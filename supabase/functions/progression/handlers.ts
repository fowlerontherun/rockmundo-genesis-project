--- conflicted
+++ resolved
@@ -172,11 +172,7 @@
       skill_slug: skillSlug,
       current_xp: remainingXp,
       current_level: newLevel,
-<<<<<<< HEAD
-      required_xp: requiredXp,
-=======
-      required_xp: newRequiredXp,
->>>>>>> 6918216a
+       required_xp: newRequiredXp,
       last_practiced_at: new Date().toISOString(),
       metadata: metadata || {},
     }, { onConflict: "profile_id,skill_slug" });
