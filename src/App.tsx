import { Suspense, useEffect } from "react";
import { Toaster } from "@/components/ui/toaster";
import { Toaster as Sonner } from "@/components/ui/sonner";
import { TooltipProvider } from "@/components/ui/tooltip";
import { QueryClient, QueryClientProvider } from "@tanstack/react-query";
import { BrowserRouter, Routes, Route, Navigate } from "react-router-dom";
import { AuthProvider } from "./hooks/useAuth";
import { GameDataProvider } from "./hooks/useGameData";
import { StageEquipmentCatalogProvider } from "./features/stage-equipment/catalog-context";
import { BandCrewCatalogProvider } from "./features/band-crew/catalog-context";
import Auth from "./pages/Auth";
import { lazyWithRetry } from "./utils/lazyWithRetry";

// Redirect component for removed placeholder pages
const RedirectTo = ({ to }: { to: string }) => {
  useEffect(() => {
    window.location.replace(to);
  }, [to]);
  return null;
};
import WorldPulsePage from "./pages/WorldPulse";
import BandManager from "./pages/BandManager";
import InventoryManager from "./pages/InventoryManager";

const Layout = lazyWithRetry(() => import("./components/Layout"));
const Index = lazyWithRetry(() => import("./pages/Index"));
const PerformGig = lazyWithRetry(() => import("./pages/PerformGig"));
const Dashboard = lazyWithRetry(() => import("./pages/Dashboard"));
const OffersDashboard = lazyWithRetry(() => import("./pages/OffersDashboard"));
const GigBooking = lazyWithRetry(() => import("./pages/GigBooking"));

const MyCharacter = lazyWithRetry(() => import("./pages/MyCharacter"));
const Schedule = lazyWithRetry(() => import("./pages/Schedule"));
// Equipment store pages removed - replaced by EnhancedEquipmentStore
const FanManagement = lazyWithRetry(() => import("./pages/FanManagement"));
const Onboarding = lazyWithRetry(() => import("./pages/onboarding/OnboardingWizard"));

const TourManager = lazyWithRetry(() => import("./pages/TourManager"));
const RecordLabel = lazyWithRetry(() => import("./pages/RecordLabel"));
const SocialMedia = lazyWithRetry(() => import("./pages/SocialMedia"));
const Relationships = lazyWithRetry(() => import("./pages/Relationships"));
const VenueManagement = lazyWithRetry(() => import("./pages/VenueManagement"));
const BandChemistry = lazyWithRetry(() => import("./pages/BandChemistry"));
const StreamingPlatforms = lazyWithRetry(() => import("./pages/StreamingPlatforms"));
const AdvisorPage = lazyWithRetry(() => import("./pages/advisor"));
const NotFound = lazyWithRetry(() => import("./pages/NotFound"));
const Songwriting = lazyWithRetry(() => import("./pages/Songwriting"));
const SongMarket = lazyWithRetry(() => import("./pages/SongMarket"));
const StageSetup = lazyWithRetry(() => import("./pages/StageSetup"));
const EnhancedBandManager = lazyWithRetry(() => import("./pages/EnhancedBandManager"));
const PublicRelations = lazyWithRetry(() => import("./pages/PublicRelations"));
const Legacy = lazyWithRetry(() => import("./pages/legacy"));
const AdminPlayerManagement = lazyWithRetry(() => import("./pages/admin/PlayerManagement"));
const AdminAchievements = lazyWithRetry(() => import("./pages/admin/Achievements"));
const AdminAnalytics = lazyWithRetry(() => import("./pages/admin/Analytics"));
const AwardsAdmin = lazyWithRetry(() => import("./pages/admin/AwardsAdmin"));
const FestivalsAdminPage = lazyWithRetry(() => import("./pages/admin/FestivalsAdmin"));
const EurovisionAdminPage = lazyWithRetry(() => import("./pages/admin/EurovisionAdmin"));
const AdvisorAdmin = lazyWithRetry(() => import("./pages/admin/AdvisorAdmin"));
const PublicRelationsAdmin = lazyWithRetry(() => import("./pages/admin/PublicRelationsAdmin"));
const UnderworldAdmin = lazyWithRetry(() => import("./pages/admin/UnderworldAdmin"));
const WellnessPage = lazyWithRetry(() => import("./pages/Wellness"));
const EducationBooking = lazyWithRetry(() => import("./pages/booking/EducationBooking"));
const PerformanceBooking = lazyWithRetry(() => import("./pages/booking/PerformanceBooking"));
const WorkBooking = lazyWithRetry(() => import("./pages/booking/WorkBooking"));
const SongwritingBooking = lazyWithRetry(() => import("./pages/booking/SongwritingBooking"));
const City = lazyWithRetry(() => import("./pages/City"));
const WorldMap = lazyWithRetry(() => import("./pages/WorldMap"));
const UnderworldNew = lazyWithRetry(() => import("./pages/UnderworldNew"));
const DikCok = lazyWithRetry(() => import("./pages/DikCok"));
const TourManagerNew = lazyWithRetry(() => import("./pages/TourManagerNew"));
const StreamingNew = lazyWithRetry(() => import("./pages/StreamingNew"));
const ChartsPage = lazyWithRetry(() => import("./pages/music/charts"));
const EurovisionResultsPage = lazyWithRetry(() => import("./pages/EurovisionResults"));
const FestivalsNew = lazyWithRetry(() => import("./pages/FestivalsNew"));
const Awards = lazyWithRetry(() => import("./pages/Awards"));
const SetlistManager = lazyWithRetry(() => import("./pages/SetlistManager"));
const EnhancedEquipmentStore = lazyWithRetry(() => import("./pages/EnhancedEquipmentStore"));
const EnhancedFanManagement = lazyWithRetry(() => import("./pages/EnhancedFanManagement"));
const AdvancedGigSystem = lazyWithRetry(() => import("./pages/AdvancedGigSystem"));
const StageEquipmentSystemPlan = lazyWithRetry(() => import("./pages/StageEquipmentSystemPlan"));
const StageEquipmentSystem = lazyWithRetry(() => import("./pages/StageEquipmentSystem"));
const BandCrewManagement = lazyWithRetry(() => import("./pages/BandCrewManagement"));
const BandManagementPage = lazyWithRetry(() => import("./pages/bands/[bandId]/management"));
const CompetitiveCharts = lazyWithRetry(() => import("./pages/CompetitiveCharts"));
const TouringSystem = lazyWithRetry(() => import("./pages/TouringSystem"));
const Travel = lazyWithRetry(() => import("./pages/Travel"));
const Admin = lazyWithRetry(() => import("./pages/Admin"));
const Twaater = lazyWithRetry(() => import("./pages/Twaater"));
const TwaaterProfile = lazyWithRetry(() => import("./pages/TwaaterProfile"));
const CommunityFeed = lazyWithRetry(() => import("./pages/community/feed"));
const AdminExperienceRewards = lazyWithRetry(() => import("./pages/admin/ExperienceRewards"));
const AdminUniversities = lazyWithRetry(() => import("./pages/admin/Universities"));
const AdminCourses = lazyWithRetry(() => import("./pages/admin/Courses"));
const UniversityDetail = lazyWithRetry(() => import("./pages/UniversityDetail"));
const AdminCities = lazyWithRetry(() => import("./pages/admin/Cities"));
const AdminDistricts = lazyWithRetry(() => import("./pages/admin/Districts"));
const AdminSkillBooks = lazyWithRetry(() => import("./pages/admin/SkillBooks"));
const AdminStudios = lazyWithRetry(() => import("./pages/admin/Studios"));
const AdminCityStudios = lazyWithRetry(() => import("./pages/admin/CityStudios"));
const AdminProductionNotes = lazyWithRetry(() => import("./pages/admin/ProductionNotes"));
const AdminNightClubs = lazyWithRetry(() => import("./pages/admin/NightClubs"));
const AdminYoutubeVideos = lazyWithRetry(() => import("./pages/admin/YoutubeVideos"));
const AdminBandLearning = lazyWithRetry(() => import("./pages/admin/BandLearning"));
const AdminGameCalendar = lazyWithRetry(() => import("./pages/admin/GameCalendar"));
const AdminMentors = lazyWithRetry(() => import("./pages/admin/Mentors"));
const AdminStreamingPlatforms = lazyWithRetry(() => import("./pages/admin/StreamingPlatforms"));
const AdminMarketplace = lazyWithRetry(() => import("./pages/admin/Marketplace"));
const AdminJobs = lazyWithRetry(() => import("./pages/admin/Jobs"));
const AdminVenues = lazyWithRetry(() => import("./pages/admin/Venues"));
const AdminRehearsalRooms = lazyWithRetry(() => import("./pages/admin/RehearsalRooms"));
const AdminTravel = lazyWithRetry(() => import("./pages/admin/Travel"));
const AdminSongGifts = lazyWithRetry(() => import("./pages/admin/SongGifts"));
const AdminProducers = lazyWithRetry(() => import("./pages/admin/Producers"));
const AdminTwaaterModeration = lazyWithRetry(() => import("./pages/admin/TwaaterModeration"));
const AdminCronMonitor = lazyWithRetry(() => import("./pages/admin/CronMonitor"));
const AdminOfferAutomation = lazyWithRetry(() => import("./pages/admin/OfferAutomation"));
const AdminReleaseConfig = lazyWithRetry(() => import("./pages/admin/ReleaseConfig"));
const AdminRadioStations = lazyWithRetry(() => import("./pages/admin/RadioStations"));
const AdminStageEquipmentCatalog = lazyWithRetry(() => import("./pages/admin/StageEquipmentCatalog"));
const AdminCrewCatalog = lazyWithRetry(() => import("./pages/admin/CrewCatalog"));
const GearItemsAdmin = lazyWithRetry(() => import("./pages/admin/GearItemsAdmin"));
const PageGraphicsAdmin = lazyWithRetry(() => import("./pages/admin/PageGraphicsAdmin"));
const StageTemplatesAdmin = lazyWithRetry(() => import("./pages/admin/StageTemplatesAdmin"));
const BandAvatarsAdmin = lazyWithRetry(() => import("./pages/admin/BandAvatarsAdmin"));
const CrowdBehaviorAdmin = lazyWithRetry(() => import("./pages/admin/CrowdBehaviorAdmin"));
const SkillDefinitionsAdmin = lazyWithRetry(() => import("./pages/admin/SkillDefinitions"));
const PlayerSearch = lazyWithRetry(() => import("./pages/PlayerSearch"));
const PlayerProfile = lazyWithRetry(() => import("./pages/PlayerProfile"));
const BandBrowser = lazyWithRetry(() => import("./pages/BandBrowser"));
const BandProfile = lazyWithRetry(() => import("./pages/BandProfile"));
const SongwritingAdmin = lazyWithRetry(() => import("./pages/admin/SongwritingAdmin"));
const GigsAdmin = lazyWithRetry(() => import("./pages/admin/GigsAdmin"));
const ChartsAdmin = lazyWithRetry(() => import("./pages/admin/ChartsAdmin"));
const TwaaterAdmin = lazyWithRetry(() => import("./pages/admin/TwaaterAdmin"));
const LabelsAdmin = lazyWithRetry(() => import("./pages/admin/LabelsAdmin"));
const BandAdmin = lazyWithRetry(() => import("./pages/admin/BandAdmin"));
const WorldEnvironment = lazyWithRetry(() => import("./pages/WorldEnvironment"));
const Employment = lazyWithRetry(() => import("./pages/Employment"));
const Radio = lazyWithRetry(() => import("./pages/Radio"));
const MusicVideos = lazyWithRetry(() => import("./pages/MusicVideos"));
const RadioStations = lazyWithRetry(() => import("./pages/RadioStations"));
const SongManager = lazyWithRetry(() => import("./pages/SongManager"));
const PlayerStatistics = lazyWithRetry(() => import("./pages/PlayerStatistics"));
const OverviewPage = lazyWithRetry(() => import("./pages/Overview"));
const Busking = lazyWithRetry(() => import("./pages/Busking"));
const JamSessions = lazyWithRetry(() => import("./pages/JamSessions"));
const Rehearsals = lazyWithRetry(() => import("./pages/Rehearsals"));
const FestivalAdmin = lazyWithRetry(() => import("./pages/admin/FestivalAdmin"));
const Education = lazyWithRetry(() => import("./pages/Education"));
const RecordingStudio = lazyWithRetry(() => import("./pages/RecordingStudio"));
const ReleaseManager = lazyWithRetry(() => import("./pages/ReleaseManager"));
const MediaNetworks = lazyWithRetry(() => import("./pages/MediaNetworks"));
const SkillsPage = lazyWithRetry(() => import("./pages/SkillsPage"));

const Underworld = lazyWithRetry(() => import("./pages/UnderworldNew"));
const NarrativeStoryPage = lazyWithRetry(
  () => import("./pages/events/narratives/[storyId]"),
);
const EurovisionPage = lazyWithRetry(() => import("./pages/Eurovision"));
const Finances = lazyWithRetry(() => import("./pages/Finances"));
const Merchandise = lazyWithRetry(() => import("./pages/Merchandise"));
const MyGear = lazyWithRetry(() => import("./pages/MyGear"));
const MyCharacterEdit = lazyWithRetry(() => import("./pages/MyCharacterEdit"));
const TodaysNewsPage = lazyWithRetry(() => import("./pages/TodaysNews"));
const Gear = lazyWithRetry(() => import("./pages/Gear"));
const queryClient = new QueryClient();

function App() {
  return (
    <QueryClientProvider client={queryClient}>
      <AuthProvider>
        <GameDataProvider>
          <StageEquipmentCatalogProvider>
            <BandCrewCatalogProvider>
              <TooltipProvider>
                <Toaster />
                <Sonner />
                <BrowserRouter>
              <Suspense
                fallback={
                  <div className="flex h-screen w-full items-center justify-center">
                    <p className="text-lg font-semibold">Loading page...</p>
                  </div>
                }
              >
                <Routes>
                  <Route path="/auth" element={<Auth />} />
                  <Route path="/" element={<Layout />}>
                    <Route index element={<Index />} />
                    <Route path="todays-news" element={<TodaysNewsPage />} />
                    <Route path="wellness" element={<WellnessPage />} />
                    <Route path="underworld" element={<UnderworldNew />} />
                    <Route path="dikcok" element={<DikCok />} />
                    <Route path="tour-manager" element={<TourManagerNew />} />
                    <Route path="streaming" element={<StreamingNew />} />
                    <Route path="music/charts" element={<ChartsPage />} />
<<<<<<< HEAD
                    <Route path="eurovision" element={<EurovisionResultsPage />} />
=======
                    <Route path="overview" element={<OverviewPage />} />
>>>>>>> 53026e29
                    <Route path="dashboard" element={<Dashboard />} />
                    <Route path="offers-dashboard" element={<OffersDashboard />} />
                    <Route path="onboarding" element={<Onboarding />} />
                    <Route path="band" element={<BandManager />} />
                    <Route path="bands/:bandId/management" element={<BandManagementPage />} />
                    <Route path="gigs" element={<GigBooking />} />
                    <Route path="jams" element={<JamSessions />} />
                    <Route path="gigs/perform/:gigId" element={<PerformGig />} />
                    <Route path="busking" element={<Busking />} />
                    <Route path="my-character" element={<MyCharacter />} />
                    
                    <Route path="song-manager" element={<SongManager />} />
                    <Route path="streaming-platforms" element={<StreamingPlatforms />} />
                    <Route path="advisor" element={<AdvisorPage />} />
                    <Route path="competitive-charts" element={<CompetitiveCharts />} />
                    <Route path="schedule" element={<Schedule />} />
                    <Route path="booking/education" element={<EducationBooking />} />
                    <Route path="booking/performance" element={<PerformanceBooking />} />
                    <Route path="booking/work" element={<WorkBooking />} />
                    <Route path="booking/songwriting" element={<SongwritingBooking />} />
                    <Route path="skills" element={<SkillsPage />} />
                    <Route path="world-pulse" element={<WorldPulsePage />} />
                    <Route path="community/feed" element={<CommunityFeed />} />
                    <Route path="gig-booking" element={<GigBooking />} />
                    <Route path="jam-sessions" element={<JamSessions />} />
                    <Route path="rehearsals" element={<Rehearsals />} />
                    <Route path="radio" element={<Radio />} />
                    <Route path="music-videos" element={<MusicVideos />} />
                    
                    <Route path="cities" element={<WorldEnvironment />} />
                    <Route path="cities/:cityId" element={<City />} />
                    <Route path="setlists" element={<SetlistManager />} />
                    <Route path="travel" element={<Travel />} />
                    <Route path="relationships" element={<Relationships />} />
                    <Route path="public-relations" element={<PublicRelations />} />
                    <Route path="pr" element={<PublicRelations />} />
                    <Route path="legacy" element={<Legacy />} />
                    <Route path="venues" element={<VenueManagement />} />
                    <Route path="festivals" element={<FestivalsNew />} />
                    <Route path="awards" element={<Awards />} />
                    <Route path="chemistry" element={<BandChemistry />} />
                    <Route path="stage-setup" element={<StageSetup />} />
                    <Route path="stage-equipment" element={<StageEquipmentSystem />} />
                    <Route path="band-crew" element={<BandCrewManagement />} />
                    <Route path="finances" element={<Finances />} />
                    <Route path="gear" element={<Gear />} />
                    <Route path="education" element={<Education />} />
                    <Route path="songwriting" element={<Songwriting />} />
                    <Route path="song-market" element={<SongMarket />} />
                    <Route path="recording-studio" element={<RecordingStudio />} />
                    <Route path="release-manager" element={<ReleaseManager />} />
                    <Route path="twaater" element={<Twaater />} />
                    <Route path="twaater/:handle" element={<TwaaterProfile />} />
                    <Route path="events/eurovision" element={<EurovisionPage />} />
                    <Route path="events/narratives/:storyId" element={<NarrativeStoryPage />} />
                    <Route path="employment" element={<Employment />} />
                    <Route path="inventory" element={<InventoryManager />} />
                    <Route path="players/search" element={<PlayerSearch />} />
                    <Route path="player/:playerId" element={<PlayerProfile />} />
                    <Route path="bands/browse" element={<BandBrowser />} />
                    <Route path="band/:bandId" element={<BandProfile />} />
                    <Route path="merchandise" element={<Merchandise />} />
                    <Route path="labels" element={<RecordLabel />} />
                    
                    {/* Redirects */}
                    <Route path="record-label" element={<Navigate to="/labels" replace />} />
                    <Route path="gigs/advanced/:gigId" element={<AdvancedGigSystem />} />
                    <Route path="admin" element={<Admin />} />
                    <Route path="admin/players" element={<AdminPlayerManagement />} />
                    <Route path="admin/achievements" element={<AdminAchievements />} />
                    <Route path="admin/analytics" element={<AdminAnalytics />} />
                    <Route path="university/:id" element={<UniversityDetail />} />
                    <Route path="admin/universities" element={<AdminUniversities />} />
                    <Route path="admin/courses" element={<AdminCourses />} />
                    <Route path="admin/cities" element={<AdminCities />} />
                    <Route path="admin/districts" element={<AdminDistricts />} />
                    <Route path="admin/city-studios" element={<AdminCityStudios />} />
                    <Route path="admin/production-notes" element={<AdminProductionNotes />} />
                    <Route path="admin/skill-books" element={<AdminSkillBooks />} />
                    <Route path="admin/night-clubs" element={<AdminNightClubs />} />
                    <Route path="admin/game-calendar" element={<AdminGameCalendar />} />
                    <Route path="admin/mentors" element={<AdminMentors />} />
                    <Route path="admin/jobs" element={<AdminJobs />} />
                    <Route path="admin/venues" element={<AdminVenues />} />
                    <Route path="admin/rehearsal-rooms" element={<AdminRehearsalRooms />} />
                    <Route path="admin/travel" element={<AdminTravel />} />
                    <Route path="admin/song-gifts" element={<AdminSongGifts />} />
                    <Route path="admin/festivals" element={<FestivalsAdminPage />} />
                    <Route path="admin/eurovision" element={<EurovisionAdminPage />} />
                    <Route path="admin/awards" element={<AwardsAdmin />} />
                    <Route path="admin/advisor" element={<AdvisorAdmin />} />
                    <Route path="admin/pr" element={<PublicRelationsAdmin />} />
                    <Route path="admin/underworld" element={<UnderworldAdmin />} />
                    <Route path="admin/stage-equipment" element={<AdminStageEquipmentCatalog />} />
                    <Route path="admin/stage-templates" element={<StageTemplatesAdmin />} />
                    <Route path="admin/gear-items" element={<GearItemsAdmin />} />
                    <Route path="admin/page-graphics" element={<PageGraphicsAdmin />} />
                    <Route path="admin/crew" element={<AdminCrewCatalog />} />
                    <Route path="admin/producers" element={<AdminProducers />} />
                    <Route path="admin/streaming-platforms" element={<AdminStreamingPlatforms />} />
                    <Route path="admin/marketplace" element={<AdminMarketplace />} />
                    <Route path="admin/twaater-moderation" element={<AdminTwaaterModeration />} />
                    <Route path="admin/cron-monitor" element={<AdminCronMonitor />} />
                    <Route path="admin/offer-automation" element={<AdminOfferAutomation />} />
                    <Route path="admin/release-config" element={<AdminReleaseConfig />} />
                    <Route path="admin/radio-stations" element={<AdminRadioStations />} />
                    <Route path="admin/songwriting" element={<SongwritingAdmin />} />
                    <Route path="admin/gigs" element={<GigsAdmin />} />
                    <Route path="admin/charts" element={<ChartsAdmin />} />
                    <Route path="admin/twaater" element={<TwaaterAdmin />} />
                    
                    <Route path="admin/labels" element={<LabelsAdmin />} />
                    <Route path="admin/bands" element={<BandAdmin />} />
                    <Route path="admin/skill-definitions" element={<SkillDefinitionsAdmin />} />
                    <Route path="admin/stage-templates" element={<StageTemplatesAdmin />} />
                    <Route path="admin/band-avatars" element={<BandAvatarsAdmin />} />
                    <Route path="admin/crowd-behavior" element={<CrowdBehaviorAdmin />} />
                    <Route path="employment" element={<Employment />} />
                    <Route path="radio" element={<Radio />} />
                    <Route path="music-videos" element={<MusicVideos />} />
                    <Route path="radio-stations" element={<RadioStations />} />
                    <Route path="gig-booking" element={<GigBooking />} />
                    <Route path="jam-sessions" element={<JamSessions />} />
                    <Route path="rehearsals" element={<Rehearsals />} />
                    <Route path="performance/gig/:gigId" element={<PerformGig />} />
                    <Route path="world" element={<WorldEnvironment />} />
                    {/* <Route path="world-map" element={<WorldMap />} /> */}
                    <Route path="inventory" element={<InventoryManager />} />
                    <Route path="gear" element={<MyGear />} />
                    <Route path="gear-shop" element={<MyGear />} />
                    <Route path="merchandise" element={<Merchandise />} />
                    <Route path="statistics" element={<PlayerStatistics />} />
                    <Route path="my-character/edit" element={<MyCharacterEdit />} />
                    <Route path="my-character/edit" element={<MyCharacterEdit />} />
                    <Route path="*" element={<NotFound />} />
                  </Route>
                  <Route path="*" element={<NotFound />} />
                </Routes>
              </Suspense>
                </BrowserRouter>
              </TooltipProvider>
            </BandCrewCatalogProvider>
          </StageEquipmentCatalogProvider>
        </GameDataProvider>
      </AuthProvider>
    </QueryClientProvider>
  );
}

export default App;<|MERGE_RESOLUTION|>--- conflicted
+++ resolved
@@ -195,11 +195,7 @@
                     <Route path="tour-manager" element={<TourManagerNew />} />
                     <Route path="streaming" element={<StreamingNew />} />
                     <Route path="music/charts" element={<ChartsPage />} />
-<<<<<<< HEAD
                     <Route path="eurovision" element={<EurovisionResultsPage />} />
-=======
-                    <Route path="overview" element={<OverviewPage />} />
->>>>>>> 53026e29
                     <Route path="dashboard" element={<Dashboard />} />
                     <Route path="offers-dashboard" element={<OffersDashboard />} />
                     <Route path="onboarding" element={<Onboarding />} />
