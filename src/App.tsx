import { Suspense, useEffect } from "react";
import { Toaster } from "@/components/ui/toaster";
import { Toaster as Sonner } from "@/components/ui/sonner";
import { TooltipProvider } from "@/components/ui/tooltip";
import { QueryClient, QueryClientProvider } from "@tanstack/react-query";
import { BrowserRouter, Routes, Route, Navigate } from "react-router-dom";
import { AuthProvider } from "./hooks/useAuth";
import { GameDataProvider } from "./hooks/useGameData";
import { StageEquipmentCatalogProvider } from "./features/stage-equipment/catalog-context";
import { BandCrewCatalogProvider } from "./features/band-crew/catalog-context";
import Auth from "./pages/Auth";
import { lazyWithRetry } from "./utils/lazyWithRetry";

// Redirect component for removed placeholder pages
const RedirectTo = ({ to }: { to: string }) => {
  useEffect(() => {
    window.location.replace(to);
  }, [to]);
  return null;
};
import WorldPulsePage from "./pages/WorldPulse";
import BandManager from "./pages/BandManager";
import InventoryManager from "./pages/InventoryManager";

const Layout = lazyWithRetry(() => import("./components/Layout"));
const Index = lazyWithRetry(() => import("./pages/Index"));
const PerformGig = lazyWithRetry(() => import("./pages/PerformGig"));
const Dashboard = lazyWithRetry(() => import("./pages/Dashboard"));
const OffersDashboard = lazyWithRetry(() => import("./pages/OffersDashboard"));
const GigBooking = lazyWithRetry(() => import("./pages/GigBooking"));

const MyCharacter = lazyWithRetry(() => import("./pages/MyCharacter"));
const Schedule = lazyWithRetry(() => import("./pages/Schedule"));
// Equipment store pages removed - replaced by EnhancedEquipmentStore
const FanManagement = lazyWithRetry(() => import("./pages/FanManagement"));
const Onboarding = lazyWithRetry(() => import("./pages/onboarding/OnboardingWizard"));

const TourManager = lazyWithRetry(() => import("./pages/TourManager"));
const RecordLabel = lazyWithRetry(() => import("./pages/RecordLabel"));
const SocialMedia = lazyWithRetry(() => import("./pages/SocialMedia"));
const Relationships = lazyWithRetry(() => import("./pages/Relationships"));
const VenueManagement = lazyWithRetry(() => import("./pages/VenueManagement"));
const BandChemistry = lazyWithRetry(() => import("./pages/BandChemistry"));
const StreamingPlatforms = lazyWithRetry(() => import("./pages/StreamingPlatforms"));
const AdvisorPage = lazyWithRetry(() => import("./pages/advisor"));
const NotFound = lazyWithRetry(() => import("./pages/NotFound"));
const Songwriting = lazyWithRetry(() => import("./pages/Songwriting"));
const SongMarket = lazyWithRetry(() => import("./pages/SongMarket"));
const StageSetup = lazyWithRetry(() => import("./pages/StageSetup"));
const EnhancedBandManager = lazyWithRetry(() => import("./pages/EnhancedBandManager"));
const PublicRelations = lazyWithRetry(() => import("./pages/PublicRelations"));
const Legacy = lazyWithRetry(() => import("./pages/legacy"));
const AdminPlayerManagement = lazyWithRetry(() => import("./pages/admin/PlayerManagement"));
const AdminAchievements = lazyWithRetry(() => import("./pages/admin/Achievements"));
const AdminAnalytics = lazyWithRetry(() => import("./pages/admin/Analytics"));
const AwardsAdmin = lazyWithRetry(() => import("./pages/admin/AwardsAdmin"));
const FestivalsAdminPage = lazyWithRetry(() => import("./pages/admin/FestivalsAdmin"));
const EurovisionAdminPage = lazyWithRetry(() => import("./pages/admin/EurovisionAdmin"));
const AdvisorAdmin = lazyWithRetry(() => import("./pages/admin/AdvisorAdmin"));
const PublicRelationsAdmin = lazyWithRetry(() => import("./pages/admin/PublicRelationsAdmin"));
const UnderworldAdmin = lazyWithRetry(() => import("./pages/admin/UnderworldAdmin"));
const WellnessPage = lazyWithRetry(() => import("./pages/Wellness"));
const EducationBooking = lazyWithRetry(() => import("./pages/booking/EducationBooking"));
const PerformanceBooking = lazyWithRetry(() => import("./pages/booking/PerformanceBooking"));
const WorkBooking = lazyWithRetry(() => import("./pages/booking/WorkBooking"));
const SongwritingBooking = lazyWithRetry(() => import("./pages/booking/SongwritingBooking"));
const City = lazyWithRetry(() => import("./pages/City"));
const WorldMap = lazyWithRetry(() => import("./pages/WorldMap"));
const UnderworldNew = lazyWithRetry(() => import("./pages/UnderworldNew"));
const DikCok = lazyWithRetry(() => import("./pages/DikCok"));
const TourManagerNew = lazyWithRetry(() => import("./pages/TourManagerNew"));
const StreamingNew = lazyWithRetry(() => import("./pages/StreamingNew"));
const ChartsPage = lazyWithRetry(() => import("./pages/music/charts"));
const EurovisionResultsPage = lazyWithRetry(() => import("./pages/EurovisionResults"));
const FestivalsNew = lazyWithRetry(() => import("./pages/FestivalsNew"));
const Awards = lazyWithRetry(() => import("./pages/Awards"));
const SetlistManager = lazyWithRetry(() => import("./pages/SetlistManager"));
const EnhancedEquipmentStore = lazyWithRetry(() => import("./pages/EnhancedEquipmentStore"));
const EnhancedFanManagement = lazyWithRetry(() => import("./pages/EnhancedFanManagement"));
const AdvancedGigSystem = lazyWithRetry(() => import("./pages/AdvancedGigSystem"));
const StageEquipmentSystemPlan = lazyWithRetry(() => import("./pages/StageEquipmentSystemPlan"));
const StageEquipmentSystem = lazyWithRetry(() => import("./pages/StageEquipmentSystem"));
const BandCrewManagement = lazyWithRetry(() => import("./pages/BandCrewManagement"));
const BandManagementPage = lazyWithRetry(() => import("./pages/bands/[bandId]/management"));
const CompetitiveCharts = lazyWithRetry(() => import("./pages/CompetitiveCharts"));
const TouringSystem = lazyWithRetry(() => import("./pages/TouringSystem"));
const Travel = lazyWithRetry(() => import("./pages/Travel"));
const Admin = lazyWithRetry(() => import("./pages/Admin"));
const Twaater = lazyWithRetry(() => import("./pages/Twaater"));
const TwaaterProfile = lazyWithRetry(() => import("./pages/TwaaterProfile"));
const CommunityFeed = lazyWithRetry(() => import("./pages/community/feed"));
const AdminExperienceRewards = lazyWithRetry(() => import("./pages/admin/ExperienceRewards"));
const AdminUniversities = lazyWithRetry(() => import("./pages/admin/Universities"));
const AdminCourses = lazyWithRetry(() => import("./pages/admin/Courses"));
const UniversityDetail = lazyWithRetry(() => import("./pages/UniversityDetail"));
const AdminCities = lazyWithRetry(() => import("./pages/admin/Cities"));
const AdminDistricts = lazyWithRetry(() => import("./pages/admin/Districts"));
const AdminSkillBooks = lazyWithRetry(() => import("./pages/admin/SkillBooks"));
const AdminStudios = lazyWithRetry(() => import("./pages/admin/Studios"));
const AdminCityStudios = lazyWithRetry(() => import("./pages/admin/CityStudios"));
const AdminProductionNotes = lazyWithRetry(() => import("./pages/admin/ProductionNotes"));
const AdminNightClubs = lazyWithRetry(() => import("./pages/admin/NightClubs"));
const AdminYoutubeVideos = lazyWithRetry(() => import("./pages/admin/YoutubeVideos"));
const AdminBandLearning = lazyWithRetry(() => import("./pages/admin/BandLearning"));
const AdminGameCalendar = lazyWithRetry(() => import("./pages/admin/GameCalendar"));
const AdminMentors = lazyWithRetry(() => import("./pages/admin/Mentors"));
const AdminStreamingPlatforms = lazyWithRetry(() => import("./pages/admin/StreamingPlatforms"));
const AdminMarketplace = lazyWithRetry(() => import("./pages/admin/Marketplace"));
const AdminJobs = lazyWithRetry(() => import("./pages/admin/Jobs"));
const AdminVenues = lazyWithRetry(() => import("./pages/admin/Venues"));
const AdminRehearsalRooms = lazyWithRetry(() => import("./pages/admin/RehearsalRooms"));
const AdminTravel = lazyWithRetry(() => import("./pages/admin/Travel"));
const AdminSongGifts = lazyWithRetry(() => import("./pages/admin/SongGifts"));
const AdminProducers = lazyWithRetry(() => import("./pages/admin/Producers"));
const AdminTwaaterModeration = lazyWithRetry(() => import("./pages/admin/TwaaterModeration"));
const AdminCronMonitor = lazyWithRetry(() => import("./pages/admin/CronMonitor"));
const AdminOfferAutomation = lazyWithRetry(() => import("./pages/admin/OfferAutomation"));
const AdminReleaseConfig = lazyWithRetry(() => import("./pages/admin/ReleaseConfig"));
const AdminRadioStations = lazyWithRetry(() => import("./pages/admin/RadioStations"));
const AdminStageEquipmentCatalog = lazyWithRetry(() => import("./pages/admin/StageEquipmentCatalog"));
const AdminCrewCatalog = lazyWithRetry(() => import("./pages/admin/CrewCatalog"));
const GearItemsAdmin = lazyWithRetry(() => import("./pages/admin/GearItemsAdmin"));
const PageGraphicsAdmin = lazyWithRetry(() => import("./pages/admin/PageGraphicsAdmin"));
const StageTemplatesAdmin = lazyWithRetry(() => import("./pages/admin/StageTemplatesAdmin"));
const BandAvatarsAdmin = lazyWithRetry(() => import("./pages/admin/BandAvatarsAdmin"));
const CrowdBehaviorAdmin = lazyWithRetry(() => import("./pages/admin/CrowdBehaviorAdmin"));
const SkillDefinitionsAdmin = lazyWithRetry(() => import("./pages/admin/SkillDefinitions"));
const PlayerSearch = lazyWithRetry(() => import("./pages/PlayerSearch"));
const PlayerProfile = lazyWithRetry(() => import("./pages/PlayerProfile"));
const BandBrowser = lazyWithRetry(() => import("./pages/BandBrowser"));
const BandProfile = lazyWithRetry(() => import("./pages/BandProfile"));
const SongwritingAdmin = lazyWithRetry(() => import("./pages/admin/SongwritingAdmin"));
const GigsAdmin = lazyWithRetry(() => import("./pages/admin/GigsAdmin"));
const ChartsAdmin = lazyWithRetry(() => import("./pages/admin/ChartsAdmin"));
const TwaaterAdmin = lazyWithRetry(() => import("./pages/admin/TwaaterAdmin"));
const LabelsAdmin = lazyWithRetry(() => import("./pages/admin/LabelsAdmin"));
const BandAdmin = lazyWithRetry(() => import("./pages/admin/BandAdmin"));
const WorldEnvironment = lazyWithRetry(() => import("./pages/WorldEnvironment"));
const Employment = lazyWithRetry(() => import("./pages/Employment"));
const Radio = lazyWithRetry(() => import("./pages/Radio"));
const MusicVideos = lazyWithRetry(() => import("./pages/MusicVideos"));
const RadioStations = lazyWithRetry(() => import("./pages/RadioStations"));
const SongManager = lazyWithRetry(() => import("./pages/SongManager"));
const PlayerStatistics = lazyWithRetry(() => import("./pages/PlayerStatistics"));
const OverviewPage = lazyWithRetry(() => import("./pages/Overview"));
const Busking = lazyWithRetry(() => import("./pages/Busking"));
const JamSessions = lazyWithRetry(() => import("./pages/JamSessions"));
const Rehearsals = lazyWithRetry(() => import("./pages/Rehearsals"));
const FestivalAdmin = lazyWithRetry(() => import("./pages/admin/FestivalAdmin"));
const Education = lazyWithRetry(() => import("./pages/Education"));
const RecordingStudio = lazyWithRetry(() => import("./pages/RecordingStudio"));
const ReleaseManager = lazyWithRetry(() => import("./pages/ReleaseManager"));
const MediaNetworks = lazyWithRetry(() => import("./pages/MediaNetworks"));
const SkillsPage = lazyWithRetry(() => import("./pages/SkillsPage"));
const CharityPage = lazyWithRetry(() => import("./pages/community/charity"));

const Underworld = lazyWithRetry(() => import("./pages/UnderworldNew"));
const NarrativeStoryPage = lazyWithRetry(
  () => import("./pages/events/narratives/[storyId]"),
);
const EurovisionPage = lazyWithRetry(() => import("./pages/Eurovision"));
const Finances = lazyWithRetry(() => import("./pages/Finances"));
const Merchandise = lazyWithRetry(() => import("./pages/Merchandise"));
const MyGear = lazyWithRetry(() => import("./pages/MyGear"));
const MyCharacterEdit = lazyWithRetry(() => import("./pages/MyCharacterEdit"));
const TodaysNewsPage = lazyWithRetry(() => import("./pages/TodaysNews"));
const Gear = lazyWithRetry(() => import("./pages/Gear"));
const queryClient = new QueryClient();

function App() {
  return (
    <QueryClientProvider client={queryClient}>
      <AuthProvider>
        <GameDataProvider>
          <StageEquipmentCatalogProvider>
            <BandCrewCatalogProvider>
              <TooltipProvider>
                <Toaster />
                <Sonner />
                <BrowserRouter>
              <Suspense
                fallback={
                  <div className="flex h-screen w-full items-center justify-center">
                    <p className="text-lg font-semibold">Loading page...</p>
                  </div>
                }
              >
                <Routes>
                  <Route path="/auth" element={<Auth />} />
                  <Route path="/" element={<Layout />}>
                    <Route index element={<Index />} />
                    <Route path="todays-news" element={<TodaysNewsPage />} />
                    <Route path="wellness" element={<WellnessPage />} />
                    <Route path="underworld" element={<UnderworldNew />} />
                    <Route path="dikcok" element={<DikCok />} />
                    <Route path="tour-manager" element={<TourManagerNew />} />
                    <Route path="streaming" element={<StreamingNew />} />
                    <Route path="music/charts" element={<ChartsPage />} />
                    <Route path="eurovision" element={<EurovisionResultsPage />} />
                    <Route path="dashboard" element={<Dashboard />} />
                    <Route path="offers-dashboard" element={<OffersDashboard />} />
                    <Route path="onboarding" element={<Onboarding />} />
                    <Route path="band" element={<BandManager />} />
                    <Route path="bands/:bandId/management" element={<BandManagementPage />} />
                    <Route path="gigs" element={<GigBooking />} />
                    <Route path="jams" element={<JamSessions />} />
                    <Route path="gigs/perform/:gigId" element={<PerformGig />} />
                    <Route path="busking" element={<Busking />} />
                    <Route path="my-character" element={<MyCharacter />} />
                    
                    <Route path="song-manager" element={<SongManager />} />
                    <Route path="streaming-platforms" element={<StreamingPlatforms />} />
                    <Route path="advisor" element={<AdvisorPage />} />
                    <Route path="competitive-charts" element={<CompetitiveCharts />} />
                    <Route path="schedule" element={<Schedule />} />
                    <Route path="booking/education" element={<EducationBooking />} />
                    <Route path="booking/performance" element={<PerformanceBooking />} />
                    <Route path="booking/work" element={<WorkBooking />} />
                    <Route path="booking/songwriting" element={<SongwritingBooking />} />
                    <Route path="skills" element={<SkillsPage />} />
                    <Route path="world-pulse" element={<WorldPulsePage />} />
                    <Route path="community/feed" element={<CommunityFeed />} />
                    <Route path="gig-booking" element={<GigBooking />} />
                    <Route path="jam-sessions" element={<JamSessions />} />
                    <Route path="rehearsals" element={<Rehearsals />} />
                    <Route path="radio" element={<Radio />} />
                    <Route path="music-videos" element={<MusicVideos />} />
                    
                    <Route path="cities" element={<WorldEnvironment />} />
                    <Route path="cities/:cityId" element={<City />} />
                    <Route path="setlists" element={<SetlistManager />} />
                    <Route path="travel" element={<Travel />} />
                    <Route path="relationships" element={<Relationships />} />
                    <Route path="public-relations" element={<PublicRelations />} />
                    <Route path="pr" element={<PublicRelations />} />
                    <Route path="legacy" element={<Legacy />} />
                    <Route path="venues" element={<VenueManagement />} />
<<<<<<< HEAD
                    <Route path="community/charity" element={<CharityPage />} />
                    <Route path="festivals" element={<Festivals />} />
                    <Route path="awards" element={<AwardShows />} />
=======
                    <Route path="festivals" element={<FestivalsNew />} />
                    <Route path="awards" element={<Awards />} />
>>>>>>> 9183e5f5
                    <Route path="chemistry" element={<BandChemistry />} />
                    <Route path="stage-setup" element={<StageSetup />} />
                    <Route path="stage-equipment" element={<StageEquipmentSystem />} />
                    <Route path="band-crew" element={<BandCrewManagement />} />
                    <Route path="finances" element={<Finances />} />
                    <Route path="gear" element={<Gear />} />
                    <Route path="education" element={<Education />} />
                    <Route path="songwriting" element={<Songwriting />} />
                    <Route path="song-market" element={<SongMarket />} />
                    <Route path="recording-studio" element={<RecordingStudio />} />
                    <Route path="release-manager" element={<ReleaseManager />} />
                    <Route path="twaater" element={<Twaater />} />
                    <Route path="twaater/:handle" element={<TwaaterProfile />} />
                    <Route path="events/eurovision" element={<EurovisionPage />} />
                    <Route path="events/narratives/:storyId" element={<NarrativeStoryPage />} />
                    <Route path="employment" element={<Employment />} />
                    <Route path="inventory" element={<InventoryManager />} />
                    <Route path="players/search" element={<PlayerSearch />} />
                    <Route path="player/:playerId" element={<PlayerProfile />} />
                    <Route path="bands/browse" element={<BandBrowser />} />
                    <Route path="band/:bandId" element={<BandProfile />} />
                    <Route path="merchandise" element={<Merchandise />} />
                    <Route path="labels" element={<RecordLabel />} />
                    
                    {/* Redirects */}
                    <Route path="record-label" element={<Navigate to="/labels" replace />} />
                    <Route path="gigs/advanced/:gigId" element={<AdvancedGigSystem />} />
                    <Route path="admin" element={<Admin />} />
                    <Route path="admin/players" element={<AdminPlayerManagement />} />
                    <Route path="admin/achievements" element={<AdminAchievements />} />
                    <Route path="admin/analytics" element={<AdminAnalytics />} />
                    <Route path="university/:id" element={<UniversityDetail />} />
                    <Route path="admin/universities" element={<AdminUniversities />} />
                    <Route path="admin/courses" element={<AdminCourses />} />
                    <Route path="admin/cities" element={<AdminCities />} />
                    <Route path="admin/districts" element={<AdminDistricts />} />
                    <Route path="admin/city-studios" element={<AdminCityStudios />} />
                    <Route path="admin/production-notes" element={<AdminProductionNotes />} />
                    <Route path="admin/skill-books" element={<AdminSkillBooks />} />
                    <Route path="admin/night-clubs" element={<AdminNightClubs />} />
                    <Route path="admin/game-calendar" element={<AdminGameCalendar />} />
                    <Route path="admin/mentors" element={<AdminMentors />} />
                    <Route path="admin/jobs" element={<AdminJobs />} />
                    <Route path="admin/venues" element={<AdminVenues />} />
                    <Route path="admin/rehearsal-rooms" element={<AdminRehearsalRooms />} />
                    <Route path="admin/travel" element={<AdminTravel />} />
                    <Route path="admin/song-gifts" element={<AdminSongGifts />} />
                    <Route path="admin/festivals" element={<FestivalsAdminPage />} />
                    <Route path="admin/eurovision" element={<EurovisionAdminPage />} />
                    <Route path="admin/awards" element={<AwardsAdmin />} />
                    <Route path="admin/advisor" element={<AdvisorAdmin />} />
                    <Route path="admin/pr" element={<PublicRelationsAdmin />} />
                    <Route path="admin/underworld" element={<UnderworldAdmin />} />
                    <Route path="admin/stage-equipment" element={<AdminStageEquipmentCatalog />} />
                    <Route path="admin/stage-templates" element={<StageTemplatesAdmin />} />
                    <Route path="admin/gear-items" element={<GearItemsAdmin />} />
                    <Route path="admin/page-graphics" element={<PageGraphicsAdmin />} />
                    <Route path="admin/crew" element={<AdminCrewCatalog />} />
                    <Route path="admin/producers" element={<AdminProducers />} />
                    <Route path="admin/streaming-platforms" element={<AdminStreamingPlatforms />} />
                    <Route path="admin/marketplace" element={<AdminMarketplace />} />
                    <Route path="admin/twaater-moderation" element={<AdminTwaaterModeration />} />
                    <Route path="admin/cron-monitor" element={<AdminCronMonitor />} />
                    <Route path="admin/offer-automation" element={<AdminOfferAutomation />} />
                    <Route path="admin/release-config" element={<AdminReleaseConfig />} />
                    <Route path="admin/radio-stations" element={<AdminRadioStations />} />
                    <Route path="admin/songwriting" element={<SongwritingAdmin />} />
                    <Route path="admin/gigs" element={<GigsAdmin />} />
                    <Route path="admin/charts" element={<ChartsAdmin />} />
                    <Route path="admin/twaater" element={<TwaaterAdmin />} />
                    
                    <Route path="admin/labels" element={<LabelsAdmin />} />
                    <Route path="admin/bands" element={<BandAdmin />} />
                    <Route path="admin/skill-definitions" element={<SkillDefinitionsAdmin />} />
                    <Route path="admin/stage-templates" element={<StageTemplatesAdmin />} />
                    <Route path="admin/band-avatars" element={<BandAvatarsAdmin />} />
                    <Route path="admin/crowd-behavior" element={<CrowdBehaviorAdmin />} />
                    <Route path="employment" element={<Employment />} />
                    <Route path="radio" element={<Radio />} />
                    <Route path="music-videos" element={<MusicVideos />} />
                    <Route path="radio-stations" element={<RadioStations />} />
                    <Route path="gig-booking" element={<GigBooking />} />
                    <Route path="jam-sessions" element={<JamSessions />} />
                    <Route path="rehearsals" element={<Rehearsals />} />
                    <Route path="performance/gig/:gigId" element={<PerformGig />} />
                    <Route path="world" element={<WorldEnvironment />} />
                    {/* <Route path="world-map" element={<WorldMap />} /> */}
                    <Route path="inventory" element={<InventoryManager />} />
                    <Route path="gear" element={<MyGear />} />
                    <Route path="gear-shop" element={<MyGear />} />
                    <Route path="merchandise" element={<Merchandise />} />
                    <Route path="statistics" element={<PlayerStatistics />} />
                    <Route path="my-character/edit" element={<MyCharacterEdit />} />
                    <Route path="my-character/edit" element={<MyCharacterEdit />} />
                    <Route path="*" element={<NotFound />} />
                  </Route>
                  <Route path="*" element={<NotFound />} />
                </Routes>
              </Suspense>
                </BrowserRouter>
              </TooltipProvider>
            </BandCrewCatalogProvider>
          </StageEquipmentCatalogProvider>
        </GameDataProvider>
      </AuthProvider>
    </QueryClientProvider>
  );
}

export default App;<|MERGE_RESOLUTION|>--- conflicted
+++ resolved
@@ -235,14 +235,9 @@
                     <Route path="pr" element={<PublicRelations />} />
                     <Route path="legacy" element={<Legacy />} />
                     <Route path="venues" element={<VenueManagement />} />
-<<<<<<< HEAD
                     <Route path="community/charity" element={<CharityPage />} />
                     <Route path="festivals" element={<Festivals />} />
                     <Route path="awards" element={<AwardShows />} />
-=======
-                    <Route path="festivals" element={<FestivalsNew />} />
-                    <Route path="awards" element={<Awards />} />
->>>>>>> 9183e5f5
                     <Route path="chemistry" element={<BandChemistry />} />
                     <Route path="stage-setup" element={<StageSetup />} />
                     <Route path="stage-equipment" element={<StageEquipmentSystem />} />
