--- conflicted
+++ resolved
@@ -90,14 +90,7 @@
                 <Route path="songs" element={<SongManager />} />
                 <Route path="inventory" element={<InventoryManager />} />
                 <Route path="statistics" element={<PlayerStatistics />} />
-<<<<<<< HEAD
                 <Route path="character/create" element={<CharacterCreation />} />
-=======
-                <Route
-                  path="character/create"
-                  element={<Navigate to="/character-create" replace />}
-                />
->>>>>>> 89af7654
               </Route>
               <Route path="*" element={<NotFound />} />
             </Routes>
