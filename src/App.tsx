import { Suspense, lazy } from "react";
import { Toaster } from "@/components/ui/toaster";
import { Toaster as Sonner } from "@/components/ui/sonner";
import { TooltipProvider } from "@/components/ui/tooltip";
import { QueryClient, QueryClientProvider } from "@tanstack/react-query";
import { BrowserRouter, Routes, Route } from "react-router-dom";
import { AuthProvider } from "./hooks/useAuth";
import { GameDataProvider } from "./hooks/useGameData";
import Busking from "./pages/Busking";

const Layout = lazy(() => import("./components/Layout"));
const Index = lazy(() => import("./pages/Index"));
const PerformGig = lazy(() => import("./pages/PerformGig"));
const Auth = lazy(() => import("./pages/Auth"));
const Dashboard = lazy(() => import("./pages/Dashboard"));
const BandManager = lazy(() => import("./pages/BandManager"));
const GigBooking = lazy(() => import("./pages/GigBooking"));
const Profile = lazy(() => import("./pages/Profile"));
const CharacterCreation = lazy(() => import("./pages/CharacterCreation"));
const MusicStudio = lazy(() => import("./pages/MusicStudio"));
const WorldPulse = lazy(() => import("./pages/WorldPulse"));
const Schedule = lazy(() => import("./pages/Schedule"));
const EquipmentStore = lazy(() => import("./pages/EquipmentStore"));
const FanManagement = lazy(() => import("./pages/FanManagement"));
const Achievements = lazy(() => import("./pages/Achievements"));
const TourManager = lazy(() => import("./pages/TourManager"));
const RecordLabel = lazy(() => import("./pages/RecordLabel"));
const SocialMedia = lazy(() => import("./pages/SocialMedia"));
const VenueManagement = lazy(() => import("./pages/VenueManagement"));
const BandChemistry = lazy(() => import("./pages/BandChemistry"));
const StreamingPlatforms = lazy(() => import("./pages/StreamingPlatforms"));
const NotFound = lazy(() => import("./pages/NotFound"));
const SkillTraining = lazy(() => import("./pages/SkillTraining"));
const MusicCreation = lazy(() => import("./pages/MusicCreation"));
const EnhancedBandManager = lazy(() => import("./pages/EnhancedBandManager"));
const EnhancedEquipmentStore = lazy(() => import("./pages/EnhancedEquipmentStore"));
const EnhancedFanManagement = lazy(() => import("./pages/EnhancedFanManagement"));
const AdvancedGigSystem = lazy(() => import("./pages/AdvancedGigSystem"));
const CompetitiveCharts = lazy(() => import("./pages/CompetitiveCharts"));
const TouringSystem = lazy(() => import("./pages/TouringSystem"));
const AdminDashboard = lazy(() => import("./pages/AdminDashboard"));
const RealtimeCommunication = lazy(() => import("./pages/RealtimeCommunication"));
const WorldEnvironment = lazy(() => import("./pages/WorldEnvironment"));
const SongManager = lazy(() => import("./pages/SongManager"));
const InventoryManager = lazy(() => import("./pages/InventoryManager"));
const PlayerStatistics = lazy(() => import("./pages/PlayerStatistics"));
<<<<<<< HEAD
import Busking from "./pages/Busking";
=======
>>>>>>> 55d63215

const queryClient = new QueryClient();

function App() {
  return (
    <QueryClientProvider client={queryClient}>
      <AuthProvider>
        <GameDataProvider>
          <TooltipProvider>
            <Toaster />
            <Sonner />
            <BrowserRouter>
              <Suspense
                fallback={
                  <div className="flex h-screen w-full items-center justify-center">
                    <p className="text-lg font-semibold">Loading page...</p>
                  </div>
                }
              >
                <Routes>
                  <Route path="/auth" element={<Auth />} />
                  <Route path="/" element={<Layout />}>
                    <Route index element={<Index />} />
                    <Route path="dashboard" element={<Dashboard />} />
                    <Route path="band" element={<BandManager />} />
                    <Route path="gigs" element={<GigBooking />} />
                    <Route path="gigs/perform/:gigId" element={<PerformGig />} />
                    <Route path="busking" element={<Busking />} />
                    <Route path="profile" element={<Profile />} />
                    <Route path="character-create" element={<CharacterCreation />} />
                    <Route path="music" element={<MusicStudio />} />
                    <Route path="charts" element={<WorldPulse />} />
                    <Route path="schedule" element={<Schedule />} />
                    <Route path="equipment" element={<EquipmentStore />} />
                    <Route path="fans" element={<FanManagement />} />
                    <Route path="achievements" element={<Achievements />} />
                    <Route path="tours" element={<TourManager />} />
                    <Route path="labels" element={<RecordLabel />} />
                    <Route path="social" element={<SocialMedia />} />
                    <Route path="venues" element={<VenueManagement />} />
                    <Route path="chemistry" element={<BandChemistry />} />
                    <Route path="streaming" element={<StreamingPlatforms />} />
                    <Route path="training" element={<SkillTraining />} />
                    <Route path="create" element={<MusicCreation />} />
                    <Route path="band-enhanced" element={<EnhancedBandManager />} />
                    <Route path="equipment-enhanced" element={<EnhancedEquipmentStore />} />
                    <Route path="fans-enhanced" element={<EnhancedFanManagement />} />
                    <Route path="gigs/advanced/:gigId" element={<AdvancedGigSystem />} />
                    <Route path="charts-competitive" element={<CompetitiveCharts />} />
                    <Route path="tours-system" element={<TouringSystem />} />
                    <Route path="admin" element={<AdminDashboard />} />
                    <Route path="communication" element={<RealtimeCommunication />} />
                    <Route path="world" element={<WorldEnvironment />} />
                    <Route path="songs" element={<SongManager />} />
                    <Route path="inventory" element={<InventoryManager />} />
                    <Route path="statistics" element={<PlayerStatistics />} />
                    <Route path="character/create" element={<CharacterCreation />} />
                  </Route>
                  <Route path="*" element={<NotFound />} />
                </Routes>
              </Suspense>
            </BrowserRouter>
          </TooltipProvider>
        </GameDataProvider>
      </AuthProvider>
    </QueryClientProvider>
  );
}

export default App;<|MERGE_RESOLUTION|>--- conflicted
+++ resolved
@@ -44,10 +44,7 @@
 const SongManager = lazy(() => import("./pages/SongManager"));
 const InventoryManager = lazy(() => import("./pages/InventoryManager"));
 const PlayerStatistics = lazy(() => import("./pages/PlayerStatistics"));
-<<<<<<< HEAD
 import Busking from "./pages/Busking";
-=======
->>>>>>> 55d63215
 
 const queryClient = new QueryClient();
 
