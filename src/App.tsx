import { Suspense, useEffect } from "react";
import { Toaster } from "@/components/ui/toaster";
import { Toaster as Sonner } from "@/components/ui/sonner";
import { TooltipProvider } from "@/components/ui/tooltip";
import { QueryClient, QueryClientProvider } from "@tanstack/react-query";
import { BrowserRouter, Routes, Route, Navigate } from "react-router-dom";
import { AuthProvider } from "./hooks/useAuth";
import { GameDataProvider } from "./hooks/useGameData";
import { StageEquipmentCatalogProvider } from "./features/stage-equipment/catalog-context";
import { BandCrewCatalogProvider } from "./features/band-crew/catalog-context";
import Auth from "./pages/Auth";
import { lazyWithRetry } from "./utils/lazyWithRetry";

// Redirect component for removed placeholder pages
const RedirectTo = ({ to }: { to: string }) => {
  useEffect(() => {
    window.location.replace(to);
  }, [to]);
  return null;
};
import WorldPulsePage from "./pages/WorldPulse";
import BandManager from "./pages/BandManager";
import InventoryManager from "./pages/InventoryManager";

const Layout = lazyWithRetry(() => import("./components/Layout"));
const Index = lazyWithRetry(() => import("./pages/Index"));
const PerformGig = lazyWithRetry(() => import("./pages/PerformGig"));
const Dashboard = lazyWithRetry(() => import("./pages/Dashboard"));
const GigBooking = lazyWithRetry(() => import("./pages/GigBooking"));

const MyCharacter = lazyWithRetry(() => import("./pages/MyCharacter"));
const Schedule = lazyWithRetry(() => import("./pages/Schedule"));
// Equipment store pages removed - replaced by EnhancedEquipmentStore
const FanManagement = lazyWithRetry(() => import("./pages/FanManagement"));
const Onboarding = lazyWithRetry(() => import("./pages/onboarding/OnboardingWizard"));

const TourManager = lazyWithRetry(() => import("./pages/TourManager"));
const RecordLabel = lazyWithRetry(() => import("./pages/RecordLabel"));
const SocialMedia = lazyWithRetry(() => import("./pages/SocialMedia"));
const Relationships = lazyWithRetry(() => import("./pages/Relationships"));
const VenueManagement = lazyWithRetry(() => import("./pages/VenueManagement"));
const BandChemistry = lazyWithRetry(() => import("./pages/BandChemistry"));
const StreamingPlatforms = lazyWithRetry(() => import("./pages/StreamingPlatforms"));
const AdvisorPage = lazyWithRetry(() => import("./pages/advisor"));
const NotFound = lazyWithRetry(() => import("./pages/NotFound"));
const Songwriting = lazyWithRetry(() => import("./pages/Songwriting"));
const SongMarket = lazyWithRetry(() => import("./pages/SongMarket"));
const StageSetup = lazyWithRetry(() => import("./pages/StageSetup"));
const EnhancedBandManager = lazyWithRetry(() => import("./pages/EnhancedBandManager"));
const PublicRelations = lazyWithRetry(() => import("./pages/PublicRelations"));
const Legacy = lazyWithRetry(() => import("./pages/legacy"));
const AdminPlayerManagement = lazyWithRetry(() => import("./pages/admin/PlayerManagement"));
const AdminAchievements = lazyWithRetry(() => import("./pages/admin/Achievements"));
const AdminAnalytics = lazyWithRetry(() => import("./pages/admin/Analytics"));
const AwardsAdmin = lazyWithRetry(() => import("./pages/admin/AwardsAdmin"));
const FestivalsAdminPage = lazyWithRetry(() => import("./pages/admin/FestivalsAdmin"));
const AdvisorAdmin = lazyWithRetry(() => import("./pages/admin/AdvisorAdmin"));
const PublicRelationsAdmin = lazyWithRetry(() => import("./pages/admin/PublicRelationsAdmin"));
const UnderworldAdmin = lazyWithRetry(() => import("./pages/admin/UnderworldAdmin"));
const WellnessPage = lazyWithRetry(() => import("./pages/Wellness"));
const EducationBooking = lazyWithRetry(() => import("./pages/booking/EducationBooking"));
const PerformanceBooking = lazyWithRetry(() => import("./pages/booking/PerformanceBooking"));
const WorkBooking = lazyWithRetry(() => import("./pages/booking/WorkBooking"));
const SongwritingBooking = lazyWithRetry(() => import("./pages/booking/SongwritingBooking"));
const City = lazyWithRetry(() => import("./pages/City"));
const WorldMap = lazyWithRetry(() => import("./pages/WorldMap"));
const UnderworldNew = lazyWithRetry(() => import("./pages/UnderworldNew"));
const DikCok = lazyWithRetry(() => import("./pages/DikCok"));
const TourManagerNew = lazyWithRetry(() => import("./pages/TourManagerNew"));
const StreamingNew = lazyWithRetry(() => import("./pages/StreamingNew"));
const ChartsPage = lazyWithRetry(() => import("./pages/music/charts"));
const FestivalsNew = lazyWithRetry(() => import("./pages/FestivalsNew"));
const Awards = lazyWithRetry(() => import("./pages/Awards"));
const SetlistManager = lazyWithRetry(() => import("./pages/SetlistManager"));
const EnhancedEquipmentStore = lazyWithRetry(() => import("./pages/EnhancedEquipmentStore"));
const EnhancedFanManagement = lazyWithRetry(() => import("./pages/EnhancedFanManagement"));
const AdvancedGigSystem = lazyWithRetry(() => import("./pages/AdvancedGigSystem"));
const StageEquipmentSystemPlan = lazyWithRetry(() => import("./pages/StageEquipmentSystemPlan"));
const StageEquipmentSystem = lazyWithRetry(() => import("./pages/StageEquipmentSystem"));
const BandCrewManagement = lazyWithRetry(() => import("./pages/BandCrewManagement"));
const BandManagementPage = lazyWithRetry(() => import("./pages/bands/[bandId]/management"));
const CompetitiveCharts = lazyWithRetry(() => import("./pages/CompetitiveCharts"));
const TouringSystem = lazyWithRetry(() => import("./pages/TouringSystem"));
const Travel = lazyWithRetry(() => import("./pages/Travel"));
const Admin = lazyWithRetry(() => import("./pages/Admin"));
const Twaater = lazyWithRetry(() => import("./pages/Twaater"));
const TwaaterProfile = lazyWithRetry(() => import("./pages/TwaaterProfile"));
const CommunityFeed = lazyWithRetry(() => import("./pages/community/feed"));
const AdminExperienceRewards = lazyWithRetry(() => import("./pages/admin/ExperienceRewards"));
const AdminUniversities = lazyWithRetry(() => import("./pages/admin/Universities"));
const AdminCourses = lazyWithRetry(() => import("./pages/admin/Courses"));
const UniversityDetail = lazyWithRetry(() => import("./pages/UniversityDetail"));
const AdminCities = lazyWithRetry(() => import("./pages/admin/Cities"));
const AdminDistricts = lazyWithRetry(() => import("./pages/admin/Districts"));
const AdminSkillBooks = lazyWithRetry(() => import("./pages/admin/SkillBooks"));
const AdminStudios = lazyWithRetry(() => import("./pages/admin/Studios"));
const AdminCityStudios = lazyWithRetry(() => import("./pages/admin/CityStudios"));
const AdminProductionNotes = lazyWithRetry(() => import("./pages/admin/ProductionNotes"));
const AdminNightClubs = lazyWithRetry(() => import("./pages/admin/NightClubs"));
const AdminYoutubeVideos = lazyWithRetry(() => import("./pages/admin/YoutubeVideos"));
const AdminBandLearning = lazyWithRetry(() => import("./pages/admin/BandLearning"));
const AdminGameCalendar = lazyWithRetry(() => import("./pages/admin/GameCalendar"));
const AdminMentors = lazyWithRetry(() => import("./pages/admin/Mentors"));
const AdminStreamingPlatforms = lazyWithRetry(() => import("./pages/admin/StreamingPlatforms"));
const AdminMarketplace = lazyWithRetry(() => import("./pages/admin/Marketplace"));
const AdminJobs = lazyWithRetry(() => import("./pages/admin/Jobs"));
const AdminVenues = lazyWithRetry(() => import("./pages/admin/Venues"));
const AdminRehearsalRooms = lazyWithRetry(() => import("./pages/admin/RehearsalRooms"));
const AdminTravel = lazyWithRetry(() => import("./pages/admin/Travel"));
const AdminSongGifts = lazyWithRetry(() => import("./pages/admin/SongGifts"));
const AdminProducers = lazyWithRetry(() => import("./pages/admin/Producers"));
const AdminTwaaterModeration = lazyWithRetry(() => import("./pages/admin/TwaaterModeration"));
const AdminCronMonitor = lazyWithRetry(() => import("./pages/admin/CronMonitor"));
const AdminReleaseConfig = lazyWithRetry(() => import("./pages/admin/ReleaseConfig"));
const AdminRadioStations = lazyWithRetry(() => import("./pages/admin/RadioStations"));
const AdminStageEquipmentCatalog = lazyWithRetry(() => import("./pages/admin/StageEquipmentCatalog"));
const AdminCrewCatalog = lazyWithRetry(() => import("./pages/admin/CrewCatalog"));
const SongwritingAdmin = lazyWithRetry(() => import("./pages/admin/SongwritingAdmin"));
const GigsAdmin = lazyWithRetry(() => import("./pages/admin/GigsAdmin"));
const ChartsAdmin = lazyWithRetry(() => import("./pages/admin/ChartsAdmin"));
const TwaaterAdmin = lazyWithRetry(() => import("./pages/admin/TwaaterAdmin"));
const LabelsAdmin = lazyWithRetry(() => import("./pages/admin/LabelsAdmin"));
const BandAdmin = lazyWithRetry(() => import("./pages/admin/BandAdmin"));
const WorldEnvironment = lazyWithRetry(() => import("./pages/WorldEnvironment"));
const Employment = lazyWithRetry(() => import("./pages/Employment"));
const Radio = lazyWithRetry(() => import("./pages/Radio"));
const MusicVideos = lazyWithRetry(() => import("./pages/MusicVideos"));
const RadioStations = lazyWithRetry(() => import("./pages/RadioStations"));
const SongManager = lazyWithRetry(() => import("./pages/SongManager"));
const PlayerStatistics = lazyWithRetry(() => import("./pages/PlayerStatistics"));
const Busking = lazyWithRetry(() => import("./pages/Busking"));
const JamSessions = lazyWithRetry(() => import("./pages/JamSessions"));
const Rehearsals = lazyWithRetry(() => import("./pages/Rehearsals"));
const FestivalAdmin = lazyWithRetry(() => import("./pages/admin/FestivalAdmin"));
const Education = lazyWithRetry(() => import("./pages/Education"));
const RecordingStudio = lazyWithRetry(() => import("./pages/RecordingStudio"));
const ReleaseManager = lazyWithRetry(() => import("./pages/ReleaseManager"));
const MediaNetworks = lazyWithRetry(() => import("./pages/MediaNetworks"));
const SkillsPage = lazyWithRetry(() => import("./pages/SkillsPage"));
const LifestyleHomes = lazyWithRetry(() => import("./pages/lifestyle/homes"));

const Underworld = lazyWithRetry(() => import("./pages/UnderworldNew"));
const NarrativeStoryPage = lazyWithRetry(
  () => import("./pages/events/narratives/[storyId]"),
);
const Finances = lazyWithRetry(() => import("./pages/Finances"));
const Merchandise = lazyWithRetry(() => import("./pages/Merchandise"));
const MyGear = lazyWithRetry(() => import("./pages/MyGear"));
const MyCharacterEdit = lazyWithRetry(() => import("./pages/MyCharacterEdit"));
const TodaysNewsPage = lazyWithRetry(() => import("./pages/TodaysNews"));
const Gear = lazyWithRetry(() => import("./pages/Gear"));
const queryClient = new QueryClient();

function App() {
  return (
    <QueryClientProvider client={queryClient}>
      <AuthProvider>
        <GameDataProvider>
          <StageEquipmentCatalogProvider>
            <BandCrewCatalogProvider>
              <TooltipProvider>
                <Toaster />
                <Sonner />
                <BrowserRouter>
              <Suspense
                fallback={
                  <div className="flex h-screen w-full items-center justify-center">
                    <p className="text-lg font-semibold">Loading page...</p>
                  </div>
                }
              >
                <Routes>
                  <Route path="/auth" element={<Auth />} />
                  <Route path="/" element={<Layout />}>
                    <Route index element={<Index />} />
                    <Route path="todays-news" element={<TodaysNewsPage />} />
                    <Route path="wellness" element={<WellnessPage />} />
                    <Route path="underworld" element={<UnderworldNew />} />
                    <Route path="dikcok" element={<DikCok />} />
                    <Route path="tour-manager" element={<TourManagerNew />} />
                    <Route path="streaming" element={<StreamingNew />} />
                    <Route path="music/charts" element={<ChartsPage />} />
                    <Route path="dashboard" element={<Dashboard />} />
                    <Route path="onboarding" element={<Onboarding />} />
                    <Route path="band" element={<BandManager />} />
                    <Route path="bands/:bandId/management" element={<BandManagementPage />} />
                    <Route path="gigs" element={<GigBooking />} />
                    <Route path="jams" element={<JamSessions />} />
                    <Route path="gigs/perform/:gigId" element={<PerformGig />} />
                    <Route path="busking" element={<Busking />} />
                    <Route path="my-character" element={<MyCharacter />} />
                    
                    <Route path="song-manager" element={<SongManager />} />
                    <Route path="streaming-platforms" element={<StreamingPlatforms />} />
                    <Route path="advisor" element={<AdvisorPage />} />
                    <Route path="competitive-charts" element={<CompetitiveCharts />} />
                    <Route path="schedule" element={<Schedule />} />
                    <Route path="booking/education" element={<EducationBooking />} />
                    <Route path="booking/performance" element={<PerformanceBooking />} />
                    <Route path="booking/work" element={<WorkBooking />} />
                    <Route path="booking/songwriting" element={<SongwritingBooking />} />
                    <Route path="skills" element={<SkillsPage />} />
                    <Route path="world-pulse" element={<WorldPulsePage />} />
<<<<<<< HEAD
                    <Route path="tours" element={<TourManager />} />
                    <Route path="tours-system" element={<TouringSystem />} />
                    <Route path="equipment" element={<EnhancedEquipmentStore />} />
                    <Route path="fans" element={<FanManagement />} />
                    <Route path="lifestyle/homes" element={<LifestyleHomes />} />
=======
                    <Route path="community/feed" element={<CommunityFeed />} />
                    <Route path="gig-booking" element={<GigBooking />} />
                    <Route path="jam-sessions" element={<JamSessions />} />
                    <Route path="rehearsals" element={<Rehearsals />} />
                    <Route path="radio" element={<Radio />} />
                    <Route path="music-videos" element={<MusicVideos />} />
>>>>>>> cd10ff1d
                    
                    <Route path="cities" element={<WorldEnvironment />} />
                    <Route path="cities/:cityId" element={<City />} />
                    <Route path="setlists" element={<SetlistManager />} />
                    <Route path="travel" element={<Travel />} />
                    <Route path="relationships" element={<Relationships />} />
                    <Route path="pr" element={<PublicRelations />} />
                    <Route path="legacy" element={<Legacy />} />
                    <Route path="venues" element={<VenueManagement />} />
                    <Route path="festivals" element={<FestivalsNew />} />
                    <Route path="awards" element={<Awards />} />
                    <Route path="chemistry" element={<BandChemistry />} />
                    <Route path="stage-setup" element={<StageSetup />} />
                    <Route path="stage-equipment" element={<StageEquipmentSystem />} />
                    <Route path="band-crew" element={<BandCrewManagement />} />
                    <Route path="finances" element={<Finances />} />
                    <Route path="gear" element={<Gear />} />
                    <Route path="education" element={<Education />} />
                    <Route path="songwriting" element={<Songwriting />} />
                    <Route path="song-market" element={<SongMarket />} />
                    <Route path="recording-studio" element={<RecordingStudio />} />
                    <Route path="release-manager" element={<ReleaseManager />} />
                    <Route path="twaater" element={<Twaater />} />
                    <Route path="twaater/:handle" element={<TwaaterProfile />} />
                    <Route path="events/narratives/:storyId" element={<NarrativeStoryPage />} />
                    <Route path="employment" element={<Employment />} />
                    <Route path="inventory" element={<InventoryManager />} />
                    <Route path="merchandise" element={<Merchandise />} />
                    <Route path="labels" element={<RecordLabel />} />
                    
                    {/* Redirects */}
                    <Route path="record-label" element={<Navigate to="/labels" replace />} />
                    <Route path="gigs/advanced/:gigId" element={<AdvancedGigSystem />} />
                    <Route path="admin" element={<Admin />} />
                    <Route path="admin/players" element={<AdminPlayerManagement />} />
                    <Route path="admin/achievements" element={<AdminAchievements />} />
                    <Route path="admin/analytics" element={<AdminAnalytics />} />
                    <Route path="university/:id" element={<UniversityDetail />} />
                    <Route path="admin/universities" element={<AdminUniversities />} />
                    <Route path="admin/courses" element={<AdminCourses />} />
                    <Route path="admin/cities" element={<AdminCities />} />
                    <Route path="admin/districts" element={<AdminDistricts />} />
                    <Route path="admin/city-studios" element={<AdminCityStudios />} />
                    <Route path="admin/production-notes" element={<AdminProductionNotes />} />
                    <Route path="admin/skill-books" element={<AdminSkillBooks />} />
                    <Route path="admin/night-clubs" element={<AdminNightClubs />} />
                    <Route path="admin/game-calendar" element={<AdminGameCalendar />} />
                    <Route path="admin/mentors" element={<AdminMentors />} />
                    <Route path="admin/jobs" element={<AdminJobs />} />
                    <Route path="admin/venues" element={<AdminVenues />} />
                    <Route path="admin/rehearsal-rooms" element={<AdminRehearsalRooms />} />
                    <Route path="admin/travel" element={<AdminTravel />} />
                    <Route path="admin/song-gifts" element={<AdminSongGifts />} />
                    <Route path="admin/festivals" element={<FestivalsAdminPage />} />
                    <Route path="admin/awards" element={<AwardsAdmin />} />
                    <Route path="admin/advisor" element={<AdvisorAdmin />} />
                    <Route path="admin/pr" element={<PublicRelationsAdmin />} />
                    <Route path="admin/underworld" element={<UnderworldAdmin />} />
                    <Route path="admin/stage-equipment" element={<AdminStageEquipmentCatalog />} />
                    <Route path="admin/crew" element={<AdminCrewCatalog />} />
                    <Route path="admin/producers" element={<AdminProducers />} />
                    <Route path="admin/streaming-platforms" element={<AdminStreamingPlatforms />} />
                    <Route path="admin/marketplace" element={<AdminMarketplace />} />
                    <Route path="admin/twaater-moderation" element={<AdminTwaaterModeration />} />
                    <Route path="admin/cron-monitor" element={<AdminCronMonitor />} />
                    <Route path="admin/release-config" element={<AdminReleaseConfig />} />
                    <Route path="admin/radio-stations" element={<AdminRadioStations />} />
                    <Route path="admin/songwriting" element={<SongwritingAdmin />} />
                    <Route path="admin/gigs" element={<GigsAdmin />} />
                    <Route path="admin/charts" element={<ChartsAdmin />} />
                    <Route path="admin/twaater" element={<TwaaterAdmin />} />
                    <Route path="admin/festivals" element={<FestivalAdmin />} />
                    <Route path="admin/labels" element={<LabelsAdmin />} />
                    <Route path="admin/bands" element={<BandAdmin />} />
                    <Route path="employment" element={<Employment />} />
                    <Route path="radio" element={<Radio />} />
                    <Route path="music-videos" element={<MusicVideos />} />
                    <Route path="radio-stations" element={<RadioStations />} />
                    <Route path="gig-booking" element={<GigBooking />} />
                    <Route path="jam-sessions" element={<JamSessions />} />
                    <Route path="rehearsals" element={<Rehearsals />} />
                    <Route path="performance/gig/:gigId" element={<PerformGig />} />
                    <Route path="world" element={<WorldEnvironment />} />
                    {/* <Route path="world-map" element={<WorldMap />} /> */}
                    <Route path="inventory" element={<InventoryManager />} />
                    <Route path="gear" element={<MyGear />} />
                    <Route path="gear-shop" element={<MyGear />} />
                    <Route path="merchandise" element={<Merchandise />} />
                    <Route path="statistics" element={<PlayerStatistics />} />
                    <Route path="my-character/edit" element={<MyCharacterEdit />} />
                    <Route path="my-character/edit" element={<MyCharacterEdit />} />
                    <Route path="*" element={<NotFound />} />
                  </Route>
                  <Route path="*" element={<NotFound />} />
                </Routes>
              </Suspense>
                </BrowserRouter>
              </TooltipProvider>
            </BandCrewCatalogProvider>
          </StageEquipmentCatalogProvider>
        </GameDataProvider>
      </AuthProvider>
    </QueryClientProvider>
  );
}

export default App;<|MERGE_RESOLUTION|>--- conflicted
+++ resolved
@@ -201,20 +201,11 @@
                     <Route path="booking/songwriting" element={<SongwritingBooking />} />
                     <Route path="skills" element={<SkillsPage />} />
                     <Route path="world-pulse" element={<WorldPulsePage />} />
-<<<<<<< HEAD
                     <Route path="tours" element={<TourManager />} />
                     <Route path="tours-system" element={<TouringSystem />} />
                     <Route path="equipment" element={<EnhancedEquipmentStore />} />
                     <Route path="fans" element={<FanManagement />} />
                     <Route path="lifestyle/homes" element={<LifestyleHomes />} />
-=======
-                    <Route path="community/feed" element={<CommunityFeed />} />
-                    <Route path="gig-booking" element={<GigBooking />} />
-                    <Route path="jam-sessions" element={<JamSessions />} />
-                    <Route path="rehearsals" element={<Rehearsals />} />
-                    <Route path="radio" element={<Radio />} />
-                    <Route path="music-videos" element={<MusicVideos />} />
->>>>>>> cd10ff1d
                     
                     <Route path="cities" element={<WorldEnvironment />} />
                     <Route path="cities/:cityId" element={<City />} />
