import { Toaster } from "@/components/ui/toaster";
import { Toaster as Sonner } from "@/components/ui/sonner";
import { TooltipProvider } from "@/components/ui/tooltip";
import { QueryClient, QueryClientProvider } from "@tanstack/react-query";
import { BrowserRouter, Routes, Route } from "react-router-dom";
import { AuthProvider } from "./hooks/useAuth";
import { GameDataProvider } from "./hooks/useGameData";
import Index from "./pages/Index";
import PerformGig from "./pages/PerformGig";
import Auth from "./pages/Auth";
import Dashboard from "./pages/Dashboard";
import BandManager from "./pages/BandManager";
import GigBooking from "./pages/GigBooking";
import Profile from "./pages/Profile";
import CharacterCreationPage from "./pages/CharacterCreation";
import MusicStudio from "./pages/MusicStudio";
import WorldPulse from "./pages/WorldPulse";
import Schedule from "./pages/Schedule";
import EquipmentStore from "./pages/EquipmentStore";
import FanManagement from "./pages/FanManagement";
import Achievements from "./pages/Achievements";
import TourManager from "./pages/TourManager";
import RecordLabel from "./pages/RecordLabel";
import SocialMedia from "./pages/SocialMedia";
import VenueManagement from "./pages/VenueManagement";
import BandChemistry from "./pages/BandChemistry";
import StreamingPlatforms from "./pages/StreamingPlatforms";
import Layout from "./components/Layout";
import NotFound from "./pages/NotFound";
import SkillTraining from "./pages/SkillTraining";
import MusicCreation from "./pages/MusicCreation";
import EnhancedBandManager from "./pages/EnhancedBandManager";
import EnhancedEquipmentStore from "./pages/EnhancedEquipmentStore";
import EnhancedFanManagement from "./pages/EnhancedFanManagement";
import AdvancedGigSystem from "./pages/AdvancedGigSystem";
import CompetitiveCharts from "./pages/CompetitiveCharts";
import TouringSystem from "./pages/TouringSystem";
import AdminDashboard from "./pages/AdminDashboard";
import RealtimeCommunication from "./pages/RealtimeCommunication";
import WorldEnvironment from "./pages/WorldEnvironment";
import SongManager from "./pages/SongManager";
import InventoryManager from "./pages/InventoryManager";
import PlayerStatistics from "./pages/PlayerStatistics";
import Busking from "./pages/Busking";

const queryClient = new QueryClient();

function App() {
  return (
    <QueryClientProvider client={queryClient}>
      <AuthProvider>
<<<<<<< HEAD
        <GameDataProvider>
          <TooltipProvider>
            <Toaster />
            <Sonner />
            <BrowserRouter>
              <Routes>
                <Route path="/auth" element={<Auth />} />
                <Route path="/" element={<Layout />}>
                  <Route index element={<Index />} />
                  <Route path="dashboard" element={<Dashboard />} />
                  <Route path="band" element={<BandManager />} />
                  <Route path="gigs" element={<GigBooking />} />
                  <Route path="gigs/perform/:gigId" element={<PerformGig />} />
                  <Route path="profile" element={<Profile />} />
                  <Route path="music" element={<MusicStudio />} />
                  <Route path="charts" element={<WorldPulse />} />
                  <Route path="schedule" element={<Schedule />} />
                  <Route path="equipment" element={<EquipmentStore />} />
                  <Route path="fans" element={<FanManagement />} />
                  <Route path="achievements" element={<Achievements />} />
                  <Route path="tours" element={<TourManager />} />
                  <Route path="labels" element={<RecordLabel />} />
                  <Route path="social" element={<SocialMedia />} />
                  <Route path="venues" element={<VenueManagement />} />
                  <Route path="chemistry" element={<BandChemistry />} />
                  <Route path="streaming" element={<StreamingPlatforms />} />
                  <Route path="training" element={<SkillTraining />} />
                  <Route path="create" element={<MusicCreation />} />
                  <Route path="band-enhanced" element={<EnhancedBandManager />} />
                  <Route path="equipment-enhanced" element={<EnhancedEquipmentStore />} />
                  <Route path="fans-enhanced" element={<EnhancedFanManagement />} />
                  <Route path="gigs/advanced/:gigId" element={<AdvancedGigSystem />} />
                  <Route path="charts-competitive" element={<CompetitiveCharts />} />
                  <Route path="tours-system" element={<TouringSystem />} />
                  <Route path="admin" element={<AdminDashboard />} />
                  <Route path="communication" element={<RealtimeCommunication />} />
                  <Route path="world" element={<WorldEnvironment />} />
                  <Route path="songs" element={<SongManager />} />
                  <Route path="inventory" element={<InventoryManager />} />
                  <Route path="statistics" element={<PlayerStatistics />} />
                </Route>
                <Route path="*" element={<NotFound />} />
              </Routes>
            </BrowserRouter>
          </TooltipProvider>
        </GameDataProvider>
=======
        <TooltipProvider>
          <Toaster />
          <Sonner />
          <BrowserRouter>
            <Routes>
              <Route path="/auth" element={<Auth />} />
              <Route path="/" element={<Layout />}>
                <Route index element={<Index />} />
                <Route path="dashboard" element={<Dashboard />} />
                <Route path="band" element={<BandManager />} />
                <Route path="gigs" element={<GigBooking />} />
                <Route path="gigs/perform/:gigId" element={<PerformGig />} />
                <Route path="busking" element={<Busking />} />
                <Route path="profile" element={<Profile />} />
                <Route path="character-create" element={<CharacterCreationPage />} />
                <Route path="music" element={<MusicStudio />} />
                <Route path="charts" element={<WorldPulse />} />
                <Route path="schedule" element={<Schedule />} />
                <Route path="equipment" element={<EquipmentStore />} />
                <Route path="fans" element={<FanManagement />} />
                <Route path="achievements" element={<Achievements />} />
                <Route path="tours" element={<TourManager />} />
                <Route path="labels" element={<RecordLabel />} />
                <Route path="social" element={<SocialMedia />} />
                <Route path="venues" element={<VenueManagement />} />
                <Route path="chemistry" element={<BandChemistry />} />
                <Route path="streaming" element={<StreamingPlatforms />} />
                <Route path="training" element={<SkillTraining />} />
                <Route path="create" element={<MusicCreation />} />
                <Route path="band-enhanced" element={<EnhancedBandManager />} />
                <Route path="equipment-enhanced" element={<EnhancedEquipmentStore />} />
                <Route path="fans-enhanced" element={<EnhancedFanManagement />} />
                <Route path="gigs/advanced/:gigId" element={<AdvancedGigSystem />} />
                <Route path="charts-competitive" element={<CompetitiveCharts />} />
                <Route path="tours-system" element={<TouringSystem />} />
                <Route path="admin" element={<AdminDashboard />} />
                <Route path="communication" element={<RealtimeCommunication />} />
                <Route path="world" element={<WorldEnvironment />} />
                <Route path="songs" element={<SongManager />} />
                <Route path="inventory" element={<InventoryManager />} />
                <Route path="statistics" element={<PlayerStatistics />} />
                <Route path="character/create" element={<CharacterCreationPage />} />
              </Route>
              <Route path="*" element={<NotFound />} />
            </Routes>
          </BrowserRouter>
        </TooltipProvider>
>>>>>>> 1122c458
      </AuthProvider>
    </QueryClientProvider>
  );
}

export default App;<|MERGE_RESOLUTION|>--- conflicted
+++ resolved
@@ -49,7 +49,6 @@
   return (
     <QueryClientProvider client={queryClient}>
       <AuthProvider>
-<<<<<<< HEAD
         <GameDataProvider>
           <TooltipProvider>
             <Toaster />
@@ -96,55 +95,6 @@
             </BrowserRouter>
           </TooltipProvider>
         </GameDataProvider>
-=======
-        <TooltipProvider>
-          <Toaster />
-          <Sonner />
-          <BrowserRouter>
-            <Routes>
-              <Route path="/auth" element={<Auth />} />
-              <Route path="/" element={<Layout />}>
-                <Route index element={<Index />} />
-                <Route path="dashboard" element={<Dashboard />} />
-                <Route path="band" element={<BandManager />} />
-                <Route path="gigs" element={<GigBooking />} />
-                <Route path="gigs/perform/:gigId" element={<PerformGig />} />
-                <Route path="busking" element={<Busking />} />
-                <Route path="profile" element={<Profile />} />
-                <Route path="character-create" element={<CharacterCreationPage />} />
-                <Route path="music" element={<MusicStudio />} />
-                <Route path="charts" element={<WorldPulse />} />
-                <Route path="schedule" element={<Schedule />} />
-                <Route path="equipment" element={<EquipmentStore />} />
-                <Route path="fans" element={<FanManagement />} />
-                <Route path="achievements" element={<Achievements />} />
-                <Route path="tours" element={<TourManager />} />
-                <Route path="labels" element={<RecordLabel />} />
-                <Route path="social" element={<SocialMedia />} />
-                <Route path="venues" element={<VenueManagement />} />
-                <Route path="chemistry" element={<BandChemistry />} />
-                <Route path="streaming" element={<StreamingPlatforms />} />
-                <Route path="training" element={<SkillTraining />} />
-                <Route path="create" element={<MusicCreation />} />
-                <Route path="band-enhanced" element={<EnhancedBandManager />} />
-                <Route path="equipment-enhanced" element={<EnhancedEquipmentStore />} />
-                <Route path="fans-enhanced" element={<EnhancedFanManagement />} />
-                <Route path="gigs/advanced/:gigId" element={<AdvancedGigSystem />} />
-                <Route path="charts-competitive" element={<CompetitiveCharts />} />
-                <Route path="tours-system" element={<TouringSystem />} />
-                <Route path="admin" element={<AdminDashboard />} />
-                <Route path="communication" element={<RealtimeCommunication />} />
-                <Route path="world" element={<WorldEnvironment />} />
-                <Route path="songs" element={<SongManager />} />
-                <Route path="inventory" element={<InventoryManager />} />
-                <Route path="statistics" element={<PlayerStatistics />} />
-                <Route path="character/create" element={<CharacterCreationPage />} />
-              </Route>
-              <Route path="*" element={<NotFound />} />
-            </Routes>
-          </BrowserRouter>
-        </TooltipProvider>
->>>>>>> 1122c458
       </AuthProvider>
     </QueryClientProvider>
   );
