--- conflicted
+++ resolved
@@ -51,11 +51,8 @@
 const AdminYoutubeVideos = lazyWithRetry(() => import("./pages/admin/YoutubeVideos"));
 const AdminBandLearning = lazyWithRetry(() => import("./pages/admin/BandLearning"));
 const AdminMentors = lazyWithRetry(() => import("./pages/admin/Mentors"));
-<<<<<<< HEAD
 const AdminStageSetup = lazyWithRetry(() => import("./pages/admin/StageSetup"));
-=======
 const AdminUnderworldStore = lazyWithRetry(() => import("./pages/admin/UnderworldStore"));
->>>>>>> 6a96d94c
 const WorldEnvironment = lazyWithRetry(() => import("./pages/WorldEnvironment"));
 const SongManager = lazyWithRetry(() => import("./pages/SongManager"));
 const InventoryManager = lazyWithRetry(() => import("./pages/InventoryManager"));
@@ -133,11 +130,8 @@
                     <Route path="admin/youtube-videos" element={<AdminYoutubeVideos />} />
                     <Route path="admin/band-learning" element={<AdminBandLearning />} />
                     <Route path="admin/mentors" element={<AdminMentors />} />
-<<<<<<< HEAD
                     <Route path="admin/stage-setup" element={<AdminStageSetup />} />
-=======
                     <Route path="admin/underworld-store" element={<AdminUnderworldStore />} />
->>>>>>> 6a96d94c
                     <Route path="world" element={<WorldEnvironment />} />
                     <Route path="world-map" element={<WorldMap />} />
                     <Route path="songs" element={<SongManager />} />
