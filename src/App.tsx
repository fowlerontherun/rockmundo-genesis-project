import { Suspense } from "react";
import { Toaster } from "@/components/ui/toaster";
import { Toaster as Sonner } from "@/components/ui/sonner";
import { TooltipProvider } from "@/components/ui/tooltip";
import { QueryClient, QueryClientProvider } from "@tanstack/react-query";
import { BrowserRouter, Routes, Route } from "react-router-dom";
import { AuthProvider } from "./hooks/useAuth";
import { GameDataProvider } from "./hooks/useGameData";
import Auth from "./pages/Auth";
import { lazyWithRetry } from "./utils/lazyWithRetry";
import WorldPulsePage from "./pages/WorldPulse";

const Layout = lazyWithRetry(() => import("./components/Layout"));
const Index = lazyWithRetry(() => import("./pages/Index"));
const PerformGig = lazyWithRetry(() => import("./pages/PerformGig"));
const Dashboard = lazyWithRetry(() => import("./pages/Dashboard"));
const BandManager = lazyWithRetry(() => import("./pages/BandManager"));
const GigBooking = lazyWithRetry(() => import("./pages/GigBooking"));
const MyCharacter = lazyWithRetry(() => import("./pages/MyCharacter"));
const MusicStudio = lazyWithRetry(() => import("./pages/MusicStudio"));
const Schedule = lazyWithRetry(() => import("./pages/Schedule"));
const EquipmentStore = lazyWithRetry(() => import("./pages/EquipmentStore"));
const FanManagement = lazyWithRetry(() => import("./pages/FanManagement"));
const Achievements = lazyWithRetry(() => import("./pages/Achievements"));
const TourManager = lazyWithRetry(() => import("./pages/TourManager"));
const RecordLabel = lazyWithRetry(() => import("./pages/RecordLabel"));
const SocialMedia = lazyWithRetry(() => import("./pages/SocialMedia"));
const VenueManagement = lazyWithRetry(() => import("./pages/VenueManagement"));
const BandChemistry = lazyWithRetry(() => import("./pages/BandChemistry"));
const StreamingPlatforms = lazyWithRetry(() => import("./pages/StreamingPlatforms"));
const NotFound = lazyWithRetry(() => import("./pages/NotFound"));
const MusicCreation = lazyWithRetry(() => import("./pages/MusicCreation"));
const StageSetup = lazyWithRetry(() => import("./pages/StageSetup"));
const EnhancedBandManager = lazyWithRetry(() => import("./pages/EnhancedBandManager"));
const PublicRelations = lazyWithRetry(() => import("./pages/PublicRelations"));
const City = lazyWithRetry(() => import("./pages/City"));
const Festivals = lazyWithRetry(() => import("./pages/Festivals"));
const SetlistDesigner = lazyWithRetry(() => import("./pages/SetlistDesigner"));
const EnhancedEquipmentStore = lazyWithRetry(() => import("./pages/EnhancedEquipmentStore"));
const EnhancedFanManagement = lazyWithRetry(() => import("./pages/EnhancedFanManagement"));
const AdvancedGigSystem = lazyWithRetry(() => import("./pages/AdvancedGigSystem"));
const CompetitiveCharts = lazyWithRetry(() => import("./pages/CompetitiveCharts"));
const TouringSystem = lazyWithRetry(() => import("./pages/TouringSystem"));
const Travel = lazyWithRetry(() => import("./pages/Travel"));
const Admin = lazyWithRetry(() => import("./pages/Admin"));
const AdminExperienceRewards = lazyWithRetry(() => import("./pages/admin/ExperienceRewards"));
const AdminUniversities = lazyWithRetry(() => import("./pages/admin/Universities"));
const AdminCities = lazyWithRetry(() => import("./pages/admin/Cities"));
const AdminSkillBooks = lazyWithRetry(() => import("./pages/admin/SkillBooks"));
<<<<<<< HEAD
const AdminYoutubeVideos = lazyWithRetry(() => import("./pages/admin/YoutubeVideos"));
=======
const AdminBandLearning = lazyWithRetry(() => import("./pages/admin/BandLearning"));
const AdminMentors = lazyWithRetry(() => import("./pages/admin/Mentors"));
>>>>>>> 33afc2ec
const WorldEnvironment = lazyWithRetry(() => import("./pages/WorldEnvironment"));
const SongManager = lazyWithRetry(() => import("./pages/SongManager"));
const InventoryManager = lazyWithRetry(() => import("./pages/InventoryManager"));
const PlayerStatistics = lazyWithRetry(() => import("./pages/PlayerStatistics"));
const Busking = lazyWithRetry(() => import("./pages/Busking"));
const Education = lazyWithRetry(() => import("./pages/Education"));
const Health = lazyWithRetry(() => import("./pages/Health"));
const Underworld = lazyWithRetry(() => import("./pages/Underworld"));
const Finances = lazyWithRetry(() => import("./pages/Finances"));
const Merchandise = lazyWithRetry(() => import("./pages/Merchandise"));
const MyGear = lazyWithRetry(() => import("./pages/MyGear"));
const MyCharacterEdit = lazyWithRetry(() => import("./pages/MyCharacterEdit"));
const queryClient = new QueryClient();

function App() {
  return (
    <QueryClientProvider client={queryClient}>
      <AuthProvider>
        <GameDataProvider>
          <TooltipProvider>
            <Toaster />
            <Sonner />
            <BrowserRouter>
              <Suspense
                fallback={
                  <div className="flex h-screen w-full items-center justify-center">
                    <p className="text-lg font-semibold">Loading page...</p>
                  </div>
                }
              >
                <Routes>
                  <Route path="/auth" element={<Auth />} />
                  <Route path="/" element={<Layout />}>
                    <Route index element={<Index />} />
                    <Route path="dashboard" element={<Dashboard />} />
                    <Route path="band" element={<BandManager />} />
                    <Route path="gigs" element={<GigBooking />} />
                    <Route path="gigs/perform/:gigId" element={<PerformGig />} />
                    <Route path="busking" element={<Busking />} />
                    <Route path="my-character" element={<MyCharacter />} />
                    <Route path="music" element={<MusicStudio />} />
                    <Route path="charts" element={<WorldPulsePage />} />
                    <Route path="schedule" element={<Schedule />} />
                    <Route path="equipment" element={<EquipmentStore />} />
                    <Route path="fans" element={<FanManagement />} />
                    <Route path="achievements" element={<Achievements />} />
                    <Route path="city" element={<City />} />
                    <Route path="tours" element={<TourManager />} />
                    <Route path="setlists" element={<SetlistDesigner />} />
                    <Route path="travel" element={<Travel />} />
                    <Route path="labels" element={<RecordLabel />} />
                    <Route path="social" element={<SocialMedia />} />
                    <Route path="pr" element={<PublicRelations />} />
                    <Route path="venues" element={<VenueManagement />} />
                    <Route path="festivals" element={<Festivals />} />
                    <Route path="chemistry" element={<BandChemistry />} />
                    <Route path="streaming" element={<StreamingPlatforms />} />
                    <Route path="stage-setup" element={<StageSetup />} />
                    <Route path="finances" element={<Finances />} />
                    <Route path="underworld" element={<Underworld />} />
                    <Route path="education" element={<Education />} />
                    <Route path="create" element={<MusicCreation />} />
                    <Route path="band-enhanced" element={<EnhancedBandManager />} />
                    <Route path="equipment-enhanced" element={<EnhancedEquipmentStore />} />
                    <Route path="fans-enhanced" element={<EnhancedFanManagement />} />
                    <Route path="gigs/advanced/:gigId" element={<AdvancedGigSystem />} />
                    <Route path="charts-competitive" element={<CompetitiveCharts />} />
                    <Route path="tours-system" element={<TouringSystem />} />
                    <Route path="admin" element={<Admin />} />
                    <Route path="admin/experience-rewards" element={<AdminExperienceRewards />} />
                    <Route path="admin/universities" element={<AdminUniversities />} />
                    <Route path="admin/cities" element={<AdminCities />} />
                    <Route path="admin/skill-books" element={<AdminSkillBooks />} />
<<<<<<< HEAD
                    <Route path="admin/youtube-videos" element={<AdminYoutubeVideos />} />
=======
                    <Route path="admin/band-learning" element={<AdminBandLearning />} />
                    <Route path="admin/mentors" element={<AdminMentors />} />
>>>>>>> 33afc2ec
                    <Route path="world" element={<WorldEnvironment />} />
                    <Route path="songs" element={<SongManager />} />
                    <Route path="inventory" element={<InventoryManager />} />
                    <Route path="gear" element={<MyGear />} />
                    <Route path="merchandise" element={<Merchandise />} />
                    <Route path="statistics" element={<PlayerStatistics />} />
                    <Route path="health" element={<Health />} />
                    <Route path="my-character/edit" element={<MyCharacterEdit />} />
                    <Route path="*" element={<NotFound />} />
                  </Route>
                  <Route path="*" element={<NotFound />} />
                </Routes>
              </Suspense>
            </BrowserRouter>
          </TooltipProvider>
        </GameDataProvider>
      </AuthProvider>
    </QueryClientProvider>
  );
}

export default App;<|MERGE_RESOLUTION|>--- conflicted
+++ resolved
@@ -47,12 +47,9 @@
 const AdminUniversities = lazyWithRetry(() => import("./pages/admin/Universities"));
 const AdminCities = lazyWithRetry(() => import("./pages/admin/Cities"));
 const AdminSkillBooks = lazyWithRetry(() => import("./pages/admin/SkillBooks"));
-<<<<<<< HEAD
 const AdminYoutubeVideos = lazyWithRetry(() => import("./pages/admin/YoutubeVideos"));
-=======
 const AdminBandLearning = lazyWithRetry(() => import("./pages/admin/BandLearning"));
 const AdminMentors = lazyWithRetry(() => import("./pages/admin/Mentors"));
->>>>>>> 33afc2ec
 const WorldEnvironment = lazyWithRetry(() => import("./pages/WorldEnvironment"));
 const SongManager = lazyWithRetry(() => import("./pages/SongManager"));
 const InventoryManager = lazyWithRetry(() => import("./pages/InventoryManager"));
@@ -126,12 +123,9 @@
                     <Route path="admin/universities" element={<AdminUniversities />} />
                     <Route path="admin/cities" element={<AdminCities />} />
                     <Route path="admin/skill-books" element={<AdminSkillBooks />} />
-<<<<<<< HEAD
                     <Route path="admin/youtube-videos" element={<AdminYoutubeVideos />} />
-=======
                     <Route path="admin/band-learning" element={<AdminBandLearning />} />
                     <Route path="admin/mentors" element={<AdminMentors />} />
->>>>>>> 33afc2ec
                     <Route path="world" element={<WorldEnvironment />} />
                     <Route path="songs" element={<SongManager />} />
                     <Route path="inventory" element={<InventoryManager />} />
