import { Suspense } from "react";
import { Toaster } from "@/components/ui/toaster";
import { Toaster as Sonner } from "@/components/ui/sonner";
import { TooltipProvider } from "@/components/ui/tooltip";
import { QueryClient, QueryClientProvider } from "@tanstack/react-query";
import { BrowserRouter, Routes, Route } from "react-router-dom";
import { AuthProvider } from "./hooks/useAuth";
import { GameDataProvider } from "./hooks/useGameData";
import Auth from "./pages/Auth";
import { lazyWithRetry } from "./utils/lazyWithRetry";
import WorldPulsePage from "./pages/WorldPulse";

const Layout = lazyWithRetry(() => import("./components/Layout"));
const Index = lazyWithRetry(() => import("./pages/Index"));
const PerformGig = lazyWithRetry(() => import("./pages/PerformGig"));
const Dashboard = lazyWithRetry(() => import("./pages/Dashboard"));
const BandManager = lazyWithRetry(() => import("./pages/BandManager"));
const GigBooking = lazyWithRetry(() => import("./pages/GigBooking"));
const MyCharacter = lazyWithRetry(() => import("./pages/MyCharacter"));
const MusicStudio = lazyWithRetry(() => import("./pages/MusicStudio"));
const Schedule = lazyWithRetry(() => import("./pages/Schedule"));
const EquipmentStore = lazyWithRetry(() => import("./pages/EquipmentStore"));
const FanManagement = lazyWithRetry(() => import("./pages/FanManagement"));
const Achievements = lazyWithRetry(() => import("./pages/Achievements"));
const TourManager = lazyWithRetry(() => import("./pages/TourManager"));
const RecordLabel = lazyWithRetry(() => import("./pages/RecordLabel"));
const SocialMedia = lazyWithRetry(() => import("./pages/SocialMedia"));
const VenueManagement = lazyWithRetry(() => import("./pages/VenueManagement"));
const BandChemistry = lazyWithRetry(() => import("./pages/BandChemistry"));
const StreamingPlatforms = lazyWithRetry(() => import("./pages/StreamingPlatforms"));
const NotFound = lazyWithRetry(() => import("./pages/NotFound"));
const MusicCreation = lazyWithRetry(() => import("./pages/MusicCreation"));
const StageSetup = lazyWithRetry(() => import("./pages/StageSetup"));
const EnhancedBandManager = lazyWithRetry(() => import("./pages/EnhancedBandManager"));
const PublicRelations = lazyWithRetry(() => import("./pages/PublicRelations"));
const City = lazyWithRetry(() => import("./pages/City"));
const WorldMap = lazyWithRetry(() => import("./pages/WorldMap"));
const Festivals = lazyWithRetry(() => import("./pages/Festivals"));
const SetlistDesigner = lazyWithRetry(() => import("./pages/SetlistDesigner"));
const EnhancedEquipmentStore = lazyWithRetry(() => import("./pages/EnhancedEquipmentStore"));
const EnhancedFanManagement = lazyWithRetry(() => import("./pages/EnhancedFanManagement"));
const AdvancedGigSystem = lazyWithRetry(() => import("./pages/AdvancedGigSystem"));
const CompetitiveCharts = lazyWithRetry(() => import("./pages/CompetitiveCharts"));
const TouringSystem = lazyWithRetry(() => import("./pages/TouringSystem"));
const Travel = lazyWithRetry(() => import("./pages/Travel"));
const Admin = lazyWithRetry(() => import("./pages/Admin"));
const AdminExperienceRewards = lazyWithRetry(() => import("./pages/admin/ExperienceRewards"));
const AdminUniversities = lazyWithRetry(() => import("./pages/admin/Universities"));
const AdminCities = lazyWithRetry(() => import("./pages/admin/Cities"));
const AdminSkillBooks = lazyWithRetry(() => import("./pages/admin/SkillBooks"));
const AdminYoutubeVideos = lazyWithRetry(() => import("./pages/admin/YoutubeVideos"));
const AdminBandLearning = lazyWithRetry(() => import("./pages/admin/BandLearning"));
const AdminMentors = lazyWithRetry(() => import("./pages/admin/Mentors"));
const WorldEnvironment = lazyWithRetry(() => import("./pages/WorldEnvironment"));
const SongManager = lazyWithRetry(() => import("./pages/SongManager"));
const InventoryManager = lazyWithRetry(() => import("./pages/InventoryManager"));
const PlayerStatistics = lazyWithRetry(() => import("./pages/PlayerStatistics"));
const Busking = lazyWithRetry(() => import("./pages/Busking"));
const Education = lazyWithRetry(() => import("./pages/Education"));
const Health = lazyWithRetry(() => import("./pages/Health"));
const Underworld = lazyWithRetry(() => import("./pages/Underworld"));
const Finances = lazyWithRetry(() => import("./pages/Finances"));
const Merchandise = lazyWithRetry(() => import("./pages/Merchandise"));
const MyGear = lazyWithRetry(() => import("./pages/MyGear"));
const MyCharacterEdit = lazyWithRetry(() => import("./pages/MyCharacterEdit"));
const queryClient = new QueryClient();

function App() {
  return (
    <QueryClientProvider client={queryClient}>
      <AuthProvider>
        <GameDataProvider>
          <TooltipProvider>
            <Toaster />
            <Sonner />
            <BrowserRouter>
              <Suspense
                fallback={
                  <div className="flex h-screen w-full items-center justify-center">
                    <p className="text-lg font-semibold">Loading page...</p>
                  </div>
                }
              >
                <Routes>
                  <Route path="/auth" element={<Auth />} />
                  <Route path="/" element={<Layout />}>
                    <Route index element={<Index />} />
                    <Route path="dashboard" element={<Dashboard />} />
                    <Route path="band" element={<BandManager />} />
                    <Route path="gigs" element={<GigBooking />} />
                    <Route path="gigs/perform/:gigId" element={<PerformGig />} />
                    <Route path="busking" element={<Busking />} />
                    <Route path="my-character" element={<MyCharacter />} />
                    <Route path="music" element={<MusicStudio />} />
                    <Route path="charts" element={<WorldPulsePage />} />
                    <Route path="schedule" element={<Schedule />} />
                    <Route path="equipment" element={<EquipmentStore />} />
                    <Route path="fans" element={<FanManagement />} />
                    <Route path="achievements" element={<Achievements />} />
<<<<<<< HEAD
                    <Route path="cities" element={<WorldEnvironment />} />
                    <Route path="cities/:cityId" element={<City />} />
=======
                    <Route path="cities" element={<WorldMap />} />
                    <Route path="city" element={<City />} />
>>>>>>> 935dea89
                    <Route path="tours" element={<TourManager />} />
                    <Route path="setlists" element={<SetlistDesigner />} />
                    <Route path="travel" element={<Travel />} />
                    <Route path="labels" element={<RecordLabel />} />
                    <Route path="social" element={<SocialMedia />} />
                    <Route path="pr" element={<PublicRelations />} />
                    <Route path="venues" element={<VenueManagement />} />
                    <Route path="festivals" element={<Festivals />} />
                    <Route path="chemistry" element={<BandChemistry />} />
                    <Route path="streaming" element={<StreamingPlatforms />} />
                    <Route path="stage-setup" element={<StageSetup />} />
                    <Route path="finances" element={<Finances />} />
                    <Route path="underworld" element={<Underworld />} />
                    <Route path="education" element={<Education />} />
                    <Route path="create" element={<MusicCreation />} />
                    <Route path="band-enhanced" element={<EnhancedBandManager />} />
                    <Route path="equipment-enhanced" element={<EnhancedEquipmentStore />} />
                    <Route path="fans-enhanced" element={<EnhancedFanManagement />} />
                    <Route path="gigs/advanced/:gigId" element={<AdvancedGigSystem />} />
                    <Route path="charts-competitive" element={<CompetitiveCharts />} />
                    <Route path="tours-system" element={<TouringSystem />} />
                    <Route path="admin" element={<Admin />} />
                    <Route path="admin/experience-rewards" element={<AdminExperienceRewards />} />
                    <Route path="admin/universities" element={<AdminUniversities />} />
                    <Route path="admin/cities" element={<AdminCities />} />
                    <Route path="admin/skill-books" element={<AdminSkillBooks />} />
                    <Route path="admin/youtube-videos" element={<AdminYoutubeVideos />} />
                    <Route path="admin/band-learning" element={<AdminBandLearning />} />
                    <Route path="admin/mentors" element={<AdminMentors />} />
                    <Route path="world" element={<WorldEnvironment />} />
                    <Route path="songs" element={<SongManager />} />
                    <Route path="inventory" element={<InventoryManager />} />
                    <Route path="gear" element={<MyGear />} />
                    <Route path="merchandise" element={<Merchandise />} />
                    <Route path="statistics" element={<PlayerStatistics />} />
                    <Route path="health" element={<Health />} />
                    <Route path="my-character/edit" element={<MyCharacterEdit />} />
                    <Route path="*" element={<NotFound />} />
                  </Route>
                  <Route path="*" element={<NotFound />} />
                </Routes>
              </Suspense>
            </BrowserRouter>
          </TooltipProvider>
        </GameDataProvider>
      </AuthProvider>
    </QueryClientProvider>
  );
}

export default App;<|MERGE_RESOLUTION|>--- conflicted
+++ resolved
@@ -97,13 +97,8 @@
                     <Route path="equipment" element={<EquipmentStore />} />
                     <Route path="fans" element={<FanManagement />} />
                     <Route path="achievements" element={<Achievements />} />
-<<<<<<< HEAD
                     <Route path="cities" element={<WorldEnvironment />} />
                     <Route path="cities/:cityId" element={<City />} />
-=======
-                    <Route path="cities" element={<WorldMap />} />
-                    <Route path="city" element={<City />} />
->>>>>>> 935dea89
                     <Route path="tours" element={<TourManager />} />
                     <Route path="setlists" element={<SetlistDesigner />} />
                     <Route path="travel" element={<Travel />} />
