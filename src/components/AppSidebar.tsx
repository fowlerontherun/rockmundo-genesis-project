--- conflicted
+++ resolved
@@ -38,12 +38,7 @@
   LogOut,
   Disc,
   Wrench,
-<<<<<<< HEAD
   Clapperboard,
-=======
-  HardHat,
-  HeartHandshake,
->>>>>>> 16bcd1df
 } from "lucide-react";
 import { useAuth } from "@/hooks/use-auth-context";
 import { useNavigate } from "react-router-dom";
@@ -110,11 +105,7 @@
         { icon: Users, label: "Band", path: "/band" },
         { icon: Megaphone, label: "PR", path: "/pr" },
         { icon: Share2, label: "Social", path: "/social" },
-<<<<<<< HEAD
         { icon: Clapperboard, label: "Media", path: "/media" },
-=======
-        { icon: HeartHandshake, label: "Relationships", path: "/relationships" },
->>>>>>> 16bcd1df
       ],
     },
     {
