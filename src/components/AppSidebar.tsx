--- conflicted
+++ resolved
@@ -46,16 +46,7 @@
   Target,
   TrendingUp,
   Map,
-<<<<<<< HEAD
   HandHeart,
-=======
-  Crown,
-  Video,
-  Radio as RadioIcon,
-  Newspaper,
-  Heart,
-  Sparkles,
->>>>>>> 9183e5f5
 } from "lucide-react";
 import { useAuth } from "@/hooks/use-auth-context";
 import { useNavigate } from "react-router-dom";
@@ -153,15 +144,11 @@
       ],
     },
     {
-<<<<<<< HEAD
       label: "Community",
       items: [{ icon: HandHeart, label: "Charity", path: "/community/charity" }],
     },
     {
       label: "Business",
-=======
-      label: t('business'),
->>>>>>> 9183e5f5
       items: [
         { icon: Briefcase, label: t('employment'), path: "/employment" },
         { icon: DollarSign, label: t('finances'), path: "/finances" },
