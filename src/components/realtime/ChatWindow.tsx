--- conflicted
+++ resolved
@@ -1,9 +1,4 @@
-<<<<<<< HEAD
 import React, { useState, useEffect, useCallback } from 'react';
-=======
-import React, { useState, useEffect, useCallback, useRef } from 'react';
-import type { RealtimeChannel } from '@supabase/supabase-js';
->>>>>>> de3b515e
 import { supabase } from '@/integrations/supabase/client';
 import { useAuth } from '@/hooks/use-auth-context';
 import { Card, CardContent, CardHeader, CardTitle } from '@/components/ui/card';
@@ -62,11 +57,7 @@
       console.error('Error fetching messages:', error);
       toast.error('Failed to load messages');
     }
-<<<<<<< HEAD
   }, [user, selectedChannel]);
-=======
-  }, [selectedChannel, user]);
->>>>>>> de3b515e
 
   const sendMessage = async () => {
     if (!user || !message.trim()) return;
@@ -94,76 +85,7 @@
     if (user) {
       void fetchMessages();
     }
-<<<<<<< HEAD
   }, [user, fetchMessages]);
-=======
-  }, [user, selectedChannel, fetchMessages]);
-
-  useEffect(() => {
-    if (!user) {
-      channelRef.current?.unsubscribe();
-      channelRef.current = null;
-      onConnectionStatusChange?.(false);
-      onOnlineCountChange?.(0);
-      return;
-    }
-
-    const realtimeChannel = supabase.channel(`chat-${selectedChannel}`, {
-      config: {
-        presence: {
-          key: user.id,
-        },
-      },
-    });
-
-    const updatePresenceCount = () => {
-      const state = realtimeChannel.presenceState<Record<string, { user_id: string }>>();
-      const count = Object.values(state).reduce((total, users) => total + users.length, 0);
-      onOnlineCountChange?.(count);
-    };
-
-    realtimeChannel.on('presence', { event: 'sync' }, updatePresenceCount);
-    realtimeChannel.on('presence', { event: 'join' }, updatePresenceCount);
-    realtimeChannel.on('presence', { event: 'leave' }, updatePresenceCount);
-
-    realtimeChannel.on(
-      'postgres_changes',
-      { event: 'INSERT', schema: 'public', table: 'global_chat', filter: `channel=eq.${selectedChannel}` },
-      (payload) => {
-        const newMessage = payload.new as Message;
-        setMessages((current) => {
-          const exists = current.some((msg) => msg.id === newMessage.id);
-          if (exists) {
-            return current;
-          }
-          return [...current, newMessage].slice(-50);
-        });
-      }
-    );
-
-    realtimeChannel.subscribe((status) => {
-      const isConnected = status === 'SUBSCRIBED';
-      onConnectionStatusChange?.(isConnected);
-
-      if (isConnected) {
-        void realtimeChannel.track({ user_id: user.id });
-      }
-
-      if (!isConnected && status !== 'SUBSCRIBED') {
-        onOnlineCountChange?.(0);
-      }
-    });
-
-    channelRef.current = realtimeChannel;
-
-    return () => {
-      onConnectionStatusChange?.(false);
-      onOnlineCountChange?.(0);
-      realtimeChannel.unsubscribe();
-      channelRef.current = null;
-    };
-  }, [selectedChannel, user, onConnectionStatusChange, onOnlineCountChange]);
->>>>>>> de3b515e
 
   const handleKeyPress = (e: React.KeyboardEvent) => {
     if (e.key === 'Enter' && !e.shiftKey) {
