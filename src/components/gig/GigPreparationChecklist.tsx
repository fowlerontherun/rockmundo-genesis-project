import { Card, CardContent, CardHeader, CardTitle } from "@/components/ui/card";
import { Badge } from "@/components/ui/badge";
import { Alert, AlertDescription } from "@/components/ui/alert";
import { CheckCircle2, AlertCircle, XCircle, Music, Users, Zap, Sparkles, Loader2 } from "lucide-react";
import { EMPTY_GEAR_EFFECTS, type GearModifierEffects } from "@/utils/gearModifiers";
import { GEAR_TARGETS } from "@/utils/gigNarrative";

interface RehearsalData {
  song_id: string;
  song_title: string;
  rehearsal_level: number;
}

interface GigPreparationChecklistProps {
  setlistSongs: Array<{ song_id: string; songs?: { title: string } }>;
  rehearsals: RehearsalData[];
  equipmentCount: number;
  crewCount: number;
  bandChemistry: number;
  gearEffects?: GearModifierEffects | null;
  equippedGearCount?: number;
  gearLoading?: boolean;
}

export const GigPreparationChecklist = ({
  setlistSongs,
  rehearsals,
  equipmentCount,
  crewCount,
  bandChemistry,
  gearEffects,
  equippedGearCount = 0,
  gearLoading = false
}: GigPreparationChecklistProps) => {
  
  // Calculate rehearsal readiness
  const songsWithRehearsals = setlistSongs.map(song => {
    const rehearsal = rehearsals.find(r => r.song_id === song.song_id);
    return {
      title: song.songs?.title || 'Unknown',
      rehearsalLevel: rehearsal?.rehearsal_level || 0,
      isReady: (rehearsal?.rehearsal_level || 0) >= 5
    };
  });

  const rehearsedSongs = songsWithRehearsals.filter(s => s.isReady).length;
  const rehearsalPercentage = (rehearsedSongs / setlistSongs.length) * 100;

  // Determine overall readiness
  const hasEquipment = equipmentCount > 0;
  const hasCrew = crewCount > 0;
  const goodChemistry = bandChemistry >= 50;
  const wellRehearsed = rehearsalPercentage >= 80;

  const readinessScore = [hasEquipment, hasCrew, goodChemistry, wellRehearsed].filter(Boolean).length;

  const hasGearBonuses = Boolean(gearEffects && gearEffects.breakdown.length > 0);
  const formattedGearEffects = gearEffects;
  const baselineGearEffects = EMPTY_GEAR_EFFECTS;

  const gearComparisons = formattedGearEffects
    ? [
        {
          key: "attendance",
          label: "Crowd Energy",
          current: formattedGearEffects.attendanceBonusPercent,
          baseline: baselineGearEffects.attendanceBonusPercent,
          target: GEAR_TARGETS.attendanceBonusPercent,
          formatCurrent: (value: number) => `+${value.toFixed(1)}%`,
          formatReference: (value: number) => `+${value.toFixed(1)}%`,
          gapLabel: "boost",
          onTrackCopy: "Crowd is primed—expect a noticeable bump in turnout.",
        },
        {
          key: "reliability",
          label: "Rig Stability",
          current: formattedGearEffects.reliabilitySwingReductionPercent,
          baseline: baselineGearEffects.reliabilitySwingReductionPercent,
          target: GEAR_TARGETS.reliabilitySwingReductionPercent,
          formatCurrent: (value: number) => `-${value.toFixed(1)}% swing`,
          formatReference: (value: number) => `-${value.toFixed(1)}%`,
          gapLabel: "stability",
          onTrackCopy: "Dialed-in pedals should keep the set steady throughout.",
        },
        {
          key: "revenue",
          label: "Payout Lift",
          current: formattedGearEffects.revenueBonusPercent,
          baseline: baselineGearEffects.revenueBonusPercent,
          target: GEAR_TARGETS.revenueBonusPercent,
          formatCurrent: (value: number) => `+${value.toFixed(1)}%`,
          formatReference: (value: number) => `+${value.toFixed(1)}%`,
          gapLabel: "revenue",
          onTrackCopy: "Merch and tickets are positioned for a healthy upsell.",
        },
        {
          key: "fame",
          label: "Reputation Boost",
          current: formattedGearEffects.fameBonusPercent,
          baseline: baselineGearEffects.fameBonusPercent,
          target: GEAR_TARGETS.fameBonusPercent,
          formatCurrent: (value: number) => `+${value.toFixed(1)}%`,
          formatReference: (value: number) => `+${value.toFixed(1)}%`,
          gapLabel: "buzz",
          onTrackCopy: "Signature rigs should leave a strong impression on promoters.",
        },
      ]
    : [];

  const gearGaps = gearComparisons.filter((metric) => metric.current < metric.target);

  const getReadinessColor = () => {
    if (readinessScore >= 4) return "default";
    if (readinessScore >= 2) return "secondary";
    return "destructive";
  };

  const getReadinessLabel = () => {
    if (readinessScore >= 4) return "Excellent";
    if (readinessScore >= 3) return "Good";
    if (readinessScore >= 2) return "Fair";
    return "Poor";
  };

  return (
    <Card>
      <CardHeader>
        <div className="flex items-center justify-between">
          <CardTitle className="flex items-center gap-2">
            <Zap className="h-5 w-5" />
            Gig Preparation
          </CardTitle>
          <Badge variant={getReadinessColor()}>
            {getReadinessLabel()} ({readinessScore}/4)
          </Badge>
        </div>
      </CardHeader>
      <CardContent className="space-y-4">
        
        {/* Rehearsal Status */}
        <div className="space-y-2">
          <div className="flex items-center justify-between">
            <div className="flex items-center gap-2">
              <Music className="h-4 w-4" />
              <span className="font-semibold">Setlist Rehearsals</span>
            </div>
            <span className="text-sm text-muted-foreground">
              {rehearsedSongs}/{setlistSongs.length} songs ready
            </span>
          </div>
          
          {!wellRehearsed && (
            <Alert variant="destructive">
              <AlertCircle className="h-4 w-4" />
              <AlertDescription>
                Only {Math.round(rehearsalPercentage)}% of setlist is well-rehearsed. 
                Performance quality will suffer! Aim for 80%+ rehearsal coverage.
              </AlertDescription>
            </Alert>
          )}

          <div className="space-y-1 pl-6">
            {songsWithRehearsals.map((song, idx) => (
              <div key={idx} className="flex items-center justify-between text-sm">
                <span className="flex items-center gap-2">
                  {song.isReady ? (
                    <CheckCircle2 className="h-3 w-3 text-green-500" />
                  ) : (
                    <XCircle className="h-3 w-3 text-red-500" />
                  )}
                  {song.title}
                </span>
                <Badge variant={song.isReady ? "outline" : "destructive"} className="text-xs">
                  Level {song.rehearsalLevel}
                </Badge>
              </div>
            ))}
          </div>
        </div>

        {/* Equipment Status */}
        <div className="flex items-center justify-between">
          <span className="font-semibold">Equipment</span>
          <div className="flex items-center gap-2">
            {hasEquipment ? (
              <>
                <CheckCircle2 className="h-4 w-4 text-green-500" />
                <span className="text-sm">{equipmentCount} items</span>
              </>
            ) : (
              <>
                <AlertCircle className="h-4 w-4 text-yellow-500" />
                <span className="text-sm text-muted-foreground">No equipment</span>
              </>
            )}
          </div>
        </div>

        {/* Crew Status */}
        <div className="flex items-center justify-between">
          <span className="font-semibold">Crew Members</span>
          <div className="flex items-center gap-2">
            {hasCrew ? (
              <>
                <CheckCircle2 className="h-4 w-4 text-green-500" />
                <span className="text-sm">{crewCount} crew</span>
              </>
            ) : (
              <>
                <AlertCircle className="h-4 w-4 text-yellow-500" />
                <span className="text-sm text-muted-foreground">No crew</span>
              </>
            )}
          </div>
        </div>

        {/* Chemistry Status */}
        <div className="flex items-center justify-between">
          <span className="font-semibold">Band Chemistry</span>
          <div className="flex items-center gap-2">
            {goodChemistry ? (
              <>
                <CheckCircle2 className="h-4 w-4 text-green-500" />
                <span className="text-sm">{bandChemistry}%</span>
              </>
            ) : (
              <>
                <AlertCircle className="h-4 w-4 text-yellow-500" />
                <span className="text-sm text-muted-foreground">{bandChemistry}% (low)</span>
              </>
            )}
          </div>
        </div>

        {/* Gear Impact */}
        <div className="space-y-2">
          <div className="flex items-center justify-between">
            <span className="font-semibold">Gear Impact</span>
            <div className="flex items-center gap-2">
              {gearLoading ? (
                <Badge variant="outline" className="flex items-center gap-1 text-xs">
                  <Loader2 className="h-3 w-3 animate-spin" />
                  Loading
                </Badge>
              ) : hasGearBonuses ? (
                <Badge variant="default" className="flex items-center gap-1 text-xs">
                  <Sparkles className="h-3 w-3" />
                  Active Bonuses
                </Badge>
              ) : (
                <Badge variant="secondary" className="text-xs">
                  No Bonuses
                </Badge>
              )}
            </div>
          </div>

          {equippedGearCount > 0 && (
            <p className="text-xs text-muted-foreground">
              {equippedGearCount} bonus {equippedGearCount === 1 ? 'item is' : 'items are'} equipped by your bandmates.
            </p>
          )}

          {!gearLoading && (!formattedGearEffects || formattedGearEffects.breakdown.length === 0) && (
            <p className="text-sm text-muted-foreground">
              Equip high-end microphones, pedals, and processors to unlock capped performance boosts and keep breakdown risk low.
            </p>
          )}

          {gearComparisons.length > 0 && (
            <div className="space-y-3">
              <div className="grid grid-cols-1 sm:grid-cols-2 gap-2">
<<<<<<< HEAD
                {gearComparisons.map((metric) => {
                  const meetsTarget = metric.current >= metric.target;
                  const gapAmount = Math.max(0, metric.target - metric.current);

                  return (
                    <div
                      key={metric.key}
                      className={`rounded-md border border-dashed p-2 text-xs ${
                        meetsTarget ? 'border-primary/40' : 'border-destructive/40'
                      }`}
                    >
                      <div className="flex items-center justify-between">
                        <span className="text-muted-foreground">{metric.label}</span>
                        <span className={`font-semibold ${meetsTarget ? 'text-primary' : 'text-destructive'}`}>
                          {metric.formatCurrent(metric.current)}
                        </span>
                      </div>
                      <div className="mt-1 flex items-center justify-between text-[11px] text-muted-foreground">
                        <span>Baseline {metric.formatReference(metric.baseline)}</span>
                        <span>Target {metric.formatReference(metric.target)}</span>
                      </div>
                      {meetsTarget ? (
                        <p className="mt-2 text-[11px] text-muted-foreground">{metric.onTrackCopy}</p>
                      ) : (
                        <div className="mt-2 flex items-start gap-1 text-[11px] text-destructive">
                          <AlertCircle className="mt-[2px] h-3 w-3" />
                          <span>
                            Needs {gapAmount.toFixed(1)}% more {metric.gapLabel} to hit the target.
                          </span>
                        </div>
                      )}
                    </div>
                  );
                })}
=======
                <div className="rounded-md border border-dashed border-primary/40 p-2 text-xs">
                  <div className="flex items-center justify-between">
                    <span className="text-muted-foreground">Crowd Energy</span>
                    <span className="font-semibold text-primary">+{formattedGearEffects.attendanceBonusPercent.toFixed(1)}%</span>
                  </div>
                </div>
                <div className="rounded-md border border-dashed border-primary/40 p-2 text-xs">
                  <div className="flex items-center justify-between">
                    <span className="text-muted-foreground">Rig Stability</span>
                    <span className="font-semibold text-primary">-{formattedGearEffects.reliabilitySwingReductionPercent.toFixed(1)}%</span>
                  </div>
                </div>
                <div className="rounded-md border border-dashed border-destructive/40 p-2 text-xs">
                  <div className="flex items-center justify-between">
                    <span className="text-muted-foreground">Breakdown Risk</span>
                    <span className={`font-semibold ${formattedGearEffects.breakdownRiskPercent > 0 ? "text-destructive" : "text-muted-foreground"}`}>
                      +{formattedGearEffects.breakdownRiskPercent.toFixed(1)}%
                    </span>
                  </div>
                </div>
                <div className="rounded-md border border-dashed border-primary/40 p-2 text-xs">
                  <div className="flex items-center justify-between">
                    <span className="text-muted-foreground">Payout Lift</span>
                    <span className="font-semibold text-primary">+{formattedGearEffects.revenueBonusPercent.toFixed(1)}%</span>
                  </div>
                </div>
                <div className="rounded-md border border-dashed border-primary/40 p-2 text-xs">
                  <div className="flex items-center justify-between">
                    <span className="text-muted-foreground">Reputation Boost</span>
                    <span className="font-semibold text-primary">+{formattedGearEffects.fameBonusPercent.toFixed(1)}%</span>
                  </div>
                </div>
              </div>

              {formattedGearEffects.breakdownRiskPercent > 0 && (
                <p className="text-xs text-destructive">
                  Watch for breakdown risk: fragile components can widen attendance swings if left unaddressed.
                </p>
              )}

              <div className="space-y-1 pl-6">
                {formattedGearEffects.breakdown.map((entry) => (
                  <div key={entry.key} className="flex flex-col text-sm">
                    <span className="flex items-center gap-2 font-medium">
                      <CheckCircle2 className="h-3 w-3 text-primary" />
                      {entry.label}
                      <Badge variant="outline" className="text-xs">{entry.value}</Badge>
                    </span>
                    <span className="pl-5 text-xs text-muted-foreground">{entry.description}</span>
                  </div>
                ))}
>>>>>>> 00e1176c
              </div>

              {gearGaps.length > 0 && (
                <Alert variant="destructive" className="mt-2">
                  <AlertCircle className="h-4 w-4" />
                  <AlertDescription>
                    {gearGaps.length === gearComparisons.length
                      ? 'Gear bonuses are below target across the board. Consider equipping higher-tier items before showtime.'
                      : 'Some bonuses are below the recommended targets. Swap or upgrade gear to close the gaps before the gig.'}
                  </AlertDescription>
                </Alert>
              )}

              {formattedGearEffects && formattedGearEffects.breakdown.length > 0 && (
                <div className="space-y-1 pl-6">
                  {formattedGearEffects.breakdown.map((entry) => (
                    <div key={entry.key} className="flex flex-col text-sm">
                      <span className="flex items-center gap-2 font-medium">
                        <CheckCircle2 className="h-3 w-3 text-primary" />
                        {entry.label}
                        <Badge variant="outline" className="text-xs">{entry.value}</Badge>
                      </span>
                      <span className="pl-5 text-xs text-muted-foreground">{entry.description}</span>
                    </div>
                  ))}
                </div>
              )}
            </div>
          )}
        </div>

        {readinessScore < 3 && (
          <Alert>
            <AlertCircle className="h-4 w-4" />
            <AlertDescription>
              Your preparation is lacking. Consider rehearsing more, hiring crew, or acquiring better equipment before the gig.
            </AlertDescription>
          </Alert>
        )}
      </CardContent>
    </Card>
  );
};<|MERGE_RESOLUTION|>--- conflicted
+++ resolved
@@ -270,7 +270,6 @@
           {gearComparisons.length > 0 && (
             <div className="space-y-3">
               <div className="grid grid-cols-1 sm:grid-cols-2 gap-2">
-<<<<<<< HEAD
                 {gearComparisons.map((metric) => {
                   const meetsTarget = metric.current >= metric.target;
                   const gapAmount = Math.max(0, metric.target - metric.current);
@@ -305,59 +304,6 @@
                     </div>
                   );
                 })}
-=======
-                <div className="rounded-md border border-dashed border-primary/40 p-2 text-xs">
-                  <div className="flex items-center justify-between">
-                    <span className="text-muted-foreground">Crowd Energy</span>
-                    <span className="font-semibold text-primary">+{formattedGearEffects.attendanceBonusPercent.toFixed(1)}%</span>
-                  </div>
-                </div>
-                <div className="rounded-md border border-dashed border-primary/40 p-2 text-xs">
-                  <div className="flex items-center justify-between">
-                    <span className="text-muted-foreground">Rig Stability</span>
-                    <span className="font-semibold text-primary">-{formattedGearEffects.reliabilitySwingReductionPercent.toFixed(1)}%</span>
-                  </div>
-                </div>
-                <div className="rounded-md border border-dashed border-destructive/40 p-2 text-xs">
-                  <div className="flex items-center justify-between">
-                    <span className="text-muted-foreground">Breakdown Risk</span>
-                    <span className={`font-semibold ${formattedGearEffects.breakdownRiskPercent > 0 ? "text-destructive" : "text-muted-foreground"}`}>
-                      +{formattedGearEffects.breakdownRiskPercent.toFixed(1)}%
-                    </span>
-                  </div>
-                </div>
-                <div className="rounded-md border border-dashed border-primary/40 p-2 text-xs">
-                  <div className="flex items-center justify-between">
-                    <span className="text-muted-foreground">Payout Lift</span>
-                    <span className="font-semibold text-primary">+{formattedGearEffects.revenueBonusPercent.toFixed(1)}%</span>
-                  </div>
-                </div>
-                <div className="rounded-md border border-dashed border-primary/40 p-2 text-xs">
-                  <div className="flex items-center justify-between">
-                    <span className="text-muted-foreground">Reputation Boost</span>
-                    <span className="font-semibold text-primary">+{formattedGearEffects.fameBonusPercent.toFixed(1)}%</span>
-                  </div>
-                </div>
-              </div>
-
-              {formattedGearEffects.breakdownRiskPercent > 0 && (
-                <p className="text-xs text-destructive">
-                  Watch for breakdown risk: fragile components can widen attendance swings if left unaddressed.
-                </p>
-              )}
-
-              <div className="space-y-1 pl-6">
-                {formattedGearEffects.breakdown.map((entry) => (
-                  <div key={entry.key} className="flex flex-col text-sm">
-                    <span className="flex items-center gap-2 font-medium">
-                      <CheckCircle2 className="h-3 w-3 text-primary" />
-                      {entry.label}
-                      <Badge variant="outline" className="text-xs">{entry.value}</Badge>
-                    </span>
-                    <span className="pl-5 text-xs text-muted-foreground">{entry.description}</span>
-                  </div>
-                ))}
->>>>>>> 00e1176c
               </div>
 
               {gearGaps.length > 0 && (
