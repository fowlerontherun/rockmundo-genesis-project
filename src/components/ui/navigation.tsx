--- conflicted
+++ resolved
@@ -25,11 +25,7 @@
   X,
   MessageSquare,
   Globe,
-<<<<<<< HEAD
   Mic
-=======
-  Sparkles
->>>>>>> 3c6b7fe5
 } from "lucide-react";
 
 const Navigation = () => {
