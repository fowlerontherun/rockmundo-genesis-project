import { useState } from "react";
import { useNavigate, useLocation } from "react-router-dom";
import logo from "@/assets/rockmundo-new-logo.png";
import { Button } from "@/components/ui/button";
import { Sheet, SheetContent, SheetTrigger } from "@/components/ui/sheet";
import { useAuth } from "@/hooks/use-auth-context";
import { useToast } from "@/components/ui/use-toast";
import {
  Home,
  Users,
  Calendar,
  Music,
  TrendingUp,
  Settings,
  LogOut,
  ShoppingCart,
  Trophy,
  MapPin,
  User,
  Building2,
  Share2,
  Heart,
  HeartPulse,
  Play,
  Menu,
  X,
  Globe,
  Mic,
  GraduationCap,
  DollarSign,
  Plane,
  ListMusic,
<<<<<<< HEAD
  Megaphone,
=======
  Store,
>>>>>>> d9e50284
} from "lucide-react";

const Navigation = () => {
  const navigate = useNavigate();
  const location = useLocation();
  const { signOut } = useAuth();
  const [isOpen, setIsOpen] = useState(false);
  const { toast } = useToast();

  const navSections = [
    {
      title: "Core",
      items: [
        { icon: Home, label: "Dashboard", path: "/dashboard" },
        { icon: User, label: "Profile", path: "/profile" },
        { icon: Calendar, label: "Schedule", path: "/schedule" },
        { icon: Trophy, label: "Achievements", path: "/achievements" },
      ]
    },
    {
      title: "Wellness",
      items: [
        { icon: HeartPulse, label: "Health", path: "/health" },
      ]
    },
    {
      title: "Music & Creation",
      items: [
        { icon: Music, label: "Music Studio", path: "/music" },
        { icon: Play, label: "Music Creation", path: "/create" },
        { icon: Music, label: "Song Manager", path: "/songs" },
        { icon: GraduationCap, label: "Education", path: "/education" },
      ]
    },
    {
      title: "Performance & Touring",
      items: [
        { icon: Calendar, label: "Gig Booking", path: "/gigs" },
        { icon: MapPin, label: "Tour Manager", path: "/tours" },
        { icon: ListMusic, label: "Setlist Designer", path: "/setlists" },
        { icon: Calendar, label: "Festivals", path: "/festivals" },
        { icon: MapPin, label: "Venue Management", path: "/venues" },
        { icon: Settings, label: "Stage Setup", path: "/stage-setup" },
        { icon: Building2, label: "City Overview", path: "/city" },
        { icon: Mic, label: "Street Busking", path: "/busking" },
        { icon: Plane, label: "Travel Planner", path: "/travel" },
      ]
    },
    {
      title: "Band & Social",
      items: [
        { icon: Users, label: "Band Manager", path: "/band" },
        { icon: Heart, label: "Band Chemistry", path: "/chemistry" },
        { icon: Share2, label: "Social Media", path: "/social" },
        { icon: Megaphone, label: "Public Relations", path: "/pr" },
        { icon: Users, label: "Fan Management", path: "/fans" },
      ]
    },
    {
      title: "Business & Economy",
      items: [
        { icon: ShoppingCart, label: "Equipment Store", path: "/equipment" },
        { icon: ShoppingCart, label: "Inventory", path: "/inventory" },
        { icon: DollarSign, label: "Finances", path: "/finances" },
        { icon: Store, label: "Merchandise", path: "/merchandise" },
        { icon: DollarSign, label: "Underworld", path: "/underworld" },
        { icon: Building2, label: "Record Label", path: "/labels" },
        { icon: Play, label: "Streaming", path: "/streaming" },
      ]
    },
    {
      title: "Competition & Charts",
      items: [
        { icon: TrendingUp, label: "World Pulse", path: "/charts" },
        { icon: Trophy, label: "Competitive Charts", path: "/charts-competitive" },
      ]
    },
    {
      title: "Enhanced Features",
      items: [
        { icon: Users, label: "Enhanced Band", path: "/band-enhanced" },
        { icon: ShoppingCart, label: "Enhanced Store", path: "/equipment-enhanced" },
        { icon: Users, label: "Enhanced Fans", path: "/fans-enhanced" },
        { icon: MapPin, label: "Tour System", path: "/tours-system" },
      ]
    },
    {
      title: "Advanced Systems",
      items: [
        { icon: Globe, label: "World Events", path: "/world" },
        { icon: TrendingUp, label: "Statistics", path: "/statistics" },
        { icon: Settings, label: "Admin Panel", path: "/admin" },
      ]
    }
  ];

  const mobileShortcuts = [
    { icon: Home, label: "Dashboard", path: "/dashboard" },
    { icon: Calendar, label: "Gigs", path: "/gigs" },
    { icon: ListMusic, label: "Setlists", path: "/setlists" },
    { icon: Mic, label: "Busking", path: "/busking" },
    { icon: Plane, label: "Travel", path: "/travel" },
    { icon: Megaphone, label: "PR", path: "/pr" },
    { icon: User, label: "Profile", path: "/profile" },
    { icon: DollarSign, label: "Underworld", path: "/underworld" },
  ];

  const handleLogout = async () => {
    await signOut();
    navigate("/auth");
    toast({
      title: "Signed out",
      description: "You have been logged out of Rockmundo.",
    });
    setIsOpen(false);
  };

  const isActive = (path: string) => {
    if (location.pathname === path) {
      return true;
    }

    if (!path || path === "/") {
      return false;
    }

    return location.pathname.startsWith(`${path}/`);
  };

  const handleNavigation = (path: string) => {
    navigate(path);
    setIsOpen(false);
  };

  interface NavigationContentProps {
    isMobile?: boolean;
  }

  const NavigationContent = ({ isMobile = false }: NavigationContentProps) => (
    <>
      {/* Logo */}
      <div className={`${isMobile ? 'p-6' : 'p-6'} border-b border-sidebar-border/50`}>
        <div className="flex items-center justify-center">
          <img 
            src={logo} 
            alt="RockMundo - Live The Dream" 
            className="h-16 w-auto object-contain"
          />
        </div>
      </div>

      {/* Navigation */}
      <nav className="flex-1 p-4 space-y-4 overflow-y-auto">
        {navSections.map((section) => (
          <div key={section.title} className="space-y-2">
            <h3 className="px-3 text-xs font-medium text-muted-foreground uppercase tracking-wider">
              {section.title}
            </h3>
            <div className="space-y-1">
              {section.items.map((item) => {
                const Icon = item.icon;
                return (
                  <Button
                    key={item.path}
                    variant={isActive(item.path) ? "secondary" : "ghost"}
                    className={`w-full justify-start gap-3 ${
                      isActive(item.path)
                        ? "bg-sidebar-accent text-sidebar-accent-foreground shadow-sm"
                        : "text-sidebar-foreground hover:bg-sidebar-accent hover:text-sidebar-accent-foreground"
                    }`}
                    onClick={() => handleNavigation(item.path)}
                    aria-current={isActive(item.path) ? "page" : undefined}
                  >
                    <Icon className="h-4 w-4" />
                    {item.label}
                  </Button>
                );
              })}
            </div>
          </div>
        ))}
      </nav>

      {/* Logout */}
      <div className="p-4 border-t border-sidebar-border">
        <Button
          variant="ghost"
          className="w-full justify-start gap-3 text-sidebar-foreground hover:bg-destructive/10 hover:text-destructive"
          onClick={handleLogout}
        >
          <LogOut className="h-4 w-4" />
          Logout
        </Button>
      </div>
    </>
  );

  return (
    <>
      {/* Mobile Header */}
      <div className="lg:hidden fixed top-0 left-0 right-0 z-50 bg-gradient-to-r from-background/95 to-background/90 backdrop-blur-md border-b border-primary/20">
        <div className="flex items-center justify-between p-4">
          <img 
            src={logo} 
            alt="RockMundo" 
            className="h-8 w-auto object-contain"
          />
          
          <Sheet open={isOpen} onOpenChange={setIsOpen}>
            <SheetTrigger asChild>
              <Button variant="ghost" size="icon" aria-label="Open navigation menu">
                <Menu className="h-5 w-5" />
              </Button>
            </SheetTrigger>
            <SheetContent side="left" className="w-80 p-0 bg-sidebar">
              <div className="flex flex-col h-full">
                <NavigationContent isMobile={true} />
              </div>
            </SheetContent>
          </Sheet>
        </div>
      </div>

      {/* Desktop Sidebar */}
      <div className="hidden lg:flex w-64 h-screen bg-sidebar border-r border-sidebar-border flex-col">
        <NavigationContent />
      </div>

      {/* Mobile Bottom Navigation */}
      <div className="lg:hidden fixed bottom-0 left-0 right-0 z-40 bg-background/95 backdrop-blur-sm border-t border-sidebar-border">
        <div className="flex justify-around items-center py-2">
          {mobileShortcuts.map((item) => {
            const Icon = item.icon;
            return (
              <Button
                key={item.path}
                variant="ghost"
                size="sm"
                className={`flex flex-col gap-1 h-12 px-2 ${
                  isActive(item.path)
                    ? "text-primary"
                    : "text-muted-foreground"
                }`}
                onClick={() => handleNavigation(item.path)}
                aria-current={isActive(item.path) ? "page" : undefined}
              >
                <Icon className="h-4 w-4" />
                <span className="text-xs font-oswald">{item.label.split(' ')[0]}</span>
              </Button>
            );
          })}
          <Button
            variant="ghost"
            size="sm"
            className="flex flex-col gap-1 h-12 px-2 text-muted-foreground"
            onClick={() => setIsOpen(true)}
          >
            <Menu className="h-4 w-4" />
            <span className="text-xs font-oswald">More</span>
          </Button>
        </div>
      </div>
    </>
  );
};

export default Navigation;<|MERGE_RESOLUTION|>--- conflicted
+++ resolved
@@ -30,11 +30,8 @@
   DollarSign,
   Plane,
   ListMusic,
-<<<<<<< HEAD
   Megaphone,
-=======
   Store,
->>>>>>> d9e50284
 } from "lucide-react";
 
 const Navigation = () => {
