<<<<<<< HEAD
import { useEffect, useState } from "react";
import { Outlet, useLocation, useNavigate } from "react-router-dom";
=======
import { useEffect } from "react";
import { Outlet, useNavigate, useLocation } from "react-router-dom";
>>>>>>> f6fc1843
import Navigation from "@/components/ui/navigation";
import { useAuth } from "@/hooks/use-auth-context";
import { checkProfileCompletion } from "@/utils/profileCompletion";
import { Button } from "@/components/ui/button";
import { Alert, AlertDescription, AlertTitle } from "@/components/ui/alert";
import { AlertCircle, Wand2 } from "lucide-react";

const Layout = () => {
  const navigate = useNavigate();
  const location = useLocation();
  const { user, loading } = useAuth();
<<<<<<< HEAD
  const [checkingProfile, setCheckingProfile] = useState(true);
  const [hasProfile, setHasProfile] = useState(false);
  const [profileError, setProfileError] = useState<string | null>(null);
  const [profileRefresh, setProfileRefresh] = useState(0);
=======
  const location = useLocation();
>>>>>>> f6fc1843

  useEffect(() => {
    if (!loading && !user) {
      navigate("/auth");
    }
  }, [user, loading, navigate]);

  useEffect(() => {
<<<<<<< HEAD
    const handleProfileUpdated = () => {
      setProfileRefresh((previous) => previous + 1);
    };

    window.addEventListener("profile-updated", handleProfileUpdated);

    return () => {
      window.removeEventListener("profile-updated", handleProfileUpdated);
    };
  }, []);

  useEffect(() => {
    const verifyProfile = async () => {
      if (!user) {
        setCheckingProfile(false);
        setHasProfile(false);
        setProfileError(null);
        return;
      }

      setCheckingProfile(true);
      setProfileError(null);

      try {
        const { isComplete } = await checkProfileCompletion(user.id);
        setHasProfile(isComplete);
      } catch (error) {
        console.error("Failed to confirm profile:", error);
        setHasProfile(false);
        setProfileError("We couldn't confirm your profile. You may need to revisit the creator.");
      } finally {
        setCheckingProfile(false);
      }
    };

    if (!loading) {
      void verifyProfile();
    }
  }, [user, loading, profileRefresh]);

  useEffect(() => {
    if (
      !loading &&
      user &&
      !checkingProfile &&
      !hasProfile &&
      location.pathname !== "/character-create"
    ) {
      navigate("/character-create");
    }
  }, [loading, user, checkingProfile, hasProfile, location.pathname, navigate]);

  if (loading || checkingProfile) {
=======
    if (loading || !user) {
      return;
    }

    const needsOnboarding = typeof window !== 'undefined'
      ? window.localStorage.getItem('rockmundo:needsOnboarding') === 'true'
      : false;

    if (needsOnboarding && location.pathname !== '/character/create') {
      navigate('/character/create', { replace: true });
    }
  }, [loading, user, location.pathname, navigate]);

  if (loading) {
>>>>>>> f6fc1843
    return (
      <div className="flex h-screen items-center justify-center bg-gradient-stage">
        <div className="text-center">
          <div className="animate-spin rounded-full h-32 w-32 border-b-2 border-primary mx-auto mb-4"></div>
          <p className="text-lg font-oswald">Loading Rockmundo...</p>
        </div>
      </div>
    );
  }

  if (!user) {
    return null; // Will redirect to auth page
  }

  return (
    <div className="flex h-screen bg-background">
      <Navigation />
      <main className="flex-1 overflow-y-auto lg:ml-0 pt-16 lg:pt-0 pb-16 lg:pb-0">
        {(profileError || (hasProfile && location.pathname !== "/character-create")) && (
          <div className="space-y-3 px-4 pt-6 sm:px-6 lg:px-8">
            {profileError && (
              <Alert variant="destructive">
                <AlertCircle className="h-5 w-5" />
                <AlertTitle>Profile check issue</AlertTitle>
                <AlertDescription>{profileError}</AlertDescription>
              </Alert>
            )}
            {hasProfile && location.pathname !== "/character-create" && (
              <div className="flex flex-col gap-3 rounded-xl border border-primary/30 bg-primary/5 p-4 text-sm text-primary sm:flex-row sm:items-center sm:justify-between">
                <div className="flex items-center gap-2 text-primary">
                  <Wand2 className="h-5 w-5" />
                  <span className="font-medium">
                    Ready for a remix? Revisit the character creator anytime.
                  </span>
                </div>
                <Button
                  variant="secondary"
                  size="sm"
                  onClick={() => navigate("/character-create")}
                >
                  Edit Character
                </Button>
              </div>
            )}
          </div>
        )}
        <Outlet />
      </main>
    </div>
  );
};

export default Layout;<|MERGE_RESOLUTION|>--- conflicted
+++ resolved
@@ -1,10 +1,6 @@
-<<<<<<< HEAD
+
 import { useEffect, useState } from "react";
 import { Outlet, useLocation, useNavigate } from "react-router-dom";
-=======
-import { useEffect } from "react";
-import { Outlet, useNavigate, useLocation } from "react-router-dom";
->>>>>>> f6fc1843
 import Navigation from "@/components/ui/navigation";
 import { useAuth } from "@/hooks/use-auth-context";
 import { checkProfileCompletion } from "@/utils/profileCompletion";
@@ -16,14 +12,10 @@
   const navigate = useNavigate();
   const location = useLocation();
   const { user, loading } = useAuth();
-<<<<<<< HEAD
   const [checkingProfile, setCheckingProfile] = useState(true);
   const [hasProfile, setHasProfile] = useState(false);
   const [profileError, setProfileError] = useState<string | null>(null);
   const [profileRefresh, setProfileRefresh] = useState(0);
-=======
-  const location = useLocation();
->>>>>>> f6fc1843
 
   useEffect(() => {
     if (!loading && !user) {
@@ -32,7 +24,6 @@
   }, [user, loading, navigate]);
 
   useEffect(() => {
-<<<<<<< HEAD
     const handleProfileUpdated = () => {
       setProfileRefresh((previous) => previous + 1);
     };
@@ -86,22 +77,6 @@
   }, [loading, user, checkingProfile, hasProfile, location.pathname, navigate]);
 
   if (loading || checkingProfile) {
-=======
-    if (loading || !user) {
-      return;
-    }
-
-    const needsOnboarding = typeof window !== 'undefined'
-      ? window.localStorage.getItem('rockmundo:needsOnboarding') === 'true'
-      : false;
-
-    if (needsOnboarding && location.pathname !== '/character/create') {
-      navigate('/character/create', { replace: true });
-    }
-  }, [loading, user, location.pathname, navigate]);
-
-  if (loading) {
->>>>>>> f6fc1843
     return (
       <div className="flex h-screen items-center justify-center bg-gradient-stage">
         <div className="text-center">
