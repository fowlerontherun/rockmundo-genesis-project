
import { useEffect, useState } from "react";
import { Outlet, useLocation, useNavigate } from "react-router-dom";
import Navigation from "@/components/ui/navigation";
import CharacterGate from "@/components/CharacterGate";
import { useAuth } from "@/hooks/use-auth-context";
import { checkProfileCompletion } from "@/utils/profileCompletion";
import { Button } from "@/components/ui/button";
import { Alert, AlertDescription, AlertTitle } from "@/components/ui/alert";
import { AlertCircle, Wand2 } from "lucide-react";

const Layout = () => {
  const navigate = useNavigate();
  const location = useLocation();
  const { user, loading } = useAuth();
  const [checkingProfile, setCheckingProfile] = useState(true);
  const [hasProfile, setHasProfile] = useState(false);
  const [profileError, setProfileError] = useState<string | null>(null);
  const [profileRefresh, setProfileRefresh] = useState(0);

  useEffect(() => {
    if (!loading && !user) {
      navigate("/auth");
    }
  }, [user, loading, navigate]);

  useEffect(() => {
    const handleProfileUpdated = () => {
      setProfileRefresh((previous) => previous + 1);
    };

    window.addEventListener("profile-updated", handleProfileUpdated);

    return () => {
      window.removeEventListener("profile-updated", handleProfileUpdated);
    };
  }, []);

  useEffect(() => {
    const verifyProfile = async () => {
      if (!user) {
        setCheckingProfile(false);
        setHasProfile(false);
        setProfileError(null);
        return;
      }

      setCheckingProfile(true);
      setProfileError(null);

      try {
        const { isComplete } = await checkProfileCompletion(user.id);
        setHasProfile(isComplete);
      } catch (error) {
        console.error("Failed to confirm profile:", error);
        setHasProfile(false);
        setProfileError("We couldn't confirm your profile. You may need to revisit the creator.");
      } finally {
        setCheckingProfile(false);
      }
    };

    if (!loading) {
      void verifyProfile();
    }
  }, [user, loading, profileRefresh]);

  useEffect(() => {
    if (
      !loading &&
      user &&
      !checkingProfile &&
      !hasProfile &&
      location.pathname !== "/character-create"
    ) {
      navigate("/character-create");
    }
  }, [loading, user, checkingProfile, hasProfile, location.pathname, navigate]);

  if (loading || checkingProfile) {
    return (
      <div className="flex h-screen items-center justify-center bg-gradient-stage">
        <div className="text-center">
          <div className="animate-spin rounded-full h-32 w-32 border-b-2 border-primary mx-auto mb-4"></div>
          <p className="text-lg font-oswald">Loading Rockmundo...</p>
        </div>
      </div>
    );
  }

  if (!user) {
    return null; // Will redirect to auth page
  }

  return (
    <div className="flex h-screen bg-background">
      <Navigation />
      <main className="flex-1 overflow-y-auto lg:ml-0 pt-16 lg:pt-0 pb-16 lg:pb-0">
<<<<<<< HEAD
        <CharacterGate>
          <Outlet />
        </CharacterGate>
=======
        {(profileError || (hasProfile && location.pathname !== "/character-create")) && (
          <div className="space-y-3 px-4 pt-6 sm:px-6 lg:px-8">
            {profileError && (
              <Alert variant="destructive">
                <AlertCircle className="h-5 w-5" />
                <AlertTitle>Profile check issue</AlertTitle>
                <AlertDescription>{profileError}</AlertDescription>
              </Alert>
            )}
            {hasProfile && location.pathname !== "/character-create" && (
              <div className="flex flex-col gap-3 rounded-xl border border-primary/30 bg-primary/5 p-4 text-sm text-primary sm:flex-row sm:items-center sm:justify-between">
                <div className="flex items-center gap-2 text-primary">
                  <Wand2 className="h-5 w-5" />
                  <span className="font-medium">
                    Ready for a remix? Revisit the character creator anytime.
                  </span>
                </div>
                <Button
                  variant="secondary"
                  size="sm"
                  onClick={() => navigate("/character-create")}
                >
                  Edit Character
                </Button>
              </div>
            )}
          </div>
        )}
        <Outlet />
>>>>>>> 1122c458
      </main>
    </div>
  );
};

export default Layout;<|MERGE_RESOLUTION|>--- conflicted
+++ resolved
@@ -96,41 +96,9 @@
     <div className="flex h-screen bg-background">
       <Navigation />
       <main className="flex-1 overflow-y-auto lg:ml-0 pt-16 lg:pt-0 pb-16 lg:pb-0">
-<<<<<<< HEAD
         <CharacterGate>
           <Outlet />
         </CharacterGate>
-=======
-        {(profileError || (hasProfile && location.pathname !== "/character-create")) && (
-          <div className="space-y-3 px-4 pt-6 sm:px-6 lg:px-8">
-            {profileError && (
-              <Alert variant="destructive">
-                <AlertCircle className="h-5 w-5" />
-                <AlertTitle>Profile check issue</AlertTitle>
-                <AlertDescription>{profileError}</AlertDescription>
-              </Alert>
-            )}
-            {hasProfile && location.pathname !== "/character-create" && (
-              <div className="flex flex-col gap-3 rounded-xl border border-primary/30 bg-primary/5 p-4 text-sm text-primary sm:flex-row sm:items-center sm:justify-between">
-                <div className="flex items-center gap-2 text-primary">
-                  <Wand2 className="h-5 w-5" />
-                  <span className="font-medium">
-                    Ready for a remix? Revisit the character creator anytime.
-                  </span>
-                </div>
-                <Button
-                  variant="secondary"
-                  size="sm"
-                  onClick={() => navigate("/character-create")}
-                >
-                  Edit Character
-                </Button>
-              </div>
-            )}
-          </div>
-        )}
-        <Outlet />
->>>>>>> 1122c458
       </main>
     </div>
   );
