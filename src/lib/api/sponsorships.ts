<<<<<<< HEAD
export type SponsorableType = "tour" | "festival" | "venue" | "band" | "character";
=======
export type SponsorableType = "tour" | "festival" | "venue";
export type SponsorshipEntityType = SponsorableType | "character" | "band";
export type SponsorshipOfferStatus =
  | "draft"
  | "pending"
  | "accepted"
  | "declined"
  | "expired"
  | "withdrawn";
export type SponsorshipContractStatus =
  | "pending"
  | "active"
  | "completed"
  | "terminated"
  | "cancelled";
export type SponsorshipHistoryEvent =
  | "offer_created"
  | "offer_updated"
  | "offer_expired"
  | "offer_withdrawn"
  | "offer_accepted"
  | "contract_signed"
  | "status_changed"
  | "payout_recorded";

export interface SponsorshipOfferRecord {
  id: string;
  brandId: string;
  sponsorableType: SponsorshipEntityType;
  sponsorableId: string;
  status: SponsorshipOfferStatus;
  exclusivity?: boolean;
  expiresAt: string;
  createdAt?: string;
}

export interface SponsorshipContractRecord {
  id: string;
  brandId: string;
  sponsorableType: SponsorshipEntityType;
  sponsorableId: string;
  status: SponsorshipContractStatus;
  isExclusive: boolean;
  offerId?: string | null;
}

export interface SponsorshipHistoryEntry {
  contractId: string;
  eventType: SponsorshipHistoryEvent;
  fromStatus?: SponsorshipContractStatus | null;
  toStatus?: SponsorshipContractStatus | null;
  notes?: string;
  createdAt?: string;
}
>>>>>>> 93109998
export type FameTier = "local" | "regional" | "national" | "global";

export type SponsorshipOfferStatus = "pending" | "accepted" | "expired" | "declined";
export type SponsorshipContractStatus =
  | "pending"
  | "active"
  | "completed"
  | "terminated"
  | "cancelled";

interface PayoutRange {
  min: number;
  max: number;
}

const FAME_TIER_THRESHOLDS: Array<{ tier: FameTier; minFame: number }> = [
  { tier: "local", minFame: 0 },
  { tier: "regional", minFame: 1000 },
  { tier: "national", minFame: 3500 },
  { tier: "global", minFame: 7000 },
];

const BASE_PAYOUT_RANGES: Record<SponsorableType, Record<FameTier, PayoutRange>> = {
  tour: {
    local: { min: 800, max: 2000 },
    regional: { min: 2500, max: 6000 },
    national: { min: 6000, max: 12000 },
    global: { min: 12000, max: 25000 },
  },
  festival: {
    local: { min: 1500, max: 3500 },
    regional: { min: 4000, max: 9000 },
    national: { min: 9000, max: 18000 },
    global: { min: 18000, max: 32000 },
  },
  venue: {
    local: { min: 400, max: 900 },
    regional: { min: 900, max: 2200 },
    national: { min: 2200, max: 4500 },
    global: { min: 4500, max: 9000 },
  },
  band: {
    local: { min: 1000, max: 2500 },
    regional: { min: 2800, max: 6500 },
    national: { min: 6500, max: 14000 },
    global: { min: 14000, max: 26000 },
  },
  character: {
    local: { min: 600, max: 1400 },
    regional: { min: 1400, max: 3200 },
    national: { min: 3200, max: 7500 },
    global: { min: 7500, max: 14000 },
  },
};

const REACH_IMPACT_WEIGHTS: Record<
  SponsorableType,
  { reachWeight: number; impactWeight: number }
> = {
  tour: { reachWeight: 0.3, impactWeight: 0.2 },
  festival: { reachWeight: 0.25, impactWeight: 0.3 },
  venue: { reachWeight: 0.2, impactWeight: 0.2 },
};

export interface PayoutCalculationInput {
  fame: number;
  sponsorableType: SponsorableType;
  brandWealth: number; // 0-1 scale where higher means deeper pockets
  brandSize: number; // 0-1 scale representing brand footprint
  reach: number; // 0-1 scale for how far the activation travels
  impact: number; // 0-1 scale for cultural/press impact
  recentFameDelta?: number;
  variance?: number;
  random?: () => number;
}

export interface PayoutCalculationBreakdown {
  fameTier: FameTier;
  baseWithinTier: number;
  brandMultiplier: number;
  reachImpactMultiplier: number;
  momentumMultiplier: number;
}

export interface PayoutCalculationResult {
  payout: number;
  breakdown: PayoutCalculationBreakdown;
}

export interface SponsorshipOffer {
  id: string;
  sponsorableType: SponsorableType;
  fame: number;
  brandWealth: number;
  brandSize: number;
  reach: number;
  impact: number;
  recentFameDelta?: number;
  payout: number;
  fameTier: FameTier;
  breakdown: Omit<PayoutCalculationBreakdown, "fameTier">;
}

export interface SponsorshipContract {
  contractId: string;
  offerId: string;
  sponsorableType: SponsorableType;
  payout: number;
  fameTier: FameTier;
  signedAt: string;
  status?: SponsorshipContractStatus;
  sponsorableId?: string;
  category?: string;
  exclusive?: boolean;
}

export interface ManagedSponsorshipOffer extends SponsorshipOffer {
  sponsorableId: string;
  brandId: string;
  brandName: string;
  category: string;
  exclusive: boolean;
  deadline: string;
  status: SponsorshipOfferStatus;
}

export interface ManagedSponsorshipContract extends SponsorshipContract {
  sponsorableId: string;
  brandId?: string;
  brandName?: string;
  category?: string;
  exclusive?: boolean;
  status: SponsorshipContractStatus;
}

export type SponsorshipHistoryEvent =
  | "offer_issued"
  | "offer_cap_blocked"
  | "offer_duplicate_blocked"
  | "offer_exclusivity_blocked"
  | "offer_expired";

export interface SponsorshipHistoryEntry {
  id: string;
  sponsorableId: string;
  sponsorableType: SponsorableType;
  offerId?: string;
  contractId?: string;
  event: SponsorshipHistoryEvent;
  occurredAt: string;
  details: string;
}

export interface SponsorshipLifecycleState {
  offers: ManagedSponsorshipOffer[];
  contracts: ManagedSponsorshipContract[];
  history: SponsorshipHistoryEntry[];
}

export interface IssueSponsorshipOfferInput
  extends Omit<PayoutCalculationInput, "random"> {
  sponsorableId: string;
  brandId: string;
  brandName: string;
  category: string;
  exclusive?: boolean;
  deadline: string;
  random?: () => number;
}

export interface IssueSponsorshipOfferResult {
  issuedOffer?: ManagedSponsorshipOffer;
  updatedState: SponsorshipLifecycleState;
  blockedReason?: string;
}

const clamp = (value: number, min: number, max: number) => Math.min(Math.max(value, min), max);

export const determineFameTier = (fame: number): FameTier => {
  const sorted = [...FAME_TIER_THRESHOLDS].sort((a, b) => b.minFame - a.minFame);
  const match = sorted.find((threshold) => fame >= threshold.minFame);
  return match?.tier ?? "local";
};

const getBaseRange = (type: SponsorableType, tier: FameTier): PayoutRange => {
  return BASE_PAYOUT_RANGES[type][tier];
};

const calculateVarianceAdjustedBase = (
  range: PayoutRange,
  variance: number,
  random: () => number
): number => {
  const span = range.max - range.min;
  const randomWithinRange = range.min + span * random();
  const varianceShift = (random() * 2 - 1) * variance;
  const adjusted = randomWithinRange * (1 + varianceShift);
  return clamp(adjusted, range.min, range.max);
};

const calculateBrandMultiplier = (brandWealth: number, brandSize: number) => {
  const wealthInfluence = clamp(brandWealth, 0, 1) * 0.15;
  const sizeInfluence = clamp(brandSize, 0, 1) * 0.1;
  return 1 + wealthInfluence + sizeInfluence;
};

const calculateReachImpactMultiplier = (reach: number, impact: number, sponsorableType: SponsorableType) => {
<<<<<<< HEAD
  const reachWeight =
    sponsorableType === "tour" || sponsorableType === "band"
      ? 0.3
      : sponsorableType === "festival"
        ? 0.25
        : 0.2;
  const impactWeight = sponsorableType === "festival" ? 0.3 : 0.2;
=======
  const { reachWeight, impactWeight } = REACH_IMPACT_WEIGHTS[sponsorableType];
>>>>>>> 93109998
  const reachContribution = clamp(reach, 0, 1) * reachWeight;
  const impactContribution = clamp(impact, 0, 1) * impactWeight;
  return 1 + reachContribution + impactContribution;
};

const calculateMomentumMultiplier = (recentFameDelta: number | undefined) => {
  const positiveDelta = Math.max(0, recentFameDelta ?? 0);
  const bonus = clamp(positiveDelta / 5000, 0, 0.2);
  return 1 + bonus;
};

export const calculateSponsorshipPayout = (
  input: PayoutCalculationInput
): PayoutCalculationResult => {
  const random = input.random ?? Math.random;
  const variance = clamp(input.variance ?? 0.12, 0, 0.5);

  const fameTier = determineFameTier(input.fame);
  const baseRange = getBaseRange(input.sponsorableType, fameTier);
  const baseWithinTier = calculateVarianceAdjustedBase(baseRange, variance, random);

  const brandMultiplier = calculateBrandMultiplier(input.brandWealth, input.brandSize);
  const reachImpactMultiplier = calculateReachImpactMultiplier(
    input.reach,
    input.impact,
    input.sponsorableType
  );
  const momentumMultiplier = calculateMomentumMultiplier(input.recentFameDelta);

  const payout = Math.round(
    baseWithinTier * brandMultiplier * reachImpactMultiplier * momentumMultiplier
  );

  return {
    payout,
    breakdown: {
      fameTier,
      baseWithinTier,
      brandMultiplier,
      reachImpactMultiplier,
      momentumMultiplier,
    },
  };
};

export const createSponsorshipOffer = (
  id: string,
  input: Omit<PayoutCalculationInput, "random"> & { random?: () => number }
): SponsorshipOffer => {
  const { payout, breakdown } = calculateSponsorshipPayout(input);

  return {
    id,
    sponsorableType: input.sponsorableType,
    fame: input.fame,
    brandWealth: input.brandWealth,
    brandSize: input.brandSize,
    reach: input.reach,
    impact: input.impact,
    recentFameDelta: input.recentFameDelta,
    payout,
    fameTier: breakdown.fameTier,
    breakdown: {
      baseWithinTier: breakdown.baseWithinTier,
      brandMultiplier: breakdown.brandMultiplier,
      reachImpactMultiplier: breakdown.reachImpactMultiplier,
      momentumMultiplier: breakdown.momentumMultiplier,
    },
  };
};

export const acceptSponsorshipOffer = (
  offer: SponsorshipOffer,
  contractId: string
): SponsorshipContract => {
  return {
    contractId,
    offerId: offer.id,
    sponsorableType: offer.sponsorableType,
    payout: offer.payout,
    fameTier: offer.fameTier,
    signedAt: new Date().toISOString(),
    status: "active",
  };
};

const createHistoryEntry = (
  sponsorableId: string,
  sponsorableType: SponsorableType,
  event: SponsorshipHistoryEvent,
  details: string,
  offerId?: string,
  contractId?: string
): SponsorshipHistoryEntry => {
  return {
    id: `${event}-${offerId ?? contractId ?? Date.now()}`,
    sponsorableId,
    sponsorableType,
    event,
    occurredAt: new Date().toISOString(),
    details,
    offerId,
    contractId,
  };
};

const hasExclusiveConflict = (
  input: IssueSponsorshipOfferInput,
  contracts: ManagedSponsorshipContract[]
) => {
  return contracts.some(
    (contract) =>
      contract.sponsorableId === input.sponsorableId &&
      contract.sponsorableType === input.sponsorableType &&
      contract.status === "active" &&
      (contract.exclusive || contract.category === input.category)
  );
};

const hasDuplicatePendingOffer = (
  input: IssueSponsorshipOfferInput,
  offers: ManagedSponsorshipOffer[]
) => {
  return offers.some(
    (offer) =>
      offer.sponsorableId === input.sponsorableId &&
      offer.sponsorableType === input.sponsorableType &&
      offer.status === "pending" &&
      offer.brandId === input.brandId
  );
};

export const expireStaleOffers = (
  state: SponsorshipLifecycleState,
  now = new Date()
): SponsorshipLifecycleState => {
  const expiredEntries: SponsorshipHistoryEntry[] = [];

  const offers = state.offers.map((offer) => {
    if (offer.status !== "pending") return offer;

    const deadline = new Date(offer.deadline);
    if (deadline.getTime() < now.getTime()) {
      expiredEntries.push(
        createHistoryEntry(
          offer.sponsorableId,
          offer.sponsorableType,
          "offer_expired",
          `Offer ${offer.id} expired at ${offer.deadline}`,
          offer.id,
          undefined
        )
      );
      return { ...offer, status: "expired" as const };
    }
    return offer;
  });

  return {
    ...state,
    offers,
    history: [...state.history, ...expiredEntries],
  };
};

export const issueSponsorshipOfferWithGuardrails = (
  id: string,
  input: IssueSponsorshipOfferInput,
  state: SponsorshipLifecycleState
): IssueSponsorshipOfferResult => {
  const baseState = expireStaleOffers(state);
  const history = [...baseState.history];

  const activeCharacterDeals = baseState.contracts.filter(
    (contract) => contract.sponsorableType === "character" && contract.status === "active"
  ).length;

  if (input.sponsorableType === "character" && activeCharacterDeals >= 3) {
    const entry = createHistoryEntry(
      input.sponsorableId,
      input.sponsorableType,
      "offer_cap_blocked",
      "Character sponsorship cap reached"
    );
    return {
      blockedReason: "character_cap",
      updatedState: { ...baseState, history: [...history, entry] },
    };
  }

  if (hasDuplicatePendingOffer(input, baseState.offers)) {
    const entry = createHistoryEntry(
      input.sponsorableId,
      input.sponsorableType,
      "offer_duplicate_blocked",
      "Duplicate pending offer detected",
      id
    );
    return {
      blockedReason: "duplicate_offer",
      updatedState: { ...baseState, history: [...history, entry] },
    };
  }

  if (input.exclusive && hasExclusiveConflict(input, baseState.contracts)) {
    const entry = createHistoryEntry(
      input.sponsorableId,
      input.sponsorableType,
      "offer_exclusivity_blocked",
      "Exclusive offer conflicts with active contract",
      id
    );
    return {
      blockedReason: "exclusivity_conflict",
      updatedState: { ...baseState, history: [...history, entry] },
    };
  }

  const offer = createSponsorshipOffer(id, input);
  const managedOffer: ManagedSponsorshipOffer = {
    ...offer,
    sponsorableId: input.sponsorableId,
    brandId: input.brandId,
    brandName: input.brandName,
    category: input.category,
    exclusive: input.exclusive ?? false,
    deadline: input.deadline,
    status: "pending",
  };

  const issuedHistory = createHistoryEntry(
    input.sponsorableId,
    input.sponsorableType,
    "offer_issued",
    `Issued offer ${id} for ${input.category}`,
    id
  );

  return {
    issuedOffer: managedOffer,
    updatedState: {
      ...baseState,
      offers: [...baseState.offers, managedOffer],
      history: [...history, issuedHistory],
    },
  };
};

const isActiveOrPending = (
  status: SponsorshipContractStatus
): boolean => status === "pending" || status === "active";

const isCharacter = (sponsorableType: SponsorshipEntityType): boolean =>
  sponsorableType === "character";

export const validateSponsorshipOfferGuardrails = (
  offer: SponsorshipOfferRecord,
  existingOffers: SponsorshipOfferRecord[],
  existingContracts: SponsorshipContractRecord[]
): { isValid: boolean; reasons: string[] } => {
  const reasons: string[] = [];

  const matchingContracts = existingContracts.filter(
    (contract) =>
      contract.sponsorableType === offer.sponsorableType &&
      contract.sponsorableId === offer.sponsorableId &&
      isActiveOrPending(contract.status)
  );

  const matchingPendingOffer = existingOffers.find(
    (existing) =>
      existing.brandId === offer.brandId &&
      existing.sponsorableId === offer.sponsorableId &&
      existing.sponsorableType === offer.sponsorableType &&
      existing.status === "pending"
  );

  if (matchingPendingOffer) {
    reasons.push("Duplicate pending offer exists for this brand and sponsorable");
  }

  if (isCharacter(offer.sponsorableType) && matchingContracts.length >= 3) {
    reasons.push("Character has reached the maximum of three active sponsorship deals");
  }

  const hasExclusiveBlocker = matchingContracts.find(
    (contract) =>
      contract.isExclusive &&
      contract.brandId !== offer.brandId &&
      contract.status === "active"
  );

  if (hasExclusiveBlocker) {
    reasons.push("Existing exclusive contract prevents issuing this offer");
  }

  const hasBrandOverlap = matchingContracts.find(
    (contract) => contract.brandId === offer.brandId
  );

  if (hasBrandOverlap) {
    reasons.push("Brand already has an active or pending contract with this sponsorable");
  }

  if (offer.exclusivity) {
    const conflictingContract = matchingContracts.find(
      (contract) => contract.brandId !== offer.brandId
    );

    if (conflictingContract) {
      reasons.push("Exclusive offer conflicts with another active or pending contract");
    }
  }

  return { isValid: reasons.length === 0, reasons };
};

export const expireStaleSponsorshipOffers = (
  offers: SponsorshipOfferRecord[],
  contracts: SponsorshipContractRecord[],
  now: Date = new Date()
): {
  updatedOffers: SponsorshipOfferRecord[];
  updatedContracts: SponsorshipContractRecord[];
  historyEntries: SponsorshipHistoryEntry[];
  expiredOfferIds: string[];
  freedSlots: number;
} => {
  const nowTime = now.getTime();
  const expiredOfferIds = new Set<string>();

  const updatedOffers = offers.map((offer) => {
    if (offer.status === "pending" && new Date(offer.expiresAt).getTime() < nowTime) {
      expiredOfferIds.add(offer.id);
      return { ...offer, status: "expired" as const };
    }

    return offer;
  });

  const historyEntries: SponsorshipHistoryEntry[] = [];
  let freedSlots = 0;

  const updatedContracts = contracts.map((contract) => {
    if (
      contract.offerId &&
      expiredOfferIds.has(contract.offerId) &&
      contract.status === "pending"
    ) {
      freedSlots += 1;
      historyEntries.push({
        contractId: contract.id,
        eventType: "offer_expired",
        fromStatus: contract.status,
        toStatus: "cancelled",
        notes: "Offer expired before acceptance",
        createdAt: now.toISOString(),
      });

      return { ...contract, status: "cancelled" as const };
    }

    return contract;
  });

  return {
    updatedOffers,
    updatedContracts,
    historyEntries,
    expiredOfferIds: Array.from(expiredOfferIds),
    freedSlots,
  };
};<|MERGE_RESOLUTION|>--- conflicted
+++ resolved
@@ -1,61 +1,4 @@
-<<<<<<< HEAD
 export type SponsorableType = "tour" | "festival" | "venue" | "band" | "character";
-=======
-export type SponsorableType = "tour" | "festival" | "venue";
-export type SponsorshipEntityType = SponsorableType | "character" | "band";
-export type SponsorshipOfferStatus =
-  | "draft"
-  | "pending"
-  | "accepted"
-  | "declined"
-  | "expired"
-  | "withdrawn";
-export type SponsorshipContractStatus =
-  | "pending"
-  | "active"
-  | "completed"
-  | "terminated"
-  | "cancelled";
-export type SponsorshipHistoryEvent =
-  | "offer_created"
-  | "offer_updated"
-  | "offer_expired"
-  | "offer_withdrawn"
-  | "offer_accepted"
-  | "contract_signed"
-  | "status_changed"
-  | "payout_recorded";
-
-export interface SponsorshipOfferRecord {
-  id: string;
-  brandId: string;
-  sponsorableType: SponsorshipEntityType;
-  sponsorableId: string;
-  status: SponsorshipOfferStatus;
-  exclusivity?: boolean;
-  expiresAt: string;
-  createdAt?: string;
-}
-
-export interface SponsorshipContractRecord {
-  id: string;
-  brandId: string;
-  sponsorableType: SponsorshipEntityType;
-  sponsorableId: string;
-  status: SponsorshipContractStatus;
-  isExclusive: boolean;
-  offerId?: string | null;
-}
-
-export interface SponsorshipHistoryEntry {
-  contractId: string;
-  eventType: SponsorshipHistoryEvent;
-  fromStatus?: SponsorshipContractStatus | null;
-  toStatus?: SponsorshipContractStatus | null;
-  notes?: string;
-  createdAt?: string;
-}
->>>>>>> 93109998
 export type FameTier = "local" | "regional" | "national" | "global";
 
 export type SponsorshipOfferStatus = "pending" | "accepted" | "expired" | "declined";
@@ -263,7 +206,6 @@
 };
 
 const calculateReachImpactMultiplier = (reach: number, impact: number, sponsorableType: SponsorableType) => {
-<<<<<<< HEAD
   const reachWeight =
     sponsorableType === "tour" || sponsorableType === "band"
       ? 0.3
@@ -271,9 +213,6 @@
         ? 0.25
         : 0.2;
   const impactWeight = sponsorableType === "festival" ? 0.3 : 0.2;
-=======
-  const { reachWeight, impactWeight } = REACH_IMPACT_WEIGHTS[sponsorableType];
->>>>>>> 93109998
   const reachContribution = clamp(reach, 0, 1) * reachWeight;
   const impactContribution = clamp(impact, 0, 1) * impactWeight;
   return 1 + reachContribution + impactContribution;
