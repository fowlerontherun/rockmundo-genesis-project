--- conflicted
+++ resolved
@@ -1,36 +1,7 @@
 import { supabase } from "@/integrations/supabase/client";
-<<<<<<< HEAD
 import type { Database } from "@/integrations/supabase/types";
+export type SendFriendRequestParams = {
 
-export type SendFriendRequestParams = {
-=======
-
-export type FriendshipStatus = "pending" | "accepted" | "declined" | "blocked";
-export type FriendPresenceStatus = "online" | "typing" | "muted";
-
-export interface FriendshipRow {
-  id: string;
-  requester_id: string;
-  addressee_id: string;
-  status: FriendshipStatus;
-  created_at: string;
-  updated_at: string;
-  responded_at: string | null;
-}
-
-export interface FriendProfileRow {
-  id: string;
-  user_id: string;
-  username: string;
-  display_name: string | null;
-  avatar_url: string | null;
-  bio: string | null;
-  level: number | null;
-  fame: number | null;
-}
-
-export interface SendFriendRequestParams {
->>>>>>> bb0a81c8
   senderProfileId: string;
   senderUserId: string;
   recipientProfileId: string;
@@ -134,8 +105,6 @@
     return accumulator;
   }, {});
 };
-
-<<<<<<< HEAD
 export const sendFriendRequest = async ({
   senderProfileId,
   senderUserId,
@@ -154,34 +123,5 @@
 
   if (error) {
     throw error;
-=======
-export const fetchPresenceByUserIds = async (
-  userIds: string[],
-): Promise<Record<string, FriendPresenceStatus>> => {
-  if (userIds.length === 0) {
-    return {};
-  }
-
-  try {
-    const { data, error } = await supabase
-      .from("chat_participants")
-      .select("user_id, status")
-      .in("user_id", userIds);
-
-    if (error) {
-      throw error;
-    }
-
-    const rows = (data as { user_id: string; status: string }[]) ?? [];
-    return rows.reduce<Record<string, FriendPresenceStatus>>((accumulator, row) => {
-      if (row.user_id && (row.status === "online" || row.status === "typing" || row.status === "muted")) {
-        accumulator[row.user_id] = row.status;
-      }
-      return accumulator;
-    }, {});
-  } catch (presenceError) {
-    console.error("Failed to load presence information", presenceError);
-    return {};
->>>>>>> bb0a81c8
   }
 };