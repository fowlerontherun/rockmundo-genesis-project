export type Json =
  | string
  | number
  | boolean
  | null
  | { [key: string]: Json | undefined }
  | Json[]

export type Database = {
  // Allows to automatically instantiate createClient with right options
  // instead of createClient<Database, { PostgrestVersion: 'XX' }>(URL, KEY)
  __InternalSupabase: {
    PostgrestVersion: "13.0.5"
  }
  public: {
    Tables: {
      achievements: {
        Row: {
          category: string | null
          created_at: string | null
          description: string | null
          icon: string | null
          id: string
          name: string
          rarity: string | null
          requirements: Json | null
          rewards: Json | null
        }
        Insert: {
          category?: string | null
          created_at?: string | null
          description?: string | null
          icon?: string | null
          id?: string
          name: string
          rarity?: string | null
          requirements?: Json | null
          rewards?: Json | null
        }
        Update: {
          category?: string | null
          created_at?: string | null
          description?: string | null
          icon?: string | null
          id?: string
          name?: string
          rarity?: string | null
          requirements?: Json | null
          rewards?: Json | null
        }
        Relationships: []
      }
      activity_feed: {
        Row: {
          activity_type: string
          created_at: string | null
          earnings: number | null
          id: string
          message: string
          metadata: Json | null
          profile_id: string
          user_id: string
        }
        Insert: {
          activity_type: string
          created_at?: string | null
          earnings?: number | null
          id?: string
          message: string
          metadata?: Json | null
          profile_id: string
          user_id: string
        }
        Update: {
          activity_type?: string
          created_at?: string | null
          earnings?: number | null
          id?: string
          message?: string
          metadata?: Json | null
          profile_id?: string
          user_id?: string
        }
        Relationships: []
      }
      band_conflicts: {
        Row: {
          band_id: string
          conflict_type: string
          created_at: string
          description: string | null
          id: string
          involved_member_ids: string[]
          issue_tags: string[]
          resolved: boolean
          resolved_at: string | null
          resolution_notes: string | null
          severity: string
          updated_at: string
        }
        Insert: {
          band_id: string
          conflict_type: string
          created_at?: string
          description?: string | null
          id?: string
          involved_member_ids?: string[]
          issue_tags?: string[]
          resolved?: boolean
          resolved_at?: string | null
          resolution_notes?: string | null
          severity: string
          updated_at?: string
        }
        Update: {
          band_id?: string
          conflict_type?: string
          created_at?: string
          description?: string | null
          id?: string
          involved_member_ids?: string[]
          issue_tags?: string[]
          resolved?: boolean
          resolved_at?: string | null
          resolution_notes?: string | null
          severity?: string
          updated_at?: string
        }
        Relationships: [
          {
            foreignKeyName: "band_conflicts_band_id_fkey"
            columns: ["band_id"]
            isOneToOne: false
            referencedRelation: "bands"
            referencedColumns: ["id"]
          }
        ]
      }
      band_invitations: {
        Row: {
          band_id: string
          created_at: string | null
          id: string
          invitee_id: string | null
          inviter_id: string
          responded_at: string | null
          role: string
          salary: number | null
          status: string
        }
        Insert: {
          band_id: string
          created_at?: string | null
          id?: string
          invitee_id?: string | null
          inviter_id: string
          responded_at?: string | null
          role: string
          salary?: number | null
          status?: string
        }
        Update: {
          band_id?: string
          created_at?: string | null
          id?: string
          invitee_id?: string | null
          inviter_id?: string
          responded_at?: string | null
          role?: string
          salary?: number | null
          status?: string
        }
        Relationships: [
          {
            foreignKeyName: "band_invitations_band_id_fkey"
            columns: ["band_id"]
            isOneToOne: false
            referencedRelation: "bands"
            referencedColumns: ["id"]
          }
        ]
      }
      busking_locations: {
        Row: {
          ambiance: string | null
          base_payout: number
          cooldown_minutes: number
          created_at: string
          description: string | null
          experience_reward: number
          fame_reward: number
          id: string
          name: string
          neighborhood: string | null
          recommended_skill: number
          risk_level: string
        }
        Insert: {
          ambiance?: string | null
          base_payout?: number
          cooldown_minutes?: number
          created_at?: string
          description?: string | null
          experience_reward?: number
          fame_reward?: number
          id?: string
          name: string
          neighborhood?: string | null
          recommended_skill?: number
          risk_level?: string
        }
        Update: {
          ambiance?: string | null
          base_payout?: number
          cooldown_minutes?: number
          created_at?: string
          description?: string | null
          experience_reward?: number
          fame_reward?: number
          id?: string
          name?: string
          neighborhood?: string | null
          recommended_skill?: number
          risk_level?: string
        }
        Relationships: []
      }
      busking_modifiers: {
        Row: {
          created_at: string
          description: string | null
          experience_bonus: number
          fame_multiplier: number
          id: string
          name: string
          payout_multiplier: number
          rarity: string
          risk_modifier: number
        }
        Insert: {
          created_at?: string
          description?: string | null
          experience_bonus?: number
          fame_multiplier?: number
          id?: string
          name: string
          payout_multiplier?: number
          rarity?: string
          risk_modifier?: number
        }
        Update: {
          created_at?: string
          description?: string | null
          experience_bonus?: number
          fame_multiplier?: number
          id?: string
          name?: string
          payout_multiplier?: number
          rarity?: string
          risk_modifier?: number
        }
        Relationships: []
      }
      busking_sessions: {
        Row: {
          cash_earned: number
          created_at: string
          crowd_reaction: string | null
          duration_minutes: number
          experience_gained: number
          failure_reason: string | null
          fame_gained: number
          id: string
          location_id: string
          modifier_id: string | null
          notes: string | null
          performance_score: number
          risk_level: string | null
          success: boolean
          user_id: string
        }
        Insert: {
          cash_earned?: number
          created_at?: string
          crowd_reaction?: string | null
          duration_minutes?: number
          experience_gained?: number
          failure_reason?: string | null
          fame_gained?: number
          id?: string
          location_id: string
          modifier_id?: string | null
          notes?: string | null
          performance_score?: number
          risk_level?: string | null
          success?: boolean
          user_id: string
        }
        Update: {
          cash_earned?: number
          created_at?: string
          crowd_reaction?: string | null
          duration_minutes?: number
          experience_gained?: number
          failure_reason?: string | null
          fame_gained?: number
          id?: string
          location_id?: string
          modifier_id?: string | null
          notes?: string | null
          performance_score?: number
          risk_level?: string | null
          success?: boolean
          user_id?: string
        }
        Relationships: [
          {
            foreignKeyName: "busking_sessions_location_id_fkey"
            columns: ["location_id"]
            isOneToOne: false
            referencedRelation: "busking_locations"
            referencedColumns: ["id"]
          },
          {
            foreignKeyName: "busking_sessions_modifier_id_fkey"
            columns: ["modifier_id"]
            isOneToOne: false
            referencedRelation: "busking_modifiers"
            referencedColumns: ["id"]
          }
        ]
      }
      band_events: {
        Row: {
          band_id: string
          chemistry_change: number
          cost: number
          created_at: string
          event_type: string
          id: string
          metadata: Json | null
          morale_change: number
          triggered_by: string
        }
        Insert: {
          band_id: string
          chemistry_change?: number
          cost?: number
          created_at?: string
          event_type: string
          id?: string
          metadata?: Json | null
          morale_change?: number
          triggered_by: string
        }
        Update: {
          band_id?: string
          chemistry_change?: number
          cost?: number
          created_at?: string
          event_type?: string
          id?: string
          metadata?: Json | null
          morale_change?: number
          triggered_by?: string
        }
        Relationships: [
          {
            foreignKeyName: "band_events_band_id_fkey"
            columns: ["band_id"]
            isOneToOne: false
            referencedRelation: "bands"
            referencedColumns: ["id"]
          }
        ]
      }
      band_members: {
        Row: {
          chemistry: number
          band_id: string
          id: string
          joined_at: string | null
          morale: number
          role: string
          salary: number | null
          user_id: string
        }
        Insert: {
          chemistry?: number
          band_id: string
          id?: string
          joined_at?: string | null
          morale?: number
          role: string
          salary?: number | null
          user_id: string
        }
        Update: {
          chemistry?: number
          band_id?: string
          id?: string
          joined_at?: string | null
          morale?: number
          role?: string
          salary?: number | null
          user_id?: string
        }
        Relationships: [
          {
            foreignKeyName: "band_members_band_id_fkey"
            columns: ["band_id"]
            isOneToOne: false
            referencedRelation: "bands"
            referencedColumns: ["id"]
          },
          {
            foreignKeyName: "fk_band_members_band"
            columns: ["band_id"]
            isOneToOne: false
            referencedRelation: "bands"
            referencedColumns: ["id"]
          },
        ]
      }
      band_relations: {
        Row: {
          avatar_icon: string | null
          band_id: string
          chemistry: number
          created_at: string
          energy: number
          id: string
          instrument: string
          issues: string[]
          loyalty: number
          skill_rating: number
          member_id: string
          member_name: string
          mood: string
          morale: number
          personality: string | null
          strengths: string[]
          updated_at: string
        }
        Insert: {
          avatar_icon?: string | null
          band_id: string
          chemistry?: number
          created_at?: string
          energy?: number
          id?: string
          instrument: string
          issues?: string[]
          loyalty?: number
          skill_rating?: number
          member_id: string
          member_name: string
          mood?: string
          morale?: number
          personality?: string | null
          strengths?: string[]
          updated_at?: string
        }
        Update: {
          avatar_icon?: string | null
          band_id?: string
          chemistry?: number
          created_at?: string
          energy?: number
          id?: string
          instrument?: string
          issues?: string[]
          loyalty?: number
          skill_rating?: number
          member_id?: string
          member_name?: string
          mood?: string
          morale?: number
          personality?: string | null
          strengths?: string[]
          updated_at?: string
        }
        Relationships: [
          {
            foreignKeyName: "band_relations_band_id_fkey"
            columns: ["band_id"]
            isOneToOne: false
            referencedRelation: "bands"
            referencedColumns: ["id"]
          }
        ]
      }
      bands: {
        Row: {
          created_at: string | null
          description: string | null
          genre: string | null
          id: string
          leader_id: string
          max_members: number | null
          logo_url: string | null
          name: string
          popularity: number | null
          updated_at: string | null
          weekly_fans: number | null
        }
        Insert: {
          created_at?: string | null
          description?: string | null
          genre?: string | null
          id?: string
          leader_id: string
          max_members?: number | null
          logo_url?: string | null
          name: string
          popularity?: number | null
          updated_at?: string | null
          weekly_fans?: number | null
        }
        Update: {
          created_at?: string | null
          description?: string | null
          genre?: string | null
          id?: string
          leader_id?: string
          max_members?: number | null
          logo_url?: string | null
          name?: string
          popularity?: number | null
          updated_at?: string | null
          weekly_fans?: number | null
        }
        Relationships: []
      }
      cities: {
        Row: {
          bonuses: string | null
          cost_of_living: number | null
          country: string
          created_at: string | null
          cultural_events: string[]
          description: string | null
          districts: Json
          dominant_genre: string | null
          famous_resident: string | null
          id: string
          local_bonus: number | null
          music_scene: number | null
          name: string
          population: number | null
          travel_hub: string | null
          travel_nodes: Json
          unlocked: boolean | null
          venues: number | null
        }
        Insert: {
          bonuses?: string | null
          cost_of_living?: number | null
          country: string
          created_at?: string | null
          cultural_events?: string[]
          description?: string | null
          districts?: Json
          dominant_genre?: string | null
          famous_resident?: string | null
          id?: string
          local_bonus?: number | null
          music_scene?: number | null
          name: string
          population?: number | null
          travel_hub?: string | null
          travel_nodes?: Json
          unlocked?: boolean | null
          venues?: number | null
        }
        Update: {
          bonuses?: string | null
          cost_of_living?: number | null
          country?: string
          created_at?: string | null
          cultural_events?: string[]
          description?: string | null
          districts?: Json
          dominant_genre?: string | null
          famous_resident?: string | null
          id?: string
          local_bonus?: number | null
          music_scene?: number | null
          name?: string
          population?: number | null
          travel_hub?: string | null
          travel_nodes?: Json
          unlocked?: boolean | null
          venues?: number | null
        }
        Relationships: []
      }
      chart_entries: {
        Row: {
          chart_date: string | null
          chart_type: string
          created_at: string | null
          id: string
          plays_count: number | null
          rank: number
          song_id: string
          trend: string | null
          trend_change: number | null
          weeks_on_chart: number | null
        }
        Insert: {
          chart_date?: string | null
          chart_type: string
          created_at?: string | null
          id?: string
          plays_count?: number | null
          rank: number
          song_id: string
          trend?: string | null
          trend_change?: number | null
          weeks_on_chart?: number | null
        }
        Update: {
          chart_date?: string | null
          chart_type?: string
          created_at?: string | null
          id?: string
          plays_count?: number | null
          rank?: number
          song_id?: string
          trend?: string | null
          trend_change?: number | null
          weeks_on_chart?: number | null
        }
        Relationships: []
      }
      competition_participants: {
        Row: {
          awarded_at: string | null
          competition_id: string
          final_rank: number | null
          id: string
          joined_at: string | null
          prize_amount: number
          profile_id: string
          score: number
        }
        Insert: {
          awarded_at?: string | null
          competition_id: string
          final_rank?: number | null
          id?: string
          joined_at?: string | null
          prize_amount?: number
          profile_id: string
          score?: number
        }
        Update: {
          awarded_at?: string | null
          competition_id?: string
          final_rank?: number | null
          id?: string
          joined_at?: string | null
          prize_amount?: number
          profile_id?: string
          score?: number
        }
        Relationships: [
          {
            foreignKeyName: "competition_participants_competition_id_fkey"
            columns: ["competition_id"]
            isOneToOne: false
            referencedRelation: "competitions"
            referencedColumns: ["id"]
          },
          {
            foreignKeyName: "competition_participants_profile_id_fkey"
            columns: ["profile_id"]
            isOneToOne: false
            referencedRelation: "profiles"
            referencedColumns: ["id"]
          },
        ]
      }
      competitions: {
        Row: {
          category: string
          created_at: string
          description: string | null
          end_date: string
          entry_fee: number
          id: string
          is_active: boolean
          is_completed: boolean
          max_participants: number
          name: string
          prize_pool: number
          requirements: Json
          start_date: string
          updated_at: string
        }
        Insert: {
          category?: string
          created_at?: string
          description?: string | null
          end_date: string
          entry_fee?: number
          id?: string
          is_active?: boolean
          is_completed?: boolean
          max_participants?: number
          name: string
          prize_pool?: number
          requirements?: Json
          start_date: string
          updated_at?: string
        }
        Update: {
          category?: string
          created_at?: string
          description?: string | null
          end_date?: string
          entry_fee?: number
          id?: string
          is_active?: boolean
          is_completed?: boolean
          max_participants?: number
          name?: string
          prize_pool?: number
          requirements?: Json
          start_date?: string
          updated_at?: string
        }
        Relationships: []
      }
      contracts: {
        Row: {
          advance_balance: number
          advance_payment: number
          contract_type: string
          created_at: string | null
          duration_months: number
          end_date: string | null
          id: string
          label_id: string | null
          label_name: string
          renewal_option: string | null
          royalty_rate: number
          signed_at: string
          status: string
          termination_reason: string | null
          updated_at: string | null
          user_id: string
        }
        Insert: {
          advance_balance?: number
          advance_payment?: number
          contract_type: string
          created_at?: string | null
          duration_months: number
          end_date?: string | null
          id?: string
          label_id?: string | null
          label_name: string
          renewal_option?: string | null
          royalty_rate: number
          signed_at?: string
          status?: string
          termination_reason?: string | null
          updated_at?: string | null
          user_id: string
        }
        Update: {
          advance_balance?: number
          advance_payment?: number
          contract_type?: string
          created_at?: string | null
          duration_months?: number
          end_date?: string | null
          id?: string
          label_id?: string | null
          label_name?: string
          renewal_option?: string | null
          royalty_rate?: number
          signed_at?: string
          status?: string
          termination_reason?: string | null
          updated_at?: string | null
          user_id?: string
        }
        Relationships: []
      }
      equipment_items: {
        Row: {
          category: string
          created_at: string | null
          description: string | null
          id: string
          image_url: string | null
          name: string
          price: number
          rarity: string | null
          stat_boosts: Json | null
          subcategory: string | null
          stock: number
        }
        Insert: {
          category: string
          created_at?: string | null
          description?: string | null
          id?: string
          image_url?: string | null
          name: string
          price: number
          rarity?: string | null
          stat_boosts?: Json | null
          subcategory?: string | null
          stock?: number
        }
        Update: {
          category?: string
          created_at?: string | null
          description?: string | null
          id?: string
          image_url?: string | null
          name?: string
          price?: number
          rarity?: string | null
          stat_boosts?: Json | null
          subcategory?: string | null
          stock?: number
        }
        Relationships: []
      }
      equipment_upgrades: {
        Row: {
          cost: number
          created_at: string | null
          description: string | null
          equipment_id: string
          id: string
          stat_boosts: Json
          tier: number
        }
        Insert: {
          cost: number
          created_at?: string | null
          description?: string | null
          equipment_id: string
          id?: string
          stat_boosts?: Json
          tier: number
        }
        Update: {
          cost?: number
          created_at?: string | null
          description?: string | null
          equipment_id?: string
          id?: string
          stat_boosts?: Json
          tier?: number
        }
        Relationships: [
          {
            foreignKeyName: "equipment_upgrades_equipment_id_fkey"
            columns: ["equipment_id"]
            isOneToOne: false
            referencedRelation: "equipment_items"
            referencedColumns: ["id"]
          }
        ]
      }
      event_participants: {
        Row: {
          event_id: string
          id: string
          joined_at: string | null
          performance_score: number | null
          rewards_claimed: boolean | null
          user_id: string
        }
        Insert: {
          event_id: string
          id?: string
          joined_at?: string | null
          performance_score?: number | null
          rewards_claimed?: boolean | null
          user_id: string
        }
        Update: {
          event_id?: string
          id?: string
          joined_at?: string | null
          performance_score?: number | null
          rewards_claimed?: boolean | null
          user_id?: string
        }
        Relationships: [
          {
            foreignKeyName: "event_participants_event_id_fkey"
            columns: ["event_id"]
            isOneToOne: false
            referencedRelation: "game_events"
            referencedColumns: ["id"]
          },
          {
            foreignKeyName: "fk_event_participants_event"
            columns: ["event_id"]
            isOneToOne: false
            referencedRelation: "game_events"
            referencedColumns: ["id"]
          },
        ]
      }
      fan_demographics: {
        Row: {
          age_18_25: number | null
          age_26_35: number | null
          age_36_45: number | null
          age_45_plus: number | null
          engagement_rate: number | null
          id: string
          platform_instagram: number | null
          platform_tiktok: number | null
          platform_twitter: number | null
          platform_youtube: number | null
          total_fans: number | null
          updated_at: string | null
          user_id: string
          weekly_growth: number | null
        }
        Insert: {
          age_18_25?: number | null
          age_26_35?: number | null
          age_36_45?: number | null
          age_45_plus?: number | null
          engagement_rate?: number | null
          id?: string
          platform_instagram?: number | null
          platform_tiktok?: number | null
          platform_twitter?: number | null
          platform_youtube?: number | null
          total_fans?: number | null
          updated_at?: string | null
          user_id: string
          weekly_growth?: number | null
        }
        Update: {
          age_18_25?: number | null
          age_26_35?: number | null
          age_36_45?: number | null
          age_45_plus?: number | null
          engagement_rate?: number | null
          id?: string
          platform_instagram?: number | null
          platform_tiktok?: number | null
          platform_twitter?: number | null
          platform_youtube?: number | null
          total_fans?: number | null
          updated_at?: string | null
          user_id?: string
          weekly_growth?: number | null
        }
        Relationships: []
      }
      feature_flags: {
        Row: {
          id: string
          name: string
          description: string | null
          enabled: boolean
          category: string | null
          created_at: string | null
          updated_at: string | null
        }
        Insert: {
          id?: string
          name: string
          description?: string | null
          enabled?: boolean
          category?: string | null
          created_at?: string | null
          updated_at?: string | null
        }
        Update: {
          id?: string
          name?: string
          description?: string | null
          enabled?: boolean
          category?: string | null
          created_at?: string | null
          updated_at?: string | null
        }
        Relationships: []
      }
      game_events: {
        Row: {
          created_at: string | null
          current_participants: number | null
          description: string | null
          end_date: string
          event_type: string
          id: string
          is_active: boolean | null
          max_participants: number | null
          requirements: Json | null
          rewards: Json | null
          start_date: string
          title: string
        }
        Insert: {
          created_at?: string | null
          current_participants?: number | null
          description?: string | null
          end_date: string
          event_type: string
          id?: string
          is_active?: boolean | null
          max_participants?: number | null
          requirements?: Json | null
          rewards?: Json | null
          start_date: string
          title: string
        }
        Update: {
          created_at?: string | null
          current_participants?: number | null
          description?: string | null
          end_date?: string
          event_type?: string
          id?: string
          is_active?: boolean | null
          max_participants?: number | null
          requirements?: Json | null
          rewards?: Json | null
          start_date?: string
          title?: string
        }
        Relationships: []
      }
      global_charts: {
        Row: {
          chart_date: string
          chart_type: string
          created_at: string
          digital_sales: number
          id: string
          physical_sales: number
          rank: number
          song_id: string
          total_streams: number
          total_sales: number
          trend: string
          trend_change: number
          updated_at: string
          weeks_on_chart: number
        }
        Insert: {
          chart_date: string
          chart_type: string
          created_at?: string
          digital_sales?: number
          id?: string
          physical_sales?: number
          rank: number
          song_id: string
          total_streams?: number
          total_sales?: number
          trend?: string
          trend_change?: number
          updated_at?: string
          weeks_on_chart?: number
        }
        Update: {
          chart_date?: string
          chart_type?: string
          created_at?: string
          digital_sales?: number
          id?: string
          physical_sales?: number
          rank?: number
          song_id?: string
          total_streams?: number
          total_sales?: number
          trend?: string
          trend_change?: number
          updated_at?: string
          weeks_on_chart?: number
        }
        Relationships: [
          {
            foreignKeyName: "global_charts_song_id_fkey"
            columns: ["song_id"]
            isOneToOne: false
            referencedRelation: "songs"
            referencedColumns: ["id"]
          },
        ]
      }
      gig_performances: {
        Row: {
          audience_reaction: Json | null
          earnings: number | null
          failure_reason: string | null
          fame_change: number | null
          gig_id: string | null
          id: string
          penalty_amount: number | null
          penalty_applied: boolean | null
          performance_score: number | null
          performed_at: string
          status: string | null
          user_id: string
        }
        Insert: {
          audience_reaction?: Json | null
          earnings?: number | null
          failure_reason?: string | null
          fame_change?: number | null
          gig_id?: string | null
          id?: string
          penalty_amount?: number | null
          penalty_applied?: boolean | null
          performance_score?: number | null
          performed_at?: string
          status?: string | null
          user_id: string
        }
        Update: {
          audience_reaction?: Json | null
          earnings?: number | null
          failure_reason?: string | null
          fame_change?: number | null
          gig_id?: string | null
          id?: string
          penalty_amount?: number | null
          penalty_applied?: boolean | null
          performance_score?: number | null
          performed_at?: string
          status?: string | null
          user_id?: string
        }
        Relationships: []
      }
      gigs: {
        Row: {
          attendance: number | null
          band_id: string
          created_at: string | null
          fan_gain: number | null
          id: string
          payment: number | null
          scheduled_date: string
          show_type: Database["public"]["Enums"]["show_type"]
          status: string | null
          updated_at: string | null
          venue_id: string
        }
        Insert: {
          attendance?: number | null
          band_id: string
          created_at?: string | null
          fan_gain?: number | null
          id?: string
          payment?: number | null
          scheduled_date: string
          show_type?: Database["public"]["Enums"]["show_type"]
          status?: string | null
          updated_at?: string | null
          venue_id: string
        }
        Update: {
          attendance?: number | null
          band_id?: string
          created_at?: string | null
          fan_gain?: number | null
          id?: string
          payment?: number | null
          scheduled_date?: string
          show_type?: Database["public"]["Enums"]["show_type"]
          status?: string | null
          updated_at?: string | null
          venue_id?: string
        }
        Relationships: [
          {
            foreignKeyName: "fk_gigs_band"
            columns: ["band_id"]
            isOneToOne: false
            referencedRelation: "bands"
            referencedColumns: ["id"]
          },
          {
            foreignKeyName: "fk_gigs_venue"
            columns: ["venue_id"]
            isOneToOne: false
            referencedRelation: "venues"
            referencedColumns: ["id"]
          },
          {
            foreignKeyName: "gigs_band_id_fkey"
            columns: ["band_id"]
            isOneToOne: false
            referencedRelation: "bands"
            referencedColumns: ["id"]
          },
          {
            foreignKeyName: "gigs_venue_id_fkey"
            columns: ["venue_id"]
            isOneToOne: false
            referencedRelation: "venues"
            referencedColumns: ["id"]
          },
        ]
      }
      global_chat: {
        Row: {
          channel: string | null
          created_at: string | null
          id: string
          message: string
          user_id: string
        }
        Insert: {
          channel?: string | null
          created_at?: string | null
          id?: string
          message: string
          user_id: string
        }
        Update: {
          channel?: string | null
          created_at?: string | null
          id?: string
          message?: string
          user_id?: string
        }
        Relationships: []
      }
      jam_sessions: {
        Row: {
          access_code: string | null
          created_at: string
          current_participants: number
          description: string | null
          genre: string
          host_id: string
          id: string
          is_private: boolean
          max_participants: number
          name: string
          participant_ids: string[]
          skill_requirement: number
          tempo: number
          updated_at: string
        }
        Insert: {
          access_code?: string | null
          created_at?: string
          current_participants?: number
          description?: string | null
          genre: string
          host_id: string
          id?: string
          is_private?: boolean
          max_participants?: number
          name: string
          participant_ids?: string[]
          skill_requirement?: number
          tempo?: number
          updated_at?: string
        }
        Update: {
          access_code?: string | null
          created_at?: string
          current_participants?: number
          description?: string | null
          genre?: string
          host_id?: string
          id?: string
          is_private?: boolean
          max_participants?: number
          name?: string
          participant_ids?: string[]
          skill_requirement?: number
          tempo?: number
          updated_at?: string
        }
        Relationships: [
          {
            foreignKeyName: "jam_sessions_host_id_fkey"
            columns: ["host_id"]
            isOneToOne: false
            referencedRelation: "profiles"
            referencedColumns: ["user_id"]
          },
        ]
      }
      player_achievements: {
        Row: {
          achievement_id: string
          id: string
          progress: Json | null
          unlocked_at: string | null
          user_id: string
        }
        Insert: {
          achievement_id: string
          id?: string
          progress?: Json | null
          unlocked_at?: string | null
          user_id: string
        }
        Update: {
          achievement_id?: string
          id?: string
          progress?: Json | null
          unlocked_at?: string | null
          user_id?: string
        }
        Relationships: [
          {
            foreignKeyName: "fk_player_achievements_achievement"
            columns: ["achievement_id"]
            isOneToOne: false
            referencedRelation: "achievements"
            referencedColumns: ["id"]
          },
          {
            foreignKeyName: "player_achievements_achievement_id_fkey"
            columns: ["achievement_id"]
            isOneToOne: false
            referencedRelation: "achievements"
            referencedColumns: ["id"]
          },
        ]
      }
      player_rankings: {
        Row: {
          calculated_at: string
          hit_songs: number
          id: string
          profile_id: string
          rank: number
          ranking_type: string
          score: number
          total_plays: number
          trend: string
        }
        Insert: {
          calculated_at?: string
          hit_songs?: number
          id?: string
          profile_id: string
          rank: number
          ranking_type?: string
          score?: number
          total_plays?: number
          trend?: string
        }
        Update: {
          calculated_at?: string
          hit_songs?: number
          id?: string
          profile_id?: string
          rank?: number
          ranking_type?: string
          score?: number
          total_plays?: number
          trend?: string
        }
        Relationships: [
          {
            foreignKeyName: "player_rankings_profile_id_fkey"
            columns: ["profile_id"]
            isOneToOne: false
            referencedRelation: "profiles"
            referencedColumns: ["id"]
          },
        ]
      }
      player_equipment: {
        Row: {
          condition: number | null
          created_at: string | null
          equipment_id: string
          equipped: boolean | null
          id: string
          is_equipped: boolean | null
          purchased_at: string | null
          upgrade_level: number
          user_id: string
        }
        Insert: {
          condition?: number | null
          created_at?: string | null
          equipment_id: string
          equipped?: boolean | null
          id?: string
          is_equipped?: boolean | null
          purchased_at?: string | null
          upgrade_level?: number
          user_id: string
        }
        Update: {
          condition?: number | null
          created_at?: string | null
          equipment_id?: string
          equipped?: boolean | null
          id?: string
          is_equipped?: boolean | null
          purchased_at?: string | null
          upgrade_level?: number
          user_id?: string
        }
        Relationships: [
          {
            foreignKeyName: "fk_player_equipment_item"
            columns: ["equipment_id"]
            isOneToOne: false
            referencedRelation: "equipment_items"
            referencedColumns: ["id"]
          },
          {
            foreignKeyName: "player_equipment_equipment_id_fkey"
            columns: ["equipment_id"]
            isOneToOne: false
            referencedRelation: "equipment_items"
            referencedColumns: ["id"]
          },
        ]
      }
      player_skills: {
        Row: {
          bass: number
          business: number
          composition: number
          created_at: string | null
          creativity: number
          drums: number
          guitar: number
          id: string
<<<<<<< HEAD
          marketing: number
          performance: number
          songwriting: number
          technical: number
=======
          marketing: number | null
          profile_id: string
          performance: number | null
          songwriting: number | null
          technical: number | null
>>>>>>> dc2f0ad9
          updated_at: string | null
          user_id: string
          vocals: number
        }
        Insert: {
          bass?: number
          business?: number
          composition?: number
          created_at?: string | null
<<<<<<< HEAD
          creativity?: number
          drums?: number
          guitar?: number
          id?: string
          marketing?: number
          performance?: number
          songwriting?: number
          technical?: number
=======
          creativity?: number | null
          drums?: number | null
          guitar?: number | null
          id?: string
          marketing?: number | null
          profile_id: string
          performance?: number | null
          songwriting?: number | null
          technical?: number | null
>>>>>>> dc2f0ad9
          updated_at?: string | null
          user_id: string
          vocals?: number
        }
        Update: {
          bass?: number
          business?: number
          composition?: number
          created_at?: string | null
<<<<<<< HEAD
          creativity?: number
          drums?: number
          guitar?: number
          id?: string
          marketing?: number
          performance?: number
          songwriting?: number
          technical?: number
=======
          creativity?: number | null
          drums?: number | null
          guitar?: number | null
          id?: string
          marketing?: number | null
          profile_id?: string
          performance?: number | null
          songwriting?: number | null
          technical?: number | null
>>>>>>> dc2f0ad9
          updated_at?: string | null
          user_id?: string
          vocals?: number
        }
        Relationships: []
      }
      player_streaming_accounts: {
        Row: {
          connected_at: string | null
          followers: number | null
          id: string
          is_connected: boolean | null
          monthly_plays: number | null
          monthly_revenue: number | null
          platform_id: string
          updated_at: string | null
          user_id: string
        }
        Insert: {
          connected_at?: string | null
          followers?: number | null
          id?: string
          is_connected?: boolean | null
          monthly_plays?: number | null
          monthly_revenue?: number | null
          platform_id: string
          updated_at?: string | null
          user_id: string
        }
        Update: {
          connected_at?: string | null
          followers?: number | null
          id?: string
          is_connected?: boolean | null
          monthly_plays?: number | null
          monthly_revenue?: number | null
          platform_id?: string
          updated_at?: string | null
          user_id?: string
        }
        Relationships: [
          {
            foreignKeyName: "fk_player_streaming_platform"
            columns: ["platform_id"]
            isOneToOne: false
            referencedRelation: "streaming_platforms"
            referencedColumns: ["id"]
          },
          {
            foreignKeyName: "player_streaming_accounts_platform_id_fkey"
            columns: ["platform_id"]
            isOneToOne: false
            referencedRelation: "streaming_platforms"
            referencedColumns: ["id"]
          },
        ]
      }
      promotion_campaigns: {
        Row: {
          budget: number
          campaign_type: string
          created_at: string | null
          id: string
          message: string | null
          new_placements: number | null
          platform_id: string | null
          platform_name: string | null
          playlist_name: string | null
          playlists_targeted: number | null
          song_id: string
          status: string
          stream_increase: number | null
          revenue_generated: number | null
          listeners_generated: number | null
          updated_at: string | null
          user_id: string
        }
        Insert: {
          budget?: number
          campaign_type: string
          created_at?: string | null
          id?: string
          message?: string | null
          new_placements?: number | null
          platform_id?: string | null
          platform_name?: string | null
          playlist_name?: string | null
          playlists_targeted?: number | null
          song_id: string
          status?: string
          stream_increase?: number | null
          revenue_generated?: number | null
          listeners_generated?: number | null
          updated_at?: string | null
          user_id: string
        }
        Update: {
          budget?: number
          campaign_type?: string
          created_at?: string | null
          id?: string
          message?: string | null
          new_placements?: number | null
          platform_id?: string | null
          platform_name?: string | null
          playlist_name?: string | null
          playlists_targeted?: number | null
          song_id?: string
          status?: string
          stream_increase?: number | null
          revenue_generated?: number | null
          listeners_generated?: number | null
          updated_at?: string | null
          user_id?: string
        }
        Relationships: [
          {
            foreignKeyName: "promotion_campaigns_platform_id_fkey"
            columns: ["platform_id"]
            isOneToOne: false
            referencedRelation: "streaming_platforms"
            referencedColumns: ["id"]
          },
          {
            foreignKeyName: "promotion_campaigns_song_id_fkey"
            columns: ["song_id"]
            isOneToOne: false
            referencedRelation: "songs"
            referencedColumns: ["id"]
          },
        ]
      }
      profiles: {
        Row: {
          avatar_url: string | null
          bio: string | null
          current_city_id: string | null
          current_location: string
          gender: Database["public"]["Enums"]["profile_gender"]
          city_of_birth: string | null
          age: number
          cash: number | null
          created_at: string | null
          display_name: string | null
          engagement_rate: number | null
          experience: number | null
          fame: number | null
          fans: number | null
          health: number | null
          followers: number | null
          id: string
          is_active: boolean
          level: number | null
          slot_number: number
          updated_at: string | null
          unlock_cost: number
          user_id: string
          username: string
        }
        Insert: {
          avatar_url?: string | null
          bio?: string | null
          current_city_id?: string | null
          current_location?: string
          gender?: Database["public"]["Enums"]["profile_gender"]
          city_of_birth?: string | null
          age?: number
          cash?: number | null
          created_at?: string | null
          display_name?: string | null
          engagement_rate?: number | null
          experience?: number | null
          fame?: number | null
          fans?: number | null
          health?: number | null
          followers?: number | null
          id?: string
          is_active?: boolean
          level?: number | null
          slot_number?: number
          updated_at?: string | null
          unlock_cost?: number
          user_id: string
          username: string
        }
        Update: {
          avatar_url?: string | null
          bio?: string | null
          current_city_id?: string | null
          current_location?: string
          gender?: Database["public"]["Enums"]["profile_gender"]
          city_of_birth?: string | null
          age?: number
          cash?: number | null
          created_at?: string | null
          display_name?: string | null
          engagement_rate?: number | null
          experience?: number | null
          fame?: number | null
          fans?: number | null
          health?: number | null
          followers?: number | null
          id?: string
          is_active?: boolean
          level?: number | null
          slot_number?: number
          updated_at?: string | null
          unlock_cost?: number
          user_id?: string
          username?: string
        }
        Relationships: [
          {
            foreignKeyName: "profiles_current_city_id_fkey"
            columns: ["current_city_id"]
            isOneToOne: false
            referencedRelation: "cities"
            referencedColumns: ["id"]
          },
          {
            foreignKeyName: "profiles_city_of_birth_fkey"
            columns: ["city_of_birth"]
            isOneToOne: false
            referencedRelation: "cities"
            referencedColumns: ["id"]
          }
        ]
      }
      seasons: {
        Row: {
          id: string
          name: string
          start_date: string
          end_date: string
          multipliers: Json | null
          active: boolean
          created_at: string | null
          updated_at: string | null
        }
        Insert: {
          id?: string
          name: string
          start_date: string
          end_date: string
          multipliers?: Json | null
          active?: boolean
          created_at?: string | null
          updated_at?: string | null
        }
        Update: {
          id?: string
          name?: string
          start_date?: string
          end_date?: string
          multipliers?: Json | null
          active?: boolean
          created_at?: string | null
          updated_at?: string | null
        }
        Relationships: []
      }
      social_campaigns: {
        Row: {
          budget: number
          created_at: string | null
          engagement: number
          end_date: string | null
          id: string
          name: string
          platform: string
          reach: number
          start_date: string | null
          status: "active" | "completed"
          updated_at: string | null
          user_id: string
        }
        Insert: {
          budget?: number
          created_at?: string | null
          engagement?: number
          end_date?: string | null
          id?: string
          name: string
          platform: string
          reach?: number
          start_date?: string | null
          status?: "active" | "completed"
          updated_at?: string | null
          user_id: string
        }
        Update: {
          budget?: number
          created_at?: string | null
          engagement?: number
          end_date?: string | null
          id?: string
          name?: string
          platform?: string
          reach?: number
          start_date?: string | null
          status?: "active" | "completed"
          updated_at?: string | null
          user_id?: string
        }
        Relationships: []
      }
      social_comments: {
        Row: {
          content: string
          created_at: string
          id: string
          parent_comment_id: string | null
          post_id: string
          updated_at: string
          user_id: string
        }
        Insert: {
          content: string
          created_at?: string
          id?: string
          parent_comment_id?: string | null
          post_id: string
          updated_at?: string
          user_id: string
        }
        Update: {
          content?: string
          created_at?: string
          id?: string
          parent_comment_id?: string | null
          post_id?: string
          updated_at?: string
          user_id?: string
        }
        Relationships: [
          {
            foreignKeyName: "social_comments_parent_comment_id_fkey"
            columns: ["parent_comment_id"]
            isOneToOne: false
            referencedRelation: "social_comments"
            referencedColumns: ["id"]
          },
          {
            foreignKeyName: "social_comments_post_id_fkey"
            columns: ["post_id"]
            isOneToOne: false
            referencedRelation: "social_posts"
            referencedColumns: ["id"]
          }
        ]
      }
      social_posts: {
        Row: {
          comments: number | null
          content: string
          created_at: string | null
          fan_growth: number | null
          id: string
          likes: number | null
          media_path: string | null
          media_type: string | null
          media_url: string | null
          scheduled_for: string | null
          reposts: number | null
          platform: string
          shares: number | null
          timestamp: string | null
          user_id: string
          views: number | null
        }
        Insert: {
          comments?: number | null
          content: string
          created_at?: string | null
          fan_growth?: number | null
          id?: string
          likes?: number | null
          media_path?: string | null
          media_type?: string | null
          media_url?: string | null
          scheduled_for?: string | null
          reposts?: number | null
          platform: string
          shares?: number | null
          timestamp?: string | null
          user_id: string
          views?: number | null
        }
        Update: {
          comments?: number | null
          content?: string
          created_at?: string | null
          fan_growth?: number | null
          id?: string
          likes?: number | null
          media_path?: string | null
          media_type?: string | null
          media_url?: string | null
          scheduled_for?: string | null
          reposts?: number | null
          platform?: string
          shares?: number | null
          timestamp?: string | null
          user_id?: string
          views?: number | null
        }
        Relationships: []
      }
      social_reposts: {
        Row: {
          created_at: string
          id: string
          message: string | null
          post_id: string
          user_id: string
        }
        Insert: {
          created_at?: string
          id?: string
          message?: string | null
          post_id: string
          user_id: string
        }
        Update: {
          created_at?: string
          id?: string
          message?: string | null
          post_id?: string
          user_id?: string
        }
        Relationships: [
          {
            foreignKeyName: "social_reposts_post_id_fkey"
            columns: ["post_id"]
            isOneToOne: false
            referencedRelation: "social_posts"
            referencedColumns: ["id"]
          }
        ]
      }
      songs: {
        Row: {
          audio_layers: Json | null
          chart_position: number | null
          co_writers: string[]
          created_at: string
          genre: string
          id: string
          lyrics: string | null
          master_quality: number | null
          mix_quality: number | null
          production_cost: number | null
          quality_score: number
          release_date: string | null
          marketing_budget: number | null
          revenue: number
          split_percentages: number[]
          status: string
          streams: number
          title: string
          updated_at: string
          user_id: string
        }
        Insert: {
          audio_layers?: Json | null
          chart_position?: number | null
          co_writers?: string[]
          created_at?: string
          genre: string
          id?: string
          lyrics?: string | null
          master_quality?: number | null
          mix_quality?: number | null
          production_cost?: number | null
          quality_score?: number
          release_date?: string | null
          marketing_budget?: number | null
          revenue?: number
          split_percentages?: number[]
          status?: string
          streams?: number
          title: string
          updated_at?: string
          user_id: string
        }
        Update: {
          audio_layers?: Json | null
          chart_position?: number | null
          co_writers?: string[]
          created_at?: string
          genre?: string
          id?: string
          lyrics?: string | null
          master_quality?: number | null
          mix_quality?: number | null
          production_cost?: number | null
          quality_score?: number
          release_date?: string | null
          marketing_budget?: number | null
          revenue?: number
          split_percentages?: number[]
          status?: string
          streams?: number
          title?: string
          updated_at?: string
          user_id?: string
        }
        Relationships: []
      }
      streaming_platforms: {
        Row: {
          created_at: string | null
          description: string | null
          icon: string | null
          id: string
          min_followers: number | null
          name: string
          revenue_per_play: number | null
        }
        Insert: {
          created_at?: string | null
          description?: string | null
          icon?: string | null
          id?: string
          min_followers?: number | null
          name: string
          revenue_per_play?: number | null
        }
        Update: {
          created_at?: string | null
          description?: string | null
          icon?: string | null
          id?: string
          min_followers?: number | null
          name?: string
          revenue_per_play?: number | null
        }
        Relationships: []
      }
      streaming_stats: {
        Row: {
          created_at: string
          id: string
          platform_breakdown: Json
          song_id: string
          total_revenue: number
          total_streams: number
          updated_at: string
          user_id: string
        }
        Insert: {
          created_at?: string
          id?: string
          platform_breakdown?: Json
          song_id: string
          total_revenue?: number
          total_streams?: number
          updated_at?: string
          user_id: string
        }
        Update: {
          created_at?: string
          id?: string
          platform_breakdown?: Json
          song_id?: string
          total_revenue?: number
          total_streams?: number
          updated_at?: string
          user_id?: string
        }
        Relationships: [
          {
            foreignKeyName: "streaming_stats_song_id_fkey"
            columns: ["song_id"]
            isOneToOne: false
            referencedRelation: "songs"
            referencedColumns: ["id"]
          }
        ]
      }
      tour_venues: {
        Row: {
          date: string
          id: string
          revenue: number | null
          show_type: Database["public"]["Enums"]["show_type"]
          status: string | null
          ticket_price: number | null
          tickets_sold: number | null
          tour_id: string
          travel_cost: number | null
          lodging_cost: number | null
          misc_cost: number | null
          travel_time: number | null
          rest_days: number | null
          travel_mode: string | null
          travel_comfort: number | null
          venue_id: string
        }
        Insert: {
          date: string
          id?: string
          revenue?: number | null
          show_type?: Database["public"]["Enums"]["show_type"]
          status?: string | null
          ticket_price?: number | null
          tickets_sold?: number | null
          tour_id: string
          travel_cost?: number | null
          lodging_cost?: number | null
          misc_cost?: number | null
          travel_time?: number | null
          rest_days?: number | null
          travel_mode?: string | null
          travel_comfort?: number | null
          venue_id: string
        }
        Update: {
          date?: string
          id?: string
          revenue?: number | null
          show_type?: Database["public"]["Enums"]["show_type"]
          status?: string | null
          ticket_price?: number | null
          tickets_sold?: number | null
          tour_id?: string
          travel_cost?: number | null
          lodging_cost?: number | null
          misc_cost?: number | null
          travel_time?: number | null
          rest_days?: number | null
          travel_mode?: string | null
          travel_comfort?: number | null
          venue_id?: string
        }
        Relationships: [
          {
            foreignKeyName: "fk_tour_venues_tour"
            columns: ["tour_id"]
            isOneToOne: false
            referencedRelation: "tours"
            referencedColumns: ["id"]
          },
          {
            foreignKeyName: "fk_tour_venues_venue"
            columns: ["venue_id"]
            isOneToOne: false
            referencedRelation: "venues"
            referencedColumns: ["id"]
          },
          {
            foreignKeyName: "tour_venues_tour_id_fkey"
            columns: ["tour_id"]
            isOneToOne: false
            referencedRelation: "tours"
            referencedColumns: ["id"]
          },
          {
            foreignKeyName: "tour_venues_venue_id_fkey"
            columns: ["venue_id"]
            isOneToOne: false
            referencedRelation: "venues"
            referencedColumns: ["id"]
          },
        ]
      }
      tours: {
        Row: {
          band_id: string | null
          created_at: string | null
          description: string | null
          end_date: string
          id: string
          name: string
          start_date: string
          status: string | null
          total_revenue: number | null
          user_id: string
        }
        Insert: {
          band_id?: string | null
          created_at?: string | null
          description?: string | null
          end_date: string
          id?: string
          name: string
          start_date: string
          status?: string | null
          total_revenue?: number | null
          user_id: string
        }
        Update: {
          band_id?: string | null
          created_at?: string | null
          description?: string | null
          end_date?: string
          id?: string
          name?: string
          start_date?: string
          status?: string | null
          total_revenue?: number | null
          user_id?: string
        }
        Relationships: [
          {
            foreignKeyName: "tours_band_id_fkey"
            columns: ["band_id"]
            isOneToOne: false
            referencedRelation: "bands"
            referencedColumns: ["id"]
          },
        ]
      }
      user_actions: {
        Row: {
          id: string
          user_id: string | null
          username: string | null
          action: string
          details: string | null
          timestamp: string | null
          created_at: string | null
          severity: string | null
        }
        Insert: {
          id?: string
          user_id?: string | null
          username?: string | null
          action: string
          details?: string | null
          timestamp?: string | null
          created_at?: string | null
          severity?: string | null
        }
        Update: {
          id?: string
          user_id?: string | null
          username?: string | null
          action?: string
          details?: string | null
          timestamp?: string | null
          created_at?: string | null
          severity?: string | null
        }
        Relationships: []
      }
      user_roles: {
        Row: {
          created_at: string | null
          id: string
          role: Database["public"]["Enums"]["app_role"]
          user_id: string
        }
        Insert: {
          created_at?: string | null
          id?: string
          role: Database["public"]["Enums"]["app_role"]
          user_id: string
        }
        Update: {
          created_at?: string | null
          id?: string
          role?: Database["public"]["Enums"]["app_role"]
          user_id?: string
        }
        Relationships: []
      }
      venue_bookings: {
        Row: {
          actual_attendance: number | null
          created_at: string | null
          event_date: string
          expected_attendance: number | null
          id: string
          notes: string | null
          revenue: number | null
          status: string
          ticket_price: number | null
          updated_at: string | null
          user_id: string
          venue_id: string
        }
        Insert: {
          actual_attendance?: number | null
          created_at?: string | null
          event_date: string
          expected_attendance?: number | null
          id?: string
          notes?: string | null
          revenue?: number | null
          status?: string
          ticket_price?: number | null
          updated_at?: string | null
          user_id: string
          venue_id: string
        }
        Update: {
          actual_attendance?: number | null
          created_at?: string | null
          event_date?: string
          expected_attendance?: number | null
          id?: string
          notes?: string | null
          revenue?: number | null
          status?: string
          ticket_price?: number | null
          updated_at?: string | null
          user_id?: string
          venue_id?: string
        }
        Relationships: []
      }
      venue_relationships: {
        Row: {
          created_at: string | null
          id: string
          last_interaction_at: string | null
          relationship_level: string | null
          relationship_score: number
          updated_at: string | null
          user_id: string
          venue_id: string
        }
        Insert: {
          created_at?: string | null
          id?: string
          last_interaction_at?: string | null
          relationship_level?: string | null
          relationship_score: number
          updated_at?: string | null
          user_id: string
          venue_id: string
        }
        Update: {
          created_at?: string | null
          id?: string
          last_interaction_at?: string | null
          relationship_level?: string | null
          relationship_score?: number
          updated_at?: string | null
          user_id?: string
          venue_id?: string
        }
        Relationships: []
      }
      venues: {
        Row: {
          base_payment: number | null
          capacity: number | null
          created_at: string | null
          id: string
          location: string | null
          name: string
          prestige_level: number | null
          requirements: Json | null
          venue_type: string | null
        }
        Insert: {
          base_payment?: number | null
          capacity?: number | null
          created_at?: string | null
          id?: string
          location?: string | null
          name: string
          prestige_level?: number | null
          requirements?: Json | null
          venue_type?: string | null
        }
        Update: {
          base_payment?: number | null
          capacity?: number | null
          created_at?: string | null
          id?: string
          location?: string | null
          name?: string
          prestige_level?: number | null
          requirements?: Json | null
          venue_type?: string | null
        }
        Relationships: []
      }
    }
    Views: {
      leaderboards: {
        Row: {
          avatar_url: string | null
          display_name: string | null
          experience: number
          fame: number
          total_achievements: number
          total_gigs: number
          total_revenue: number
          user_id: string
          username: string | null
        }
        Relationships: []
      },
      public_profiles: {
        Row: {
          avatar_url: string | null
          bio: string | null
          display_name: string | null
          gender: Database["public"]["Enums"]["profile_gender"] | null
          city_of_birth: string | null
          age: number | null
          id: string
          user_id: string
          username: string
        }
        Relationships: []
      },
      player_achievement_summary: {
        Row: {
          earned_count: number
          last_unlocked_at: string | null
          remaining_count: number
          total_achievements: number
          user_id: string
        }
        Relationships: []
      }
      weekly_stats: {
        Row: {
          fan_change: number
          fans_change: number
          gigs_change: number
          gigs_performed: number
          previous_fans: number
          previous_gigs: number
          previous_songs: number
          songs_change: number
          songs_created: number
          user_id: string
          week_end: string
          week_start: string
        }
        Relationships: []
      }
    }
    Functions: {
      get_user_role: {
        Args: { _user_id: string }
        Returns: Database["public"]["Enums"]["app_role"]
      }
      has_role: {
        Args: {
          _role: Database["public"]["Enums"]["app_role"]
          _user_id: string
        }
        Returns: boolean
      }
      refresh_global_charts: {
        Args: {
          p_limit?: number | null
        }
        Returns: null
      }
      purchase_equipment_item: {
        Args: {
          p_equipment_id: string
        }
        Returns: {
          player_equipment_id: string
          remaining_stock: number
          new_cash: number
        }[]
      }
      restock_equipment_items: {
        Args: {
          restock_amount?: number | null
        }
        Returns: number
      }
      reset_player_character: {
        Args: Record<PropertyKey, never>
        Returns: {
          profile: Database["public"]["Tables"]["profiles"]["Row"]
          skills: Database["public"]["Tables"]["player_skills"]["Row"]
        }[]
      }
    }
    Enums: {
      app_role: "admin" | "moderator" | "user"
      chat_participant_status: "online" | "typing" | "muted"
      profile_gender:
        | "female"
        | "male"
        | "non_binary"
        | "other"
        | "prefer_not_to_say"
    }
    CompositeTypes: {
      [_ in never]: never
    }
  }
}

type DatabaseWithoutInternals = Omit<Database, "__InternalSupabase">

type DefaultSchema = DatabaseWithoutInternals[Extract<keyof Database, "public">]

export type Tables<
  DefaultSchemaTableNameOrOptions extends
    | keyof (DefaultSchema["Tables"] & DefaultSchema["Views"])
    | { schema: keyof DatabaseWithoutInternals },
  TableName extends DefaultSchemaTableNameOrOptions extends {
    schema: keyof DatabaseWithoutInternals
  }
    ? keyof (DatabaseWithoutInternals[DefaultSchemaTableNameOrOptions["schema"]]["Tables"] &
        DatabaseWithoutInternals[DefaultSchemaTableNameOrOptions["schema"]]["Views"])
    : never = never,
> = DefaultSchemaTableNameOrOptions extends {
  schema: keyof DatabaseWithoutInternals
}
  ? (DatabaseWithoutInternals[DefaultSchemaTableNameOrOptions["schema"]]["Tables"] &
      DatabaseWithoutInternals[DefaultSchemaTableNameOrOptions["schema"]]["Views"])[TableName] extends {
      Row: infer R
    }
    ? R
    : never
  : DefaultSchemaTableNameOrOptions extends keyof (DefaultSchema["Tables"] &
        DefaultSchema["Views"])
    ? (DefaultSchema["Tables"] &
        DefaultSchema["Views"])[DefaultSchemaTableNameOrOptions] extends {
        Row: infer R
      }
      ? R
      : never
    : never

export type TablesInsert<
  DefaultSchemaTableNameOrOptions extends
    | keyof DefaultSchema["Tables"]
    | { schema: keyof DatabaseWithoutInternals },
  TableName extends DefaultSchemaTableNameOrOptions extends {
    schema: keyof DatabaseWithoutInternals
  }
    ? keyof DatabaseWithoutInternals[DefaultSchemaTableNameOrOptions["schema"]]["Tables"]
    : never = never,
> = DefaultSchemaTableNameOrOptions extends {
  schema: keyof DatabaseWithoutInternals
}
  ? DatabaseWithoutInternals[DefaultSchemaTableNameOrOptions["schema"]]["Tables"][TableName] extends {
      Insert: infer I
    }
    ? I
    : never
  : DefaultSchemaTableNameOrOptions extends keyof DefaultSchema["Tables"]
    ? DefaultSchema["Tables"][DefaultSchemaTableNameOrOptions] extends {
        Insert: infer I
      }
      ? I
      : never
    : never

export type TablesUpdate<
  DefaultSchemaTableNameOrOptions extends
    | keyof DefaultSchema["Tables"]
    | { schema: keyof DatabaseWithoutInternals },
  TableName extends DefaultSchemaTableNameOrOptions extends {
    schema: keyof DatabaseWithoutInternals
  }
    ? keyof DatabaseWithoutInternals[DefaultSchemaTableNameOrOptions["schema"]]["Tables"]
    : never = never,
> = DefaultSchemaTableNameOrOptions extends {
  schema: keyof DatabaseWithoutInternals
}
  ? DatabaseWithoutInternals[DefaultSchemaTableNameOrOptions["schema"]]["Tables"][TableName] extends {
      Update: infer U
    }
    ? U
    : never
  : DefaultSchemaTableNameOrOptions extends keyof DefaultSchema["Tables"]
    ? DefaultSchema["Tables"][DefaultSchemaTableNameOrOptions] extends {
        Update: infer U
      }
      ? U
      : never
    : never

export type Enums<
  DefaultSchemaEnumNameOrOptions extends
    | keyof DefaultSchema["Enums"]
    | { schema: keyof DatabaseWithoutInternals },
  EnumName extends DefaultSchemaEnumNameOrOptions extends {
    schema: keyof DatabaseWithoutInternals
  }
    ? keyof DatabaseWithoutInternals[DefaultSchemaEnumNameOrOptions["schema"]]["Enums"]
    : never = never,
> = DefaultSchemaEnumNameOrOptions extends {
  schema: keyof DatabaseWithoutInternals
}
  ? DatabaseWithoutInternals[DefaultSchemaEnumNameOrOptions["schema"]]["Enums"][EnumName]
  : DefaultSchemaEnumNameOrOptions extends keyof DefaultSchema["Enums"]
    ? DefaultSchema["Enums"][DefaultSchemaEnumNameOrOptions]
    : never

export type CompositeTypes<
  PublicCompositeTypeNameOrOptions extends
    | keyof DefaultSchema["CompositeTypes"]
    | { schema: keyof DatabaseWithoutInternals },
  CompositeTypeName extends PublicCompositeTypeNameOrOptions extends {
    schema: keyof DatabaseWithoutInternals
  }
    ? keyof DatabaseWithoutInternals[PublicCompositeTypeNameOrOptions["schema"]]["CompositeTypes"]
    : never = never,
> = PublicCompositeTypeNameOrOptions extends {
  schema: keyof DatabaseWithoutInternals
}
  ? DatabaseWithoutInternals[PublicCompositeTypeNameOrOptions["schema"]]["CompositeTypes"][CompositeTypeName]
  : PublicCompositeTypeNameOrOptions extends keyof DefaultSchema["CompositeTypes"]
    ? DefaultSchema["CompositeTypes"][PublicCompositeTypeNameOrOptions]
    : never

export const Constants = {
  public: {
    Enums: {
      chat_participant_status: ["online", "typing", "muted"],
      app_role: ["admin", "moderator", "user"],
    },
  },
} as const<|MERGE_RESOLUTION|>--- conflicted
+++ resolved
@@ -1440,18 +1440,10 @@
           drums: number
           guitar: number
           id: string
-<<<<<<< HEAD
           marketing: number
           performance: number
           songwriting: number
           technical: number
-=======
-          marketing: number | null
-          profile_id: string
-          performance: number | null
-          songwriting: number | null
-          technical: number | null
->>>>>>> dc2f0ad9
           updated_at: string | null
           user_id: string
           vocals: number
@@ -1461,7 +1453,6 @@
           business?: number
           composition?: number
           created_at?: string | null
-<<<<<<< HEAD
           creativity?: number
           drums?: number
           guitar?: number
@@ -1470,17 +1461,6 @@
           performance?: number
           songwriting?: number
           technical?: number
-=======
-          creativity?: number | null
-          drums?: number | null
-          guitar?: number | null
-          id?: string
-          marketing?: number | null
-          profile_id: string
-          performance?: number | null
-          songwriting?: number | null
-          technical?: number | null
->>>>>>> dc2f0ad9
           updated_at?: string | null
           user_id: string
           vocals?: number
@@ -1490,7 +1470,6 @@
           business?: number
           composition?: number
           created_at?: string | null
-<<<<<<< HEAD
           creativity?: number
           drums?: number
           guitar?: number
@@ -1499,17 +1478,6 @@
           performance?: number
           songwriting?: number
           technical?: number
-=======
-          creativity?: number | null
-          drums?: number | null
-          guitar?: number | null
-          id?: string
-          marketing?: number | null
-          profile_id?: string
-          performance?: number | null
-          songwriting?: number | null
-          technical?: number | null
->>>>>>> dc2f0ad9
           updated_at?: string | null
           user_id?: string
           vocals?: number
