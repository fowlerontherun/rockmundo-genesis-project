--- conflicted
+++ resolved
@@ -83,7 +83,6 @@
         }
         Relationships: []
       }
-<<<<<<< HEAD
       attribute_catalog: {
         Row: {
           base_value: number
@@ -117,41 +116,6 @@
           max_value?: number
           name?: string
           updated_at?: string | null
-=======
-      attribute_definitions: {
-        Row: {
-          created_at: string
-          default_value: number
-          description: string | null
-          id: string
-          label: string
-          scale_max: number
-          slug: string
-          updated_at: string
-          weighting: Json
-        }
-        Insert: {
-          created_at?: string
-          default_value?: number
-          description?: string | null
-          id?: string
-          label: string
-          scale_max?: number
-          slug: string
-          updated_at?: string
-          weighting?: Json
-        }
-        Update: {
-          created_at?: string
-          default_value?: number
-          description?: string | null
-          id?: string
-          label?: string
-          scale_max?: number
-          slug?: string
-          updated_at?: string
-          weighting?: Json
->>>>>>> 75a123a7
         }
         Relationships: []
       }
@@ -1554,7 +1518,6 @@
       }
       player_attributes: {
         Row: {
-<<<<<<< HEAD
           attribute_points: number
           created_at: string | null
           id: string
@@ -1598,41 +1561,6 @@
             isOneToOne: false,
             referencedRelation: "profiles",
             referencedColumns: ["user_id"]
-=======
-          charisma: number
-          created_at: string | null
-          id: string
-          looks: number
-          musicality: number
-          profile_id: string
-          updated_at: string | null
-        }
-        Insert: {
-          charisma?: number
-          created_at?: string | null
-          id?: string
-          looks?: number
-          musicality?: number
-          profile_id: string
-          updated_at?: string | null
-        }
-        Update: {
-          charisma?: number
-          created_at?: string | null
-          id?: string
-          looks?: number
-          musicality?: number
-          profile_id?: string
-          updated_at?: string | null
-        }
-        Relationships: [
-          {
-            foreignKeyName: "player_attributes_profile_id_fkey"
-            columns: ["profile_id"]
-            isOneToOne: false
-            referencedRelation: "profiles"
-            referencedColumns: ["id"]
->>>>>>> 75a123a7
           }
         ]
       }
