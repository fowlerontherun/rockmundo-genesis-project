export type Json =
  | string
  | number
  | boolean
  | null
  | { [key: string]: Json | undefined }
  | Json[]

export type Database = {
  // Allows to automatically instantiate createClient with right options
  // instead of createClient<Database, { PostgrestVersion: 'XX' }>(URL, KEY)
  __InternalSupabase: {
    PostgrestVersion: "13.0.5"
  }
  public: {
    Tables: {
      achievements: {
        Row: {
          category: string | null
          created_at: string | null
          description: string | null
          icon: string | null
          id: string
          name: string
          rarity: string | null
          requirements: Json | null
          rewards: Json | null
        }
        Insert: {
          category?: string | null
          created_at?: string | null
          description?: string | null
          icon?: string | null
          id?: string
          name: string
          rarity?: string | null
          requirements?: Json | null
          rewards?: Json | null
        }
        Update: {
          category?: string | null
          created_at?: string | null
          description?: string | null
          icon?: string | null
          id?: string
          name?: string
          rarity?: string | null
          requirements?: Json | null
          rewards?: Json | null
        }
        Relationships: []
      }
      activity_feed: {
        Row: {
          activity_type: string
          created_at: string | null
          earnings: number | null
          id: string
          message: string
          metadata: Json | null
          profile_id: string
          user_id: string
        }
        Insert: {
          activity_type: string
          created_at?: string | null
          earnings?: number | null
          id?: string
          message: string
          metadata?: Json | null
          profile_id: string
          user_id: string
        }
        Update: {
          activity_type?: string
          created_at?: string | null
          earnings?: number | null
          id?: string
          message?: string
          metadata?: Json | null
          profile_id?: string
          user_id?: string
        }
        Relationships: []
      }
      attribute_catalog: {
        Row: {
          base_value: number
          category: string
          created_at: string | null
          description: string | null
          id: string
          key: string
          max_value: number
          name: string
          updated_at: string | null
        }
        Insert: {
          base_value?: number
          category?: string
          created_at?: string | null
          description?: string | null
          id?: string
          key: string
          max_value?: number
          name: string
          updated_at?: string | null
        }
        Update: {
          base_value?: number
          category?: string
          created_at?: string | null
          description?: string | null
          id?: string
          key?: string
          max_value?: number
          name?: string
          updated_at?: string | null
        }
        Relationships: []
      }
      band_conflicts: {
        Row: {
          band_id: string
          conflict_type: string
          created_at: string
          description: string | null
          id: string
          involved_member_ids: string[]
          issue_tags: string[]
          resolved: boolean
          resolved_at: string | null
          resolution_notes: string | null
          severity: string
          updated_at: string
        }
        Insert: {
          band_id: string
          conflict_type: string
          created_at?: string
          description?: string | null
          id?: string
          involved_member_ids?: string[]
          issue_tags?: string[]
          resolved?: boolean
          resolved_at?: string | null
          resolution_notes?: string | null
          severity: string
          updated_at?: string
        }
        Update: {
          band_id?: string
          conflict_type?: string
          created_at?: string
          description?: string | null
          id?: string
          involved_member_ids?: string[]
          issue_tags?: string[]
          resolved?: boolean
          resolved_at?: string | null
          resolution_notes?: string | null
          severity?: string
          updated_at?: string
        }
        Relationships: [
          {
            foreignKeyName: "band_conflicts_band_id_fkey"
            columns: ["band_id"]
            isOneToOne: false
            referencedRelation: "bands"
            referencedColumns: ["id"]
          }
        ]
      }
      band_invitations: {
        Row: {
          band_id: string
          created_at: string | null
          id: string
          invitee_id: string | null
          inviter_id: string
          responded_at: string | null
          role: string
          salary: number | null
          status: string
        }
        Insert: {
          band_id: string
          created_at?: string | null
          id?: string
          invitee_id?: string | null
          inviter_id: string
          responded_at?: string | null
          role: string
          salary?: number | null
          status?: string
        }
        Update: {
          band_id?: string
          created_at?: string | null
          id?: string
          invitee_id?: string | null
          inviter_id?: string
          responded_at?: string | null
          role?: string
          salary?: number | null
          status?: string
        }
        Relationships: [
          {
            foreignKeyName: "band_invitations_band_id_fkey"
            columns: ["band_id"]
            isOneToOne: false
            referencedRelation: "bands"
            referencedColumns: ["id"]
          }
        ]
      }
      busking_locations: {
        Row: {
          ambiance: string | null
          base_payout: number
          cooldown_minutes: number
          created_at: string
          description: string | null
          experience_reward: number
          fame_reward: number
          id: string
          name: string
          neighborhood: string | null
          recommended_skill: number
          risk_level: string
        }
        Insert: {
          ambiance?: string | null
          base_payout?: number
          cooldown_minutes?: number
          created_at?: string
          description?: string | null
          experience_reward?: number
          fame_reward?: number
          id?: string
          name: string
          neighborhood?: string | null
          recommended_skill?: number
          risk_level?: string
        }
        Update: {
          ambiance?: string | null
          base_payout?: number
          cooldown_minutes?: number
          created_at?: string
          description?: string | null
          experience_reward?: number
          fame_reward?: number
          id?: string
          name?: string
          neighborhood?: string | null
          recommended_skill?: number
          risk_level?: string
        }
        Relationships: []
      }
      busking_modifiers: {
        Row: {
          created_at: string
          description: string | null
          experience_bonus: number
          fame_multiplier: number
          id: string
          name: string
          payout_multiplier: number
          rarity: string
          risk_modifier: number
        }
        Insert: {
          created_at?: string
          description?: string | null
          experience_bonus?: number
          fame_multiplier?: number
          id?: string
          name: string
          payout_multiplier?: number
          rarity?: string
          risk_modifier?: number
        }
        Update: {
          created_at?: string
          description?: string | null
          experience_bonus?: number
          fame_multiplier?: number
          id?: string
          name?: string
          payout_multiplier?: number
          rarity?: string
          risk_modifier?: number
        }
        Relationships: []
      }
      busking_sessions: {
        Row: {
          cash_earned: number
          created_at: string
          crowd_reaction: string | null
          duration_minutes: number
          experience_gained: number
          failure_reason: string | null
          fame_gained: number
          id: string
          location_id: string
          modifier_id: string | null
          notes: string | null
          performance_score: number
          risk_level: string | null
          success: boolean
          user_id: string
        }
        Insert: {
          cash_earned?: number
          created_at?: string
          crowd_reaction?: string | null
          duration_minutes?: number
          experience_gained?: number
          failure_reason?: string | null
          fame_gained?: number
          id?: string
          location_id: string
          modifier_id?: string | null
          notes?: string | null
          performance_score?: number
          risk_level?: string | null
          success?: boolean
          user_id: string
        }
        Update: {
          cash_earned?: number
          created_at?: string
          crowd_reaction?: string | null
          duration_minutes?: number
          experience_gained?: number
          failure_reason?: string | null
          fame_gained?: number
          id?: string
          location_id?: string
          modifier_id?: string | null
          notes?: string | null
          performance_score?: number
          risk_level?: string | null
          success?: boolean
          user_id?: string
        }
        Relationships: [
          {
            foreignKeyName: "busking_sessions_location_id_fkey"
            columns: ["location_id"]
            isOneToOne: false
            referencedRelation: "busking_locations"
            referencedColumns: ["id"]
          },
          {
            foreignKeyName: "busking_sessions_modifier_id_fkey"
            columns: ["modifier_id"]
            isOneToOne: false
            referencedRelation: "busking_modifiers"
            referencedColumns: ["id"]
          }
        ]
      }
      band_events: {
        Row: {
          band_id: string
          chemistry_change: number
          cost: number
          created_at: string
          event_type: string
          id: string
          metadata: Json | null
          morale_change: number
          triggered_by: string
        }
        Insert: {
          band_id: string
          chemistry_change?: number
          cost?: number
          created_at?: string
          event_type: string
          id?: string
          metadata?: Json | null
          morale_change?: number
          triggered_by: string
        }
        Update: {
          band_id?: string
          chemistry_change?: number
          cost?: number
          created_at?: string
          event_type?: string
          id?: string
          metadata?: Json | null
          morale_change?: number
          triggered_by?: string
        }
        Relationships: [
          {
            foreignKeyName: "band_events_band_id_fkey"
            columns: ["band_id"]
            isOneToOne: false
            referencedRelation: "bands"
            referencedColumns: ["id"]
          }
        ]
      }
      band_members: {
        Row: {
          chemistry: number
          band_id: string
          id: string
          joined_at: string | null
          morale: number
          role: string
          salary: number | null
          user_id: string
        }
        Insert: {
          chemistry?: number
          band_id: string
          id?: string
          joined_at?: string | null
          morale?: number
          role: string
          salary?: number | null
          user_id: string
        }
        Update: {
          chemistry?: number
          band_id?: string
          id?: string
          joined_at?: string | null
          morale?: number
          role?: string
          salary?: number | null
          user_id?: string
        }
        Relationships: [
          {
            foreignKeyName: "band_members_band_id_fkey"
            columns: ["band_id"]
            isOneToOne: false
            referencedRelation: "bands"
            referencedColumns: ["id"]
          },
          {
            foreignKeyName: "fk_band_members_band"
            columns: ["band_id"]
            isOneToOne: false
            referencedRelation: "bands"
            referencedColumns: ["id"]
          },
        ]
      }
      band_relations: {
        Row: {
          avatar_icon: string | null
          band_id: string
          chemistry: number
          created_at: string
          energy: number
          id: string
          instrument: string
          issues: string[]
          loyalty: number
          skill_rating: number
          member_id: string
          member_name: string
          mood: string
          morale: number
          personality: string | null
          strengths: string[]
          updated_at: string
        }
        Insert: {
          avatar_icon?: string | null
          band_id: string
          chemistry?: number
          created_at?: string
          energy?: number
          id?: string
          instrument: string
          issues?: string[]
          loyalty?: number
          skill_rating?: number
          member_id: string
          member_name: string
          mood?: string
          morale?: number
          personality?: string | null
          strengths?: string[]
          updated_at?: string
        }
        Update: {
          avatar_icon?: string | null
          band_id?: string
          chemistry?: number
          created_at?: string
          energy?: number
          id?: string
          instrument?: string
          issues?: string[]
          loyalty?: number
          skill_rating?: number
          member_id?: string
          member_name?: string
          mood?: string
          morale?: number
          personality?: string | null
          strengths?: string[]
          updated_at?: string
        }
        Relationships: [
          {
            foreignKeyName: "band_relations_band_id_fkey"
            columns: ["band_id"]
            isOneToOne: false
            referencedRelation: "bands"
            referencedColumns: ["id"]
          }
        ]
      }
      bands: {
        Row: {
          created_at: string | null
          description: string | null
          genre: string | null
          id: string
          leader_id: string
          max_members: number | null
          logo_url: string | null
          name: string
          popularity: number | null
          updated_at: string | null
          weekly_fans: number | null
        }
        Insert: {
          created_at?: string | null
          description?: string | null
          genre?: string | null
          id?: string
          leader_id: string
          max_members?: number | null
          logo_url?: string | null
          name: string
          popularity?: number | null
          updated_at?: string | null
          weekly_fans?: number | null
        }
        Update: {
          created_at?: string | null
          description?: string | null
          genre?: string | null
          id?: string
          leader_id?: string
          max_members?: number | null
          logo_url?: string | null
          name?: string
          popularity?: number | null
          updated_at?: string | null
          weekly_fans?: number | null
        }
        Relationships: []
      }
      cities: {
        Row: {
          bonuses: string | null
          busking_value: number
          cost_of_living: number | null
          country: string
          created_at: string | null
          cultural_events: string[]
          description: string | null
          districts: Json
          dominant_genre: string | null
          famous_resident: string | null
          id: string
          local_bonus: number | null
          music_scene: number | null
          name: string
          population: number | null
          travel_hub: string | null
          travel_nodes: Json
          unlocked: boolean | null
          venues: number | null
        }
        Insert: {
          bonuses?: string | null
          busking_value?: number
          cost_of_living?: number | null
          country: string
          created_at?: string | null
          cultural_events?: string[]
          description?: string | null
          districts?: Json
          dominant_genre?: string | null
          famous_resident?: string | null
          id?: string
          local_bonus?: number | null
          music_scene?: number | null
          name: string
          population?: number | null
          travel_hub?: string | null
          travel_nodes?: Json
          unlocked?: boolean | null
          venues?: number | null
        }
        Update: {
          bonuses?: string | null
          busking_value?: number
          cost_of_living?: number | null
          country?: string
          created_at?: string | null
          cultural_events?: string[]
          description?: string | null
          districts?: Json
          dominant_genre?: string | null
          famous_resident?: string | null
          id?: string
          local_bonus?: number | null
          music_scene?: number | null
          name?: string
          population?: number | null
          travel_hub?: string | null
          travel_nodes?: Json
          unlocked?: boolean | null
          venues?: number | null
        }
        Relationships: []
      }
      chart_entries: {
        Row: {
          chart_date: string | null
          chart_type: string
          created_at: string | null
          id: string
          plays_count: number | null
          rank: number
          song_id: string
          trend: string | null
          trend_change: number | null
          weeks_on_chart: number | null
        }
        Insert: {
          chart_date?: string | null
          chart_type: string
          created_at?: string | null
          id?: string
          plays_count?: number | null
          rank: number
          song_id: string
          trend?: string | null
          trend_change?: number | null
          weeks_on_chart?: number | null
        }
        Update: {
          chart_date?: string | null
          chart_type?: string
          created_at?: string | null
          id?: string
          plays_count?: number | null
          rank?: number
          song_id?: string
          trend?: string | null
          trend_change?: number | null
          weeks_on_chart?: number | null
        }
        Relationships: []
      }
      city_metadata: {
        Row: {
          aliases: string[] | null
          city_id: string
          created_at: string | null
          famous_resident: string | null
          id: string
          intra_locations: Json | null
          metro_area: string | null
          signature_sound: string | null
          summary: string | null
          timezone: string | null
          travel_modes: Json | null
          updated_at: string | null
        }
        Insert: {
          aliases?: string[] | null
          city_id: string
          created_at?: string | null
          famous_resident?: string | null
          id?: string
          intra_locations?: Json | null
          metro_area?: string | null
          signature_sound?: string | null
          summary?: string | null
          timezone?: string | null
          travel_modes?: Json | null
          updated_at?: string | null
        }
        Update: {
          aliases?: string[] | null
          city_id?: string
          created_at?: string | null
          famous_resident?: string | null
          id?: string
          intra_locations?: Json | null
          metro_area?: string | null
          signature_sound?: string | null
          summary?: string | null
          timezone?: string | null
          travel_modes?: Json | null
          updated_at?: string | null
        }
        Relationships: [
          {
            foreignKeyName: "city_metadata_city_id_fkey"
            columns: ["city_id"]
            isOneToOne: false
            referencedRelation: "cities"
            referencedColumns: ["id"]
          }
        ]
      }
      cities: {
        Row: {
          cost_of_living: number | null
          country: string | null
          created_at: string | null
          cultural_events: string[] | null
          dominant_genre: string | null
          id: string
          local_bonus: number | null
          music_scene: number | null
          name: string
          population: number | null
          updated_at: string | null
          venues: number | null
        }
        Insert: {
          cost_of_living?: number | null
          country?: string | null
          created_at?: string | null
          cultural_events?: string[] | null
          dominant_genre?: string | null
          id?: string
          local_bonus?: number | null
          music_scene?: number | null
          name: string
          population?: number | null
          updated_at?: string | null
          venues?: number | null
        }
        Update: {
          cost_of_living?: number | null
          country?: string | null
          created_at?: string | null
          cultural_events?: string[] | null
          dominant_genre?: string | null
          id?: string
          local_bonus?: number | null
          music_scene?: number | null
          name?: string
          population?: number | null
          updated_at?: string | null
          venues?: number | null
        }
        Relationships: []
      }
      competition_participants: {
        Row: {
          awarded_at: string | null
          competition_id: string
          final_rank: number | null
          id: string
          joined_at: string | null
          prize_amount: number
          profile_id: string
          score: number
        }
        Insert: {
          awarded_at?: string | null
          competition_id: string
          final_rank?: number | null
          id?: string
          joined_at?: string | null
          prize_amount?: number
          profile_id: string
          score?: number
        }
        Update: {
          awarded_at?: string | null
          competition_id?: string
          final_rank?: number | null
          id?: string
          joined_at?: string | null
          prize_amount?: number
          profile_id?: string
          score?: number
        }
        Relationships: [
          {
            foreignKeyName: "competition_participants_competition_id_fkey"
            columns: ["competition_id"]
            isOneToOne: false
            referencedRelation: "competitions"
            referencedColumns: ["id"]
          },
          {
            foreignKeyName: "competition_participants_profile_id_fkey"
            columns: ["profile_id"]
            isOneToOne: false
            referencedRelation: "profiles"
            referencedColumns: ["id"]
          },
        ]
      }
      competitions: {
        Row: {
          category: string
          created_at: string
          description: string | null
          end_date: string
          entry_fee: number
          id: string
          is_active: boolean
          is_completed: boolean
          max_participants: number
          name: string
          prize_pool: number
          requirements: Json
          start_date: string
          updated_at: string
        }
        Insert: {
          category?: string
          created_at?: string
          description?: string | null
          end_date: string
          entry_fee?: number
          id?: string
          is_active?: boolean
          is_completed?: boolean
          max_participants?: number
          name: string
          prize_pool?: number
          requirements?: Json
          start_date: string
          updated_at?: string
        }
        Update: {
          category?: string
          created_at?: string
          description?: string | null
          end_date?: string
          entry_fee?: number
          id?: string
          is_active?: boolean
          is_completed?: boolean
          max_participants?: number
          name?: string
          prize_pool?: number
          requirements?: Json
          start_date?: string
          updated_at?: string
        }
        Relationships: []
      }
      contracts: {
        Row: {
          advance_balance: number
          advance_payment: number
          contract_type: string
          created_at: string | null
          duration_months: number
          end_date: string | null
          id: string
          label_id: string | null
          label_name: string
          renewal_option: string | null
          royalty_rate: number
          signed_at: string
          status: string
          termination_reason: string | null
          updated_at: string | null
          user_id: string
        }
        Insert: {
          advance_balance?: number
          advance_payment?: number
          contract_type: string
          created_at?: string | null
          duration_months: number
          end_date?: string | null
          id?: string
          label_id?: string | null
          label_name: string
          renewal_option?: string | null
          royalty_rate: number
          signed_at?: string
          status?: string
          termination_reason?: string | null
          updated_at?: string | null
          user_id: string
        }
        Update: {
          advance_balance?: number
          advance_payment?: number
          contract_type?: string
          created_at?: string | null
          duration_months?: number
          end_date?: string | null
          id?: string
          label_id?: string | null
          label_name?: string
          renewal_option?: string | null
          royalty_rate?: number
          signed_at?: string
          status?: string
          termination_reason?: string | null
          updated_at?: string | null
          user_id?: string
        }
        Relationships: []
      }
      equipment_items: {
        Row: {
          category: string
          created_at: string | null
          description: string | null
          id: string
          image_url: string | null
          name: string
          price: number
          rarity: string | null
          stat_boosts: Json | null
          subcategory: string | null
          stock: number
        }
        Insert: {
          category: string
          created_at?: string | null
          description?: string | null
          id?: string
          image_url?: string | null
          name: string
          price: number
          rarity?: string | null
          stat_boosts?: Json | null
          subcategory?: string | null
          stock?: number
        }
        Update: {
          category?: string
          created_at?: string | null
          description?: string | null
          id?: string
          image_url?: string | null
          name?: string
          price?: number
          rarity?: string | null
          stat_boosts?: Json | null
          subcategory?: string | null
          stock?: number
        }
        Relationships: []
      }
      equipment_upgrades: {
        Row: {
          cost: number
          created_at: string | null
          description: string | null
          equipment_id: string
          id: string
          stat_boosts: Json
          tier: number
        }
        Insert: {
          cost: number
          created_at?: string | null
          description?: string | null
          equipment_id: string
          id?: string
          stat_boosts?: Json
          tier: number
        }
        Update: {
          cost?: number
          created_at?: string | null
          description?: string | null
          equipment_id?: string
          id?: string
          stat_boosts?: Json
          tier?: number
        }
        Relationships: [
          {
            foreignKeyName: "equipment_upgrades_equipment_id_fkey"
            columns: ["equipment_id"]
            isOneToOne: false
            referencedRelation: "equipment_items"
            referencedColumns: ["id"]
          }
        ]
      }
      event_participants: {
        Row: {
          event_id: string
          id: string
          joined_at: string | null
          performance_score: number | null
          rewards_claimed: boolean | null
          user_id: string
        }
        Insert: {
          event_id: string
          id?: string
          joined_at?: string | null
          performance_score?: number | null
          rewards_claimed?: boolean | null
          user_id: string
        }
        Update: {
          event_id?: string
          id?: string
          joined_at?: string | null
          performance_score?: number | null
          rewards_claimed?: boolean | null
          user_id?: string
        }
        Relationships: [
          {
            foreignKeyName: "event_participants_event_id_fkey"
            columns: ["event_id"]
            isOneToOne: false
            referencedRelation: "game_events"
            referencedColumns: ["id"]
          },
          {
            foreignKeyName: "fk_event_participants_event"
            columns: ["event_id"]
            isOneToOne: false
            referencedRelation: "game_events"
            referencedColumns: ["id"]
          },
        ]
      }
      fan_demographics: {
        Row: {
          age_18_25: number | null
          age_26_35: number | null
          age_36_45: number | null
          age_45_plus: number | null
          engagement_rate: number | null
          id: string
          platform_instagram: number | null
          platform_tiktok: number | null
          platform_twitter: number | null
          platform_youtube: number | null
          total_fans: number | null
          updated_at: string | null
          user_id: string
          weekly_growth: number | null
        }
        Insert: {
          age_18_25?: number | null
          age_26_35?: number | null
          age_36_45?: number | null
          age_45_plus?: number | null
          engagement_rate?: number | null
          id?: string
          platform_instagram?: number | null
          platform_tiktok?: number | null
          platform_twitter?: number | null
          platform_youtube?: number | null
          total_fans?: number | null
          updated_at?: string | null
          user_id: string
          weekly_growth?: number | null
        }
        Update: {
          age_18_25?: number | null
          age_26_35?: number | null
          age_36_45?: number | null
          age_45_plus?: number | null
          engagement_rate?: number | null
          id?: string
          platform_instagram?: number | null
          platform_tiktok?: number | null
          platform_twitter?: number | null
          platform_youtube?: number | null
          total_fans?: number | null
          updated_at?: string | null
          user_id?: string
          weekly_growth?: number | null
        }
        Relationships: []
      }
      feature_flags: {
        Row: {
          id: string
          name: string
          description: string | null
          enabled: boolean
          category: string | null
          created_at: string | null
          updated_at: string | null
        }
        Insert: {
          id?: string
          name: string
          description?: string | null
          enabled?: boolean
          category?: string | null
          created_at?: string | null
          updated_at?: string | null
        }
        Update: {
          id?: string
          name?: string
          description?: string | null
          enabled?: boolean
          category?: string | null
          created_at?: string | null
          updated_at?: string | null
        }
        Relationships: []
      }
      game_events: {
        Row: {
          created_at: string | null
          current_participants: number | null
          description: string | null
          end_date: string
          event_type: string
          id: string
          is_active: boolean | null
          max_participants: number | null
          requirements: Json | null
          rewards: Json | null
          start_date: string
          title: string
        }
        Insert: {
          created_at?: string | null
          current_participants?: number | null
          description?: string | null
          end_date: string
          event_type: string
          id?: string
          is_active?: boolean | null
          max_participants?: number | null
          requirements?: Json | null
          rewards?: Json | null
          start_date: string
          title: string
        }
        Update: {
          created_at?: string | null
          current_participants?: number | null
          description?: string | null
          end_date?: string
          event_type?: string
          id?: string
          is_active?: boolean | null
          max_participants?: number | null
          requirements?: Json | null
          rewards?: Json | null
          start_date?: string
          title?: string
        }
        Relationships: []
      }
      global_charts: {
        Row: {
          chart_date: string
          chart_type: string
          created_at: string
          digital_sales: number
          id: string
          physical_sales: number
          rank: number
          song_id: string
          total_streams: number
          total_sales: number
          trend: string
          trend_change: number
          updated_at: string
          weeks_on_chart: number
        }
        Insert: {
          chart_date: string
          chart_type: string
          created_at?: string
          digital_sales?: number
          id?: string
          physical_sales?: number
          rank: number
          song_id: string
          total_streams?: number
          total_sales?: number
          trend?: string
          trend_change?: number
          updated_at?: string
          weeks_on_chart?: number
        }
        Update: {
          chart_date?: string
          chart_type?: string
          created_at?: string
          digital_sales?: number
          id?: string
          physical_sales?: number
          rank?: number
          song_id?: string
          total_streams?: number
          total_sales?: number
          trend?: string
          trend_change?: number
          updated_at?: string
          weeks_on_chart?: number
        }
        Relationships: [
          {
            foreignKeyName: "global_charts_song_id_fkey"
            columns: ["song_id"]
            isOneToOne: false
            referencedRelation: "songs"
            referencedColumns: ["id"]
          },
        ]
      }
      gig_performances: {
        Row: {
          audience_reaction: Json | null
          earnings: number | null
          failure_reason: string | null
          fame_change: number | null
          gig_id: string | null
          id: string
          penalty_amount: number | null
          penalty_applied: boolean | null
          performance_score: number | null
          performed_at: string
          status: string | null
          user_id: string
        }
        Insert: {
          audience_reaction?: Json | null
          earnings?: number | null
          failure_reason?: string | null
          fame_change?: number | null
          gig_id?: string | null
          id?: string
          penalty_amount?: number | null
          penalty_applied?: boolean | null
          performance_score?: number | null
          performed_at?: string
          status?: string | null
          user_id: string
        }
        Update: {
          audience_reaction?: Json | null
          earnings?: number | null
          failure_reason?: string | null
          fame_change?: number | null
          gig_id?: string | null
          id?: string
          penalty_amount?: number | null
          penalty_applied?: boolean | null
          performance_score?: number | null
          performed_at?: string
          status?: string | null
          user_id?: string
        }
        Relationships: []
      }
      gigs: {
        Row: {
          attendance: number | null
          band_id: string
          created_at: string | null
          fan_gain: number | null
          id: string
          payment: number | null
          scheduled_date: string
          show_type: Database["public"]["Enums"]["show_type"]
          status: string | null
          updated_at: string | null
          venue_id: string
        }
        Insert: {
          attendance?: number | null
          band_id: string
          created_at?: string | null
          fan_gain?: number | null
          id?: string
          payment?: number | null
          scheduled_date: string
          show_type?: Database["public"]["Enums"]["show_type"]
          status?: string | null
          updated_at?: string | null
          venue_id: string
        }
        Update: {
          attendance?: number | null
          band_id?: string
          created_at?: string | null
          fan_gain?: number | null
          id?: string
          payment?: number | null
          scheduled_date?: string
          show_type?: Database["public"]["Enums"]["show_type"]
          status?: string | null
          updated_at?: string | null
          venue_id?: string
        }
        Relationships: [
          {
            foreignKeyName: "fk_gigs_band"
            columns: ["band_id"]
            isOneToOne: false
            referencedRelation: "bands"
            referencedColumns: ["id"]
          },
          {
            foreignKeyName: "fk_gigs_venue"
            columns: ["venue_id"]
            isOneToOne: false
            referencedRelation: "venues"
            referencedColumns: ["id"]
          },
          {
            foreignKeyName: "gigs_band_id_fkey"
            columns: ["band_id"]
            isOneToOne: false
            referencedRelation: "bands"
            referencedColumns: ["id"]
          },
          {
            foreignKeyName: "gigs_venue_id_fkey"
            columns: ["venue_id"]
            isOneToOne: false
            referencedRelation: "venues"
            referencedColumns: ["id"]
          },
        ]
      }
      global_chat: {
        Row: {
          channel: string | null
          created_at: string | null
          id: string
          message: string
          user_id: string
        }
        Insert: {
          channel?: string | null
          created_at?: string | null
          id?: string
          message: string
          user_id: string
        }
        Update: {
          channel?: string | null
          created_at?: string | null
          id?: string
          message?: string
          user_id?: string
        }
        Relationships: []
      }
      jam_sessions: {
        Row: {
          access_code: string | null
          created_at: string
          current_participants: number
          description: string | null
          genre: string
          host_id: string
          id: string
          is_private: boolean
          max_participants: number
          name: string
          participant_ids: string[]
          skill_requirement: number
          tempo: number
          updated_at: string
        }
        Insert: {
          access_code?: string | null
          created_at?: string
          current_participants?: number
          description?: string | null
          genre: string
          host_id: string
          id?: string
          is_private?: boolean
          max_participants?: number
          name: string
          participant_ids?: string[]
          skill_requirement?: number
          tempo?: number
          updated_at?: string
        }
        Update: {
          access_code?: string | null
          created_at?: string
          current_participants?: number
          description?: string | null
          genre?: string
          host_id?: string
          id?: string
          is_private?: boolean
          max_participants?: number
          name?: string
          participant_ids?: string[]
          skill_requirement?: number
          tempo?: number
          updated_at?: string
        }
        Relationships: [
          {
            foreignKeyName: "jam_sessions_host_id_fkey"
            columns: ["host_id"]
            isOneToOne: false
            referencedRelation: "profiles"
            referencedColumns: ["user_id"]
          },
        ]
      }
      player_achievements: {
        Row: {
          achievement_id: string
          id: string
          progress: Json | null
          unlocked_at: string | null
          user_id: string
        }
        Insert: {
          achievement_id: string
          id?: string
          progress?: Json | null
          unlocked_at?: string | null
          user_id: string
        }
        Update: {
          achievement_id?: string
          id?: string
          progress?: Json | null
          unlocked_at?: string | null
          user_id?: string
        }
        Relationships: [
          {
            foreignKeyName: "fk_player_achievements_achievement"
            columns: ["achievement_id"]
            isOneToOne: false
            referencedRelation: "achievements"
            referencedColumns: ["id"]
          },
          {
            foreignKeyName: "player_achievements_achievement_id_fkey"
            columns: ["achievement_id"]
            isOneToOne: false
            referencedRelation: "achievements"
            referencedColumns: ["id"]
          },
        ]
      }
      player_rankings: {
        Row: {
          calculated_at: string
          hit_songs: number
          id: string
          profile_id: string
          rank: number
          ranking_type: string
          score: number
          total_plays: number
          trend: string
        }
        Insert: {
          calculated_at?: string
          hit_songs?: number
          id?: string
          profile_id: string
          rank: number
          ranking_type?: string
          score?: number
          total_plays?: number
          trend?: string
        }
        Update: {
          calculated_at?: string
          hit_songs?: number
          id?: string
          profile_id?: string
          rank?: number
          ranking_type?: string
          score?: number
          total_plays?: number
          trend?: string
        }
        Relationships: [
          {
            foreignKeyName: "player_rankings_profile_id_fkey"
            columns: ["profile_id"]
            isOneToOne: false
            referencedRelation: "profiles"
            referencedColumns: ["id"]
          },
        ]
      }
      player_attributes: {
        Row: {
          attribute_points: number
          created_at: string | null
          id: string
          mental_focus: number
          physical_endurance: number
          profile_id: string
          updated_at: string | null
          user_id: string
        }
        Insert: {
          attribute_points?: number
          created_at?: string | null
          id?: string
          mental_focus?: number
          physical_endurance?: number
          profile_id: string
          updated_at?: string | null
          user_id: string
        }
        Update: {
          attribute_points?: number
          created_at?: string | null
          id?: string
          mental_focus?: number
          physical_endurance?: number
          profile_id?: string
          updated_at?: string | null
          user_id?: string
        }
        Relationships: [
          {
            foreignKeyName: "player_attributes_profile_id_fkey",
            columns: ["profile_id"],
            isOneToOne: false,
            referencedRelation: "profiles",
            referencedColumns: ["id"]
          },
          {
            foreignKeyName: "player_attributes_user_id_fkey",
            columns: ["user_id"],
            isOneToOne: false,
            referencedRelation: "profiles",
            referencedColumns: ["user_id"]
          }
        ]
      }
      player_equipment: {
        Row: {
          condition: number | null
          created_at: string | null
          equipment_id: string
          equipped: boolean | null
          id: string
          is_equipped: boolean | null
          purchased_at: string | null
          upgrade_level: number
          user_id: string
        }
        Insert: {
          condition?: number | null
          created_at?: string | null
          equipment_id: string
          equipped?: boolean | null
          id?: string
          is_equipped?: boolean | null
          purchased_at?: string | null
          upgrade_level?: number
          user_id: string
        }
        Update: {
          condition?: number | null
          created_at?: string | null
          equipment_id?: string
          equipped?: boolean | null
          id?: string
          is_equipped?: boolean | null
          purchased_at?: string | null
          upgrade_level?: number
          user_id?: string
        }
        Relationships: [
          {
            foreignKeyName: "fk_player_equipment_item"
            columns: ["equipment_id"]
            isOneToOne: false
            referencedRelation: "equipment_items"
            referencedColumns: ["id"]
          },
          {
            foreignKeyName: "player_equipment_equipment_id_fkey"
            columns: ["equipment_id"]
            isOneToOne: false
            referencedRelation: "equipment_items"
            referencedColumns: ["id"]
          },
        ]
      }
      player_skills: {
        Row: {
          bass: number
<<<<<<< HEAD
=======
          composition: number
>>>>>>> 260f3762
          created_at: string | null
          drums: number
          guitar: number
          id: string
          performance: number
<<<<<<< HEAD
          profile_id: string | null
=======
          profile_id: string
>>>>>>> 260f3762
          songwriting: number
          updated_at: string | null
          user_id: string
          vocals: number
        }
        Insert: {
          bass?: number
<<<<<<< HEAD
=======
          composition?: number
>>>>>>> 260f3762
          created_at?: string | null
          drums?: number
          guitar?: number
          id?: string
          performance?: number
<<<<<<< HEAD
          profile_id?: string | null
=======
          profile_id: string
>>>>>>> 260f3762
          songwriting?: number
          updated_at?: string | null
          user_id: string
          vocals?: number
        }
        Update: {
          bass?: number
<<<<<<< HEAD
=======
          composition?: number
>>>>>>> 260f3762
          created_at?: string | null
          drums?: number
          guitar?: number
          id?: string
          performance?: number
<<<<<<< HEAD
          profile_id?: string | null
=======
          profile_id?: string
>>>>>>> 260f3762
          songwriting?: number
          updated_at?: string | null
          user_id?: string
          vocals?: number
        }
        Relationships: [
          {
            foreignKeyName: "player_skills_profile_id_fkey"
            columns: ["profile_id"]
            isOneToOne: false
            referencedRelation: "profiles"
            referencedColumns: ["id"]
<<<<<<< HEAD
          },
        ]
      }
      player_attributes: {
        Row: {
          business: number
          composition: number
          created_at: string | null
          creativity: number
          id: string
          marketing: number
          profile_id: string | null
          technical: number
          updated_at: string | null
          user_id: string
        }
        Insert: {
          business?: number
          composition?: number
          created_at?: string | null
          creativity?: number
          id?: string
          marketing?: number
          profile_id?: string | null
          technical?: number
          updated_at?: string | null
          user_id: string
        }
        Update: {
          business?: number
          composition?: number
          created_at?: string | null
          creativity?: number
          id?: string
          marketing?: number
          profile_id?: string | null
          technical?: number
          updated_at?: string | null
          user_id?: string
        }
        Relationships: [
          {
            foreignKeyName: "player_attributes_profile_id_fkey"
=======
          }
        ]
      }
      profile_attributes: {
        Row: {
          attribute_id: string
          created_at: string
          profile_id: string
          updated_at: string
          value: number
        }
        Insert: {
          attribute_id: string
          created_at?: string
          profile_id: string
          updated_at?: string
          value: number
        }
        Update: {
          attribute_id?: string
          created_at?: string
          profile_id?: string
          updated_at?: string
          value?: number
        }
        Relationships: [
          {
            foreignKeyName: "profile_attributes_attribute_id_fkey"
            columns: ["attribute_id"]
            isOneToOne: false
            referencedRelation: "attribute_definitions"
            referencedColumns: ["id"]
          },
          {
            foreignKeyName: "profile_attributes_profile_id_fkey"
>>>>>>> 260f3762
            columns: ["profile_id"]
            isOneToOne: false
            referencedRelation: "profiles"
            referencedColumns: ["id"]
<<<<<<< HEAD
          },
=======
          }
>>>>>>> 260f3762
        ]
      }
      player_streaming_accounts: {
        Row: {
          connected_at: string | null
          followers: number | null
          id: string
          is_connected: boolean | null
          monthly_plays: number | null
          monthly_revenue: number | null
          platform_id: string
          updated_at: string | null
          user_id: string
        }
        Insert: {
          connected_at?: string | null
          followers?: number | null
          id?: string
          is_connected?: boolean | null
          monthly_plays?: number | null
          monthly_revenue?: number | null
          platform_id: string
          updated_at?: string | null
          user_id: string
        }
        Update: {
          connected_at?: string | null
          followers?: number | null
          id?: string
          is_connected?: boolean | null
          monthly_plays?: number | null
          monthly_revenue?: number | null
          platform_id?: string
          updated_at?: string | null
          user_id?: string
        }
        Relationships: [
          {
            foreignKeyName: "fk_player_streaming_platform"
            columns: ["platform_id"]
            isOneToOne: false
            referencedRelation: "streaming_platforms"
            referencedColumns: ["id"]
          },
          {
            foreignKeyName: "player_streaming_accounts_platform_id_fkey"
            columns: ["platform_id"]
            isOneToOne: false
            referencedRelation: "streaming_platforms"
            referencedColumns: ["id"]
          },
        ]
      }
      promotion_campaigns: {
        Row: {
          budget: number
          campaign_type: string
          created_at: string | null
          id: string
          message: string | null
          new_placements: number | null
          platform_id: string | null
          platform_name: string | null
          playlist_name: string | null
          playlists_targeted: number | null
          song_id: string
          status: string
          stream_increase: number | null
          revenue_generated: number | null
          listeners_generated: number | null
          updated_at: string | null
          user_id: string
        }
        Insert: {
          budget?: number
          campaign_type: string
          created_at?: string | null
          id?: string
          message?: string | null
          new_placements?: number | null
          platform_id?: string | null
          platform_name?: string | null
          playlist_name?: string | null
          playlists_targeted?: number | null
          song_id: string
          status?: string
          stream_increase?: number | null
          revenue_generated?: number | null
          listeners_generated?: number | null
          updated_at?: string | null
          user_id: string
        }
        Update: {
          budget?: number
          campaign_type?: string
          created_at?: string | null
          id?: string
          message?: string | null
          new_placements?: number | null
          platform_id?: string | null
          platform_name?: string | null
          playlist_name?: string | null
          playlists_targeted?: number | null
          song_id?: string
          status?: string
          stream_increase?: number | null
          revenue_generated?: number | null
          listeners_generated?: number | null
          updated_at?: string | null
          user_id?: string
        }
        Relationships: [
          {
            foreignKeyName: "promotion_campaigns_platform_id_fkey"
            columns: ["platform_id"]
            isOneToOne: false
            referencedRelation: "streaming_platforms"
            referencedColumns: ["id"]
          },
          {
            foreignKeyName: "promotion_campaigns_song_id_fkey"
            columns: ["song_id"]
            isOneToOne: false
            referencedRelation: "songs"
            referencedColumns: ["id"]
          },
        ]
      }
      profiles: {
        Row: {
          avatar_url: string | null
          bio: string | null
          current_city_id: string | null
          current_location: string
          gender: Database["public"]["Enums"]["profile_gender"]
          city_of_birth: string | null
          age: number
          cash: number | null
          current_activity: string | null
          current_city_id: string | null
          created_at: string | null
          display_name: string | null
          engagement_rate: number | null
          experience: number | null
          fame: number | null
          fans: number | null
          health: number | null
          followers: number | null
          id: string
          is_active: boolean
          level: number | null
          primary_instrument: string | null
          travel_eta: string | null
          travel_mode: string | null
          travel_started_at: string | null
          updated_at: string | null
          unlock_cost: number
          user_id: string
          username: string
        }
        Insert: {
          avatar_url?: string | null
          bio?: string | null
          current_city_id?: string | null
          current_location?: string
          gender?: Database["public"]["Enums"]["profile_gender"]
          city_of_birth?: string | null
          age?: number
          cash?: number | null
          current_activity?: string | null
          current_city_id?: string | null
          created_at?: string | null
          display_name?: string | null
          engagement_rate?: number | null
          experience?: number | null
          fame?: number | null
          fans?: number | null
          health?: number | null
          followers?: number | null
          id?: string
          is_active?: boolean
          level?: number | null
          primary_instrument?: string | null
          travel_eta?: string | null
          travel_mode?: string | null
          travel_started_at?: string | null
          updated_at?: string | null
          unlock_cost?: number
          user_id: string
          username: string
        }
        Update: {
          avatar_url?: string | null
          bio?: string | null
          current_city_id?: string | null
          current_location?: string
          gender?: Database["public"]["Enums"]["profile_gender"]
          city_of_birth?: string | null
          age?: number
          cash?: number | null
          current_activity?: string | null
          current_city_id?: string | null
          created_at?: string | null
          display_name?: string | null
          engagement_rate?: number | null
          experience?: number | null
          fame?: number | null
          fans?: number | null
          health?: number | null
          followers?: number | null
          id?: string
          is_active?: boolean
          level?: number | null
          primary_instrument?: string | null
          travel_eta?: string | null
          travel_mode?: string | null
          travel_started_at?: string | null
          updated_at?: string | null
          unlock_cost?: number
          user_id?: string
          username?: string
        }
        Relationships: [
          {
            foreignKeyName: "profiles_current_city_id_fkey"
            columns: ["current_city_id"]
            isOneToOne: false
            referencedRelation: "cities"
            referencedColumns: ["id"]
          },
          {
            foreignKeyName: "profiles_city_of_birth_fkey"
            columns: ["city_of_birth"]
            isOneToOne: false
            referencedRelation: "cities"
            referencedColumns: ["id"]
          }
        ]
      }
      seasons: {
        Row: {
          id: string
          name: string
          start_date: string
          end_date: string
          multipliers: Json | null
          active: boolean
          created_at: string | null
          updated_at: string | null
        }
        Insert: {
          id?: string
          name: string
          start_date: string
          end_date: string
          multipliers?: Json | null
          active?: boolean
          created_at?: string | null
          updated_at?: string | null
        }
        Update: {
          id?: string
          name?: string
          start_date?: string
          end_date?: string
          multipliers?: Json | null
          active?: boolean
          created_at?: string | null
          updated_at?: string | null
        }
        Relationships: []
      }
      social_campaigns: {
        Row: {
          budget: number
          created_at: string | null
          engagement: number
          end_date: string | null
          id: string
          name: string
          platform: string
          reach: number
          start_date: string | null
          status: "active" | "completed"
          updated_at: string | null
          user_id: string
        }
        Insert: {
          budget?: number
          created_at?: string | null
          engagement?: number
          end_date?: string | null
          id?: string
          name: string
          platform: string
          reach?: number
          start_date?: string | null
          status?: "active" | "completed"
          updated_at?: string | null
          user_id: string
        }
        Update: {
          budget?: number
          created_at?: string | null
          engagement?: number
          end_date?: string | null
          id?: string
          name?: string
          platform?: string
          reach?: number
          start_date?: string | null
          status?: "active" | "completed"
          updated_at?: string | null
          user_id?: string
        }
        Relationships: []
      }
      social_comments: {
        Row: {
          content: string
          created_at: string
          id: string
          parent_comment_id: string | null
          post_id: string
          updated_at: string
          user_id: string
        }
        Insert: {
          content: string
          created_at?: string
          id?: string
          parent_comment_id?: string | null
          post_id: string
          updated_at?: string
          user_id: string
        }
        Update: {
          content?: string
          created_at?: string
          id?: string
          parent_comment_id?: string | null
          post_id?: string
          updated_at?: string
          user_id?: string
        }
        Relationships: [
          {
            foreignKeyName: "social_comments_parent_comment_id_fkey"
            columns: ["parent_comment_id"]
            isOneToOne: false
            referencedRelation: "social_comments"
            referencedColumns: ["id"]
          },
          {
            foreignKeyName: "social_comments_post_id_fkey"
            columns: ["post_id"]
            isOneToOne: false
            referencedRelation: "social_posts"
            referencedColumns: ["id"]
          }
        ]
      }
      social_posts: {
        Row: {
          comments: number | null
          content: string
          created_at: string | null
          fan_growth: number | null
          id: string
          likes: number | null
          media_path: string | null
          media_type: string | null
          media_url: string | null
          scheduled_for: string | null
          reposts: number | null
          platform: string
          shares: number | null
          timestamp: string | null
          user_id: string
          views: number | null
        }
        Insert: {
          comments?: number | null
          content: string
          created_at?: string | null
          fan_growth?: number | null
          id?: string
          likes?: number | null
          media_path?: string | null
          media_type?: string | null
          media_url?: string | null
          scheduled_for?: string | null
          reposts?: number | null
          platform: string
          shares?: number | null
          timestamp?: string | null
          user_id: string
          views?: number | null
        }
        Update: {
          comments?: number | null
          content?: string
          created_at?: string | null
          fan_growth?: number | null
          id?: string
          likes?: number | null
          media_path?: string | null
          media_type?: string | null
          media_url?: string | null
          scheduled_for?: string | null
          reposts?: number | null
          platform?: string
          shares?: number | null
          timestamp?: string | null
          user_id?: string
          views?: number | null
        }
        Relationships: []
      }
      social_reposts: {
        Row: {
          created_at: string
          id: string
          message: string | null
          post_id: string
          user_id: string
        }
        Insert: {
          created_at?: string
          id?: string
          message?: string | null
          post_id: string
          user_id: string
        }
        Update: {
          created_at?: string
          id?: string
          message?: string | null
          post_id?: string
          user_id?: string
        }
        Relationships: [
          {
            foreignKeyName: "social_reposts_post_id_fkey"
            columns: ["post_id"]
            isOneToOne: false
            referencedRelation: "social_posts"
            referencedColumns: ["id"]
          }
        ]
      }
      songs: {
        Row: {
          audio_layers: Json | null
          chart_position: number | null
          co_writers: string[]
          created_at: string
          genre: string
          id: string
          lyrics: string | null
          master_quality: number | null
          mix_quality: number | null
          production_cost: number | null
          quality_score: number
          release_date: string | null
          marketing_budget: number | null
          revenue: number
          split_percentages: number[]
          status: string
          streams: number
          title: string
          updated_at: string
          user_id: string
        }
        Insert: {
          audio_layers?: Json | null
          chart_position?: number | null
          co_writers?: string[]
          created_at?: string
          genre: string
          id?: string
          lyrics?: string | null
          master_quality?: number | null
          mix_quality?: number | null
          production_cost?: number | null
          quality_score?: number
          release_date?: string | null
          marketing_budget?: number | null
          revenue?: number
          split_percentages?: number[]
          status?: string
          streams?: number
          title: string
          updated_at?: string
          user_id: string
        }
        Update: {
          audio_layers?: Json | null
          chart_position?: number | null
          co_writers?: string[]
          created_at?: string
          genre?: string
          id?: string
          lyrics?: string | null
          master_quality?: number | null
          mix_quality?: number | null
          production_cost?: number | null
          quality_score?: number
          release_date?: string | null
          marketing_budget?: number | null
          revenue?: number
          split_percentages?: number[]
          status?: string
          streams?: number
          title?: string
          updated_at?: string
          user_id?: string
        }
        Relationships: []
      }
      recording_sessions: {
        Row: {
          completed_at: string | null
          created_at: string
          engineer_id: string | null
          engineer_name: string | null
          id: string
          notes: string | null
          quality_gain: number
          scheduled_start: string | null
          song_id: string
          stage: string
          started_at: string | null
          status: string
          total_cost: number
          total_takes: number
          updated_at: string
          user_id: string
        }
        Insert: {
          completed_at?: string | null
          created_at?: string
          engineer_id?: string | null
          engineer_name?: string | null
          id?: string
          notes?: string | null
          quality_gain?: number
          scheduled_start?: string | null
          song_id: string
          stage: string
          started_at?: string | null
          status?: string
          total_cost?: number
          total_takes?: number
          updated_at?: string
          user_id: string
        }
        Update: {
          completed_at?: string | null
          created_at?: string
          engineer_id?: string | null
          engineer_name?: string | null
          id?: string
          notes?: string | null
          quality_gain?: number
          scheduled_start?: string | null
          song_id?: string
          stage?: string
          started_at?: string | null
          status?: string
          total_cost?: number
          total_takes?: number
          updated_at?: string
          user_id?: string
        }
        Relationships: [
          {
            foreignKeyName: "recording_sessions_engineer_id_fkey"
            columns: ["engineer_id"]
            isOneToOne: false
            referencedRelation: "profiles"
            referencedColumns: ["user_id"]
          },
          {
            foreignKeyName: "recording_sessions_song_id_fkey"
            columns: ["song_id"]
            isOneToOne: false
            referencedRelation: "songs"
            referencedColumns: ["id"]
          },
          {
            foreignKeyName: "recording_sessions_user_id_fkey"
            columns: ["user_id"]
            isOneToOne: false
            referencedRelation: "profiles"
            referencedColumns: ["user_id"]
          }
        ]
      }
      production_tracks: {
        Row: {
          cost: number
          created_at: string
          duration_seconds: number
          id: string
          name: string
          notes: string | null
          public_url: string
          quality_rating: number | null
          session_id: string
          song_id: string
          stage: string
          storage_path: string
          take_number: number
          updated_at: string
          user_id: string
        }
        Insert: {
          cost?: number
          created_at?: string
          duration_seconds?: number
          id?: string
          name: string
          notes?: string | null
          public_url: string
          quality_rating?: number | null
          session_id: string
          song_id: string
          stage: string
          storage_path: string
          take_number?: number
          updated_at?: string
          user_id: string
        }
        Update: {
          cost?: number
          created_at?: string
          duration_seconds?: number
          id?: string
          name?: string
          notes?: string | null
          public_url?: string
          quality_rating?: number | null
          session_id?: string
          song_id?: string
          stage?: string
          storage_path?: string
          take_number?: number
          updated_at?: string
          user_id?: string
        }
        Relationships: [
          {
            foreignKeyName: "production_tracks_session_id_fkey"
            columns: ["session_id"]
            isOneToOne: false
            referencedRelation: "recording_sessions"
            referencedColumns: ["id"]
          },
          {
            foreignKeyName: "production_tracks_song_id_fkey"
            columns: ["song_id"]
            isOneToOne: false
            referencedRelation: "songs"
            referencedColumns: ["id"]
          },
          {
            foreignKeyName: "production_tracks_user_id_fkey"
            columns: ["user_id"]
            isOneToOne: false
            referencedRelation: "profiles"
            referencedColumns: ["user_id"]
          }
        ]
      }
      streaming_platforms: {
        Row: {
          created_at: string | null
          description: string | null
          icon: string | null
          id: string
          min_followers: number | null
          name: string
          revenue_per_play: number | null
        }
        Insert: {
          created_at?: string | null
          description?: string | null
          icon?: string | null
          id?: string
          min_followers?: number | null
          name: string
          revenue_per_play?: number | null
        }
        Update: {
          created_at?: string | null
          description?: string | null
          icon?: string | null
          id?: string
          min_followers?: number | null
          name?: string
          revenue_per_play?: number | null
        }
        Relationships: []
      }
      streaming_stats: {
        Row: {
          created_at: string
          id: string
          platform_breakdown: Json
          song_id: string
          total_revenue: number
          total_streams: number
          updated_at: string
          user_id: string
        }
        Insert: {
          created_at?: string
          id?: string
          platform_breakdown?: Json
          song_id: string
          total_revenue?: number
          total_streams?: number
          updated_at?: string
          user_id: string
        }
        Update: {
          created_at?: string
          id?: string
          platform_breakdown?: Json
          song_id?: string
          total_revenue?: number
          total_streams?: number
          updated_at?: string
          user_id?: string
        }
        Relationships: [
          {
            foreignKeyName: "streaming_stats_song_id_fkey"
            columns: ["song_id"]
            isOneToOne: false
            referencedRelation: "songs"
            referencedColumns: ["id"]
          }
        ]
      }
      tour_venues: {
        Row: {
          date: string
          id: string
          revenue: number | null
          show_type: Database["public"]["Enums"]["show_type"]
          status: string | null
          ticket_price: number | null
          tickets_sold: number | null
          tour_id: string
          travel_cost: number | null
          lodging_cost: number | null
          misc_cost: number | null
          travel_time: number | null
          rest_days: number | null
          travel_mode: string | null
          travel_comfort: number | null
          venue_id: string
        }
        Insert: {
          date: string
          id?: string
          revenue?: number | null
          show_type?: Database["public"]["Enums"]["show_type"]
          status?: string | null
          ticket_price?: number | null
          tickets_sold?: number | null
          tour_id: string
          travel_cost?: number | null
          lodging_cost?: number | null
          misc_cost?: number | null
          travel_time?: number | null
          rest_days?: number | null
          travel_mode?: string | null
          travel_comfort?: number | null
          venue_id: string
        }
        Update: {
          date?: string
          id?: string
          revenue?: number | null
          show_type?: Database["public"]["Enums"]["show_type"]
          status?: string | null
          ticket_price?: number | null
          tickets_sold?: number | null
          tour_id?: string
          travel_cost?: number | null
          lodging_cost?: number | null
          misc_cost?: number | null
          travel_time?: number | null
          rest_days?: number | null
          travel_mode?: string | null
          travel_comfort?: number | null
          venue_id?: string
        }
        Relationships: [
          {
            foreignKeyName: "fk_tour_venues_tour"
            columns: ["tour_id"]
            isOneToOne: false
            referencedRelation: "tours"
            referencedColumns: ["id"]
          },
          {
            foreignKeyName: "fk_tour_venues_venue"
            columns: ["venue_id"]
            isOneToOne: false
            referencedRelation: "venues"
            referencedColumns: ["id"]
          },
          {
            foreignKeyName: "tour_venues_tour_id_fkey"
            columns: ["tour_id"]
            isOneToOne: false
            referencedRelation: "tours"
            referencedColumns: ["id"]
          },
          {
            foreignKeyName: "tour_venues_venue_id_fkey"
            columns: ["venue_id"]
            isOneToOne: false
            referencedRelation: "venues"
            referencedColumns: ["id"]
          },
        ]
      }
      tours: {
        Row: {
          band_id: string | null
          created_at: string | null
          description: string | null
          end_date: string
          id: string
          name: string
          start_date: string
          status: string | null
          total_revenue: number | null
          user_id: string
        }
        Insert: {
          band_id?: string | null
          created_at?: string | null
          description?: string | null
          end_date: string
          id?: string
          name: string
          start_date: string
          status?: string | null
          total_revenue?: number | null
          user_id: string
        }
        Update: {
          band_id?: string | null
          created_at?: string | null
          description?: string | null
          end_date?: string
          id?: string
          name?: string
          start_date?: string
          status?: string | null
          total_revenue?: number | null
          user_id?: string
        }
        Relationships: [
          {
            foreignKeyName: "tours_band_id_fkey"
            columns: ["band_id"]
            isOneToOne: false
            referencedRelation: "bands"
            referencedColumns: ["id"]
          },
        ]
      }
      user_actions: {
        Row: {
          id: string
          user_id: string | null
          username: string | null
          action: string
          details: string | null
          timestamp: string | null
          created_at: string | null
          severity: string | null
        }
        Insert: {
          id?: string
          user_id?: string | null
          username?: string | null
          action: string
          details?: string | null
          timestamp?: string | null
          created_at?: string | null
          severity?: string | null
        }
        Update: {
          id?: string
          user_id?: string | null
          username?: string | null
          action?: string
          details?: string | null
          timestamp?: string | null
          created_at?: string | null
          severity?: string | null
        }
        Relationships: []
      }
      user_roles: {
        Row: {
          created_at: string | null
          id: string
          role: Database["public"]["Enums"]["app_role"]
          user_id: string
        }
        Insert: {
          created_at?: string | null
          id?: string
          role: Database["public"]["Enums"]["app_role"]
          user_id: string
        }
        Update: {
          created_at?: string | null
          id?: string
          role?: Database["public"]["Enums"]["app_role"]
          user_id?: string
        }
        Relationships: []
      }
      venue_bookings: {
        Row: {
          actual_attendance: number | null
          created_at: string | null
          event_date: string
          expected_attendance: number | null
          id: string
          notes: string | null
          revenue: number | null
          status: string
          ticket_price: number | null
          updated_at: string | null
          user_id: string
          venue_id: string
        }
        Insert: {
          actual_attendance?: number | null
          created_at?: string | null
          event_date: string
          expected_attendance?: number | null
          id?: string
          notes?: string | null
          revenue?: number | null
          status?: string
          ticket_price?: number | null
          updated_at?: string | null
          user_id: string
          venue_id: string
        }
        Update: {
          actual_attendance?: number | null
          created_at?: string | null
          event_date?: string
          expected_attendance?: number | null
          id?: string
          notes?: string | null
          revenue?: number | null
          status?: string
          ticket_price?: number | null
          updated_at?: string | null
          user_id?: string
          venue_id?: string
        }
        Relationships: []
      }
      venue_relationships: {
        Row: {
          created_at: string | null
          id: string
          last_interaction_at: string | null
          relationship_level: string | null
          relationship_score: number
          updated_at: string | null
          user_id: string
          venue_id: string
        }
        Insert: {
          created_at?: string | null
          id?: string
          last_interaction_at?: string | null
          relationship_level?: string | null
          relationship_score: number
          updated_at?: string | null
          user_id: string
          venue_id: string
        }
        Update: {
          created_at?: string | null
          id?: string
          last_interaction_at?: string | null
          relationship_level?: string | null
          relationship_score?: number
          updated_at?: string | null
          user_id?: string
          venue_id?: string
        }
        Relationships: []
      }
      venues: {
        Row: {
          base_payment: number | null
          capacity: number | null
          created_at: string | null
          id: string
          location: string | null
          name: string
          prestige_level: number | null
          requirements: Json | null
          venue_type: string | null
        }
        Insert: {
          base_payment?: number | null
          capacity?: number | null
          created_at?: string | null
          id?: string
          location?: string | null
          name: string
          prestige_level?: number | null
          requirements?: Json | null
          venue_type?: string | null
        }
        Update: {
          base_payment?: number | null
          capacity?: number | null
          created_at?: string | null
          id?: string
          location?: string | null
          name?: string
          prestige_level?: number | null
          requirements?: Json | null
          venue_type?: string | null
        }
        Relationships: []
      }
    }
    Views: {
      leaderboards: {
        Row: {
          avatar_url: string | null
          display_name: string | null
          experience: number
          fame: number
          total_achievements: number
          total_gigs: number
          total_revenue: number
          user_id: string
          username: string | null
        }
        Relationships: []
      },
      public_profiles: {
        Row: {
          avatar_url: string | null
          bio: string | null
          display_name: string | null
          gender: Database["public"]["Enums"]["profile_gender"] | null
          city_of_birth: string | null
          age: number | null
          id: string
          user_id: string
          username: string
        }
        Relationships: []
      },
      player_achievement_summary: {
        Row: {
          earned_count: number
          last_unlocked_at: string | null
          remaining_count: number
          total_achievements: number
          user_id: string
        }
        Relationships: []
      }
      schedule_events: {
        Row: {
          created_at: string
          date: string
          description: string | null
          duration_minutes: number
          energy_cost: number | null
          id: string
          last_notified: string | null
          location: string
          recurrence_rule: string | null
          reminder_minutes: number | null
          status: string
          time: string
          title: string
          type: string
          updated_at: string
          user_id: string
        }
        Insert: {
          created_at?: string
          date: string
          description?: string | null
          duration_minutes?: number
          energy_cost?: number | null
          id?: string
          last_notified?: string | null
          location: string
          recurrence_rule?: string | null
          reminder_minutes?: number | null
          status?: string
          time: string
          title: string
          type: string
          updated_at?: string
          user_id: string
        }
        Update: {
          created_at?: string
          date?: string
          description?: string | null
          duration_minutes?: number
          energy_cost?: number | null
          id?: string
          last_notified?: string | null
          location?: string
          recurrence_rule?: string | null
          reminder_minutes?: number | null
          status?: string
          time?: string
          title?: string
          type?: string
          updated_at?: string
          user_id?: string
        }
        Relationships: []
      }
      weekly_stats: {
        Row: {
          fan_change: number
          fans_change: number
          gigs_change: number
          gigs_performed: number
          previous_fans: number
          previous_gigs: number
          previous_songs: number
          songs_change: number
          songs_created: number
          user_id: string
          week_end: string
          week_start: string
        }
        Relationships: []
      }
    }
    Functions: {
      get_user_role: {
        Args: { _user_id: string }
        Returns: Database["public"]["Enums"]["app_role"]
      }
      has_role: {
        Args: {
          _role: Database["public"]["Enums"]["app_role"]
          _user_id: string
        }
        Returns: boolean
      }
      refresh_global_charts: {
        Args: {
          p_limit?: number | null
        }
        Returns: null
      }
      purchase_equipment_item: {
        Args: {
          p_equipment_id: string
        }
        Returns: {
          player_equipment_id: string
          remaining_stock: number
          new_cash: number
        }[]
      }
      restock_equipment_items: {
        Args: {
          restock_amount?: number | null
        }
        Returns: number
      }
      reset_player_character: {
        Args: Record<PropertyKey, never>
        Returns: {
          profile: Database["public"]["Tables"]["profiles"]["Row"]
          skills: Database["public"]["Tables"]["player_skills"]["Row"]
          attributes: Database["public"]["Tables"]["player_attributes"]["Row"]
        }[]
      }
    }
    Enums: {
      app_role: "admin" | "moderator" | "user"
      chat_participant_status: "online" | "typing" | "muted"
      profile_gender:
        | "female"
        | "male"
        | "non_binary"
        | "other"
        | "prefer_not_to_say"
    }
    CompositeTypes: {
      [_ in never]: never
    }
  }
}

type DatabaseWithoutInternals = Omit<Database, "__InternalSupabase">

type DefaultSchema = DatabaseWithoutInternals[Extract<keyof Database, "public">]

export type Tables<
  DefaultSchemaTableNameOrOptions extends
    | keyof (DefaultSchema["Tables"] & DefaultSchema["Views"])
    | { schema: keyof DatabaseWithoutInternals },
  TableName extends DefaultSchemaTableNameOrOptions extends {
    schema: keyof DatabaseWithoutInternals
  }
    ? keyof (DatabaseWithoutInternals[DefaultSchemaTableNameOrOptions["schema"]]["Tables"] &
        DatabaseWithoutInternals[DefaultSchemaTableNameOrOptions["schema"]]["Views"])
    : never = never,
> = DefaultSchemaTableNameOrOptions extends {
  schema: keyof DatabaseWithoutInternals
}
  ? (DatabaseWithoutInternals[DefaultSchemaTableNameOrOptions["schema"]]["Tables"] &
      DatabaseWithoutInternals[DefaultSchemaTableNameOrOptions["schema"]]["Views"])[TableName] extends {
      Row: infer R
    }
    ? R
    : never
  : DefaultSchemaTableNameOrOptions extends keyof (DefaultSchema["Tables"] &
        DefaultSchema["Views"])
    ? (DefaultSchema["Tables"] &
        DefaultSchema["Views"])[DefaultSchemaTableNameOrOptions] extends {
        Row: infer R
      }
      ? R
      : never
    : never

export type TablesInsert<
  DefaultSchemaTableNameOrOptions extends
    | keyof DefaultSchema["Tables"]
    | { schema: keyof DatabaseWithoutInternals },
  TableName extends DefaultSchemaTableNameOrOptions extends {
    schema: keyof DatabaseWithoutInternals
  }
    ? keyof DatabaseWithoutInternals[DefaultSchemaTableNameOrOptions["schema"]]["Tables"]
    : never = never,
> = DefaultSchemaTableNameOrOptions extends {
  schema: keyof DatabaseWithoutInternals
}
  ? DatabaseWithoutInternals[DefaultSchemaTableNameOrOptions["schema"]]["Tables"][TableName] extends {
      Insert: infer I
    }
    ? I
    : never
  : DefaultSchemaTableNameOrOptions extends keyof DefaultSchema["Tables"]
    ? DefaultSchema["Tables"][DefaultSchemaTableNameOrOptions] extends {
        Insert: infer I
      }
      ? I
      : never
    : never

export type TablesUpdate<
  DefaultSchemaTableNameOrOptions extends
    | keyof DefaultSchema["Tables"]
    | { schema: keyof DatabaseWithoutInternals },
  TableName extends DefaultSchemaTableNameOrOptions extends {
    schema: keyof DatabaseWithoutInternals
  }
    ? keyof DatabaseWithoutInternals[DefaultSchemaTableNameOrOptions["schema"]]["Tables"]
    : never = never,
> = DefaultSchemaTableNameOrOptions extends {
  schema: keyof DatabaseWithoutInternals
}
  ? DatabaseWithoutInternals[DefaultSchemaTableNameOrOptions["schema"]]["Tables"][TableName] extends {
      Update: infer U
    }
    ? U
    : never
  : DefaultSchemaTableNameOrOptions extends keyof DefaultSchema["Tables"]
    ? DefaultSchema["Tables"][DefaultSchemaTableNameOrOptions] extends {
        Update: infer U
      }
      ? U
      : never
    : never

export type Enums<
  DefaultSchemaEnumNameOrOptions extends
    | keyof DefaultSchema["Enums"]
    | { schema: keyof DatabaseWithoutInternals },
  EnumName extends DefaultSchemaEnumNameOrOptions extends {
    schema: keyof DatabaseWithoutInternals
  }
    ? keyof DatabaseWithoutInternals[DefaultSchemaEnumNameOrOptions["schema"]]["Enums"]
    : never = never,
> = DefaultSchemaEnumNameOrOptions extends {
  schema: keyof DatabaseWithoutInternals
}
  ? DatabaseWithoutInternals[DefaultSchemaEnumNameOrOptions["schema"]]["Enums"][EnumName]
  : DefaultSchemaEnumNameOrOptions extends keyof DefaultSchema["Enums"]
    ? DefaultSchema["Enums"][DefaultSchemaEnumNameOrOptions]
    : never

export type CompositeTypes<
  PublicCompositeTypeNameOrOptions extends
    | keyof DefaultSchema["CompositeTypes"]
    | { schema: keyof DatabaseWithoutInternals },
  CompositeTypeName extends PublicCompositeTypeNameOrOptions extends {
    schema: keyof DatabaseWithoutInternals
  }
    ? keyof DatabaseWithoutInternals[PublicCompositeTypeNameOrOptions["schema"]]["CompositeTypes"]
    : never = never,
> = PublicCompositeTypeNameOrOptions extends {
  schema: keyof DatabaseWithoutInternals
}
  ? DatabaseWithoutInternals[PublicCompositeTypeNameOrOptions["schema"]]["CompositeTypes"][CompositeTypeName]
  : PublicCompositeTypeNameOrOptions extends keyof DefaultSchema["CompositeTypes"]
    ? DefaultSchema["CompositeTypes"][PublicCompositeTypeNameOrOptions]
    : never

export const Constants = {
  public: {
    Enums: {
      chat_participant_status: ["online", "typing", "muted"],
      app_role: ["admin", "moderator", "user"],
    },
  },
} as const<|MERGE_RESOLUTION|>--- conflicted
+++ resolved
@@ -1618,20 +1618,12 @@
       player_skills: {
         Row: {
           bass: number
-<<<<<<< HEAD
-=======
-          composition: number
->>>>>>> 260f3762
           created_at: string | null
           drums: number
           guitar: number
           id: string
           performance: number
-<<<<<<< HEAD
           profile_id: string | null
-=======
-          profile_id: string
->>>>>>> 260f3762
           songwriting: number
           updated_at: string | null
           user_id: string
@@ -1639,20 +1631,12 @@
         }
         Insert: {
           bass?: number
-<<<<<<< HEAD
-=======
-          composition?: number
->>>>>>> 260f3762
           created_at?: string | null
           drums?: number
           guitar?: number
           id?: string
           performance?: number
-<<<<<<< HEAD
           profile_id?: string | null
-=======
-          profile_id: string
->>>>>>> 260f3762
           songwriting?: number
           updated_at?: string | null
           user_id: string
@@ -1660,20 +1644,12 @@
         }
         Update: {
           bass?: number
-<<<<<<< HEAD
-=======
-          composition?: number
->>>>>>> 260f3762
           created_at?: string | null
           drums?: number
           guitar?: number
           id?: string
           performance?: number
-<<<<<<< HEAD
           profile_id?: string | null
-=======
-          profile_id?: string
->>>>>>> 260f3762
           songwriting?: number
           updated_at?: string | null
           user_id?: string
@@ -1686,7 +1662,6 @@
             isOneToOne: false
             referencedRelation: "profiles"
             referencedColumns: ["id"]
-<<<<<<< HEAD
           },
         ]
       }
@@ -1730,52 +1705,11 @@
         Relationships: [
           {
             foreignKeyName: "player_attributes_profile_id_fkey"
-=======
-          }
-        ]
-      }
-      profile_attributes: {
-        Row: {
-          attribute_id: string
-          created_at: string
-          profile_id: string
-          updated_at: string
-          value: number
-        }
-        Insert: {
-          attribute_id: string
-          created_at?: string
-          profile_id: string
-          updated_at?: string
-          value: number
-        }
-        Update: {
-          attribute_id?: string
-          created_at?: string
-          profile_id?: string
-          updated_at?: string
-          value?: number
-        }
-        Relationships: [
-          {
-            foreignKeyName: "profile_attributes_attribute_id_fkey"
-            columns: ["attribute_id"]
-            isOneToOne: false
-            referencedRelation: "attribute_definitions"
-            referencedColumns: ["id"]
-          },
-          {
-            foreignKeyName: "profile_attributes_profile_id_fkey"
->>>>>>> 260f3762
             columns: ["profile_id"]
             isOneToOne: false
             referencedRelation: "profiles"
             referencedColumns: ["id"]
-<<<<<<< HEAD
-          },
-=======
-          }
->>>>>>> 260f3762
+          },
         ]
       }
       player_streaming_accounts: {
