--- conflicted
+++ resolved
@@ -3693,7 +3693,6 @@
         }
         Relationships: []
       }
-<<<<<<< HEAD
       lifestyle_properties: {
         Row: {
           available: boolean
@@ -3899,224 +3898,6 @@
             referencedColumns: ["id"]
           }
         ]
-=======
-      leaderboard_badge_awards: {
-        Row: {
-          awarded_at: string
-          badge_id: string
-          created_at: string
-          id: string
-          metadata: Json | null
-          profile_id: string | null
-          rank: number | null
-          season_id: string | null
-          user_id: string
-        }
-        Insert: {
-          awarded_at?: string
-          badge_id: string
-          created_at?: string
-          id?: string
-          metadata?: Json | null
-          profile_id?: string | null
-          rank?: number | null
-          season_id?: string | null
-          user_id: string
-        }
-        Update: {
-          awarded_at?: string
-          badge_id?: string
-          created_at?: string
-          id?: string
-          metadata?: Json | null
-          profile_id?: string | null
-          rank?: number | null
-          season_id?: string | null
-          user_id?: string
-        }
-        Relationships: [
-          {
-            foreignKeyName: "leaderboard_badge_awards_badge_id_fkey"
-            columns: ["badge_id"]
-            isOneToOne: false
-            referencedRelation: "leaderboard_badges"
-            referencedColumns: ["id"]
-          },
-          {
-            foreignKeyName: "leaderboard_badge_awards_season_id_fkey"
-            columns: ["season_id"]
-            isOneToOne: false
-            referencedRelation: "leaderboard_seasons"
-            referencedColumns: ["id"]
-          },
-        ]
-      }
-      leaderboard_badges: {
-        Row: {
-          code: string
-          created_at: string
-          criteria: Json | null
-          description: string | null
-          icon: string
-          id: string
-          name: string
-          rarity: string
-          season_id: string | null
-          tier: string | null
-          updated_at: string
-        }
-        Insert: {
-          code: string
-          created_at?: string
-          criteria?: Json | null
-          description?: string | null
-          icon?: string
-          id?: string
-          name: string
-          rarity?: string
-          season_id?: string | null
-          tier?: string | null
-          updated_at?: string
-        }
-        Update: {
-          code?: string
-          created_at?: string
-          criteria?: Json | null
-          description?: string | null
-          icon?: string
-          id?: string
-          name?: string
-          rarity?: string
-          season_id?: string | null
-          tier?: string | null
-          updated_at?: string
-        }
-        Relationships: [
-          {
-            foreignKeyName: "leaderboard_badges_season_id_fkey"
-            columns: ["season_id"]
-            isOneToOne: false
-            referencedRelation: "leaderboard_seasons"
-            referencedColumns: ["id"]
-          },
-        ]
-      }
-      leaderboard_season_snapshots: {
-        Row: {
-          awarded_badges: string[] | null
-          breakdown: Json | null
-          created_at: string
-          division: string
-          experience: number | null
-          fame: number | null
-          final_rank: number | null
-          final_score: number | null
-          id: string
-          instrument: string
-          profile_id: string | null
-          recorded_at: string
-          region: string
-          season_id: string
-          tier: string | null
-          total_achievements: number | null
-          total_gigs: number | null
-          total_revenue: number | null
-          user_id: string | null
-        }
-        Insert: {
-          awarded_badges?: string[] | null
-          breakdown?: Json | null
-          created_at?: string
-          division: string
-          experience?: number | null
-          fame?: number | null
-          final_rank?: number | null
-          final_score?: number | null
-          id?: string
-          instrument: string
-          profile_id?: string | null
-          recorded_at?: string
-          region: string
-          season_id: string
-          tier?: string | null
-          total_achievements?: number | null
-          total_gigs?: number | null
-          total_revenue?: number | null
-          user_id?: string | null
-        }
-        Update: {
-          awarded_badges?: string[] | null
-          breakdown?: Json | null
-          created_at?: string
-          division?: string
-          experience?: number | null
-          fame?: number | null
-          final_rank?: number | null
-          final_score?: number | null
-          id?: string
-          instrument?: string
-          profile_id?: string | null
-          recorded_at?: string
-          region?: string
-          season_id?: string
-          tier?: string | null
-          total_achievements?: number | null
-          total_gigs?: number | null
-          total_revenue?: number | null
-          user_id?: string | null
-        }
-        Relationships: [
-          {
-            foreignKeyName: "leaderboard_season_snapshots_season_id_fkey"
-            columns: ["season_id"]
-            isOneToOne: false
-            referencedRelation: "leaderboard_seasons"
-            referencedColumns: ["id"]
-          },
-        ]
-      }
-      leaderboard_seasons: {
-        Row: {
-          created_at: string
-          description: string | null
-          end_date: string
-          id: string
-          is_active: boolean
-          metadata: Json | null
-          name: string
-          reward_pool: Json | null
-          season_number: number | null
-          start_date: string
-          updated_at: string
-        }
-        Insert: {
-          created_at?: string
-          description?: string | null
-          end_date: string
-          id?: string
-          is_active?: boolean
-          metadata?: Json | null
-          name: string
-          reward_pool?: Json | null
-          season_number?: number | null
-          start_date: string
-          updated_at?: string
-        }
-        Update: {
-          created_at?: string
-          description?: string | null
-          end_date?: string
-          id?: string
-          is_active?: boolean
-          metadata?: Json | null
-          name?: string
-          reward_pool?: Json | null
-          season_number?: number | null
-          start_date?: string
-          updated_at?: string
-        }
-        Relationships: []
->>>>>>> cd10ff1d
       }
       manufacturing_costs: {
         Row: {
