export type Json =
  | string
  | number
  | boolean
  | null
  | { [key: string]: Json | undefined }
  | Json[]

export type Database = {
  // Allows to automatically instantiate createClient with right options
  // instead of createClient<Database, { PostgrestVersion: 'XX' }>(URL, KEY)
  __InternalSupabase: {
    PostgrestVersion: "13.0.5"
  }
  public: {
    Tables: {
      achievements: {
        Row: {
          category: string | null
          created_at: string | null
          description: string | null
          icon: string | null
          id: string
          name: string
          rarity: string | null
          requirements: Json | null
          rewards: Json | null
        }
        Insert: {
          category?: string | null
          created_at?: string | null
          description?: string | null
          icon?: string | null
          id?: string
          name: string
          rarity?: string | null
          requirements?: Json | null
          rewards?: Json | null
        }
        Update: {
          category?: string | null
          created_at?: string | null
          description?: string | null
          icon?: string | null
          id?: string
          name?: string
          rarity?: string | null
          requirements?: Json | null
          rewards?: Json | null
        }
        Relationships: []
      }
      activity_feed: {
        Row: {
          activity_type: string
          created_at: string | null
          earnings: number | null
          id: string
          message: string
          metadata: Json | null
          profile_id: string | null
          user_id: string
        }
        Insert: {
          activity_type: string
          created_at?: string | null
          earnings?: number | null
          id?: string
          message: string
          metadata?: Json | null
          profile_id?: string | null
          user_id: string
        }
        Update: {
          activity_type?: string
          created_at?: string | null
          earnings?: number | null
          id?: string
          message?: string
          metadata?: Json | null
          profile_id?: string | null
          user_id?: string
        }
        Relationships: [
          {
            foreignKeyName: "activity_feed_profile_id_fkey"
            columns: ["profile_id"]
            isOneToOne: false
            referencedRelation: "profiles"
            referencedColumns: ["id"]
          },
        ]
      }
      experience_ledger: {
        Row: {
          amount: number
          id: string
          metadata: Json
          profile_id: string
          reason: string
          recorded_at: string
          user_id: string
        }
        Insert: {
          amount: number
          id?: string
          metadata?: Json
          profile_id: string
          reason: string
          recorded_at?: string
          user_id: string
        }
        Update: {
          amount?: number
          id?: string
          metadata?: Json
          profile_id?: string
          reason?: string
          recorded_at?: string
          user_id?: string
        }
        Relationships: [
          {
            foreignKeyName: "experience_ledger_profile_id_fkey"
            columns: ["profile_id"]
            isOneToOne: false
            referencedRelation: "profiles"
            referencedColumns: ["id"]
          },
          {
            foreignKeyName: "experience_ledger_user_id_fkey"
            columns: ["user_id"]
            isOneToOne: false
            referencedRelation: "profiles"
            referencedColumns: ["user_id"]
          },
        ]
      }
      friendships: {
        Row: {
          addressee_id: string
          created_at: string
          id: string
          requester_id: string
          responded_at: string | null
          status: Database["public"]["Enums"]["friendship_status"]
          updated_at: string
        }
        Insert: {
          addressee_id: string
          created_at?: string
          id?: string
          requester_id: string
          responded_at?: string | null
          status?: Database["public"]["Enums"]["friendship_status"]
          updated_at?: string
        }
        Update: {
          addressee_id?: string
          created_at?: string
          id?: string
          requester_id?: string
          responded_at?: string | null
          status?: Database["public"]["Enums"]["friendship_status"]
          updated_at?: string
        }
        Relationships: [
          {
            foreignKeyName: "friendships_addressee_id_fkey"
            columns: ["addressee_id"]
            isOneToOne: false
            referencedRelation: "profiles"
            referencedColumns: ["id"]
          },
          {
            foreignKeyName: "friendships_requester_id_fkey"
            columns: ["requester_id"]
            isOneToOne: false
            referencedRelation: "profiles"
            referencedColumns: ["id"]
          },
        ]
      }
      band_members: {
        Row: {
          band_id: string
          id: string
          joined_at: string | null
          role: string
          salary: number | null
          user_id: string
        }
        Insert: {
          band_id: string
          id?: string
          joined_at?: string | null
          role: string
          salary?: number | null
          user_id: string
        }
        Update: {
          band_id?: string
          id?: string
          joined_at?: string | null
          role?: string
          salary?: number | null
          user_id?: string
        }
        Relationships: [
          {
            foreignKeyName: "band_members_band_id_fkey"
            columns: ["band_id"]
            isOneToOne: false
            referencedRelation: "bands"
            referencedColumns: ["id"]
          },
          {
            foreignKeyName: "fk_band_members_band"
            columns: ["band_id"]
            isOneToOne: false
            referencedRelation: "bands"
            referencedColumns: ["id"]
          },
        ]
      }
      bands: {
        Row: {
          created_at: string | null
          description: string | null
          genre: string | null
          id: string
          leader_id: string
          max_members: number | null
          name: string
          popularity: number | null
          updated_at: string | null
          weekly_fans: number | null
        }
        Insert: {
          created_at?: string | null
          description?: string | null
          genre?: string | null
          id?: string
          leader_id: string
          max_members?: number | null
          name: string
          popularity?: number | null
          updated_at?: string | null
          weekly_fans?: number | null
        }
        Update: {
          created_at?: string | null
          description?: string | null
          genre?: string | null
          id?: string
          leader_id?: string
          max_members?: number | null
          name?: string
          popularity?: number | null
          updated_at?: string | null
          weekly_fans?: number | null
        }
        Relationships: []
      }
      chart_entries: {
        Row: {
          chart_date: string | null
          chart_type: string
          created_at: string | null
          id: string
          plays_count: number | null
          rank: number
          song_id: string
          trend: string | null
          trend_change: number | null
          weeks_on_chart: number | null
        }
        Insert: {
          chart_date?: string | null
          chart_type: string
          created_at?: string | null
          id?: string
          plays_count?: number | null
          rank: number
          song_id: string
          trend?: string | null
          trend_change?: number | null
          weeks_on_chart?: number | null
        }
        Update: {
          chart_date?: string | null
          chart_type?: string
          created_at?: string | null
          id?: string
          plays_count?: number | null
          rank?: number
          song_id?: string
          trend?: string | null
          trend_change?: number | null
          weeks_on_chart?: number | null
        }
        Relationships: []
      }
      cities: {
        Row: {
          cost_of_living: number | null
          country: string
          created_at: string | null
          cultural_events: string[] | null
          dominant_genre: string | null
          id: string
          local_bonus: number | null
          music_scene: number | null
          name: string
          population: number | null
          updated_at: string | null
          venues: number | null
        }
        Insert: {
          cost_of_living?: number | null
          country: string
          created_at?: string | null
          cultural_events?: string[] | null
          dominant_genre?: string | null
          id?: string
          local_bonus?: number | null
          music_scene?: number | null
          name: string
          population?: number | null
          updated_at?: string | null
          venues?: number | null
        }
        Update: {
          cost_of_living?: number | null
          country?: string
          created_at?: string | null
          cultural_events?: string[] | null
          dominant_genre?: string | null
          id?: string
          local_bonus?: number | null
          music_scene?: number | null
          name?: string
          population?: number | null
          updated_at?: string | null
          venues?: number | null
        }
        Relationships: []
      }
      equipment_items: {
        Row: {
          category: string
          created_at: string | null
          description: string | null
          id: string
          image_url: string | null
          name: string
          price: number
          rarity: string | null
          stat_boosts: Json | null
          subcategory: string | null
        }
        Insert: {
          category: string
          created_at?: string | null
          description?: string | null
          id?: string
          image_url?: string | null
          name: string
          price: number
          rarity?: string | null
          stat_boosts?: Json | null
          subcategory?: string | null
        }
        Update: {
          category?: string
          created_at?: string | null
          description?: string | null
          id?: string
          image_url?: string | null
          name?: string
          price?: number
          rarity?: string | null
          stat_boosts?: Json | null
          subcategory?: string | null
        }
        Relationships: []
      }
      event_participants: {
        Row: {
          event_id: string
          id: string
          joined_at: string | null
          performance_score: number | null
          rewards_claimed: boolean | null
          user_id: string
        }
        Insert: {
          event_id: string
          id?: string
          joined_at?: string | null
          performance_score?: number | null
          rewards_claimed?: boolean | null
          user_id: string
        }
        Update: {
          event_id?: string
          id?: string
          joined_at?: string | null
          performance_score?: number | null
          rewards_claimed?: boolean | null
          user_id?: string
        }
        Relationships: [
          {
            foreignKeyName: "event_participants_event_id_fkey"
            columns: ["event_id"]
            isOneToOne: false
            referencedRelation: "game_events"
            referencedColumns: ["id"]
          },
          {
            foreignKeyName: "fk_event_participants_event"
            columns: ["event_id"]
            isOneToOne: false
            referencedRelation: "game_events"
            referencedColumns: ["id"]
          },
        ]
      }
      fan_demographics: {
        Row: {
          age_18_25: number | null
          age_26_35: number | null
          age_36_45: number | null
          age_45_plus: number | null
          engagement_rate: number | null
          id: string
          platform_instagram: number | null
          platform_tiktok: number | null
          platform_twitter: number | null
          platform_youtube: number | null
          total_fans: number | null
          updated_at: string | null
          user_id: string
          weekly_growth: number | null
        }
        Insert: {
          age_18_25?: number | null
          age_26_35?: number | null
          age_36_45?: number | null
          age_45_plus?: number | null
          engagement_rate?: number | null
          id?: string
          platform_instagram?: number | null
          platform_tiktok?: number | null
          platform_twitter?: number | null
          platform_youtube?: number | null
          total_fans?: number | null
          updated_at?: string | null
          user_id: string
          weekly_growth?: number | null
        }
        Update: {
          age_18_25?: number | null
          age_26_35?: number | null
          age_36_45?: number | null
          age_45_plus?: number | null
          engagement_rate?: number | null
          id?: string
          platform_instagram?: number | null
          platform_tiktok?: number | null
          platform_twitter?: number | null
          platform_youtube?: number | null
          total_fans?: number | null
          updated_at?: string | null
          user_id?: string
          weekly_growth?: number | null
        }
        Relationships: []
      }
      friend_requests: {
        Row: {
          created_at: string
          id: string
          message: string | null
          pair_key: string
          recipient_profile_id: string
          recipient_user_id: string
          responded_at: string | null
          sender_profile_id: string
          sender_user_id: string
          status: Database["public"]["Enums"]["friend_request_status"]
        }
        Insert: {
          created_at?: string
          id?: string
          message?: string | null
          recipient_profile_id: string
          recipient_user_id: string
          responded_at?: string | null
          sender_profile_id: string
          sender_user_id: string
          status?: Database["public"]["Enums"]["friend_request_status"]
        }
        Update: {
          created_at?: string
          id?: string
          message?: string | null
          recipient_profile_id?: string
          recipient_user_id?: string
          responded_at?: string | null
          sender_profile_id?: string
          sender_user_id?: string
          status?: Database["public"]["Enums"]["friend_request_status"]
        }
        Relationships: [
          {
            foreignKeyName: "friend_requests_recipient_profile_id_fkey"
            columns: ["recipient_profile_id"]
            isOneToOne: false
            referencedRelation: "profiles"
            referencedColumns: ["id"]
          },
          {
            foreignKeyName: "friend_requests_sender_profile_id_fkey"
            columns: ["sender_profile_id"]
            isOneToOne: false
            referencedRelation: "profiles"
            referencedColumns: ["id"]
          },
        ]
      }
      game_events: {
        Row: {
          created_at: string | null
          current_participants: number | null
          description: string | null
          end_date: string
          event_type: string
          id: string
          is_active: boolean | null
          max_participants: number | null
          requirements: Json | null
          rewards: Json | null
          start_date: string
          title: string
        }
        Insert: {
          created_at?: string | null
          current_participants?: number | null
          description?: string | null
          end_date: string
          event_type: string
          id?: string
          is_active?: boolean | null
          max_participants?: number | null
          requirements?: Json | null
          rewards?: Json | null
          start_date: string
          title: string
        }
        Update: {
          created_at?: string | null
          current_participants?: number | null
          description?: string | null
          end_date?: string
          event_type?: string
          id?: string
          is_active?: boolean | null
          max_participants?: number | null
          requirements?: Json | null
          rewards?: Json | null
          start_date?: string
          title?: string
        }
        Relationships: []
      }
      gig_performances: {
        Row: {
          earnings: number | null
          gig_id: string | null
          id: string
          performance_score: number | null
          performed_at: string
          user_id: string
        }
        Insert: {
          earnings?: number | null
          gig_id?: string | null
          id?: string
          performance_score?: number | null
          performed_at?: string
          user_id: string
        }
        Update: {
          earnings?: number | null
          gig_id?: string | null
          id?: string
          performance_score?: number | null
          performed_at?: string
          user_id?: string
        }
        Relationships: []
      }
      gigs: {
        Row: {
          attendance: number | null
          band_id: string
          created_at: string | null
          fan_gain: number | null
          id: string
          payment: number | null
          scheduled_date: string
          show_type: string | null
          status: string | null
          updated_at: string | null
          venue_id: string
        }
        Insert: {
          attendance?: number | null
          band_id: string
          created_at?: string | null
          fan_gain?: number | null
          id?: string
          payment?: number | null
          scheduled_date: string
          show_type?: string | null
          status?: string | null
          updated_at?: string | null
          venue_id: string
        }
        Update: {
          attendance?: number | null
          band_id?: string
          created_at?: string | null
          fan_gain?: number | null
          id?: string
          payment?: number | null
          scheduled_date?: string
          show_type?: string | null
          status?: string | null
          updated_at?: string | null
          venue_id?: string
        }
        Relationships: [
          {
            foreignKeyName: "fk_gigs_band"
            columns: ["band_id"]
            isOneToOne: false
            referencedRelation: "bands"
            referencedColumns: ["id"]
          },
          {
            foreignKeyName: "fk_gigs_venue"
            columns: ["venue_id"]
            isOneToOne: false
            referencedRelation: "venues"
            referencedColumns: ["id"]
          },
          {
            foreignKeyName: "gigs_band_id_fkey"
            columns: ["band_id"]
            isOneToOne: false
            referencedRelation: "bands"
            referencedColumns: ["id"]
          },
          {
            foreignKeyName: "gigs_venue_id_fkey"
            columns: ["venue_id"]
            isOneToOne: false
            referencedRelation: "venues"
            referencedColumns: ["id"]
          },
        ]
      }
      global_chat: {
        Row: {
          channel: string | null
          created_at: string | null
          id: string
          message: string
          user_id: string
        }
        Insert: {
          channel?: string | null
          created_at?: string | null
          id?: string
          message: string
          user_id: string
        }
        Update: {
          channel?: string | null
          created_at?: string | null
          id?: string
          message?: string
          user_id?: string
        }
        Relationships: []
      }
      player_achievements: {
        Row: {
          achievement_id: string
          id: string
          progress: Json | null
          unlocked_at: string | null
          user_id: string
        }
        Insert: {
          achievement_id: string
          id?: string
          progress?: Json | null
          unlocked_at?: string | null
          user_id: string
        }
        Update: {
          achievement_id?: string
          id?: string
          progress?: Json | null
          unlocked_at?: string | null
          user_id?: string
        }
        Relationships: [
          {
            foreignKeyName: "fk_player_achievements_achievement"
            columns: ["achievement_id"]
            isOneToOne: false
            referencedRelation: "achievements"
            referencedColumns: ["id"]
          },
          {
            foreignKeyName: "player_achievements_achievement_id_fkey"
            columns: ["achievement_id"]
            isOneToOne: false
            referencedRelation: "achievements"
            referencedColumns: ["id"]
          },
        ]
      }
      player_daily_cats: {
        Row: {
          activity_count: number
          activity_date: string
          category: string
          created_at: string
          id: string
          metadata: Json | null
          profile_id: string
          updated_at: string
          xp_earned: number
          xp_spent: number
        }
        Insert: {
          activity_count?: number
          activity_date: string
          category: string
          created_at?: string
          id?: string
          metadata?: Json | null
          profile_id: string
          updated_at?: string
          xp_earned?: number
          xp_spent?: number
        }
        Update: {
          activity_count?: number
          activity_date?: string
          category?: string
          created_at?: string
          id?: string
          metadata?: Json | null
          profile_id?: string
          updated_at?: string
          xp_earned?: number
          xp_spent?: number
        }
        Relationships: [
          {
            foreignKeyName: "player_daily_cats_profile_id_fkey"
            columns: ["profile_id"]
            isOneToOne: false
            referencedRelation: "profiles"
            referencedColumns: ["id"]
          },
        ]
      }
      player_attributes: {
        Row: {
          attribute_points: number | null
          attribute_points_spent: number | null
          business: number | null
          business_acumen: number | null
          composition: number | null
          created_at: string | null
          creative_insight: number | null
          creativity: number | null
          crowd_engagement: number | null
          id: string
          marketing: number | null
          marketing_savvy: number | null
          mental_focus: number | null
          musical_ability: number | null
          physical_endurance: number | null
          profile_id: string | null
          rhythm_sense: number | null
          social_reach: number | null
          stage_presence: number | null
          technical: number | null
          technical_mastery: number | null
          updated_at: string | null
          user_id: string | null
          vocal_talent: number | null
        }
        Insert: {
          attribute_points?: number | null
          attribute_points_spent?: number | null
          business?: number | null
          business_acumen?: number | null
          composition?: number | null
          created_at?: string | null
          creative_insight?: number | null
          creativity?: number | null
          crowd_engagement?: number | null
          id?: string
          marketing?: number | null
          marketing_savvy?: number | null
          mental_focus?: number | null
          musical_ability?: number | null
          physical_endurance?: number | null
          profile_id?: string | null
          rhythm_sense?: number | null
          social_reach?: number | null
          stage_presence?: number | null
          technical?: number | null
          technical_mastery?: number | null
          updated_at?: string | null
          user_id?: string | null
          vocal_talent?: number | null
        }
        Update: {
          attribute_points?: number | null
          attribute_points_spent?: number | null
          business?: number | null
          business_acumen?: number | null
          composition?: number | null
          created_at?: string | null
          creative_insight?: number | null
          creativity?: number | null
          crowd_engagement?: number | null
          id?: string
          marketing?: number | null
          marketing_savvy?: number | null
          mental_focus?: number | null
          musical_ability?: number | null
          physical_endurance?: number | null
          profile_id?: string | null
          rhythm_sense?: number | null
          social_reach?: number | null
          stage_presence?: number | null
          technical?: number | null
          technical_mastery?: number | null
          updated_at?: string | null
          user_id?: string | null
          vocal_talent?: number | null
        }
        Relationships: [
          {
            foreignKeyName: "player_attributes_profile_id_fkey"
            columns: ["profile_id"]
            isOneToOne: false
            referencedRelation: "profiles"
            referencedColumns: ["id"]
          },
        ]
      }
      player_equipment: {
        Row: {
          condition: number | null
          created_at: string | null
          equipment_id: string
          equipped: boolean | null
          id: string
          is_equipped: boolean | null
          purchased_at: string | null
          user_id: string
        }
        Insert: {
          condition?: number | null
          created_at?: string | null
          equipment_id: string
          equipped?: boolean | null
          id?: string
          is_equipped?: boolean | null
          purchased_at?: string | null
          user_id: string
        }
        Update: {
          condition?: number | null
          created_at?: string | null
          equipment_id?: string
          equipped?: boolean | null
          id?: string
          is_equipped?: boolean | null
          purchased_at?: string | null
          user_id?: string
        }
        Relationships: [
          {
            foreignKeyName: "fk_player_equipment_item"
            columns: ["equipment_id"]
            isOneToOne: false
            referencedRelation: "equipment_items"
            referencedColumns: ["id"]
          },
          {
            foreignKeyName: "player_equipment_equipment_id_fkey"
            columns: ["equipment_id"]
            isOneToOne: false
            referencedRelation: "equipment_items"
            referencedColumns: ["id"]
          },
        ]
      }
      player_skills: {
        Row: {
          bass: number | null
          business: number | null
          composition: number | null
          created_at: string | null
          creativity: number | null
          drums: number | null
          guitar: number | null
          id: string
          marketing: number | null
          profile_id: string | null
          performance: number | null
          songwriting: number | null
          technical: number | null
          updated_at: string | null
          user_id: string
          vocals: number | null
        }
        Insert: {
          bass?: number | null
          business?: number | null
          composition?: number | null
          created_at?: string | null
          creativity?: number | null
          drums?: number | null
          guitar?: number | null
          id?: string
          marketing?: number | null
          profile_id?: string | null
          performance?: number | null
          songwriting?: number | null
          technical?: number | null
          updated_at?: string | null
          user_id: string
          vocals?: number | null
        }
        Update: {
          bass?: number | null
          business?: number | null
          composition?: number | null
          created_at?: string | null
          creativity?: number | null
          drums?: number | null
          guitar?: number | null
          id?: string
          marketing?: number | null
          profile_id?: string | null
          performance?: number | null
          songwriting?: number | null
          technical?: number | null
          updated_at?: string | null
          user_id?: string
          vocals?: number | null
        }
        Relationships: [
          {
            foreignKeyName: "player_skills_profile_id_fkey"
            columns: ["profile_id"]
            isOneToOne: false
            referencedRelation: "profiles"
            referencedColumns: ["id"]
          },
        ]
      }
      player_weekly_activity: {
        Row: {
          created_at: string
          id: string
          profile_id: string
          quests_completed: number
          rehearsals_logged: number
          sessions_completed: number
          updated_at: string
          week_start: string
          xp_earned: number
          xp_spent: number
        }
        Insert: {
          created_at?: string
          id?: string
          profile_id: string
          quests_completed?: number
          rehearsals_logged?: number
          sessions_completed?: number
          updated_at?: string
          week_start: string
          xp_earned?: number
          xp_spent?: number
        }
        Update: {
          created_at?: string
          id?: string
          profile_id?: string
          quests_completed?: number
          rehearsals_logged?: number
          sessions_completed?: number
          updated_at?: string
          week_start?: string
          xp_earned?: number
          xp_spent?: number
        }
        Relationships: [
          {
            foreignKeyName: "player_weekly_activity_profile_id_fkey"
            columns: ["profile_id"]
            isOneToOne: false
            referencedRelation: "profiles"
            referencedColumns: ["id"]
          },
        ]
      }
      player_xp_wallet: {
        Row: {
          attribute_points_earned: number
          lifetime_xp: number
          profile_id: string
          skill_points_earned: number
          xp_balance: number
          xp_spent: number
          last_recalculated: string
        }
        Insert: {
          attribute_points_earned?: number
          lifetime_xp?: number
          profile_id: string
          skill_points_earned?: number
          xp_balance?: number
          xp_spent?: number
          last_recalculated?: string
        }
        Update: {
          attribute_points_earned?: number
          lifetime_xp?: number
          profile_id?: string
          skill_points_earned?: number
          xp_balance?: number
          xp_spent?: number
          last_recalculated?: string
        }
        Relationships: [
          {
            foreignKeyName: "player_xp_wallet_profile_id_fkey"
            columns: ["profile_id"]
            isOneToOne: true
            referencedRelation: "profiles"
            referencedColumns: ["id"]
          },
        ]
      }
      profile_action_xp_events: {
        Row: {
          action_type: string
          created_at: string
          id: string
          metadata: Json
          occurred_at: string
          profile_id: string
          xp_amount: number
        }
        Insert: {
          action_type: string
          created_at?: string
          id?: string
          metadata?: Json
          occurred_at?: string
          profile_id: string
          xp_amount: number
        }
        Update: {
          action_type?: string
          created_at?: string
          id?: string
          metadata?: Json
          occurred_at?: string
          profile_id?: string
          xp_amount?: number
        }
        Relationships: [
          {
            foreignKeyName: "profile_action_xp_events_profile_id_fkey"
            columns: ["profile_id"]
            isOneToOne: false
            referencedRelation: "profiles"
            referencedColumns: ["id"]
          },
        ]
      }
      profile_attribute_transactions: {
        Row: {
          attribute_key: string | null
          attribute_value_delta: number
          created_at: string
          id: string
          metadata: Json
          points_delta: number
          profile_id: string
          transaction_type: string
          xp_delta: number
        }
        Insert: {
          attribute_key?: string | null
          attribute_value_delta?: number
          created_at?: string
          id?: string
          metadata?: Json
          points_delta: number
          profile_id: string
          transaction_type: string
          xp_delta?: number
        }
        Update: {
          attribute_key?: string | null
          attribute_value_delta?: number
          created_at?: string
          id?: string
          metadata?: Json
          points_delta?: number
          profile_id?: string
          transaction_type?: string
          xp_delta?: number
        }
        Relationships: [
          {
            foreignKeyName: "profile_attribute_transactions_profile_id_fkey"
            columns: ["profile_id"]
            isOneToOne: false
            referencedRelation: "profiles"
            referencedColumns: ["id"]
          },
        ]
      }
      profile_respec_events: {
        Row: {
          attribute_points_refunded: number
          created_at: string
          id: string
          initiated_by: string | null
          metadata: Json
          profile_id: string
          reset_reason: string | null
          skill_points_refunded: number
          xp_refunded: number
        }
        Insert: {
          attribute_points_refunded?: number
          created_at?: string
          id?: string
          initiated_by?: string | null
          metadata?: Json
          profile_id: string
          reset_reason?: string | null
          skill_points_refunded?: number
          xp_refunded?: number
        }
        Update: {
          attribute_points_refunded?: number
          created_at?: string
          id?: string
          initiated_by?: string | null
          metadata?: Json
          profile_id?: string
          reset_reason?: string | null
          skill_points_refunded?: number
          xp_refunded?: number
        }
        Relationships: [
          {
            foreignKeyName: "profile_respec_events_profile_id_fkey"
            columns: ["profile_id"]
            isOneToOne: false
            referencedRelation: "profiles"
            referencedColumns: ["id"]
          },
        ]
      }
      profile_weekly_bonus_claims: {
        Row: {
          bonus_type: string
          claimed_at: string
          id: string
          metadata: Json
          profile_id: string
          week_start: string
          xp_awarded: number
        }
        Insert: {
          bonus_type: string
          claimed_at?: string
          id?: string
          metadata?: Json
          profile_id: string
          week_start: string
          xp_awarded?: number
        }
        Update: {
          bonus_type?: string
          claimed_at?: string
          id?: string
          metadata?: Json
          profile_id?: string
          week_start?: string
          xp_awarded?: number
        }
        Relationships: [
          {
            foreignKeyName: "profile_weekly_bonus_claims_profile_id_fkey"
            columns: ["profile_id"]
            isOneToOne: false
            referencedRelation: "profiles"
            referencedColumns: ["id"]
          },
        ]
      }
      player_streaming_accounts: {
        Row: {
          connected_at: string | null
          followers: number | null
          id: string
          is_connected: boolean | null
          monthly_plays: number | null
          monthly_revenue: number | null
          platform_id: string
          updated_at: string | null
          user_id: string
        }
        Insert: {
          connected_at?: string | null
          followers?: number | null
          id?: string
          is_connected?: boolean | null
          monthly_plays?: number | null
          monthly_revenue?: number | null
          platform_id: string
          updated_at?: string | null
          user_id: string
        }
        Update: {
          connected_at?: string | null
          followers?: number | null
          id?: string
          is_connected?: boolean | null
          monthly_plays?: number | null
          monthly_revenue?: number | null
          platform_id?: string
          updated_at?: string | null
          user_id?: string
        }
        Relationships: [
          {
            foreignKeyName: "fk_player_streaming_platform"
            columns: ["platform_id"]
            isOneToOne: false
            referencedRelation: "streaming_platforms"
            referencedColumns: ["id"]
          },
          {
            foreignKeyName: "player_streaming_accounts_platform_id_fkey"
            columns: ["platform_id"]
            isOneToOne: false
            referencedRelation: "streaming_platforms"
            referencedColumns: ["id"]
          },
        ]
      }
      profiles: {
        Row: {
          age: number | null
          avatar_url: string | null
          bio: string | null
          equipped_clothing: Json | null
          cash: number | null
          city_of_birth: string | null
          current_city_id: string | null
          created_at: string | null
          display_name: string | null
          engagement_rate: number | null
          experience: number | null
          experience_at_last_weekly_bonus: number
          fame: number | null
          fans: number | null
          followers: number | null
          gender: Database["public"]["Enums"]["profile_gender"] | null
          health: number | null
          id: string
          is_active: boolean
          last_weekly_bonus_at: string | null
          level: number | null
          weekly_bonus_metadata: Json
          weekly_bonus_streak: number
          slot_number: number
          unlock_cost: number
          updated_at: string | null
          user_id: string
          username: string
        }
        Insert: {
          age?: number | null
          avatar_url?: string | null
          bio?: string | null
          equipped_clothing?: Json | null
          cash?: number | null
          city_of_birth?: string | null
          current_city_id?: string | null
          created_at?: string | null
          display_name?: string | null
          engagement_rate?: number | null
          experience?: number | null
          experience_at_last_weekly_bonus?: number
          fame?: number | null
          fans?: number | null
          followers?: number | null
          gender?: Database["public"]["Enums"]["profile_gender"] | null
          health?: number | null
          id?: string
          is_active?: boolean
          last_weekly_bonus_at?: string | null
          level?: number | null
          weekly_bonus_metadata?: Json
          weekly_bonus_streak?: number
          slot_number?: number
          unlock_cost?: number
          updated_at?: string | null
          user_id: string
          username: string
        }
        Update: {
          age?: number | null
          avatar_url?: string | null
          bio?: string | null
          equipped_clothing?: Json | null
          cash?: number | null
          city_of_birth?: string | null
          current_city_id?: string | null
          created_at?: string | null
          display_name?: string | null
          engagement_rate?: number | null
          experience?: number | null
          experience_at_last_weekly_bonus?: number
          fame?: number | null
          fans?: number | null
          followers?: number | null
          gender?: Database["public"]["Enums"]["profile_gender"] | null
          health?: number | null
          id?: string
          is_active?: boolean
          last_weekly_bonus_at?: string | null
          level?: number | null
          weekly_bonus_metadata?: Json
          weekly_bonus_streak?: number
          slot_number?: number
          unlock_cost?: number
          updated_at?: string | null
          user_id?: string
          username?: string
        }
        Relationships: []
      }
      skill_definitions: {
        Row: {
          created_at: string | null
          description: string | null
          display_name: string
          id: string
          slug: string
          tier_caps: Json | null
          updated_at: string | null
        }
        Insert: {
          created_at?: string | null
          description?: string | null
          display_name: string
          id?: string
          slug: string
          tier_caps?: Json | null
          updated_at?: string | null
        }
        Update: {
          created_at?: string | null
          description?: string | null
          display_name?: string
          id?: string
          slug?: string
          tier_caps?: Json | null
          updated_at?: string | null
        }
        Relationships: []
      }
      social_posts: {
        Row: {
          comments: number | null
          content: string
          created_at: string | null
          fan_growth: number | null
          id: string
          likes: number | null
          platform: string
          shares: number | null
          user_id: string
        }
        Insert: {
          comments?: number | null
          content: string
          created_at?: string | null
          fan_growth?: number | null
          id?: string
          likes?: number | null
          platform: string
          shares?: number | null
          user_id: string
        }
        Update: {
          comments?: number | null
          content?: string
          created_at?: string | null
          fan_growth?: number | null
          id?: string
          likes?: number | null
          platform?: string
          shares?: number | null
          user_id?: string
        }
        Relationships: []
      }
      songs: {
        Row: {
          chart_position: number | null
          created_at: string
          genre: string
          id: string
          lyrics: string | null
          quality_score: number
          release_date: string | null
          revenue: number
          status: string
          streams: number
          title: string
          updated_at: string
          user_id: string
        }
        Insert: {
          chart_position?: number | null
          created_at?: string
          genre: string
          id?: string
          lyrics?: string | null
          quality_score?: number
          release_date?: string | null
          revenue?: number
          status?: string
          streams?: number
          title: string
          updated_at?: string
          user_id: string
        }
        Update: {
          chart_position?: number | null
          created_at?: string
          genre?: string
          id?: string
          lyrics?: string | null
          quality_score?: number
          release_date?: string | null
          revenue?: number
          status?: string
          streams?: number
          title?: string
          updated_at?: string
          user_id?: string
        }
        Relationships: []
      }
      streaming_platforms: {
        Row: {
          created_at: string | null
          description: string | null
          icon: string | null
          id: string
          min_followers: number | null
          name: string
          revenue_per_play: number | null
        }
        Insert: {
          created_at?: string | null
          description?: string | null
          icon?: string | null
          id?: string
          min_followers?: number | null
          name: string
          revenue_per_play?: number | null
        }
        Update: {
          created_at?: string | null
          description?: string | null
          icon?: string | null
          id?: string
          min_followers?: number | null
          name?: string
          revenue_per_play?: number | null
        }
        Relationships: []
      }
      tour_venues: {
        Row: {
          date: string
          id: string
          revenue: number | null
          status: string | null
          ticket_price: number | null
          tickets_sold: number | null
          tour_id: string
          venue_id: string
        }
        Insert: {
          date: string
          id?: string
          revenue?: number | null
          status?: string | null
          ticket_price?: number | null
          tickets_sold?: number | null
          tour_id: string
          venue_id: string
        }
        Update: {
          date?: string
          id?: string
          revenue?: number | null
          status?: string | null
          ticket_price?: number | null
          tickets_sold?: number | null
          tour_id?: string
          venue_id?: string
        }
        Relationships: [
          {
            foreignKeyName: "fk_tour_venues_tour"
            columns: ["tour_id"]
            isOneToOne: false
            referencedRelation: "tours"
            referencedColumns: ["id"]
          },
          {
            foreignKeyName: "fk_tour_venues_venue"
            columns: ["venue_id"]
            isOneToOne: false
            referencedRelation: "venues"
            referencedColumns: ["id"]
          },
          {
            foreignKeyName: "tour_venues_tour_id_fkey"
            columns: ["tour_id"]
            isOneToOne: false
            referencedRelation: "tours"
            referencedColumns: ["id"]
          },
          {
            foreignKeyName: "tour_venues_venue_id_fkey"
            columns: ["venue_id"]
            isOneToOne: false
            referencedRelation: "venues"
            referencedColumns: ["id"]
          },
        ]
      }
      tours: {
        Row: {
          band_id: string | null
          created_at: string | null
          description: string | null
          end_date: string
          id: string
          name: string
          start_date: string
          status: string | null
          total_revenue: number | null
          user_id: string
        }
        Insert: {
          band_id?: string | null
          created_at?: string | null
          description?: string | null
          end_date: string
          id?: string
          name: string
          start_date: string
          status?: string | null
          total_revenue?: number | null
          user_id: string
        }
        Update: {
          band_id?: string | null
          created_at?: string | null
          description?: string | null
          end_date?: string
          id?: string
          name?: string
          start_date?: string
          status?: string | null
          total_revenue?: number | null
          user_id?: string
        }
        Relationships: [
          {
            foreignKeyName: "tours_band_id_fkey"
            columns: ["band_id"]
            isOneToOne: false
            referencedRelation: "bands"
            referencedColumns: ["id"]
          },
        ]
      }
      xp_ledger: {
        Row: {
          attribute_points_delta: number
          balance_after: number
          created_at: string
          event_type: string
          id: string
          metadata: Json | null
          profile_id: string
          skill_points_delta: number
          xp_delta: number
        }
        Insert: {
          attribute_points_delta?: number
          balance_after: number
          created_at?: string
          event_type: string
          id?: string
          metadata?: Json | null
          profile_id: string
          skill_points_delta?: number
          xp_delta: number
        }
        Update: {
          attribute_points_delta?: number
          balance_after?: number
          created_at?: string
          event_type?: string
          id?: string
          metadata?: Json | null
          profile_id?: string
          skill_points_delta?: number
          xp_delta?: number
        }
        Relationships: [
          {
            foreignKeyName: "xp_ledger_profile_id_fkey"
            columns: ["profile_id"]
            isOneToOne: false
            referencedRelation: "profiles"
            referencedColumns: ["id"]
          },
        ]
      }
      user_roles: {
        Row: {
          created_at: string | null
          id: string
          role: Database["public"]["Enums"]["app_role"]
          user_id: string
        }
        Insert: {
          created_at?: string | null
          id?: string
          role: Database["public"]["Enums"]["app_role"]
          user_id: string
        }
        Update: {
          created_at?: string | null
          id?: string
          role?: Database["public"]["Enums"]["app_role"]
          user_id?: string
        }
        Relationships: []
      }
      venues: {
        Row: {
          base_payment: number | null
          capacity: number | null
          city_id: string | null
          created_at: string | null
          id: string
          location: string | null
          name: string
          prestige_level: number | null
          requirements: Json | null
          venue_type: string | null
        }
        Insert: {
          base_payment?: number | null
          capacity?: number | null
          city_id?: string | null
          created_at?: string | null
          id?: string
          location?: string | null
          name: string
          prestige_level?: number | null
          requirements?: Json | null
          venue_type?: string | null
        }
        Update: {
          base_payment?: number | null
          capacity?: number | null
          city_id?: string | null
          created_at?: string | null
          id?: string
          location?: string | null
          name?: string
          prestige_level?: number | null
          requirements?: Json | null
          venue_type?: string | null
        }
        Relationships: [
          {
            foreignKeyName: "venues_city_id_fkey"
            columns: ["city_id"]
            isOneToOne: false
            referencedRelation: "cities"
            referencedColumns: ["id"]
          }
        ]
      }
    }
    Views: {
      accepted_friendships: {
        Row: {
          addressee_id: string
          created_at: string
          id: string
          requester_id: string
          responded_at: string | null
          status: Database["public"]["Enums"]["friendship_status"]
          updated_at: string
        }
        Relationships: []
      }
      pending_friendships: {
        Row: {
          addressee_id: string
          created_at: string
          id: string
          requester_id: string
          responded_at: string | null
          status: Database["public"]["Enums"]["friendship_status"]
          updated_at: string
        }
        Relationships: []
      }
      profile_action_xp_daily_totals: {
        Row: {
          action_type: string
          activity_date: string | null
          event_count: number | null
          profile_id: string
          total_xp: number | null
        }
        Relationships: []
      }
      profile_action_xp_weekly_totals: {
        Row: {
          action_type: string
          event_count: number | null
          profile_id: string
          total_xp: number | null
          week_start: string | null
        }
        Relationships: []
      }
    }
    Functions: {
      get_profile_action_xp_totals: {
        Args: {
          p_profile_id: string
          p_action: string
          p_reference?: string
        }
        Returns: {
          day_events: number | null
          day_xp: number | null
          week_events: number | null
          week_xp: number | null
        }[]
      }
      get_user_role: {
        Args: { _user_id: string }
        Returns: Database["public"]["Enums"]["app_role"]
      }
      has_claimed_weekly_bonus: {
        Args: {
          p_profile_id: string
          p_week_start: string
          p_bonus_type: string
        }
        Returns: boolean
      }
      has_role: {
        Args: {
          _role: Database["public"]["Enums"]["app_role"]
          _user_id: string
        }
        Returns: boolean
      }
      search_public_profiles: {
        Args: {
          search_term: string
          result_limit?: number
        }
        Returns: {
          profile_id: string
          user_id: string
          email: string
          username: string
          display_name: string | null
          avatar_url: string | null
          bio: string | null
          gender: Database["public"]["Enums"]["profile_gender"]
          city_of_birth: string | null
          age: number
        }[]
      }
    }
    Enums: {
      app_role: "admin" | "moderator" | "user"
<<<<<<< HEAD
      friend_request_status: "accepted" | "cancelled" | "declined" | "pending"
=======
      friendship_status: "accepted" | "blocked" | "declined" | "pending"
>>>>>>> 504a7ebf
      profile_gender:
        | "female"
        | "male"
        | "non_binary"
        | "other"
        | "prefer_not_to_say"
      show_type_enum: "concert" | "festival" | "private" | "street"
    }
    CompositeTypes: {
      [_ in never]: never
    }
  }
}

type DatabaseWithoutInternals = Omit<Database, "__InternalSupabase">

type DefaultSchema = DatabaseWithoutInternals[Extract<keyof Database, "public">]

export type Tables<
  DefaultSchemaTableNameOrOptions extends
    | keyof (DefaultSchema["Tables"] & DefaultSchema["Views"])
    | { schema: keyof DatabaseWithoutInternals },
  TableName extends DefaultSchemaTableNameOrOptions extends {
    schema: keyof DatabaseWithoutInternals
  }
    ? keyof (DatabaseWithoutInternals[DefaultSchemaTableNameOrOptions["schema"]]["Tables"] &
        DatabaseWithoutInternals[DefaultSchemaTableNameOrOptions["schema"]]["Views"])
    : never = never,
> = DefaultSchemaTableNameOrOptions extends {
  schema: keyof DatabaseWithoutInternals
}
  ? (DatabaseWithoutInternals[DefaultSchemaTableNameOrOptions["schema"]]["Tables"] &
      DatabaseWithoutInternals[DefaultSchemaTableNameOrOptions["schema"]]["Views"])[TableName] extends {
      Row: infer R
    }
    ? R
    : never
  : DefaultSchemaTableNameOrOptions extends keyof (DefaultSchema["Tables"] &
        DefaultSchema["Views"])
    ? (DefaultSchema["Tables"] &
        DefaultSchema["Views"])[DefaultSchemaTableNameOrOptions] extends {
        Row: infer R
      }
      ? R
      : never
    : never

export type TablesInsert<
  DefaultSchemaTableNameOrOptions extends
    | keyof DefaultSchema["Tables"]
    | { schema: keyof DatabaseWithoutInternals },
  TableName extends DefaultSchemaTableNameOrOptions extends {
    schema: keyof DatabaseWithoutInternals
  }
    ? keyof DatabaseWithoutInternals[DefaultSchemaTableNameOrOptions["schema"]]["Tables"]
    : never = never,
> = DefaultSchemaTableNameOrOptions extends {
  schema: keyof DatabaseWithoutInternals
}
  ? DatabaseWithoutInternals[DefaultSchemaTableNameOrOptions["schema"]]["Tables"][TableName] extends {
      Insert: infer I
    }
    ? I
    : never
  : DefaultSchemaTableNameOrOptions extends keyof DefaultSchema["Tables"]
    ? DefaultSchema["Tables"][DefaultSchemaTableNameOrOptions] extends {
        Insert: infer I
      }
      ? I
      : never
    : never

export type TablesUpdate<
  DefaultSchemaTableNameOrOptions extends
    | keyof DefaultSchema["Tables"]
    | { schema: keyof DatabaseWithoutInternals },
  TableName extends DefaultSchemaTableNameOrOptions extends {
    schema: keyof DatabaseWithoutInternals
  }
    ? keyof DatabaseWithoutInternals[DefaultSchemaTableNameOrOptions["schema"]]["Tables"]
    : never = never,
> = DefaultSchemaTableNameOrOptions extends {
  schema: keyof DatabaseWithoutInternals
}
  ? DatabaseWithoutInternals[DefaultSchemaTableNameOrOptions["schema"]]["Tables"][TableName] extends {
      Update: infer U
    }
    ? U
    : never
  : DefaultSchemaTableNameOrOptions extends keyof DefaultSchema["Tables"]
    ? DefaultSchema["Tables"][DefaultSchemaTableNameOrOptions] extends {
        Update: infer U
      }
      ? U
      : never
    : never

export type Enums<
  DefaultSchemaEnumNameOrOptions extends
    | keyof DefaultSchema["Enums"]
    | { schema: keyof DatabaseWithoutInternals },
  EnumName extends DefaultSchemaEnumNameOrOptions extends {
    schema: keyof DatabaseWithoutInternals
  }
    ? keyof DatabaseWithoutInternals[DefaultSchemaEnumNameOrOptions["schema"]]["Enums"]
    : never = never,
> = DefaultSchemaEnumNameOrOptions extends {
  schema: keyof DatabaseWithoutInternals
}
  ? DatabaseWithoutInternals[DefaultSchemaEnumNameOrOptions["schema"]]["Enums"][EnumName]
  : DefaultSchemaEnumNameOrOptions extends keyof DefaultSchema["Enums"]
    ? DefaultSchema["Enums"][DefaultSchemaEnumNameOrOptions]
    : never

export type CompositeTypes<
  PublicCompositeTypeNameOrOptions extends
    | keyof DefaultSchema["CompositeTypes"]
    | { schema: keyof DatabaseWithoutInternals },
  CompositeTypeName extends PublicCompositeTypeNameOrOptions extends {
    schema: keyof DatabaseWithoutInternals
  }
    ? keyof DatabaseWithoutInternals[PublicCompositeTypeNameOrOptions["schema"]]["CompositeTypes"]
    : never = never,
> = PublicCompositeTypeNameOrOptions extends {
  schema: keyof DatabaseWithoutInternals
}
  ? DatabaseWithoutInternals[PublicCompositeTypeNameOrOptions["schema"]]["CompositeTypes"][CompositeTypeName]
  : PublicCompositeTypeNameOrOptions extends keyof DefaultSchema["CompositeTypes"]
    ? DefaultSchema["CompositeTypes"][PublicCompositeTypeNameOrOptions]
    : never

export const Constants = {
  public: {
    Enums: {
      app_role: ["admin", "moderator", "user"],
      show_type_enum: ["concert", "festival", "private", "street"],
    },
  },
} as const<|MERGE_RESOLUTION|>--- conflicted
+++ resolved
@@ -1844,11 +1844,7 @@
     }
     Enums: {
       app_role: "admin" | "moderator" | "user"
-<<<<<<< HEAD
       friend_request_status: "accepted" | "cancelled" | "declined" | "pending"
-=======
-      friendship_status: "accepted" | "blocked" | "declined" | "pending"
->>>>>>> 504a7ebf
       profile_gender:
         | "female"
         | "male"
