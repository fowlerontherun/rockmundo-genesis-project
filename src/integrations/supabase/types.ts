--- conflicted
+++ resolved
@@ -1406,7 +1406,6 @@
         }
         Relationships: []
       }
-<<<<<<< HEAD
       skill_books: {
         Row: {
           author: string | null
@@ -1443,162 +1442,14 @@
           title?: string
           updated_at?: string
           xp_reward?: number
-=======
-      random_events: {
-        Row: {
-          id: string
-          name: string
-          description: string | null
-          rarity: string | null
-          category: string | null
-          effects: Json | null
-          expiry: string | null
-          created_at: string | null
-          updated_at: string | null
-        }
-        Insert: {
-          id?: string
-          name: string
-          description?: string | null
-          rarity?: string | null
-          category?: string | null
-          effects?: Json | null
-          expiry?: string | null
-          created_at?: string | null
-          updated_at?: string | null
-        }
-        Update: {
-          id?: string
-          name?: string
-          description?: string | null
-          rarity?: string | null
-          category?: string | null
-          effects?: Json | null
-          expiry?: string | null
-          created_at?: string | null
-          updated_at?: string | null
-        }
-        Relationships: []
-      }
-      weather: {
-        Row: {
-          id: string
-          city_id: string | null
-          condition: string | null
-          temperature: number | null
-          humidity: number | null
-          wind_speed: number | null
-          updated_at: string | null
-          forecast: Json | null
-        }
-        Insert: {
-          id?: string
-          city_id?: string | null
-          condition?: string | null
-          temperature?: number | null
-          humidity?: number | null
-          wind_speed?: number | null
-          updated_at?: string | null
-          forecast?: Json | null
-        }
-        Update: {
-          id?: string
-          city_id?: string | null
-          condition?: string | null
-          temperature?: number | null
-          humidity?: number | null
-          wind_speed?: number | null
-          updated_at?: string | null
-          forecast?: Json | null
-        }
-        Relationships: []
-      }
-      world_events: {
-        Row: {
-          id: string
-          name: string
-          description: string | null
-          event_type: string | null
-          city_id: string | null
-          impact: Json | null
-          start_date: string | null
-          end_date: string | null
-          created_at: string | null
-          updated_at: string | null
-        }
-        Insert: {
-          id?: string
-          name: string
-          description?: string | null
-          event_type?: string | null
-          city_id?: string | null
-          impact?: Json | null
-          start_date?: string | null
-          end_date?: string | null
-          created_at?: string | null
-          updated_at?: string | null
-        }
-        Update: {
-          id?: string
-          name?: string
-          description?: string | null
-          event_type?: string | null
-          city_id?: string | null
-          impact?: Json | null
-          start_date?: string | null
-          end_date?: string | null
-          created_at?: string | null
-          updated_at?: string | null
-        }
-        Relationships: []
-      }
-      skill_books: {
-        Row: {
-          cost: number
-          created_at: string | null
-          description: string | null
-          id: string
-          is_active: boolean
-          skill_slug: string
-          title: string
-          updated_at: string | null
-          xp_value: number
-        }
-        Insert: {
-          cost?: number
-          created_at?: string | null
-          description?: string | null
-          id?: string
-          is_active?: boolean
-          skill_slug: string
-          title: string
-          updated_at?: string | null
-          xp_value?: number
-        }
-        Update: {
-          cost?: number
-          created_at?: string | null
-          description?: string | null
-          id?: string
-          is_active?: boolean
-          skill_slug?: string
-          title?: string
-          updated_at?: string | null
-          xp_value?: number
->>>>>>> 5a059099
         }
         Relationships: [
           {
             foreignKeyName: "skill_books_skill_slug_fkey"
             columns: ["skill_slug"]
             isOneToOne: false
-<<<<<<< HEAD
             referencedRelation: "skill_definitions"
             referencedColumns: ["slug"]
-=======
-            referencedRelation: "skills"
-            referencedColumns: ["skill_id"]
->>>>>>> 5a059099
           },
         ]
       }
