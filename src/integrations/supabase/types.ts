--- conflicted
+++ resolved
@@ -851,11 +851,7 @@
           penalty_applied: boolean | null
           performance_score: number | null
           performed_at: string
-<<<<<<< HEAD
           status: string | null
-=======
-          stage_results: Json | null
->>>>>>> 20779511
           user_id: string
         }
         Insert: {
@@ -869,11 +865,7 @@
           penalty_applied?: boolean | null
           performance_score?: number | null
           performed_at?: string
-<<<<<<< HEAD
           status?: string | null
-=======
-          stage_results?: Json | null
->>>>>>> 20779511
           user_id: string
         }
         Update: {
@@ -887,11 +879,7 @@
           penalty_applied?: boolean | null
           performance_score?: number | null
           performed_at?: string
-<<<<<<< HEAD
           status?: string | null
-=======
-          stage_results?: Json | null
->>>>>>> 20779511
           user_id?: string
         }
         Relationships: []
