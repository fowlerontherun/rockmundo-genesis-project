--- conflicted
+++ resolved
@@ -346,7 +346,6 @@
         }
         Relationships: []
       }
-<<<<<<< HEAD
       education_youtube_lessons: {
         Row: {
           attribute_keys: string[]
@@ -440,7 +439,6 @@
           resource_summary?: string
           resource_url?: string
           updated_at?: string | null
-=======
       education_band_sessions: {
         Row: {
           attribute_keys: string[]
@@ -483,7 +481,6 @@
           synergy_notes?: string | null
           title?: string
           updated_at?: string | null
->>>>>>> 33afc2ec
         }
         Relationships: []
       }
