--- conflicted
+++ resolved
@@ -1486,7 +1486,6 @@
           },
         ]
       }
-<<<<<<< HEAD
       community_mentorship_goals: {
         Row: {
           check_ins: Json
@@ -1698,91 +1697,6 @@
             columns: ["profile_id"]
             isOneToOne: true
             referencedRelation: "profiles"
-=======
-      contract_clauses: {
-        Row: {
-          clause_key: string
-          contract_type: string
-          created_at: string | null
-          default_terms: Json | null
-          description: string | null
-          id: string
-          sort_order: number | null
-          title: string
-          updated_at: string | null
-        }
-        Insert: {
-          clause_key: string
-          contract_type: string
-          created_at?: string | null
-          default_terms?: Json | null
-          description?: string | null
-          id?: string
-          sort_order?: number | null
-          title: string
-          updated_at?: string | null
-        }
-        Update: {
-          clause_key?: string
-          contract_type?: string
-          created_at?: string | null
-          default_terms?: Json | null
-          description?: string | null
-          id?: string
-          sort_order?: number | null
-          title?: string
-          updated_at?: string | null
-        }
-        Relationships: []
-      }
-      contract_negotiations: {
-        Row: {
-          clause_id: string
-          contract_id: string
-          counter_terms: Json | null
-          created_at: string | null
-          id: string
-          last_action_by: string | null
-          proposed_terms: Json | null
-          status: string
-          updated_at: string | null
-        }
-        Insert: {
-          clause_id: string
-          contract_id: string
-          counter_terms?: Json | null
-          created_at?: string | null
-          id?: string
-          last_action_by?: string | null
-          proposed_terms?: Json | null
-          status?: string
-          updated_at?: string | null
-        }
-        Update: {
-          clause_id?: string
-          contract_id?: string
-          counter_terms?: Json | null
-          created_at?: string | null
-          id?: string
-          last_action_by?: string | null
-          proposed_terms?: Json | null
-          status?: string
-          updated_at?: string | null
-        }
-        Relationships: [
-          {
-            foreignKeyName: "contract_negotiations_clause_id_fkey"
-            columns: ["clause_id"]
-            isOneToOne: false
-            referencedRelation: "contract_clauses"
-            referencedColumns: ["id"]
-          },
-          {
-            foreignKeyName: "contract_negotiations_contract_id_fkey"
-            columns: ["contract_id"]
-            isOneToOne: false
-            referencedRelation: "artist_label_contracts"
->>>>>>> 8fe688cf
             referencedColumns: ["id"]
           },
         ]
