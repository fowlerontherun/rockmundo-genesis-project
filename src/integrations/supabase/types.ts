export type Json =
  | string
  | number
  | boolean
  | null
  | { [key: string]: Json | undefined }
  | Json[]

export type Database = {
  // Allows to automatically instantiate createClient with right options
  // instead of createClient<Database, { PostgrestVersion: 'XX' }>(URL, KEY)
  __InternalSupabase: {
    PostgrestVersion: "13.0.5"
  }
  public: {
    Tables: {
      achievements: {
        Row: {
          category: string | null
          created_at: string | null
          description: string | null
          icon: string | null
          id: string
          name: string
          rarity: string | null
          requirements: Json | null
          rewards: Json | null
        }
        Insert: {
          category?: string | null
          created_at?: string | null
          description?: string | null
          icon?: string | null
          id?: string
          name: string
          rarity?: string | null
          requirements?: Json | null
          rewards?: Json | null
        }
        Update: {
          category?: string | null
          created_at?: string | null
          description?: string | null
          icon?: string | null
          id?: string
          name?: string
          rarity?: string | null
          requirements?: Json | null
          rewards?: Json | null
        }
        Relationships: []
      }
      activity_feed: {
        Row: {
          activity_type: string
          created_at: string | null
          earnings: number | null
          id: string
          message: string
          metadata: Json | null
          user_id: string
        }
        Insert: {
          activity_type: string
          created_at?: string | null
          earnings?: number | null
          id?: string
          message: string
          metadata?: Json | null
          user_id: string
        }
        Update: {
          activity_type?: string
          created_at?: string | null
          earnings?: number | null
          id?: string
          message?: string
          metadata?: Json | null
          user_id?: string
        }
        Relationships: []
      }
      band_invitations: {
        Row: {
          band_id: string
          created_at: string | null
          id: string
          invitee_id: string | null
          inviter_id: string
          responded_at: string | null
          role: string
          salary: number | null
          status: string
        }
        Insert: {
          band_id: string
          created_at?: string | null
          id?: string
          invitee_id?: string | null
          inviter_id: string
          responded_at?: string | null
          role: string
          salary?: number | null
          status?: string
        }
        Update: {
          band_id?: string
          created_at?: string | null
          id?: string
          invitee_id?: string | null
          inviter_id?: string
          responded_at?: string | null
          role?: string
          salary?: number | null
          status?: string
        }
        Relationships: [
          {
            foreignKeyName: "band_invitations_band_id_fkey"
            columns: ["band_id"]
            isOneToOne: false
            referencedRelation: "bands"
            referencedColumns: ["id"]
          }
        ]
      }
      band_members: {
        Row: {
          band_id: string
          id: string
          joined_at: string | null
          role: string
          salary: number | null
          user_id: string
        }
        Insert: {
          band_id: string
          id?: string
          joined_at?: string | null
          role: string
          salary?: number | null
          user_id: string
        }
        Update: {
          band_id?: string
          id?: string
          joined_at?: string | null
          role?: string
          salary?: number | null
          user_id?: string
        }
        Relationships: [
          {
            foreignKeyName: "band_members_band_id_fkey"
            columns: ["band_id"]
            isOneToOne: false
            referencedRelation: "bands"
            referencedColumns: ["id"]
          },
          {
            foreignKeyName: "fk_band_members_band"
            columns: ["band_id"]
            isOneToOne: false
            referencedRelation: "bands"
            referencedColumns: ["id"]
          },
        ]
      }
      bands: {
        Row: {
          created_at: string | null
          description: string | null
          genre: string | null
          id: string
          leader_id: string
          max_members: number | null
          name: string
          popularity: number | null
          updated_at: string | null
          weekly_fans: number | null
        }
        Insert: {
          created_at?: string | null
          description?: string | null
          genre?: string | null
          id?: string
          leader_id: string
          max_members?: number | null
          name: string
          popularity?: number | null
          updated_at?: string | null
          weekly_fans?: number | null
        }
        Update: {
          created_at?: string | null
          description?: string | null
          genre?: string | null
          id?: string
          leader_id?: string
          max_members?: number | null
          name?: string
          popularity?: number | null
          updated_at?: string | null
          weekly_fans?: number | null
        }
        Relationships: []
      }
      chart_entries: {
        Row: {
          chart_date: string | null
          chart_type: string
          created_at: string | null
          id: string
          plays_count: number | null
          rank: number
          song_id: string
          trend: string | null
          trend_change: number | null
          weeks_on_chart: number | null
        }
        Insert: {
          chart_date?: string | null
          chart_type: string
          created_at?: string | null
          id?: string
          plays_count?: number | null
          rank: number
          song_id: string
          trend?: string | null
          trend_change?: number | null
          weeks_on_chart?: number | null
        }
        Update: {
          chart_date?: string | null
          chart_type?: string
          created_at?: string | null
          id?: string
          plays_count?: number | null
          rank?: number
          song_id?: string
          trend?: string | null
          trend_change?: number | null
          weeks_on_chart?: number | null
        }
        Relationships: []
      }
      competition_participants: {
        Row: {
          awarded_at: string | null
          competition_id: string
          final_rank: number | null
          id: string
          joined_at: string | null
          prize_amount: number
          profile_id: string
          score: number
        }
        Insert: {
          awarded_at?: string | null
          competition_id: string
          final_rank?: number | null
          id?: string
          joined_at?: string | null
          prize_amount?: number
          profile_id: string
          score?: number
        }
        Update: {
          awarded_at?: string | null
          competition_id?: string
          final_rank?: number | null
          id?: string
          joined_at?: string | null
          prize_amount?: number
          profile_id?: string
          score?: number
        }
        Relationships: [
          {
            foreignKeyName: "competition_participants_competition_id_fkey"
            columns: ["competition_id"]
            isOneToOne: false
            referencedRelation: "competitions"
            referencedColumns: ["id"]
          },
          {
            foreignKeyName: "competition_participants_profile_id_fkey"
            columns: ["profile_id"]
            isOneToOne: false
            referencedRelation: "profiles"
            referencedColumns: ["id"]
          },
        ]
      }
      competitions: {
        Row: {
          category: string
          created_at: string
          description: string | null
          end_date: string
          entry_fee: number
          id: string
          is_active: boolean
          is_completed: boolean
          max_participants: number
          name: string
          prize_pool: number
          requirements: Json
          start_date: string
          updated_at: string
        }
        Insert: {
          category?: string
          created_at?: string
          description?: string | null
          end_date: string
          entry_fee?: number
          id?: string
          is_active?: boolean
          is_completed?: boolean
          max_participants?: number
          name: string
          prize_pool?: number
          requirements?: Json
          start_date: string
          updated_at?: string
        }
        Update: {
          category?: string
          created_at?: string
          description?: string | null
          end_date?: string
          entry_fee?: number
          id?: string
          is_active?: boolean
          is_completed?: boolean
          max_participants?: number
          name?: string
          prize_pool?: number
          requirements?: Json
          start_date?: string
          updated_at?: string
        }
        Relationships: []
      }
      contracts: {
        Row: {
          advance_balance: number
          advance_payment: number
          contract_type: string
          created_at: string | null
          duration_months: number
          end_date: string | null
          id: string
          label_id: string | null
          label_name: string
<<<<<<< HEAD
          renewal_option: string | null
=======
          recouped_amount: number
>>>>>>> 111ab1c2
          royalty_rate: number
          signed_at: string
          status: string
          termination_reason: string | null
          updated_at: string | null
          user_id: string
        }
        Insert: {
          advance_balance?: number
          advance_payment?: number
          contract_type: string
          created_at?: string | null
          duration_months: number
          end_date?: string | null
          id?: string
          label_id?: string | null
          label_name: string
<<<<<<< HEAD
          renewal_option?: string | null
=======
          recouped_amount?: number
>>>>>>> 111ab1c2
          royalty_rate: number
          signed_at?: string
          status?: string
          termination_reason?: string | null
          updated_at?: string | null
          user_id: string
        }
        Update: {
          advance_balance?: number
          advance_payment?: number
          contract_type?: string
          created_at?: string | null
          duration_months?: number
          end_date?: string | null
          id?: string
          label_id?: string | null
          label_name?: string
<<<<<<< HEAD
          renewal_option?: string | null
=======
          recouped_amount?: number
>>>>>>> 111ab1c2
          royalty_rate?: number
          signed_at?: string
          status?: string
          termination_reason?: string | null
          updated_at?: string | null
          user_id?: string
        }
        Relationships: []
      }
      equipment_items: {
        Row: {
          category: string
          created_at: string | null
          description: string | null
          id: string
          image_url: string | null
          name: string
          price: number
          rarity: string | null
          stat_boosts: Json | null
          subcategory: string | null
        }
        Insert: {
          category: string
          created_at?: string | null
          description?: string | null
          id?: string
          image_url?: string | null
          name: string
          price: number
          rarity?: string | null
          stat_boosts?: Json | null
          subcategory?: string | null
        }
        Update: {
          category?: string
          created_at?: string | null
          description?: string | null
          id?: string
          image_url?: string | null
          name?: string
          price?: number
          rarity?: string | null
          stat_boosts?: Json | null
          subcategory?: string | null
        }
        Relationships: []
      }
      event_participants: {
        Row: {
          event_id: string
          id: string
          joined_at: string | null
          performance_score: number | null
          rewards_claimed: boolean | null
          user_id: string
        }
        Insert: {
          event_id: string
          id?: string
          joined_at?: string | null
          performance_score?: number | null
          rewards_claimed?: boolean | null
          user_id: string
        }
        Update: {
          event_id?: string
          id?: string
          joined_at?: string | null
          performance_score?: number | null
          rewards_claimed?: boolean | null
          user_id?: string
        }
        Relationships: [
          {
            foreignKeyName: "event_participants_event_id_fkey"
            columns: ["event_id"]
            isOneToOne: false
            referencedRelation: "game_events"
            referencedColumns: ["id"]
          },
          {
            foreignKeyName: "fk_event_participants_event"
            columns: ["event_id"]
            isOneToOne: false
            referencedRelation: "game_events"
            referencedColumns: ["id"]
          },
        ]
      }
      fan_demographics: {
        Row: {
          age_18_25: number | null
          age_26_35: number | null
          age_36_45: number | null
          age_45_plus: number | null
          engagement_rate: number | null
          id: string
          platform_instagram: number | null
          platform_tiktok: number | null
          platform_twitter: number | null
          platform_youtube: number | null
          total_fans: number | null
          updated_at: string | null
          user_id: string
          weekly_growth: number | null
        }
        Insert: {
          age_18_25?: number | null
          age_26_35?: number | null
          age_36_45?: number | null
          age_45_plus?: number | null
          engagement_rate?: number | null
          id?: string
          platform_instagram?: number | null
          platform_tiktok?: number | null
          platform_twitter?: number | null
          platform_youtube?: number | null
          total_fans?: number | null
          updated_at?: string | null
          user_id: string
          weekly_growth?: number | null
        }
        Update: {
          age_18_25?: number | null
          age_26_35?: number | null
          age_36_45?: number | null
          age_45_plus?: number | null
          engagement_rate?: number | null
          id?: string
          platform_instagram?: number | null
          platform_tiktok?: number | null
          platform_twitter?: number | null
          platform_youtube?: number | null
          total_fans?: number | null
          updated_at?: string | null
          user_id?: string
          weekly_growth?: number | null
        }
        Relationships: []
      }
      game_events: {
        Row: {
          created_at: string | null
          current_participants: number | null
          description: string | null
          end_date: string
          event_type: string
          id: string
          is_active: boolean | null
          max_participants: number | null
          requirements: Json | null
          rewards: Json | null
          start_date: string
          title: string
        }
        Insert: {
          created_at?: string | null
          current_participants?: number | null
          description?: string | null
          end_date: string
          event_type: string
          id?: string
          is_active?: boolean | null
          max_participants?: number | null
          requirements?: Json | null
          rewards?: Json | null
          start_date: string
          title: string
        }
        Update: {
          created_at?: string | null
          current_participants?: number | null
          description?: string | null
          end_date?: string
          event_type?: string
          id?: string
          is_active?: boolean | null
          max_participants?: number | null
          requirements?: Json | null
          rewards?: Json | null
          start_date?: string
          title?: string
        }
        Relationships: []
      }
      genre_statistics: {
        Row: {
          avg_popularity: number
          chart_date: string
          chart_type: string
          created_at: string
          genre: string
          growth: number
          id: string
          top_song: string | null
          total_plays: number
          total_songs: number
        }
        Insert: {
          avg_popularity?: number
          chart_date: string
          chart_type?: string
          created_at?: string
          genre: string
          growth?: number
          id?: string
          top_song?: string | null
          total_plays?: number
          total_songs?: number
        }
        Update: {
          avg_popularity?: number
          chart_date?: string
          chart_type?: string
          created_at?: string
          genre?: string
          growth?: number
          id?: string
          top_song?: string | null
          total_plays?: number
          total_songs?: number
        }
        Relationships: []
      }
      gig_performances: {
        Row: {
          earnings: number | null
          gig_id: string | null
          id: string
          performance_score: number | null
          performed_at: string
          user_id: string
        }
        Insert: {
          earnings?: number | null
          gig_id?: string | null
          id?: string
          performance_score?: number | null
          performed_at?: string
          user_id: string
        }
        Update: {
          earnings?: number | null
          gig_id?: string | null
          id?: string
          performance_score?: number | null
          performed_at?: string
          user_id?: string
        }
        Relationships: []
      }
      gigs: {
        Row: {
          attendance: number | null
          band_id: string
          created_at: string | null
          fan_gain: number | null
          id: string
          payment: number | null
          scheduled_date: string
          status: string | null
          updated_at: string | null
          venue_id: string
        }
        Insert: {
          attendance?: number | null
          band_id: string
          created_at?: string | null
          fan_gain?: number | null
          id?: string
          payment?: number | null
          scheduled_date: string
          status?: string | null
          updated_at?: string | null
          venue_id: string
        }
        Update: {
          attendance?: number | null
          band_id?: string
          created_at?: string | null
          fan_gain?: number | null
          id?: string
          payment?: number | null
          scheduled_date?: string
          status?: string | null
          updated_at?: string | null
          venue_id?: string
        }
        Relationships: [
          {
            foreignKeyName: "fk_gigs_band"
            columns: ["band_id"]
            isOneToOne: false
            referencedRelation: "bands"
            referencedColumns: ["id"]
          },
          {
            foreignKeyName: "fk_gigs_venue"
            columns: ["venue_id"]
            isOneToOne: false
            referencedRelation: "venues"
            referencedColumns: ["id"]
          },
          {
            foreignKeyName: "gigs_band_id_fkey"
            columns: ["band_id"]
            isOneToOne: false
            referencedRelation: "bands"
            referencedColumns: ["id"]
          },
          {
            foreignKeyName: "gigs_venue_id_fkey"
            columns: ["venue_id"]
            isOneToOne: false
            referencedRelation: "venues"
            referencedColumns: ["id"]
          },
        ]
      }
      global_chat: {
        Row: {
          channel: string | null
          created_at: string | null
          id: string
          message: string
          user_id: string
        }
        Insert: {
          channel?: string | null
          created_at?: string | null
          id?: string
          message: string
          user_id: string
        }
        Update: {
          channel?: string | null
          created_at?: string | null
          id?: string
          message?: string
          user_id?: string
        }
        Relationships: []
      }
      jam_sessions: {
        Row: {
          access_code: string | null
          created_at: string
          current_participants: number
          description: string | null
          genre: string
          host_id: string
          id: string
          is_private: boolean
          max_participants: number
          name: string
          participant_ids: string[]
          skill_requirement: number
          tempo: number
          updated_at: string
        }
        Insert: {
          access_code?: string | null
          created_at?: string
          current_participants?: number
          description?: string | null
          genre: string
          host_id: string
          id?: string
          is_private?: boolean
          max_participants?: number
          name: string
          participant_ids?: string[]
          skill_requirement?: number
          tempo?: number
          updated_at?: string
        }
        Update: {
          access_code?: string | null
          created_at?: string
          current_participants?: number
          description?: string | null
          genre?: string
          host_id?: string
          id?: string
          is_private?: boolean
          max_participants?: number
          name?: string
          participant_ids?: string[]
          skill_requirement?: number
          tempo?: number
          updated_at?: string
        }
        Relationships: [
          {
            foreignKeyName: "jam_sessions_host_id_fkey"
            columns: ["host_id"]
            isOneToOne: false
            referencedRelation: "profiles"
            referencedColumns: ["user_id"]
          },
        ]
      }
      player_achievements: {
        Row: {
          achievement_id: string
          id: string
          progress: Json | null
          unlocked_at: string | null
          user_id: string
        }
        Insert: {
          achievement_id: string
          id?: string
          progress?: Json | null
          unlocked_at?: string | null
          user_id: string
        }
        Update: {
          achievement_id?: string
          id?: string
          progress?: Json | null
          unlocked_at?: string | null
          user_id?: string
        }
        Relationships: [
          {
            foreignKeyName: "fk_player_achievements_achievement"
            columns: ["achievement_id"]
            isOneToOne: false
            referencedRelation: "achievements"
            referencedColumns: ["id"]
          },
          {
            foreignKeyName: "player_achievements_achievement_id_fkey"
            columns: ["achievement_id"]
            isOneToOne: false
            referencedRelation: "achievements"
            referencedColumns: ["id"]
          },
        ]
      }
      player_rankings: {
        Row: {
          calculated_at: string
          hit_songs: number
          id: string
          profile_id: string
          rank: number
          ranking_type: string
          score: number
          total_plays: number
          trend: string
        }
        Insert: {
          calculated_at?: string
          hit_songs?: number
          id?: string
          profile_id: string
          rank: number
          ranking_type?: string
          score?: number
          total_plays?: number
          trend?: string
        }
        Update: {
          calculated_at?: string
          hit_songs?: number
          id?: string
          profile_id?: string
          rank?: number
          ranking_type?: string
          score?: number
          total_plays?: number
          trend?: string
        }
        Relationships: [
          {
            foreignKeyName: "player_rankings_profile_id_fkey"
            columns: ["profile_id"]
            isOneToOne: false
            referencedRelation: "profiles"
            referencedColumns: ["id"]
          },
        ]
      }
      player_equipment: {
        Row: {
          condition: number | null
          created_at: string | null
          equipment_id: string
          equipped: boolean | null
          id: string
          is_equipped: boolean | null
          purchased_at: string | null
          user_id: string
        }
        Insert: {
          condition?: number | null
          created_at?: string | null
          equipment_id: string
          equipped?: boolean | null
          id?: string
          is_equipped?: boolean | null
          purchased_at?: string | null
          user_id: string
        }
        Update: {
          condition?: number | null
          created_at?: string | null
          equipment_id?: string
          equipped?: boolean | null
          id?: string
          is_equipped?: boolean | null
          purchased_at?: string | null
          user_id?: string
        }
        Relationships: [
          {
            foreignKeyName: "fk_player_equipment_item"
            columns: ["equipment_id"]
            isOneToOne: false
            referencedRelation: "equipment_items"
            referencedColumns: ["id"]
          },
          {
            foreignKeyName: "player_equipment_equipment_id_fkey"
            columns: ["equipment_id"]
            isOneToOne: false
            referencedRelation: "equipment_items"
            referencedColumns: ["id"]
          },
        ]
      }
      player_skills: {
        Row: {
          bass: number | null
          business: number | null
          composition: number | null
          created_at: string | null
          creativity: number | null
          drums: number | null
          guitar: number | null
          id: string
          marketing: number | null
          performance: number | null
          songwriting: number | null
          technical: number | null
          updated_at: string | null
          user_id: string
          vocals: number | null
        }
        Insert: {
          bass?: number | null
          business?: number | null
          composition?: number | null
          created_at?: string | null
          creativity?: number | null
          drums?: number | null
          guitar?: number | null
          id?: string
          marketing?: number | null
          performance?: number | null
          songwriting?: number | null
          technical?: number | null
          updated_at?: string | null
          user_id: string
          vocals?: number | null
        }
        Update: {
          bass?: number | null
          business?: number | null
          composition?: number | null
          created_at?: string | null
          creativity?: number | null
          drums?: number | null
          guitar?: number | null
          id?: string
          marketing?: number | null
          performance?: number | null
          songwriting?: number | null
          technical?: number | null
          updated_at?: string | null
          user_id?: string
          vocals?: number | null
        }
        Relationships: []
      }
      player_streaming_accounts: {
        Row: {
          connected_at: string | null
          followers: number | null
          id: string
          is_connected: boolean | null
          monthly_plays: number | null
          monthly_revenue: number | null
          platform_id: string
          updated_at: string | null
          user_id: string
        }
        Insert: {
          connected_at?: string | null
          followers?: number | null
          id?: string
          is_connected?: boolean | null
          monthly_plays?: number | null
          monthly_revenue?: number | null
          platform_id: string
          updated_at?: string | null
          user_id: string
        }
        Update: {
          connected_at?: string | null
          followers?: number | null
          id?: string
          is_connected?: boolean | null
          monthly_plays?: number | null
          monthly_revenue?: number | null
          platform_id?: string
          updated_at?: string | null
          user_id?: string
        }
        Relationships: [
          {
            foreignKeyName: "fk_player_streaming_platform"
            columns: ["platform_id"]
            isOneToOne: false
            referencedRelation: "streaming_platforms"
            referencedColumns: ["id"]
          },
          {
            foreignKeyName: "player_streaming_accounts_platform_id_fkey"
            columns: ["platform_id"]
            isOneToOne: false
            referencedRelation: "streaming_platforms"
            referencedColumns: ["id"]
          },
        ]
      }
      promotion_campaigns: {
        Row: {
          budget: number
          campaign_type: string
          created_at: string | null
          id: string
          message: string | null
          new_placements: number | null
          platform_id: string | null
          platform_name: string | null
          playlist_name: string | null
          playlists_targeted: number | null
          song_id: string
          status: string
          stream_increase: number | null
          revenue_generated: number | null
          listeners_generated: number | null
          updated_at: string | null
          user_id: string
        }
        Insert: {
          budget?: number
          campaign_type: string
          created_at?: string | null
          id?: string
          message?: string | null
          new_placements?: number | null
          platform_id?: string | null
          platform_name?: string | null
          playlist_name?: string | null
          playlists_targeted?: number | null
          song_id: string
          status?: string
          stream_increase?: number | null
          revenue_generated?: number | null
          listeners_generated?: number | null
          updated_at?: string | null
          user_id: string
        }
        Update: {
          budget?: number
          campaign_type?: string
          created_at?: string | null
          id?: string
          message?: string | null
          new_placements?: number | null
          platform_id?: string | null
          platform_name?: string | null
          playlist_name?: string | null
          playlists_targeted?: number | null
          song_id?: string
          status?: string
          stream_increase?: number | null
          revenue_generated?: number | null
          listeners_generated?: number | null
          updated_at?: string | null
          user_id?: string
        }
        Relationships: [
          {
            foreignKeyName: "promotion_campaigns_platform_id_fkey"
            columns: ["platform_id"]
            isOneToOne: false
            referencedRelation: "streaming_platforms"
            referencedColumns: ["id"]
          },
          {
            foreignKeyName: "promotion_campaigns_song_id_fkey"
            columns: ["song_id"]
            isOneToOne: false
            referencedRelation: "songs"
            referencedColumns: ["id"]
          },
        ]
      }
      profiles: {
        Row: {
          avatar_url: string | null
          bio: string | null
          cash: number | null
          created_at: string | null
          display_name: string | null
          engagement_rate: number | null
          experience: number | null
          fame: number | null
          fans: number | null
          followers: number | null
          id: string
          level: number | null
          updated_at: string | null
          user_id: string
          username: string
        }
        Insert: {
          avatar_url?: string | null
          bio?: string | null
          cash?: number | null
          created_at?: string | null
          display_name?: string | null
          engagement_rate?: number | null
          experience?: number | null
          fame?: number | null
          fans?: number | null
          followers?: number | null
          id?: string
          level?: number | null
          updated_at?: string | null
          user_id: string
          username: string
        }
        Update: {
          avatar_url?: string | null
          bio?: string | null
          cash?: number | null
          created_at?: string | null
          display_name?: string | null
          engagement_rate?: number | null
          experience?: number | null
          fame?: number | null
          fans?: number | null
          followers?: number | null
          id?: string
          level?: number | null
          updated_at?: string | null
          user_id?: string
          username?: string
        }
        Relationships: []
      }
      schedule_events: {
        Row: {
          created_at: string | null
          date: string
          description: string | null
          id: string
          location: string
          status: string
          time: string
          title: string
          type: string
          updated_at: string | null
          user_id: string
        }
        Insert: {
          created_at?: string | null
          date: string
          description?: string | null
          id?: string
          location: string
          status?: string
          time: string
          title: string
          type: string
          updated_at?: string | null
          user_id: string
        }
        Update: {
          created_at?: string | null
          date?: string
          description?: string | null
          id?: string
          location?: string
          status?: string
          time?: string
          title?: string
          type?: string
          updated_at?: string | null
          user_id?: string
        }
        Relationships: []
      }
      social_posts: {
        Row: {
          comments: number | null
          content: string
          created_at: string | null
          fan_growth: number | null
          id: string
          likes: number | null
          reposts: number | null
          platform: string
          shares: number | null
          timestamp: string | null
          user_id: string
          views: number | null
        }
        Insert: {
          comments?: number | null
          content: string
          created_at?: string | null
          fan_growth?: number | null
          id?: string
          likes?: number | null
          reposts?: number | null
          platform: string
          shares?: number | null
          timestamp?: string | null
          user_id: string
          views?: number | null
        }
        Update: {
          comments?: number | null
          content?: string
          created_at?: string | null
          fan_growth?: number | null
          id?: string
          likes?: number | null
          reposts?: number | null
          platform?: string
          shares?: number | null
          timestamp?: string | null
          user_id?: string
          views?: number | null
        }
        Relationships: []
      }
      songs: {
        Row: {
          chart_position: number | null
          created_at: string
          genre: string
          id: string
          lyrics: string | null
          master_quality: number | null
          mix_quality: number | null
          production_cost: number | null
          quality_score: number
          release_date: string | null
          revenue: number
          status: string
          streams: number
          title: string
          updated_at: string
          user_id: string
        }
        Insert: {
          chart_position?: number | null
          created_at?: string
          genre: string
          id?: string
          lyrics?: string | null
          master_quality?: number | null
          mix_quality?: number | null
          production_cost?: number | null
          quality_score?: number
          release_date?: string | null
          revenue?: number
          status?: string
          streams?: number
          title: string
          updated_at?: string
          user_id: string
        }
        Update: {
          chart_position?: number | null
          created_at?: string
          genre?: string
          id?: string
          lyrics?: string | null
          master_quality?: number | null
          mix_quality?: number | null
          production_cost?: number | null
          quality_score?: number
          release_date?: string | null
          revenue?: number
          status?: string
          streams?: number
          title?: string
          updated_at?: string
          user_id?: string
        }
        Relationships: []
      }
      streaming_platforms: {
        Row: {
          created_at: string | null
          description: string | null
          icon: string | null
          id: string
          min_followers: number | null
          name: string
          revenue_per_play: number | null
        }
        Insert: {
          created_at?: string | null
          description?: string | null
          icon?: string | null
          id?: string
          min_followers?: number | null
          name: string
          revenue_per_play?: number | null
        }
        Update: {
          created_at?: string | null
          description?: string | null
          icon?: string | null
          id?: string
          min_followers?: number | null
          name?: string
          revenue_per_play?: number | null
        }
        Relationships: []
      }
      streaming_stats: {
        Row: {
          created_at: string
          id: string
          platform_breakdown: Json
          song_id: string
          total_revenue: number
          total_streams: number
          updated_at: string
          user_id: string
        }
        Insert: {
          created_at?: string
          id?: string
          platform_breakdown?: Json
          song_id: string
          total_revenue?: number
          total_streams?: number
          updated_at?: string
          user_id: string
        }
        Update: {
          created_at?: string
          id?: string
          platform_breakdown?: Json
          song_id?: string
          total_revenue?: number
          total_streams?: number
          updated_at?: string
          user_id?: string
        }
        Relationships: [
          {
            foreignKeyName: "streaming_stats_song_id_fkey"
            columns: ["song_id"]
            isOneToOne: false
            referencedRelation: "songs"
            referencedColumns: ["id"]
          }
        ]
      }
      tour_venues: {
        Row: {
          date: string
          id: string
          revenue: number | null
          status: string | null
          ticket_price: number | null
          tickets_sold: number | null
          tour_id: string
          travel_cost: number | null
          lodging_cost: number | null
          misc_cost: number | null
          venue_id: string
        }
        Insert: {
          date: string
          id?: string
          revenue?: number | null
          status?: string | null
          ticket_price?: number | null
          tickets_sold?: number | null
          tour_id: string
          travel_cost?: number | null
          lodging_cost?: number | null
          misc_cost?: number | null
          venue_id: string
        }
        Update: {
          date?: string
          id?: string
          revenue?: number | null
          status?: string | null
          ticket_price?: number | null
          tickets_sold?: number | null
          tour_id?: string
          travel_cost?: number | null
          lodging_cost?: number | null
          misc_cost?: number | null
          venue_id?: string
        }
        Relationships: [
          {
            foreignKeyName: "fk_tour_venues_tour"
            columns: ["tour_id"]
            isOneToOne: false
            referencedRelation: "tours"
            referencedColumns: ["id"]
          },
          {
            foreignKeyName: "fk_tour_venues_venue"
            columns: ["venue_id"]
            isOneToOne: false
            referencedRelation: "venues"
            referencedColumns: ["id"]
          },
          {
            foreignKeyName: "tour_venues_tour_id_fkey"
            columns: ["tour_id"]
            isOneToOne: false
            referencedRelation: "tours"
            referencedColumns: ["id"]
          },
          {
            foreignKeyName: "tour_venues_venue_id_fkey"
            columns: ["venue_id"]
            isOneToOne: false
            referencedRelation: "venues"
            referencedColumns: ["id"]
          },
        ]
      }
      tours: {
        Row: {
          band_id: string | null
          created_at: string | null
          description: string | null
          end_date: string
          id: string
          name: string
          start_date: string
          status: string | null
          total_revenue: number | null
          user_id: string
        }
        Insert: {
          band_id?: string | null
          created_at?: string | null
          description?: string | null
          end_date: string
          id?: string
          name: string
          start_date: string
          status?: string | null
          total_revenue?: number | null
          user_id: string
        }
        Update: {
          band_id?: string | null
          created_at?: string | null
          description?: string | null
          end_date?: string
          id?: string
          name?: string
          start_date?: string
          status?: string | null
          total_revenue?: number | null
          user_id?: string
        }
        Relationships: [
          {
            foreignKeyName: "tours_band_id_fkey"
            columns: ["band_id"]
            isOneToOne: false
            referencedRelation: "bands"
            referencedColumns: ["id"]
          },
        ]
      }
      user_roles: {
        Row: {
          created_at: string | null
          id: string
          role: Database["public"]["Enums"]["app_role"]
          user_id: string
        }
        Insert: {
          created_at?: string | null
          id?: string
          role: Database["public"]["Enums"]["app_role"]
          user_id: string
        }
        Update: {
          created_at?: string | null
          id?: string
          role?: Database["public"]["Enums"]["app_role"]
          user_id?: string
        }
        Relationships: []
      }
      venues: {
        Row: {
          base_payment: number | null
          capacity: number | null
          created_at: string | null
          id: string
          location: string | null
          name: string
          prestige_level: number | null
          requirements: Json | null
          venue_type: string | null
        }
        Insert: {
          base_payment?: number | null
          capacity?: number | null
          created_at?: string | null
          id?: string
          location?: string | null
          name: string
          prestige_level?: number | null
          requirements?: Json | null
          venue_type?: string | null
        }
        Update: {
          base_payment?: number | null
          capacity?: number | null
          created_at?: string | null
          id?: string
          location?: string | null
          name?: string
          prestige_level?: number | null
          requirements?: Json | null
          venue_type?: string | null
        }
        Relationships: []
      }
    }
    Views: {
      leaderboards: {
        Row: {
          avatar_url: string | null
          display_name: string | null
          experience: number
          fame: number
          total_achievements: number
          total_gigs: number
          total_revenue: number
          user_id: string
          username: string | null
        }
        Relationships: []
      },
      player_achievement_summary: {
        Row: {
          earned_count: number
          last_unlocked_at: string | null
          remaining_count: number
          total_achievements: number
          user_id: string
        }
        Relationships: []
      }
      weekly_stats: {
        Row: {
          fan_change: number
          fans_change: number
          gigs_change: number
          gigs_performed: number
          previous_fans: number
          previous_gigs: number
          previous_songs: number
          songs_change: number
          songs_created: number
          user_id: string
          week_end: string
          week_start: string
        }
        Relationships: []
      }
    }
    Functions: {
      get_user_role: {
        Args: { _user_id: string }
        Returns: Database["public"]["Enums"]["app_role"]
      }
      has_role: {
        Args: {
          _role: Database["public"]["Enums"]["app_role"]
          _user_id: string
        }
        Returns: boolean
      }
      join_jam_session: {
        Args: { p_session_id: string }
        Returns: Database["public"]["Tables"]["jam_sessions"]["Row"]
      }
    }
    Enums: {
      app_role: "admin" | "moderator" | "user"
    }
    CompositeTypes: {
      [_ in never]: never
    }
  }
}

type DatabaseWithoutInternals = Omit<Database, "__InternalSupabase">

type DefaultSchema = DatabaseWithoutInternals[Extract<keyof Database, "public">]

export type Tables<
  DefaultSchemaTableNameOrOptions extends
    | keyof (DefaultSchema["Tables"] & DefaultSchema["Views"])
    | { schema: keyof DatabaseWithoutInternals },
  TableName extends DefaultSchemaTableNameOrOptions extends {
    schema: keyof DatabaseWithoutInternals
  }
    ? keyof (DatabaseWithoutInternals[DefaultSchemaTableNameOrOptions["schema"]]["Tables"] &
        DatabaseWithoutInternals[DefaultSchemaTableNameOrOptions["schema"]]["Views"])
    : never = never,
> = DefaultSchemaTableNameOrOptions extends {
  schema: keyof DatabaseWithoutInternals
}
  ? (DatabaseWithoutInternals[DefaultSchemaTableNameOrOptions["schema"]]["Tables"] &
      DatabaseWithoutInternals[DefaultSchemaTableNameOrOptions["schema"]]["Views"])[TableName] extends {
      Row: infer R
    }
    ? R
    : never
  : DefaultSchemaTableNameOrOptions extends keyof (DefaultSchema["Tables"] &
        DefaultSchema["Views"])
    ? (DefaultSchema["Tables"] &
        DefaultSchema["Views"])[DefaultSchemaTableNameOrOptions] extends {
        Row: infer R
      }
      ? R
      : never
    : never

export type TablesInsert<
  DefaultSchemaTableNameOrOptions extends
    | keyof DefaultSchema["Tables"]
    | { schema: keyof DatabaseWithoutInternals },
  TableName extends DefaultSchemaTableNameOrOptions extends {
    schema: keyof DatabaseWithoutInternals
  }
    ? keyof DatabaseWithoutInternals[DefaultSchemaTableNameOrOptions["schema"]]["Tables"]
    : never = never,
> = DefaultSchemaTableNameOrOptions extends {
  schema: keyof DatabaseWithoutInternals
}
  ? DatabaseWithoutInternals[DefaultSchemaTableNameOrOptions["schema"]]["Tables"][TableName] extends {
      Insert: infer I
    }
    ? I
    : never
  : DefaultSchemaTableNameOrOptions extends keyof DefaultSchema["Tables"]
    ? DefaultSchema["Tables"][DefaultSchemaTableNameOrOptions] extends {
        Insert: infer I
      }
      ? I
      : never
    : never

export type TablesUpdate<
  DefaultSchemaTableNameOrOptions extends
    | keyof DefaultSchema["Tables"]
    | { schema: keyof DatabaseWithoutInternals },
  TableName extends DefaultSchemaTableNameOrOptions extends {
    schema: keyof DatabaseWithoutInternals
  }
    ? keyof DatabaseWithoutInternals[DefaultSchemaTableNameOrOptions["schema"]]["Tables"]
    : never = never,
> = DefaultSchemaTableNameOrOptions extends {
  schema: keyof DatabaseWithoutInternals
}
  ? DatabaseWithoutInternals[DefaultSchemaTableNameOrOptions["schema"]]["Tables"][TableName] extends {
      Update: infer U
    }
    ? U
    : never
  : DefaultSchemaTableNameOrOptions extends keyof DefaultSchema["Tables"]
    ? DefaultSchema["Tables"][DefaultSchemaTableNameOrOptions] extends {
        Update: infer U
      }
      ? U
      : never
    : never

export type Enums<
  DefaultSchemaEnumNameOrOptions extends
    | keyof DefaultSchema["Enums"]
    | { schema: keyof DatabaseWithoutInternals },
  EnumName extends DefaultSchemaEnumNameOrOptions extends {
    schema: keyof DatabaseWithoutInternals
  }
    ? keyof DatabaseWithoutInternals[DefaultSchemaEnumNameOrOptions["schema"]]["Enums"]
    : never = never,
> = DefaultSchemaEnumNameOrOptions extends {
  schema: keyof DatabaseWithoutInternals
}
  ? DatabaseWithoutInternals[DefaultSchemaEnumNameOrOptions["schema"]]["Enums"][EnumName]
  : DefaultSchemaEnumNameOrOptions extends keyof DefaultSchema["Enums"]
    ? DefaultSchema["Enums"][DefaultSchemaEnumNameOrOptions]
    : never

export type CompositeTypes<
  PublicCompositeTypeNameOrOptions extends
    | keyof DefaultSchema["CompositeTypes"]
    | { schema: keyof DatabaseWithoutInternals },
  CompositeTypeName extends PublicCompositeTypeNameOrOptions extends {
    schema: keyof DatabaseWithoutInternals
  }
    ? keyof DatabaseWithoutInternals[PublicCompositeTypeNameOrOptions["schema"]]["CompositeTypes"]
    : never = never,
> = PublicCompositeTypeNameOrOptions extends {
  schema: keyof DatabaseWithoutInternals
}
  ? DatabaseWithoutInternals[PublicCompositeTypeNameOrOptions["schema"]]["CompositeTypes"][CompositeTypeName]
  : PublicCompositeTypeNameOrOptions extends keyof DefaultSchema["CompositeTypes"]
    ? DefaultSchema["CompositeTypes"][PublicCompositeTypeNameOrOptions]
    : never

export const Constants = {
  public: {
    Enums: {
      app_role: ["admin", "moderator", "user"],
    },
  },
} as const<|MERGE_RESOLUTION|>--- conflicted
+++ resolved
@@ -354,11 +354,7 @@
           id: string
           label_id: string | null
           label_name: string
-<<<<<<< HEAD
           renewal_option: string | null
-=======
-          recouped_amount: number
->>>>>>> 111ab1c2
           royalty_rate: number
           signed_at: string
           status: string
@@ -376,11 +372,7 @@
           id?: string
           label_id?: string | null
           label_name: string
-<<<<<<< HEAD
           renewal_option?: string | null
-=======
-          recouped_amount?: number
->>>>>>> 111ab1c2
           royalty_rate: number
           signed_at?: string
           status?: string
@@ -398,11 +390,7 @@
           id?: string
           label_id?: string | null
           label_name?: string
-<<<<<<< HEAD
           renewal_option?: string | null
-=======
-          recouped_amount?: number
->>>>>>> 111ab1c2
           royalty_rate?: number
           signed_at?: string
           status?: string
