export type Json =
  | string
  | number
  | boolean
  | null
  | { [key: string]: Json | undefined }
  | Json[]

export type Database = {
  // Allows to automatically instantiate createClient with right options
  // instead of createClient<Database, { PostgrestVersion: 'XX' }>(URL, KEY)
  __InternalSupabase: {
    PostgrestVersion: "13.0.5"
  }
  public: {
    Tables: {
      achievements: {
        Row: {
          category: string | null
          created_at: string | null
          description: string | null
          icon: string | null
          id: string
          name: string
          rarity: string | null
          requirements: Json | null
          rewards: Json | null
        }
        Insert: {
          category?: string | null
          created_at?: string | null
          description?: string | null
          icon?: string | null
          id?: string
          name: string
          rarity?: string | null
          requirements?: Json | null
          rewards?: Json | null
        }
        Update: {
          category?: string | null
          created_at?: string | null
          description?: string | null
          icon?: string | null
          id?: string
          name?: string
          rarity?: string | null
          requirements?: Json | null
          rewards?: Json | null
        }
        Relationships: []
      }
      activity_feed: {
        Row: {
          activity_type: string
          created_at: string | null
          earnings: number | null
          id: string
          message: string
          metadata: Json | null
          profile_id: string
          user_id: string
        }
        Insert: {
          activity_type: string
          created_at?: string | null
          earnings?: number | null
          id?: string
          message: string
          metadata?: Json | null
          profile_id: string
          user_id: string
        }
        Update: {
          activity_type?: string
          created_at?: string | null
          earnings?: number | null
          id?: string
          message?: string
          metadata?: Json | null
          profile_id?: string
          user_id?: string
        }
        Relationships: []
      }
      band_conflicts: {
        Row: {
          band_id: string
          conflict_type: string
          created_at: string
          description: string | null
          id: string
          involved_member_ids: string[]
          issue_tags: string[]
          resolved: boolean
          resolved_at: string | null
          resolution_notes: string | null
          severity: string
          updated_at: string
        }
        Insert: {
          band_id: string
          conflict_type: string
          created_at?: string
          description?: string | null
          id?: string
          involved_member_ids?: string[]
          issue_tags?: string[]
          resolved?: boolean
          resolved_at?: string | null
          resolution_notes?: string | null
          severity: string
          updated_at?: string
        }
        Update: {
          band_id?: string
          conflict_type?: string
          created_at?: string
          description?: string | null
          id?: string
          involved_member_ids?: string[]
          issue_tags?: string[]
          resolved?: boolean
          resolved_at?: string | null
          resolution_notes?: string | null
          severity?: string
          updated_at?: string
        }
        Relationships: [
          {
            foreignKeyName: "band_conflicts_band_id_fkey"
            columns: ["band_id"]
            isOneToOne: false
            referencedRelation: "bands"
            referencedColumns: ["id"]
          }
        ]
      }
      band_invitations: {
        Row: {
          band_id: string
          created_at: string | null
          id: string
          invitee_id: string | null
          inviter_id: string
          responded_at: string | null
          role: string
          salary: number | null
          status: string
        }
        Insert: {
          band_id: string
          created_at?: string | null
          id?: string
          invitee_id?: string | null
          inviter_id: string
          responded_at?: string | null
          role: string
          salary?: number | null
          status?: string
        }
        Update: {
          band_id?: string
          created_at?: string | null
          id?: string
          invitee_id?: string | null
          inviter_id?: string
          responded_at?: string | null
          role?: string
          salary?: number | null
          status?: string
        }
        Relationships: [
          {
            foreignKeyName: "band_invitations_band_id_fkey"
            columns: ["band_id"]
            isOneToOne: false
            referencedRelation: "bands"
            referencedColumns: ["id"]
          }
        ]
      }
      busking_locations: {
        Row: {
          ambiance: string | null
          base_payout: number
          cooldown_minutes: number
          created_at: string
          description: string | null
          experience_reward: number
          fame_reward: number
          id: string
          name: string
          neighborhood: string | null
          recommended_skill: number
          risk_level: string
        }
        Insert: {
          ambiance?: string | null
          base_payout?: number
          cooldown_minutes?: number
          created_at?: string
          description?: string | null
          experience_reward?: number
          fame_reward?: number
          id?: string
          name: string
          neighborhood?: string | null
          recommended_skill?: number
          risk_level?: string
        }
        Update: {
          ambiance?: string | null
          base_payout?: number
          cooldown_minutes?: number
          created_at?: string
          description?: string | null
          experience_reward?: number
          fame_reward?: number
          id?: string
          name?: string
          neighborhood?: string | null
          recommended_skill?: number
          risk_level?: string
        }
        Relationships: []
      }
      busking_modifiers: {
        Row: {
          created_at: string
          description: string | null
          experience_bonus: number
          fame_multiplier: number
          id: string
          name: string
          payout_multiplier: number
          rarity: string
          risk_modifier: number
        }
        Insert: {
          created_at?: string
          description?: string | null
          experience_bonus?: number
          fame_multiplier?: number
          id?: string
          name: string
          payout_multiplier?: number
          rarity?: string
          risk_modifier?: number
        }
        Update: {
          created_at?: string
          description?: string | null
          experience_bonus?: number
          fame_multiplier?: number
          id?: string
          name?: string
          payout_multiplier?: number
          rarity?: string
          risk_modifier?: number
        }
        Relationships: []
      }
      busking_sessions: {
        Row: {
          cash_earned: number
          created_at: string
          crowd_reaction: string | null
          duration_minutes: number
          experience_gained: number
          failure_reason: string | null
          fame_gained: number
          id: string
          location_id: string
          modifier_id: string | null
          notes: string | null
          performance_score: number
          risk_level: string | null
          success: boolean
          user_id: string
        }
        Insert: {
          cash_earned?: number
          created_at?: string
          crowd_reaction?: string | null
          duration_minutes?: number
          experience_gained?: number
          failure_reason?: string | null
          fame_gained?: number
          id?: string
          location_id: string
          modifier_id?: string | null
          notes?: string | null
          performance_score?: number
          risk_level?: string | null
          success?: boolean
          user_id: string
        }
        Update: {
          cash_earned?: number
          created_at?: string
          crowd_reaction?: string | null
          duration_minutes?: number
          experience_gained?: number
          failure_reason?: string | null
          fame_gained?: number
          id?: string
          location_id?: string
          modifier_id?: string | null
          notes?: string | null
          performance_score?: number
          risk_level?: string | null
          success?: boolean
          user_id?: string
        }
        Relationships: [
          {
            foreignKeyName: "busking_sessions_location_id_fkey"
            columns: ["location_id"]
            isOneToOne: false
            referencedRelation: "busking_locations"
            referencedColumns: ["id"]
          },
          {
            foreignKeyName: "busking_sessions_modifier_id_fkey"
            columns: ["modifier_id"]
            isOneToOne: false
            referencedRelation: "busking_modifiers"
            referencedColumns: ["id"]
          }
        ]
      }
      band_events: {
        Row: {
          band_id: string
          chemistry_change: number
          cost: number
          created_at: string
          event_type: string
          id: string
          metadata: Json | null
          morale_change: number
          triggered_by: string
        }
        Insert: {
          band_id: string
          chemistry_change?: number
          cost?: number
          created_at?: string
          event_type: string
          id?: string
          metadata?: Json | null
          morale_change?: number
          triggered_by: string
        }
        Update: {
          band_id?: string
          chemistry_change?: number
          cost?: number
          created_at?: string
          event_type?: string
          id?: string
          metadata?: Json | null
          morale_change?: number
          triggered_by?: string
        }
        Relationships: [
          {
            foreignKeyName: "band_events_band_id_fkey"
            columns: ["band_id"]
            isOneToOne: false
            referencedRelation: "bands"
            referencedColumns: ["id"]
          }
        ]
      }
      band_members: {
        Row: {
          chemistry: number
          band_id: string
          id: string
          joined_at: string | null
          morale: number
          role: string
          salary: number | null
          user_id: string
        }
        Insert: {
          chemistry?: number
          band_id: string
          id?: string
          joined_at?: string | null
          morale?: number
          role: string
          salary?: number | null
          user_id: string
        }
        Update: {
          chemistry?: number
          band_id?: string
          id?: string
          joined_at?: string | null
          morale?: number
          role?: string
          salary?: number | null
          user_id?: string
        }
        Relationships: [
          {
            foreignKeyName: "band_members_band_id_fkey"
            columns: ["band_id"]
            isOneToOne: false
            referencedRelation: "bands"
            referencedColumns: ["id"]
          },
          {
            foreignKeyName: "fk_band_members_band"
            columns: ["band_id"]
            isOneToOne: false
            referencedRelation: "bands"
            referencedColumns: ["id"]
          },
        ]
      }
      band_relations: {
        Row: {
          avatar_icon: string | null
          band_id: string
          chemistry: number
          created_at: string
          energy: number
          id: string
          instrument: string
          issues: string[]
          loyalty: number
          skill_rating: number
          member_id: string
          member_name: string
          mood: string
          morale: number
          personality: string | null
          strengths: string[]
          updated_at: string
        }
        Insert: {
          avatar_icon?: string | null
          band_id: string
          chemistry?: number
          created_at?: string
          energy?: number
          id?: string
          instrument: string
          issues?: string[]
          loyalty?: number
          skill_rating?: number
          member_id: string
          member_name: string
          mood?: string
          morale?: number
          personality?: string | null
          strengths?: string[]
          updated_at?: string
        }
        Update: {
          avatar_icon?: string | null
          band_id?: string
          chemistry?: number
          created_at?: string
          energy?: number
          id?: string
          instrument?: string
          issues?: string[]
          loyalty?: number
          skill_rating?: number
          member_id?: string
          member_name?: string
          mood?: string
          morale?: number
          personality?: string | null
          strengths?: string[]
          updated_at?: string
        }
        Relationships: [
          {
            foreignKeyName: "band_relations_band_id_fkey"
            columns: ["band_id"]
            isOneToOne: false
            referencedRelation: "bands"
            referencedColumns: ["id"]
          }
        ]
      }
      bands: {
        Row: {
          created_at: string | null
          description: string | null
          genre: string | null
          id: string
          leader_id: string
          max_members: number | null
          logo_url: string | null
          name: string
          popularity: number | null
          updated_at: string | null
          weekly_fans: number | null
        }
        Insert: {
          created_at?: string | null
          description?: string | null
          genre?: string | null
          id?: string
          leader_id: string
          max_members?: number | null
          logo_url?: string | null
          name: string
          popularity?: number | null
          updated_at?: string | null
          weekly_fans?: number | null
        }
        Update: {
          created_at?: string | null
          description?: string | null
          genre?: string | null
          id?: string
          leader_id?: string
          max_members?: number | null
          logo_url?: string | null
          name?: string
          popularity?: number | null
          updated_at?: string | null
          weekly_fans?: number | null
        }
        Relationships: []
      }
      cities: {
        Row: {
          bonuses: string | null
          busking_value: number
          cost_of_living: number | null
          country: string
          created_at: string | null
          cultural_events: string[]
          description: string | null
          districts: Json
          dominant_genre: string | null
          famous_resident: string | null
          id: string
          local_bonus: number | null
          music_scene: number | null
          name: string
          population: number | null
          travel_hub: string | null
          travel_nodes: Json
          unlocked: boolean | null
          venues: number | null
        }
        Insert: {
          bonuses?: string | null
          busking_value?: number
          cost_of_living?: number | null
          country: string
          created_at?: string | null
          cultural_events?: string[]
          description?: string | null
          districts?: Json
          dominant_genre?: string | null
          famous_resident?: string | null
          id?: string
          local_bonus?: number | null
          music_scene?: number | null
          name: string
          population?: number | null
          travel_hub?: string | null
          travel_nodes?: Json
          unlocked?: boolean | null
          venues?: number | null
        }
        Update: {
          bonuses?: string | null
          busking_value?: number
          cost_of_living?: number | null
          country?: string
          created_at?: string | null
          cultural_events?: string[]
          description?: string | null
          districts?: Json
          dominant_genre?: string | null
          famous_resident?: string | null
          id?: string
          local_bonus?: number | null
          music_scene?: number | null
          name?: string
          population?: number | null
          travel_hub?: string | null
          travel_nodes?: Json
          unlocked?: boolean | null
          venues?: number | null
        }
        Relationships: []
      }
      chart_entries: {
        Row: {
          chart_date: string | null
          chart_type: string
          created_at: string | null
          id: string
          plays_count: number | null
          rank: number
          song_id: string
          trend: string | null
          trend_change: number | null
          weeks_on_chart: number | null
        }
        Insert: {
          chart_date?: string | null
          chart_type: string
          created_at?: string | null
          id?: string
          plays_count?: number | null
          rank: number
          song_id: string
          trend?: string | null
          trend_change?: number | null
          weeks_on_chart?: number | null
        }
        Update: {
          chart_date?: string | null
          chart_type?: string
          created_at?: string | null
          id?: string
          plays_count?: number | null
          rank?: number
          song_id?: string
          trend?: string | null
          trend_change?: number | null
          weeks_on_chart?: number | null
        }
        Relationships: []
      }
      city_metadata: {
        Row: {
          aliases: string[] | null
          city_id: string
          created_at: string | null
          famous_resident: string | null
          id: string
          intra_locations: Json | null
          metro_area: string | null
          signature_sound: string | null
          summary: string | null
          timezone: string | null
          travel_modes: Json | null
          updated_at: string | null
        }
        Insert: {
          aliases?: string[] | null
          city_id: string
          created_at?: string | null
          famous_resident?: string | null
          id?: string
          intra_locations?: Json | null
          metro_area?: string | null
          signature_sound?: string | null
          summary?: string | null
          timezone?: string | null
          travel_modes?: Json | null
          updated_at?: string | null
        }
        Update: {
          aliases?: string[] | null
          city_id?: string
          created_at?: string | null
          famous_resident?: string | null
          id?: string
          intra_locations?: Json | null
          metro_area?: string | null
          signature_sound?: string | null
          summary?: string | null
          timezone?: string | null
          travel_modes?: Json | null
          updated_at?: string | null
        }
        Relationships: [
          {
            foreignKeyName: "city_metadata_city_id_fkey"
            columns: ["city_id"]
            isOneToOne: false
            referencedRelation: "cities"
            referencedColumns: ["id"]
          }
        ]
      }
      cities: {
        Row: {
          cost_of_living: number | null
          country: string | null
          created_at: string | null
          cultural_events: string[] | null
          dominant_genre: string | null
          id: string
          local_bonus: number | null
          music_scene: number | null
          name: string
          population: number | null
          updated_at: string | null
          venues: number | null
        }
        Insert: {
          cost_of_living?: number | null
          country?: string | null
          created_at?: string | null
          cultural_events?: string[] | null
          dominant_genre?: string | null
          id?: string
          local_bonus?: number | null
          music_scene?: number | null
          name: string
          population?: number | null
          updated_at?: string | null
          venues?: number | null
        }
        Update: {
          cost_of_living?: number | null
          country?: string | null
          created_at?: string | null
          cultural_events?: string[] | null
          dominant_genre?: string | null
          id?: string
          local_bonus?: number | null
          music_scene?: number | null
          name?: string
          population?: number | null
          updated_at?: string | null
          venues?: number | null
        }
        Relationships: []
      }
      competition_participants: {
        Row: {
          awarded_at: string | null
          competition_id: string
          final_rank: number | null
          id: string
          joined_at: string | null
          prize_amount: number
          profile_id: string
          score: number
        }
        Insert: {
          awarded_at?: string | null
          competition_id: string
          final_rank?: number | null
          id?: string
          joined_at?: string | null
          prize_amount?: number
          profile_id: string
          score?: number
        }
        Update: {
          awarded_at?: string | null
          competition_id?: string
          final_rank?: number | null
          id?: string
          joined_at?: string | null
          prize_amount?: number
          profile_id?: string
          score?: number
        }
        Relationships: [
          {
            foreignKeyName: "competition_participants_competition_id_fkey"
            columns: ["competition_id"]
            isOneToOne: false
            referencedRelation: "competitions"
            referencedColumns: ["id"]
          },
          {
            foreignKeyName: "competition_participants_profile_id_fkey"
            columns: ["profile_id"]
            isOneToOne: false
            referencedRelation: "profiles"
            referencedColumns: ["id"]
          },
        ]
      }
      competitions: {
        Row: {
          category: string
          created_at: string
          description: string | null
          end_date: string
          entry_fee: number
          id: string
          is_active: boolean
          is_completed: boolean
          max_participants: number
          name: string
          prize_pool: number
          requirements: Json
          start_date: string
          updated_at: string
        }
        Insert: {
          category?: string
          created_at?: string
          description?: string | null
          end_date: string
          entry_fee?: number
          id?: string
          is_active?: boolean
          is_completed?: boolean
          max_participants?: number
          name: string
          prize_pool?: number
          requirements?: Json
          start_date: string
          updated_at?: string
        }
        Update: {
          category?: string
          created_at?: string
          description?: string | null
          end_date?: string
          entry_fee?: number
          id?: string
          is_active?: boolean
          is_completed?: boolean
          max_participants?: number
          name?: string
          prize_pool?: number
          requirements?: Json
          start_date?: string
          updated_at?: string
        }
        Relationships: []
      }
      contracts: {
        Row: {
          advance_balance: number
          advance_payment: number
          contract_type: string
          created_at: string | null
          duration_months: number
          end_date: string | null
          id: string
          label_id: string | null
          label_name: string
          renewal_option: string | null
          royalty_rate: number
          signed_at: string
          status: string
          termination_reason: string | null
          updated_at: string | null
          user_id: string
        }
        Insert: {
          advance_balance?: number
          advance_payment?: number
          contract_type: string
          created_at?: string | null
          duration_months: number
          end_date?: string | null
          id?: string
          label_id?: string | null
          label_name: string
          renewal_option?: string | null
          royalty_rate: number
          signed_at?: string
          status?: string
          termination_reason?: string | null
          updated_at?: string | null
          user_id: string
        }
        Update: {
          advance_balance?: number
          advance_payment?: number
          contract_type?: string
          created_at?: string | null
          duration_months?: number
          end_date?: string | null
          id?: string
          label_id?: string | null
          label_name?: string
          renewal_option?: string | null
          royalty_rate?: number
          signed_at?: string
          status?: string
          termination_reason?: string | null
          updated_at?: string | null
          user_id?: string
        }
        Relationships: []
      }
      equipment_items: {
        Row: {
          category: string
          created_at: string | null
          description: string | null
          id: string
          image_url: string | null
          name: string
          price: number
          rarity: string | null
          stat_boosts: Json | null
          subcategory: string | null
          stock: number
        }
        Insert: {
          category: string
          created_at?: string | null
          description?: string | null
          id?: string
          image_url?: string | null
          name: string
          price: number
          rarity?: string | null
          stat_boosts?: Json | null
          subcategory?: string | null
          stock?: number
        }
        Update: {
          category?: string
          created_at?: string | null
          description?: string | null
          id?: string
          image_url?: string | null
          name?: string
          price?: number
          rarity?: string | null
          stat_boosts?: Json | null
          subcategory?: string | null
          stock?: number
        }
        Relationships: []
      }
      equipment_upgrades: {
        Row: {
          cost: number
          created_at: string | null
          description: string | null
          equipment_id: string
          id: string
          stat_boosts: Json
          tier: number
        }
        Insert: {
          cost: number
          created_at?: string | null
          description?: string | null
          equipment_id: string
          id?: string
          stat_boosts?: Json
          tier: number
        }
        Update: {
          cost?: number
          created_at?: string | null
          description?: string | null
          equipment_id?: string
          id?: string
          stat_boosts?: Json
          tier?: number
        }
        Relationships: [
          {
            foreignKeyName: "equipment_upgrades_equipment_id_fkey"
            columns: ["equipment_id"]
            isOneToOne: false
            referencedRelation: "equipment_items"
            referencedColumns: ["id"]
          }
        ]
      }
      event_participants: {
        Row: {
          event_id: string
          id: string
          joined_at: string | null
          performance_score: number | null
          rewards_claimed: boolean | null
          user_id: string
        }
        Insert: {
          event_id: string
          id?: string
          joined_at?: string | null
          performance_score?: number | null
          rewards_claimed?: boolean | null
          user_id: string
        }
        Update: {
          event_id?: string
          id?: string
          joined_at?: string | null
          performance_score?: number | null
          rewards_claimed?: boolean | null
          user_id?: string
        }
        Relationships: [
          {
            foreignKeyName: "event_participants_event_id_fkey"
            columns: ["event_id"]
            isOneToOne: false
            referencedRelation: "game_events"
            referencedColumns: ["id"]
          },
          {
            foreignKeyName: "fk_event_participants_event"
            columns: ["event_id"]
            isOneToOne: false
            referencedRelation: "game_events"
            referencedColumns: ["id"]
          },
        ]
      }
      fan_demographics: {
        Row: {
          age_18_25: number | null
          age_26_35: number | null
          age_36_45: number | null
          age_45_plus: number | null
          engagement_rate: number | null
          id: string
          platform_instagram: number | null
          platform_tiktok: number | null
          platform_twitter: number | null
          platform_youtube: number | null
          total_fans: number | null
          updated_at: string | null
          user_id: string
          weekly_growth: number | null
        }
        Insert: {
          age_18_25?: number | null
          age_26_35?: number | null
          age_36_45?: number | null
          age_45_plus?: number | null
          engagement_rate?: number | null
          id?: string
          platform_instagram?: number | null
          platform_tiktok?: number | null
          platform_twitter?: number | null
          platform_youtube?: number | null
          total_fans?: number | null
          updated_at?: string | null
          user_id: string
          weekly_growth?: number | null
        }
        Update: {
          age_18_25?: number | null
          age_26_35?: number | null
          age_36_45?: number | null
          age_45_plus?: number | null
          engagement_rate?: number | null
          id?: string
          platform_instagram?: number | null
          platform_tiktok?: number | null
          platform_twitter?: number | null
          platform_youtube?: number | null
          total_fans?: number | null
          updated_at?: string | null
          user_id?: string
          weekly_growth?: number | null
        }
        Relationships: []
      }
      feature_flags: {
        Row: {
          id: string
          name: string
          description: string | null
          enabled: boolean
          category: string | null
          created_at: string | null
          updated_at: string | null
        }
        Insert: {
          id?: string
          name: string
          description?: string | null
          enabled?: boolean
          category?: string | null
          created_at?: string | null
          updated_at?: string | null
        }
        Update: {
          id?: string
          name?: string
          description?: string | null
          enabled?: boolean
          category?: string | null
          created_at?: string | null
          updated_at?: string | null
        }
        Relationships: []
      }
      game_events: {
        Row: {
          created_at: string | null
          current_participants: number | null
          description: string | null
          end_date: string
          event_type: string
          id: string
          is_active: boolean | null
          max_participants: number | null
          requirements: Json | null
          rewards: Json | null
          start_date: string
          title: string
        }
        Insert: {
          created_at?: string | null
          current_participants?: number | null
          description?: string | null
          end_date: string
          event_type: string
          id?: string
          is_active?: boolean | null
          max_participants?: number | null
          requirements?: Json | null
          rewards?: Json | null
          start_date: string
          title: string
        }
        Update: {
          created_at?: string | null
          current_participants?: number | null
          description?: string | null
          end_date?: string
          event_type?: string
          id?: string
          is_active?: boolean | null
          max_participants?: number | null
          requirements?: Json | null
          rewards?: Json | null
          start_date?: string
          title?: string
        }
        Relationships: []
      }
      global_charts: {
        Row: {
          chart_date: string
          chart_type: string
          created_at: string
          digital_sales: number
          id: string
          physical_sales: number
          rank: number
          song_id: string
          total_streams: number
          total_sales: number
          trend: string
          trend_change: number
          updated_at: string
          weeks_on_chart: number
        }
        Insert: {
          chart_date: string
          chart_type: string
          created_at?: string
          digital_sales?: number
          id?: string
          physical_sales?: number
          rank: number
          song_id: string
          total_streams?: number
          total_sales?: number
          trend?: string
          trend_change?: number
          updated_at?: string
          weeks_on_chart?: number
        }
        Update: {
          chart_date?: string
          chart_type?: string
          created_at?: string
          digital_sales?: number
          id?: string
          physical_sales?: number
          rank?: number
          song_id?: string
          total_streams?: number
          total_sales?: number
          trend?: string
          trend_change?: number
          updated_at?: string
          weeks_on_chart?: number
        }
        Relationships: [
          {
            foreignKeyName: "global_charts_song_id_fkey"
            columns: ["song_id"]
            isOneToOne: false
            referencedRelation: "songs"
            referencedColumns: ["id"]
          },
        ]
      }
      gig_performances: {
        Row: {
          audience_reaction: Json | null
          earnings: number | null
          failure_reason: string | null
          fame_change: number | null
          gig_id: string | null
          id: string
          penalty_amount: number | null
          penalty_applied: boolean | null
          performance_score: number | null
          performed_at: string
          status: string | null
          user_id: string
        }
        Insert: {
          audience_reaction?: Json | null
          earnings?: number | null
          failure_reason?: string | null
          fame_change?: number | null
          gig_id?: string | null
          id?: string
          penalty_amount?: number | null
          penalty_applied?: boolean | null
          performance_score?: number | null
          performed_at?: string
          status?: string | null
          user_id: string
        }
        Update: {
          audience_reaction?: Json | null
          earnings?: number | null
          failure_reason?: string | null
          fame_change?: number | null
          gig_id?: string | null
          id?: string
          penalty_amount?: number | null
          penalty_applied?: boolean | null
          performance_score?: number | null
          performed_at?: string
          status?: string | null
          user_id?: string
        }
        Relationships: []
      }
      gigs: {
        Row: {
          attendance: number | null
          band_id: string
          created_at: string | null
          fan_gain: number | null
          id: string
          payment: number | null
          scheduled_date: string
          show_type: Database["public"]["Enums"]["show_type"]
          status: string | null
          updated_at: string | null
          venue_id: string
        }
        Insert: {
          attendance?: number | null
          band_id: string
          created_at?: string | null
          fan_gain?: number | null
          id?: string
          payment?: number | null
          scheduled_date: string
          show_type?: Database["public"]["Enums"]["show_type"]
          status?: string | null
          updated_at?: string | null
          venue_id: string
        }
        Update: {
          attendance?: number | null
          band_id?: string
          created_at?: string | null
          fan_gain?: number | null
          id?: string
          payment?: number | null
          scheduled_date?: string
          show_type?: Database["public"]["Enums"]["show_type"]
          status?: string | null
          updated_at?: string | null
          venue_id?: string
        }
        Relationships: [
          {
            foreignKeyName: "fk_gigs_band"
            columns: ["band_id"]
            isOneToOne: false
            referencedRelation: "bands"
            referencedColumns: ["id"]
          },
          {
            foreignKeyName: "fk_gigs_venue"
            columns: ["venue_id"]
            isOneToOne: false
            referencedRelation: "venues"
            referencedColumns: ["id"]
          },
          {
            foreignKeyName: "gigs_band_id_fkey"
            columns: ["band_id"]
            isOneToOne: false
            referencedRelation: "bands"
            referencedColumns: ["id"]
          },
          {
            foreignKeyName: "gigs_venue_id_fkey"
            columns: ["venue_id"]
            isOneToOne: false
            referencedRelation: "venues"
            referencedColumns: ["id"]
          },
        ]
      }
      global_chat: {
        Row: {
          channel: string | null
          created_at: string | null
          id: string
          message: string
          user_id: string
        }
        Insert: {
          channel?: string | null
          created_at?: string | null
          id?: string
          message: string
          user_id: string
        }
        Update: {
          channel?: string | null
          created_at?: string | null
          id?: string
          message?: string
          user_id?: string
        }
        Relationships: []
      }
      jam_sessions: {
        Row: {
          access_code: string | null
          created_at: string
          current_participants: number
          description: string | null
          genre: string
          host_id: string
          id: string
          is_private: boolean
          max_participants: number
          name: string
          participant_ids: string[]
          skill_requirement: number
          tempo: number
          updated_at: string
        }
        Insert: {
          access_code?: string | null
          created_at?: string
          current_participants?: number
          description?: string | null
          genre: string
          host_id: string
          id?: string
          is_private?: boolean
          max_participants?: number
          name: string
          participant_ids?: string[]
          skill_requirement?: number
          tempo?: number
          updated_at?: string
        }
        Update: {
          access_code?: string | null
          created_at?: string
          current_participants?: number
          description?: string | null
          genre?: string
          host_id?: string
          id?: string
          is_private?: boolean
          max_participants?: number
          name?: string
          participant_ids?: string[]
          skill_requirement?: number
          tempo?: number
          updated_at?: string
        }
        Relationships: [
          {
            foreignKeyName: "jam_sessions_host_id_fkey"
            columns: ["host_id"]
            isOneToOne: false
            referencedRelation: "profiles"
            referencedColumns: ["user_id"]
          },
        ]
      }
      player_achievements: {
        Row: {
          achievement_id: string
          id: string
          progress: Json | null
          unlocked_at: string | null
          user_id: string
        }
        Insert: {
          achievement_id: string
          id?: string
          progress?: Json | null
          unlocked_at?: string | null
          user_id: string
        }
        Update: {
          achievement_id?: string
          id?: string
          progress?: Json | null
          unlocked_at?: string | null
          user_id?: string
        }
        Relationships: [
          {
            foreignKeyName: "fk_player_achievements_achievement"
            columns: ["achievement_id"]
            isOneToOne: false
            referencedRelation: "achievements"
            referencedColumns: ["id"]
          },
          {
            foreignKeyName: "player_achievements_achievement_id_fkey"
            columns: ["achievement_id"]
            isOneToOne: false
            referencedRelation: "achievements"
            referencedColumns: ["id"]
          },
        ]
      }
      player_rankings: {
        Row: {
          calculated_at: string
          hit_songs: number
          id: string
          profile_id: string
          rank: number
          ranking_type: string
          score: number
          total_plays: number
          trend: string
        }
        Insert: {
          calculated_at?: string
          hit_songs?: number
          id?: string
          profile_id: string
          rank: number
          ranking_type?: string
          score?: number
          total_plays?: number
          trend?: string
        }
        Update: {
          calculated_at?: string
          hit_songs?: number
          id?: string
          profile_id?: string
          rank?: number
          ranking_type?: string
          score?: number
          total_plays?: number
          trend?: string
        }
        Relationships: [
          {
            foreignKeyName: "player_rankings_profile_id_fkey"
            columns: ["profile_id"]
            isOneToOne: false
            referencedRelation: "profiles"
            referencedColumns: ["id"]
          },
        ]
      }
      player_equipment: {
        Row: {
          condition: number | null
          created_at: string | null
          equipment_id: string
          equipped: boolean | null
          id: string
          is_equipped: boolean | null
          purchased_at: string | null
          upgrade_level: number
          user_id: string
        }
        Insert: {
          condition?: number | null
          created_at?: string | null
          equipment_id: string
          equipped?: boolean | null
          id?: string
          is_equipped?: boolean | null
          purchased_at?: string | null
          upgrade_level?: number
          user_id: string
        }
        Update: {
          condition?: number | null
          created_at?: string | null
          equipment_id?: string
          equipped?: boolean | null
          id?: string
          is_equipped?: boolean | null
          purchased_at?: string | null
          upgrade_level?: number
          user_id?: string
        }
        Relationships: [
          {
            foreignKeyName: "fk_player_equipment_item"
            columns: ["equipment_id"]
            isOneToOne: false
            referencedRelation: "equipment_items"
            referencedColumns: ["id"]
          },
          {
            foreignKeyName: "player_equipment_equipment_id_fkey"
            columns: ["equipment_id"]
            isOneToOne: false
            referencedRelation: "equipment_items"
            referencedColumns: ["id"]
          },
        ]
      }
      player_skills: {
        Row: {
          bass: number
          business: number
          composition: number
          created_at: string | null
          creativity: number
          drums: number
          guitar: number
          id: string
          marketing: number
          performance: number
          songwriting: number
          technical: number
          updated_at: string | null
          user_id: string
          vocals: number
        }
        Insert: {
          bass?: number
          business?: number
          composition?: number
          created_at?: string | null
          creativity?: number
          drums?: number
          guitar?: number
          id?: string
          marketing?: number
          performance?: number
          songwriting?: number
          technical?: number
          updated_at?: string | null
          user_id: string
          vocals?: number
        }
        Update: {
          bass?: number
          business?: number
          composition?: number
          created_at?: string | null
          creativity?: number
          drums?: number
          guitar?: number
          id?: string
          marketing?: number
          performance?: number
          songwriting?: number
          technical?: number
          updated_at?: string | null
          user_id?: string
          vocals?: number
        }
        Relationships: []
      }
      player_streaming_accounts: {
        Row: {
          connected_at: string | null
          followers: number | null
          id: string
          is_connected: boolean | null
          monthly_plays: number | null
          monthly_revenue: number | null
          platform_id: string
          updated_at: string | null
          user_id: string
        }
        Insert: {
          connected_at?: string | null
          followers?: number | null
          id?: string
          is_connected?: boolean | null
          monthly_plays?: number | null
          monthly_revenue?: number | null
          platform_id: string
          updated_at?: string | null
          user_id: string
        }
        Update: {
          connected_at?: string | null
          followers?: number | null
          id?: string
          is_connected?: boolean | null
          monthly_plays?: number | null
          monthly_revenue?: number | null
          platform_id?: string
          updated_at?: string | null
          user_id?: string
        }
        Relationships: [
          {
            foreignKeyName: "fk_player_streaming_platform"
            columns: ["platform_id"]
            isOneToOne: false
            referencedRelation: "streaming_platforms"
            referencedColumns: ["id"]
          },
          {
            foreignKeyName: "player_streaming_accounts_platform_id_fkey"
            columns: ["platform_id"]
            isOneToOne: false
            referencedRelation: "streaming_platforms"
            referencedColumns: ["id"]
          },
        ]
      }
      promotion_campaigns: {
        Row: {
          budget: number
          campaign_type: string
          created_at: string | null
          id: string
          message: string | null
          new_placements: number | null
          platform_id: string | null
          platform_name: string | null
          playlist_name: string | null
          playlists_targeted: number | null
          song_id: string
          status: string
          stream_increase: number | null
          revenue_generated: number | null
          listeners_generated: number | null
          updated_at: string | null
          user_id: string
        }
        Insert: {
          budget?: number
          campaign_type: string
          created_at?: string | null
          id?: string
          message?: string | null
          new_placements?: number | null
          platform_id?: string | null
          platform_name?: string | null
          playlist_name?: string | null
          playlists_targeted?: number | null
          song_id: string
          status?: string
          stream_increase?: number | null
          revenue_generated?: number | null
          listeners_generated?: number | null
          updated_at?: string | null
          user_id: string
        }
        Update: {
          budget?: number
          campaign_type?: string
          created_at?: string | null
          id?: string
          message?: string | null
          new_placements?: number | null
          platform_id?: string | null
          platform_name?: string | null
          playlist_name?: string | null
          playlists_targeted?: number | null
          song_id?: string
          status?: string
          stream_increase?: number | null
          revenue_generated?: number | null
          listeners_generated?: number | null
          updated_at?: string | null
          user_id?: string
        }
        Relationships: [
          {
            foreignKeyName: "promotion_campaigns_platform_id_fkey"
            columns: ["platform_id"]
            isOneToOne: false
            referencedRelation: "streaming_platforms"
            referencedColumns: ["id"]
          },
          {
            foreignKeyName: "promotion_campaigns_song_id_fkey"
            columns: ["song_id"]
            isOneToOne: false
            referencedRelation: "songs"
            referencedColumns: ["id"]
          },
        ]
      }
      profiles: {
        Row: {
          avatar_url: string | null
          bio: string | null
          current_city_id: string | null
          current_location: string
          gender: Database["public"]["Enums"]["profile_gender"]
          city_of_birth: string | null
          age: number
          cash: number | null
          current_activity: string | null
          current_city_id: string | null
          created_at: string | null
          display_name: string | null
          engagement_rate: number | null
          experience: number | null
          fame: number | null
          fans: number | null
          health: number | null
          followers: number | null
          id: string
          is_active: boolean
          level: number | null
<<<<<<< HEAD
          primary_instrument: string | null
          travel_eta: string | null
          travel_mode: string | null
          travel_started_at: string | null
=======
          slot_number: number
>>>>>>> 542d1f36
          updated_at: string | null
          unlock_cost: number
          user_id: string
          username: string
        }
        Insert: {
          avatar_url?: string | null
          bio?: string | null
          current_city_id?: string | null
          current_location?: string
          gender?: Database["public"]["Enums"]["profile_gender"]
          city_of_birth?: string | null
          age?: number
          cash?: number | null
          current_activity?: string | null
          current_city_id?: string | null
          created_at?: string | null
          display_name?: string | null
          engagement_rate?: number | null
          experience?: number | null
          fame?: number | null
          fans?: number | null
          health?: number | null
          followers?: number | null
          id?: string
          is_active?: boolean
          level?: number | null
<<<<<<< HEAD
          primary_instrument?: string | null
          travel_eta?: string | null
          travel_mode?: string | null
          travel_started_at?: string | null
=======
          slot_number?: number
>>>>>>> 542d1f36
          updated_at?: string | null
          unlock_cost?: number
          user_id: string
          username: string
        }
        Update: {
          avatar_url?: string | null
          bio?: string | null
          current_city_id?: string | null
          current_location?: string
          gender?: Database["public"]["Enums"]["profile_gender"]
          city_of_birth?: string | null
          age?: number
          cash?: number | null
          current_activity?: string | null
          current_city_id?: string | null
          created_at?: string | null
          display_name?: string | null
          engagement_rate?: number | null
          experience?: number | null
          fame?: number | null
          fans?: number | null
          health?: number | null
          followers?: number | null
          id?: string
          is_active?: boolean
          level?: number | null
<<<<<<< HEAD
          primary_instrument?: string | null
          travel_eta?: string | null
          travel_mode?: string | null
          travel_started_at?: string | null
=======
          slot_number?: number
>>>>>>> 542d1f36
          updated_at?: string | null
          unlock_cost?: number
          user_id?: string
          username?: string
        }
        Relationships: [
          {
            foreignKeyName: "profiles_current_city_id_fkey"
            columns: ["current_city_id"]
            isOneToOne: false
            referencedRelation: "cities"
            referencedColumns: ["id"]
          },
          {
            foreignKeyName: "profiles_city_of_birth_fkey"
            columns: ["city_of_birth"]
            isOneToOne: false
            referencedRelation: "cities"
            referencedColumns: ["id"]
          }
        ]
      }
      seasons: {
        Row: {
          id: string
          name: string
          start_date: string
          end_date: string
          multipliers: Json | null
          active: boolean
          created_at: string | null
          updated_at: string | null
        }
        Insert: {
          id?: string
          name: string
          start_date: string
          end_date: string
          multipliers?: Json | null
          active?: boolean
          created_at?: string | null
          updated_at?: string | null
        }
        Update: {
          id?: string
          name?: string
          start_date?: string
          end_date?: string
          multipliers?: Json | null
          active?: boolean
          created_at?: string | null
          updated_at?: string | null
        }
        Relationships: []
      }
      social_campaigns: {
        Row: {
          budget: number
          created_at: string | null
          engagement: number
          end_date: string | null
          id: string
          name: string
          platform: string
          reach: number
          start_date: string | null
          status: "active" | "completed"
          updated_at: string | null
          user_id: string
        }
        Insert: {
          budget?: number
          created_at?: string | null
          engagement?: number
          end_date?: string | null
          id?: string
          name: string
          platform: string
          reach?: number
          start_date?: string | null
          status?: "active" | "completed"
          updated_at?: string | null
          user_id: string
        }
        Update: {
          budget?: number
          created_at?: string | null
          engagement?: number
          end_date?: string | null
          id?: string
          name?: string
          platform?: string
          reach?: number
          start_date?: string | null
          status?: "active" | "completed"
          updated_at?: string | null
          user_id?: string
        }
        Relationships: []
      }
      social_comments: {
        Row: {
          content: string
          created_at: string
          id: string
          parent_comment_id: string | null
          post_id: string
          updated_at: string
          user_id: string
        }
        Insert: {
          content: string
          created_at?: string
          id?: string
          parent_comment_id?: string | null
          post_id: string
          updated_at?: string
          user_id: string
        }
        Update: {
          content?: string
          created_at?: string
          id?: string
          parent_comment_id?: string | null
          post_id?: string
          updated_at?: string
          user_id?: string
        }
        Relationships: [
          {
            foreignKeyName: "social_comments_parent_comment_id_fkey"
            columns: ["parent_comment_id"]
            isOneToOne: false
            referencedRelation: "social_comments"
            referencedColumns: ["id"]
          },
          {
            foreignKeyName: "social_comments_post_id_fkey"
            columns: ["post_id"]
            isOneToOne: false
            referencedRelation: "social_posts"
            referencedColumns: ["id"]
          }
        ]
      }
      social_posts: {
        Row: {
          comments: number | null
          content: string
          created_at: string | null
          fan_growth: number | null
          id: string
          likes: number | null
          media_path: string | null
          media_type: string | null
          media_url: string | null
          scheduled_for: string | null
          reposts: number | null
          platform: string
          shares: number | null
          timestamp: string | null
          user_id: string
          views: number | null
        }
        Insert: {
          comments?: number | null
          content: string
          created_at?: string | null
          fan_growth?: number | null
          id?: string
          likes?: number | null
          media_path?: string | null
          media_type?: string | null
          media_url?: string | null
          scheduled_for?: string | null
          reposts?: number | null
          platform: string
          shares?: number | null
          timestamp?: string | null
          user_id: string
          views?: number | null
        }
        Update: {
          comments?: number | null
          content?: string
          created_at?: string | null
          fan_growth?: number | null
          id?: string
          likes?: number | null
          media_path?: string | null
          media_type?: string | null
          media_url?: string | null
          scheduled_for?: string | null
          reposts?: number | null
          platform?: string
          shares?: number | null
          timestamp?: string | null
          user_id?: string
          views?: number | null
        }
        Relationships: []
      }
      social_reposts: {
        Row: {
          created_at: string
          id: string
          message: string | null
          post_id: string
          user_id: string
        }
        Insert: {
          created_at?: string
          id?: string
          message?: string | null
          post_id: string
          user_id: string
        }
        Update: {
          created_at?: string
          id?: string
          message?: string | null
          post_id?: string
          user_id?: string
        }
        Relationships: [
          {
            foreignKeyName: "social_reposts_post_id_fkey"
            columns: ["post_id"]
            isOneToOne: false
            referencedRelation: "social_posts"
            referencedColumns: ["id"]
          }
        ]
      }
      songs: {
        Row: {
          audio_layers: Json | null
          chart_position: number | null
          co_writers: string[]
          created_at: string
          genre: string
          id: string
          lyrics: string | null
          master_quality: number | null
          mix_quality: number | null
          production_cost: number | null
          quality_score: number
          release_date: string | null
          marketing_budget: number | null
          revenue: number
          split_percentages: number[]
          status: string
          streams: number
          title: string
          updated_at: string
          user_id: string
        }
        Insert: {
          audio_layers?: Json | null
          chart_position?: number | null
          co_writers?: string[]
          created_at?: string
          genre: string
          id?: string
          lyrics?: string | null
          master_quality?: number | null
          mix_quality?: number | null
          production_cost?: number | null
          quality_score?: number
          release_date?: string | null
          marketing_budget?: number | null
          revenue?: number
          split_percentages?: number[]
          status?: string
          streams?: number
          title: string
          updated_at?: string
          user_id: string
        }
        Update: {
          audio_layers?: Json | null
          chart_position?: number | null
          co_writers?: string[]
          created_at?: string
          genre?: string
          id?: string
          lyrics?: string | null
          master_quality?: number | null
          mix_quality?: number | null
          production_cost?: number | null
          quality_score?: number
          release_date?: string | null
          marketing_budget?: number | null
          revenue?: number
          split_percentages?: number[]
          status?: string
          streams?: number
          title?: string
          updated_at?: string
          user_id?: string
        }
        Relationships: []
      }
      streaming_platforms: {
        Row: {
          created_at: string | null
          description: string | null
          icon: string | null
          id: string
          min_followers: number | null
          name: string
          revenue_per_play: number | null
        }
        Insert: {
          created_at?: string | null
          description?: string | null
          icon?: string | null
          id?: string
          min_followers?: number | null
          name: string
          revenue_per_play?: number | null
        }
        Update: {
          created_at?: string | null
          description?: string | null
          icon?: string | null
          id?: string
          min_followers?: number | null
          name?: string
          revenue_per_play?: number | null
        }
        Relationships: []
      }
      streaming_stats: {
        Row: {
          created_at: string
          id: string
          platform_breakdown: Json
          song_id: string
          total_revenue: number
          total_streams: number
          updated_at: string
          user_id: string
        }
        Insert: {
          created_at?: string
          id?: string
          platform_breakdown?: Json
          song_id: string
          total_revenue?: number
          total_streams?: number
          updated_at?: string
          user_id: string
        }
        Update: {
          created_at?: string
          id?: string
          platform_breakdown?: Json
          song_id?: string
          total_revenue?: number
          total_streams?: number
          updated_at?: string
          user_id?: string
        }
        Relationships: [
          {
            foreignKeyName: "streaming_stats_song_id_fkey"
            columns: ["song_id"]
            isOneToOne: false
            referencedRelation: "songs"
            referencedColumns: ["id"]
          }
        ]
      }
      tour_venues: {
        Row: {
          date: string
          id: string
          revenue: number | null
          show_type: Database["public"]["Enums"]["show_type"]
          status: string | null
          ticket_price: number | null
          tickets_sold: number | null
          tour_id: string
          travel_cost: number | null
          lodging_cost: number | null
          misc_cost: number | null
          travel_time: number | null
          rest_days: number | null
          travel_mode: string | null
          travel_comfort: number | null
          venue_id: string
        }
        Insert: {
          date: string
          id?: string
          revenue?: number | null
          show_type?: Database["public"]["Enums"]["show_type"]
          status?: string | null
          ticket_price?: number | null
          tickets_sold?: number | null
          tour_id: string
          travel_cost?: number | null
          lodging_cost?: number | null
          misc_cost?: number | null
          travel_time?: number | null
          rest_days?: number | null
          travel_mode?: string | null
          travel_comfort?: number | null
          venue_id: string
        }
        Update: {
          date?: string
          id?: string
          revenue?: number | null
          show_type?: Database["public"]["Enums"]["show_type"]
          status?: string | null
          ticket_price?: number | null
          tickets_sold?: number | null
          tour_id?: string
          travel_cost?: number | null
          lodging_cost?: number | null
          misc_cost?: number | null
          travel_time?: number | null
          rest_days?: number | null
          travel_mode?: string | null
          travel_comfort?: number | null
          venue_id?: string
        }
        Relationships: [
          {
            foreignKeyName: "fk_tour_venues_tour"
            columns: ["tour_id"]
            isOneToOne: false
            referencedRelation: "tours"
            referencedColumns: ["id"]
          },
          {
            foreignKeyName: "fk_tour_venues_venue"
            columns: ["venue_id"]
            isOneToOne: false
            referencedRelation: "venues"
            referencedColumns: ["id"]
          },
          {
            foreignKeyName: "tour_venues_tour_id_fkey"
            columns: ["tour_id"]
            isOneToOne: false
            referencedRelation: "tours"
            referencedColumns: ["id"]
          },
          {
            foreignKeyName: "tour_venues_venue_id_fkey"
            columns: ["venue_id"]
            isOneToOne: false
            referencedRelation: "venues"
            referencedColumns: ["id"]
          },
        ]
      }
      tours: {
        Row: {
          band_id: string | null
          created_at: string | null
          description: string | null
          end_date: string
          id: string
          name: string
          start_date: string
          status: string | null
          total_revenue: number | null
          user_id: string
        }
        Insert: {
          band_id?: string | null
          created_at?: string | null
          description?: string | null
          end_date: string
          id?: string
          name: string
          start_date: string
          status?: string | null
          total_revenue?: number | null
          user_id: string
        }
        Update: {
          band_id?: string | null
          created_at?: string | null
          description?: string | null
          end_date?: string
          id?: string
          name?: string
          start_date?: string
          status?: string | null
          total_revenue?: number | null
          user_id?: string
        }
        Relationships: [
          {
            foreignKeyName: "tours_band_id_fkey"
            columns: ["band_id"]
            isOneToOne: false
            referencedRelation: "bands"
            referencedColumns: ["id"]
          },
        ]
      }
      user_actions: {
        Row: {
          id: string
          user_id: string | null
          username: string | null
          action: string
          details: string | null
          timestamp: string | null
          created_at: string | null
          severity: string | null
        }
        Insert: {
          id?: string
          user_id?: string | null
          username?: string | null
          action: string
          details?: string | null
          timestamp?: string | null
          created_at?: string | null
          severity?: string | null
        }
        Update: {
          id?: string
          user_id?: string | null
          username?: string | null
          action?: string
          details?: string | null
          timestamp?: string | null
          created_at?: string | null
          severity?: string | null
        }
        Relationships: []
      }
      user_roles: {
        Row: {
          created_at: string | null
          id: string
          role: Database["public"]["Enums"]["app_role"]
          user_id: string
        }
        Insert: {
          created_at?: string | null
          id?: string
          role: Database["public"]["Enums"]["app_role"]
          user_id: string
        }
        Update: {
          created_at?: string | null
          id?: string
          role?: Database["public"]["Enums"]["app_role"]
          user_id?: string
        }
        Relationships: []
      }
      venue_bookings: {
        Row: {
          actual_attendance: number | null
          created_at: string | null
          event_date: string
          expected_attendance: number | null
          id: string
          notes: string | null
          revenue: number | null
          status: string
          ticket_price: number | null
          updated_at: string | null
          user_id: string
          venue_id: string
        }
        Insert: {
          actual_attendance?: number | null
          created_at?: string | null
          event_date: string
          expected_attendance?: number | null
          id?: string
          notes?: string | null
          revenue?: number | null
          status?: string
          ticket_price?: number | null
          updated_at?: string | null
          user_id: string
          venue_id: string
        }
        Update: {
          actual_attendance?: number | null
          created_at?: string | null
          event_date?: string
          expected_attendance?: number | null
          id?: string
          notes?: string | null
          revenue?: number | null
          status?: string
          ticket_price?: number | null
          updated_at?: string | null
          user_id?: string
          venue_id?: string
        }
        Relationships: []
      }
      venue_relationships: {
        Row: {
          created_at: string | null
          id: string
          last_interaction_at: string | null
          relationship_level: string | null
          relationship_score: number
          updated_at: string | null
          user_id: string
          venue_id: string
        }
        Insert: {
          created_at?: string | null
          id?: string
          last_interaction_at?: string | null
          relationship_level?: string | null
          relationship_score: number
          updated_at?: string | null
          user_id: string
          venue_id: string
        }
        Update: {
          created_at?: string | null
          id?: string
          last_interaction_at?: string | null
          relationship_level?: string | null
          relationship_score?: number
          updated_at?: string | null
          user_id?: string
          venue_id?: string
        }
        Relationships: []
      }
      venues: {
        Row: {
          base_payment: number | null
          capacity: number | null
          created_at: string | null
          id: string
          location: string | null
          name: string
          prestige_level: number | null
          requirements: Json | null
          venue_type: string | null
        }
        Insert: {
          base_payment?: number | null
          capacity?: number | null
          created_at?: string | null
          id?: string
          location?: string | null
          name: string
          prestige_level?: number | null
          requirements?: Json | null
          venue_type?: string | null
        }
        Update: {
          base_payment?: number | null
          capacity?: number | null
          created_at?: string | null
          id?: string
          location?: string | null
          name?: string
          prestige_level?: number | null
          requirements?: Json | null
          venue_type?: string | null
        }
        Relationships: []
      }
    }
    Views: {
      leaderboards: {
        Row: {
          avatar_url: string | null
          display_name: string | null
          experience: number
          fame: number
          total_achievements: number
          total_gigs: number
          total_revenue: number
          user_id: string
          username: string | null
        }
        Relationships: []
      },
      public_profiles: {
        Row: {
          avatar_url: string | null
          bio: string | null
          display_name: string | null
          gender: Database["public"]["Enums"]["profile_gender"] | null
          city_of_birth: string | null
          age: number | null
          id: string
          user_id: string
          username: string
        }
        Relationships: []
      },
      player_achievement_summary: {
        Row: {
          earned_count: number
          last_unlocked_at: string | null
          remaining_count: number
          total_achievements: number
          user_id: string
        }
        Relationships: []
      }
      schedule_events: {
        Row: {
          created_at: string
          date: string
          description: string | null
          duration_minutes: number
          energy_cost: number | null
          id: string
          last_notified: string | null
          location: string
          recurrence_rule: string | null
          reminder_minutes: number | null
          status: string
          time: string
          title: string
          type: string
          updated_at: string
          user_id: string
        }
        Insert: {
          created_at?: string
          date: string
          description?: string | null
          duration_minutes?: number
          energy_cost?: number | null
          id?: string
          last_notified?: string | null
          location: string
          recurrence_rule?: string | null
          reminder_minutes?: number | null
          status?: string
          time: string
          title: string
          type: string
          updated_at?: string
          user_id: string
        }
        Update: {
          created_at?: string
          date?: string
          description?: string | null
          duration_minutes?: number
          energy_cost?: number | null
          id?: string
          last_notified?: string | null
          location?: string
          recurrence_rule?: string | null
          reminder_minutes?: number | null
          status?: string
          time?: string
          title?: string
          type?: string
          updated_at?: string
          user_id?: string
        }
        Relationships: []
      }
      weekly_stats: {
        Row: {
          fan_change: number
          fans_change: number
          gigs_change: number
          gigs_performed: number
          previous_fans: number
          previous_gigs: number
          previous_songs: number
          songs_change: number
          songs_created: number
          user_id: string
          week_end: string
          week_start: string
        }
        Relationships: []
      }
    }
    Functions: {
      get_user_role: {
        Args: { _user_id: string }
        Returns: Database["public"]["Enums"]["app_role"]
      }
      has_role: {
        Args: {
          _role: Database["public"]["Enums"]["app_role"]
          _user_id: string
        }
        Returns: boolean
      }
      refresh_global_charts: {
        Args: {
          p_limit?: number | null
        }
        Returns: null
      }
      purchase_equipment_item: {
        Args: {
          p_equipment_id: string
        }
        Returns: {
          player_equipment_id: string
          remaining_stock: number
          new_cash: number
        }[]
      }
      restock_equipment_items: {
        Args: {
          restock_amount?: number | null
        }
        Returns: number
      }
      reset_player_character: {
        Args: Record<PropertyKey, never>
        Returns: {
          profile: Database["public"]["Tables"]["profiles"]["Row"]
          skills: Database["public"]["Tables"]["player_skills"]["Row"]
        }[]
      }
    }
    Enums: {
      app_role: "admin" | "moderator" | "user"
      chat_participant_status: "online" | "typing" | "muted"
      profile_gender:
        | "female"
        | "male"
        | "non_binary"
        | "other"
        | "prefer_not_to_say"
    }
    CompositeTypes: {
      [_ in never]: never
    }
  }
}

type DatabaseWithoutInternals = Omit<Database, "__InternalSupabase">

type DefaultSchema = DatabaseWithoutInternals[Extract<keyof Database, "public">]

export type Tables<
  DefaultSchemaTableNameOrOptions extends
    | keyof (DefaultSchema["Tables"] & DefaultSchema["Views"])
    | { schema: keyof DatabaseWithoutInternals },
  TableName extends DefaultSchemaTableNameOrOptions extends {
    schema: keyof DatabaseWithoutInternals
  }
    ? keyof (DatabaseWithoutInternals[DefaultSchemaTableNameOrOptions["schema"]]["Tables"] &
        DatabaseWithoutInternals[DefaultSchemaTableNameOrOptions["schema"]]["Views"])
    : never = never,
> = DefaultSchemaTableNameOrOptions extends {
  schema: keyof DatabaseWithoutInternals
}
  ? (DatabaseWithoutInternals[DefaultSchemaTableNameOrOptions["schema"]]["Tables"] &
      DatabaseWithoutInternals[DefaultSchemaTableNameOrOptions["schema"]]["Views"])[TableName] extends {
      Row: infer R
    }
    ? R
    : never
  : DefaultSchemaTableNameOrOptions extends keyof (DefaultSchema["Tables"] &
        DefaultSchema["Views"])
    ? (DefaultSchema["Tables"] &
        DefaultSchema["Views"])[DefaultSchemaTableNameOrOptions] extends {
        Row: infer R
      }
      ? R
      : never
    : never

export type TablesInsert<
  DefaultSchemaTableNameOrOptions extends
    | keyof DefaultSchema["Tables"]
    | { schema: keyof DatabaseWithoutInternals },
  TableName extends DefaultSchemaTableNameOrOptions extends {
    schema: keyof DatabaseWithoutInternals
  }
    ? keyof DatabaseWithoutInternals[DefaultSchemaTableNameOrOptions["schema"]]["Tables"]
    : never = never,
> = DefaultSchemaTableNameOrOptions extends {
  schema: keyof DatabaseWithoutInternals
}
  ? DatabaseWithoutInternals[DefaultSchemaTableNameOrOptions["schema"]]["Tables"][TableName] extends {
      Insert: infer I
    }
    ? I
    : never
  : DefaultSchemaTableNameOrOptions extends keyof DefaultSchema["Tables"]
    ? DefaultSchema["Tables"][DefaultSchemaTableNameOrOptions] extends {
        Insert: infer I
      }
      ? I
      : never
    : never

export type TablesUpdate<
  DefaultSchemaTableNameOrOptions extends
    | keyof DefaultSchema["Tables"]
    | { schema: keyof DatabaseWithoutInternals },
  TableName extends DefaultSchemaTableNameOrOptions extends {
    schema: keyof DatabaseWithoutInternals
  }
    ? keyof DatabaseWithoutInternals[DefaultSchemaTableNameOrOptions["schema"]]["Tables"]
    : never = never,
> = DefaultSchemaTableNameOrOptions extends {
  schema: keyof DatabaseWithoutInternals
}
  ? DatabaseWithoutInternals[DefaultSchemaTableNameOrOptions["schema"]]["Tables"][TableName] extends {
      Update: infer U
    }
    ? U
    : never
  : DefaultSchemaTableNameOrOptions extends keyof DefaultSchema["Tables"]
    ? DefaultSchema["Tables"][DefaultSchemaTableNameOrOptions] extends {
        Update: infer U
      }
      ? U
      : never
    : never

export type Enums<
  DefaultSchemaEnumNameOrOptions extends
    | keyof DefaultSchema["Enums"]
    | { schema: keyof DatabaseWithoutInternals },
  EnumName extends DefaultSchemaEnumNameOrOptions extends {
    schema: keyof DatabaseWithoutInternals
  }
    ? keyof DatabaseWithoutInternals[DefaultSchemaEnumNameOrOptions["schema"]]["Enums"]
    : never = never,
> = DefaultSchemaEnumNameOrOptions extends {
  schema: keyof DatabaseWithoutInternals
}
  ? DatabaseWithoutInternals[DefaultSchemaEnumNameOrOptions["schema"]]["Enums"][EnumName]
  : DefaultSchemaEnumNameOrOptions extends keyof DefaultSchema["Enums"]
    ? DefaultSchema["Enums"][DefaultSchemaEnumNameOrOptions]
    : never

export type CompositeTypes<
  PublicCompositeTypeNameOrOptions extends
    | keyof DefaultSchema["CompositeTypes"]
    | { schema: keyof DatabaseWithoutInternals },
  CompositeTypeName extends PublicCompositeTypeNameOrOptions extends {
    schema: keyof DatabaseWithoutInternals
  }
    ? keyof DatabaseWithoutInternals[PublicCompositeTypeNameOrOptions["schema"]]["CompositeTypes"]
    : never = never,
> = PublicCompositeTypeNameOrOptions extends {
  schema: keyof DatabaseWithoutInternals
}
  ? DatabaseWithoutInternals[PublicCompositeTypeNameOrOptions["schema"]]["CompositeTypes"][CompositeTypeName]
  : PublicCompositeTypeNameOrOptions extends keyof DefaultSchema["CompositeTypes"]
    ? DefaultSchema["CompositeTypes"][PublicCompositeTypeNameOrOptions]
    : never

export const Constants = {
  public: {
    Enums: {
      chat_participant_status: ["online", "typing", "muted"],
      app_role: ["admin", "moderator", "user"],
    },
  },
} as const<|MERGE_RESOLUTION|>--- conflicted
+++ resolved
@@ -1734,14 +1734,10 @@
           id: string
           is_active: boolean
           level: number | null
-<<<<<<< HEAD
           primary_instrument: string | null
           travel_eta: string | null
           travel_mode: string | null
           travel_started_at: string | null
-=======
-          slot_number: number
->>>>>>> 542d1f36
           updated_at: string | null
           unlock_cost: number
           user_id: string
@@ -1769,14 +1765,10 @@
           id?: string
           is_active?: boolean
           level?: number | null
-<<<<<<< HEAD
           primary_instrument?: string | null
           travel_eta?: string | null
           travel_mode?: string | null
           travel_started_at?: string | null
-=======
-          slot_number?: number
->>>>>>> 542d1f36
           updated_at?: string | null
           unlock_cost?: number
           user_id: string
@@ -1804,14 +1796,10 @@
           id?: string
           is_active?: boolean
           level?: number | null
-<<<<<<< HEAD
           primary_instrument?: string | null
           travel_eta?: string | null
           travel_mode?: string | null
           travel_started_at?: string | null
-=======
-          slot_number?: number
->>>>>>> 542d1f36
           updated_at?: string | null
           unlock_cost?: number
           user_id?: string
