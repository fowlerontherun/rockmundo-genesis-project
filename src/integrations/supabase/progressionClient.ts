--- conflicted
+++ resolved
@@ -1,12 +1,9 @@
 // Simplified progression client - disabled until progression system is implemented
 export type ProgressionAction = {
   type: string;
-<<<<<<< HEAD
   [key: string]: unknown;
 }
-=======
-} & Record<string, unknown>;
->>>>>>> bb0a81c8
+
 
 export interface ProgressionErrorResponse {
   success: false;
@@ -18,15 +15,8 @@
   data: T;
 }
 
-<<<<<<< HEAD
 export const executeProgressionAction = async (
   _action: ProgressionAction
 ): Promise<ProgressionErrorResponse> => {
-=======
-export const executeProgressionAction = async <T = never>(
-  action: ProgressionAction
-): Promise<ProgressionErrorResponse | ProgressionSuccessResponse<T>> => {
-  console.warn('Progression action attempted before implementation:', action);
->>>>>>> bb0a81c8
   return { success: false, error: 'Progression system not implemented' };
 };