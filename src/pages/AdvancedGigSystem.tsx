import React, { useState, useEffect, useCallback } from 'react';
import { useParams, useNavigate } from 'react-router-dom';
import { Card, CardHeader, CardTitle, CardContent } from '@/components/ui/card';
import { Button } from '@/components/ui/button';
import { Progress } from '@/components/ui/progress';
import { Badge } from '@/components/ui/badge';
import { Separator } from '@/components/ui/separator';
import { supabase } from '@/integrations/supabase/client';
import { useAuth } from '@/hooks/useAuth';
import { useGameData, type PlayerSkills } from '@/hooks/useGameData';
import { applyEquipmentWear } from '@/utils/equipmentWear';
import { toast } from 'sonner';
import { Music, Zap, Heart, Star, TrendingUp, Volume2, Mic, AlertTriangle } from 'lucide-react';
import type { Database } from '@/integrations/supabase/types';

type GigRow = Database['public']['Tables']['gigs']['Row'];
type VenueRow = Database['public']['Tables']['venues']['Row'];

interface Venue {
  id: string;
  name: string;
  capacity: number;
  prestige_level: number;
}

interface Gig {
  id: string;
  venue: Venue;
  scheduled_date: string;
  payment: number;
  status: string;
}

interface PerformanceStage {
  name: string;
  description: string;
  duration: number;
  skillRequirements: Record<string, number>;
}

interface AudienceReaction {
  energy: number;
  satisfaction: number;
  excitement: number;
  singing_along: number;
}

interface StageResult {
  stageName: string;
  score: number;
  audienceReaction: AudienceReaction;
  feedback: string[];
  bonuses: string[];
}

const STAGE_FAILURE_THRESHOLD = 50;
const OVERALL_FAILURE_THRESHOLD = 60;
const FAILURE_EARNINGS_MULTIPLIER = 0.25;
const FAILURE_FAME_PENALTY = 15;

const PERFORMANCE_STAGES: PerformanceStage[] = [
  {
    name: "Sound Check",
    description: "Getting the technical setup right",
    duration: 3000,
    skillRequirements: { performance: 30, guitar: 25 }
  },
  {
    name: "Opening Act",
    description: "Warming up the crowd",
    duration: 4000,
    skillRequirements: { performance: 40, vocals: 35 }
  },
  {
    name: "Main Performance",
    description: "The heart of the show",
    duration: 6000,
    skillRequirements: { performance: 50, songwriting: 40, vocals: 45 }
  },
  {
    name: "Encore",
    description: "Leaving them wanting more",
    duration: 3000,
    skillRequirements: { performance: 60, guitar: 50, drums: 40 }
  }
];

const AdvancedGigSystem: React.FC = () => {
  const { gigId } = useParams<{ gigId: string }>();
  const { user } = useAuth();
  const { profile, skills, updateProfile, addActivity } = useGameData();
  const navigate = useNavigate();

  const [gig, setGig] = useState<Gig | null>(null);
  const [loading, setLoading] = useState(true);
  const [isPerforming, setIsPerforming] = useState(false);
  const [currentStage, setCurrentStage] = useState(0);
  const [stageProgress, setStageProgress] = useState(0);
  const [stageResults, setStageResults] = useState<StageResult[]>([]);
  const [audienceReaction, setAudienceReaction] = useState<AudienceReaction>({
    energy: 50,
    satisfaction: 50,
    excitement: 50,
    singing_along: 0
  });
  const [showResults, setShowResults] = useState(false);
  const [finalScore, setFinalScore] = useState(0);
  const [totalEarnings, setTotalEarnings] = useState(0);
  const [performanceFailed, setPerformanceFailed] = useState(false);
  const [failureReason, setFailureReason] = useState<string | null>(null);
  const [failedStage, setFailedStage] = useState<string | null>(null);
  const [fameChange, setFameChange] = useState(0);
  const [penaltyAmount, setPenaltyAmount] = useState(0);

  const loadGig = useCallback(async () => {
    if (!gigId) return;

    try {
      setLoading(true);
      const { data: gigData, error: gigError } = await supabase
        .from('gigs')
        .select('*')
        .eq('id', gigId)
        .single();

      if (gigError) throw gigError;
      if (!gigData) throw new Error('Gig not found');

      const { data: venueData, error: venueError } = await supabase
        .from('venues')
        .select('*')
        .eq('id', gigData.venue_id)
        .single();

      if (venueError) throw venueError;
<<<<<<< HEAD

      const transformedGig = {
        ...gigData,
=======
      if (!venueData) throw new Error('Venue not found');

      const gigRow: GigRow = gigData;
      const venueRow: VenueRow = venueData;

      const transformedGig: Gig = {
        id: gigRow.id,
>>>>>>> 7caba7e6
        venue: {
          id: venueRow.id,
          name: venueRow.name,
          capacity: venueRow.capacity ?? 0,
          prestige_level: venueRow.prestige_level ?? 0
        },
        scheduled_date: gigRow.scheduled_date,
        payment: gigRow.payment ?? 0,
        status: gigRow.status ?? 'scheduled'
      };

      setGig(transformedGig);
    } catch (error: unknown) {
      const fallbackMessage = 'Failed to load gig details';
      const errorMessage = error instanceof Error ? error.message : fallbackMessage;
      console.error('Error loading gig:', errorMessage, error);
      toast.error(errorMessage);
    } finally {
      setLoading(false);
    }
  }, [gigId, supabase, toast]);

  useEffect(() => {
    if (gigId && user) {
      loadGig();
    }
  }, [gigId, user, loadGig]);

  const startPerformance = () => {
    setIsPerforming(true);
    setCurrentStage(0);
    setStageProgress(0);
    setStageResults([]);
    setShowResults(false);
    setPerformanceFailed(false);
    setFailureReason(null);
    setFailedStage(null);
    setFameChange(0);
    setPenaltyAmount(0);
    setAudienceReaction({
      energy: 50,
      satisfaction: 50,
      excitement: 50,
      singing_along: 0
    });
    performStage(0);
  };

  const performStage = async (stageIndex: number) => {
    const stage = PERFORMANCE_STAGES[stageIndex];
    const stageDuration = stage.duration;
    const interval = stageDuration / 100;

    let progress = 0;
    const progressInterval = setInterval(() => {
      progress += 1;
      setStageProgress(progress);

      // Simulate real-time audience reaction
      if (progress % 10 === 0) {
        updateAudienceReaction(stageIndex, progress);
      }

      if (progress >= 100) {
        clearInterval(progressInterval);
        completeStage(stageIndex);
      }
    }, interval);
  };

  const updateAudienceReaction = (stageIndex: number, progress: number) => {
    if (!skills || !gig) return;

    const stage = PERFORMANCE_STAGES[stageIndex];
    const skillLevel = Object.entries(stage.skillRequirements).reduce((avg, [skill, req]) => {
      const playerSkill = skills?.[skill as keyof PlayerSkills] ?? 0;
      return avg + (playerSkill / req);
    }, 0) / Object.keys(stage.skillRequirements).length;

    const venuePrestige = gig.venue.prestige_level;
    const baseReaction = Math.min(100, skillLevel * 80 + Math.random() * 20);
    
    setAudienceReaction(prev => ({
      energy: Math.max(0, Math.min(100, baseReaction + (progress * 0.2) - (venuePrestige * 5))),
      satisfaction: Math.max(0, Math.min(100, baseReaction + Math.random() * 20 - 10)),
      excitement: Math.max(0, Math.min(100, baseReaction + (progress * 0.3))),
      singing_along: Math.max(0, Math.min(100, (progress > 50 ? baseReaction * 0.8 : 0)))
    }));
  };

  const completeStage = (stageIndex: number) => {
    if (!skills || !gig) return;

    const stage = PERFORMANCE_STAGES[stageIndex];

    // Calculate stage score based on skills vs requirements
    let stageScore = 0;
    const feedback: string[] = [];
    const bonuses: string[] = [];

    Object.entries(stage.skillRequirements).forEach(([skill, requirement]) => {
      const playerSkill = skills?.[skill as keyof PlayerSkills] ?? 0;
      const skillRatio = playerSkill / requirement;
      stageScore += skillRatio * 25;

      if (skillRatio >= 1.5) {
        feedback.push(`Exceptional ${skill} performance!`);
        bonuses.push(`+20% ${skill} bonus`);
      } else if (skillRatio >= 1.0) {
        feedback.push(`Great ${skill} work!`);
      } else if (skillRatio >= 0.7) {
        feedback.push(`Decent ${skill} performance`);
      } else {
        feedback.push(`${skill} needs improvement`);
      }
    });

    // Add audience reaction bonus
    const reactionBonus = (audienceReaction.energy + audienceReaction.satisfaction) / 10;
    stageScore += reactionBonus;

    if (audienceReaction.energy > 80) bonuses.push("High Energy Bonus!");
    if (audienceReaction.singing_along > 60) bonuses.push("Crowd Participation Bonus!");

    const result: StageResult = {
      stageName: stage.name,
      score: Math.min(100, stageScore),
      audienceReaction: { ...audienceReaction },
      feedback,
      bonuses
    };

    const updatedResults = [...stageResults, result];
    setStageResults(updatedResults);

    if (result.score < STAGE_FAILURE_THRESHOLD) {
      finishPerformance(updatedResults, {
        forcedFailure: true,
        failedStage: stage.name,
        failureReason: `${stage.name} score fell below ${STAGE_FAILURE_THRESHOLD}%. The promoter ended the show early.`
      });
      return;
    }

    // Move to next stage or finish performance
    if (stageIndex < PERFORMANCE_STAGES.length - 1) {
      setTimeout(() => {
        setCurrentStage(stageIndex + 1);
        setStageProgress(0);
        performStage(stageIndex + 1);
      }, 1500);
    } else {
      finishPerformance(updatedResults);
    }
  };

  const finishPerformance = async (
    results: StageResult[],
    options: { forcedFailure?: boolean; failureReason?: string; failedStage?: string } = {}
  ) => {
    if (!gig || !profile || !user || results.length === 0) return;

    const averageScore = results.reduce((sum, result) => sum + result.score, 0) / results.length;
    const baseEarnings = gig.payment || 1000;
    const potentialEarnings = Math.floor(baseEarnings * (averageScore / 100));

    const forcedFailure = options.forcedFailure ?? false;
    let derivedFailureReason = options.failureReason ?? '';
    const isFailure = forcedFailure || averageScore < OVERALL_FAILURE_THRESHOLD;

    if (isFailure && !derivedFailureReason) {
      derivedFailureReason = `Overall performance score fell below ${OVERALL_FAILURE_THRESHOLD}%. The crowd left disappointed.`;
    }

    const failureEarnings = Math.floor(baseEarnings * FAILURE_EARNINGS_MULTIPLIER);
    const totalEarningsValue = isFailure
      ? Math.min(potentialEarnings, failureEarnings)
      : potentialEarnings;
    const fameDelta = isFailure
      ? -FAILURE_FAME_PENALTY
      : Math.floor(averageScore * 0.5);
    const experienceGain = Math.floor(isFailure ? averageScore : averageScore * 2);
    const penaltyValue = isFailure ? Math.max(0, potentialEarnings - totalEarningsValue) : 0;

    setFinalScore(averageScore);
    setTotalEarnings(totalEarningsValue);
    setFameChange(fameDelta);
    setPenaltyAmount(penaltyValue);
    setPerformanceFailed(isFailure);
    setFailureReason(isFailure ? derivedFailureReason : null);
    setFailedStage(isFailure ? options.failedStage ?? null : null);

    try {
      const updatedFame = Math.max(0, profile.fame + fameDelta);
      const attendance = Math.floor(gig.venue.capacity * Math.max(averageScore, 10) / 100);
      await supabase
        .from('gigs')
        .update({
          status: isFailure ? 'failed' : 'completed',
          attendance,
          fan_gain: fameDelta > 0 ? fameDelta : 0
        })
        .eq('id', gig.id);

      await updateProfile({
        cash: profile.cash + totalEarningsValue,
        experience: profile.experience + experienceGain,
        fame: updatedFame
      });

      await supabase.from('gig_performances').insert({
        user_id: user.id,
        gig_id: gig.id,
        performance_score: Math.round(averageScore),
        earnings: totalEarningsValue,
        fame_change: fameDelta,
        status: isFailure ? 'failed' : 'completed',
        penalty_applied: isFailure,
        penalty_amount: penaltyValue,
        failure_reason: isFailure ? derivedFailureReason : null
      });

      const activityMessage = isFailure
        ? `Performance at ${gig.venue.name} fell flat (${averageScore.toFixed(1)}%). Lost ${Math.abs(fameDelta)} fame.`
        : `Performed at ${gig.venue.name} - Score: ${averageScore.toFixed(1)}%`;

      await addActivity('gig_performance', activityMessage, totalEarningsValue);

      try {
        const wearSummary = await applyEquipmentWear(user.id, 'gig');
        if (wearSummary?.updates.length) {
          toast.info('Your equipment took some wear after the show. Check your inventory to keep it in top shape.');
        }
      } catch (wearError) {
        console.error('Failed to apply equipment wear after gig performance', wearError);
      }
    } catch (error: unknown) {
      const fallbackMessage = 'Failed to save performance results';
      const errorMessage = error instanceof Error ? error.message : fallbackMessage;
      console.error('Error finishing performance:', errorMessage, error);
      toast.error(errorMessage);
    } finally {
      setIsPerforming(false);
      setShowResults(true);
    }
  };

  const getReactionColor = (value: number) => {
    if (value >= 80) return 'text-green-500';
    if (value >= 60) return 'text-yellow-500';
    if (value >= 40) return 'text-orange-500';
    return 'text-red-500';
  };

  const getReactionIcon = (type: string) => {
    switch (type) {
      case 'energy': return <Zap className="w-4 h-4" />;
      case 'satisfaction': return <Heart className="w-4 h-4" />;
      case 'excitement': return <TrendingUp className="w-4 h-4" />;
      case 'singing_along': return <Volume2 className="w-4 h-4" />;
      default: return <Star className="w-4 h-4" />;
    }
  };

  if (loading) {
    return (
      <div className="flex items-center justify-center min-h-[400px]">
        <div className="animate-spin rounded-full h-8 w-8 border-b-2 border-primary"></div>
      </div>
    );
  }

  if (!gig) {
    return (
      <div className="text-center">
        <h2 className="text-2xl font-bold mb-4">Gig Not Found</h2>
        <Button onClick={() => navigate('/gigs')}>Back to Gigs</Button>
      </div>
    );
  }

  if (showResults) {
    return (
      <div className="max-w-4xl mx-auto space-y-6">
        <Card>
          <CardHeader>
            <CardTitle className="flex items-center gap-2">
              {performanceFailed ? (
                <AlertTriangle className="w-6 h-6 text-destructive" />
              ) : (
                <Star className="w-6 h-6" />
              )}
              {performanceFailed ? 'Performance Failed' : 'Performance Complete!'}
            </CardTitle>
          </CardHeader>
          <CardContent className="space-y-6">
            {performanceFailed && failureReason && (
              <div className="p-4 bg-destructive/10 border border-destructive rounded-md text-sm text-destructive">
                {failureReason}
                {failedStage && (
                  <div className="mt-1 text-destructive/80">
                    The {failedStage} stage needs serious attention before your next gig.
                  </div>
                )}
              </div>
            )}
            <div className="grid grid-cols-1 md:grid-cols-3 gap-4">
              <div className="text-center">
                <div className={`text-3xl font-bold ${performanceFailed ? 'text-destructive' : 'text-primary'}`}>
                  {finalScore.toFixed(1)}%
                </div>
                <div className="text-sm text-muted-foreground">Overall Score</div>
              </div>
              <div className="text-center">
                <div className={`text-3xl font-bold ${performanceFailed ? 'text-destructive' : 'text-green-500'}`}>
                  ${totalEarnings}
                </div>
                <div className="text-sm text-muted-foreground">
                  {performanceFailed ? 'Reduced Payout' : 'Earnings'}
                </div>
              </div>
              <div className="text-center">
                <div
                  className={`text-3xl font-bold ${fameChange >= 0 ? 'text-blue-500' : 'text-destructive'}`}
                >
                  {fameChange >= 0 ? `+${fameChange}` : fameChange}
                </div>
                <div className="text-sm text-muted-foreground">
                  {fameChange >= 0 ? 'Fans Gained' : 'Fame Lost'}
                </div>
              </div>
            </div>

            {performanceFailed && penaltyAmount > 0 && (
              <div className="text-center p-4 bg-muted rounded-md">
                <div className="text-sm text-muted-foreground">Earnings Penalty</div>
                <div className="text-2xl font-semibold text-destructive">-${penaltyAmount}</div>
                <div className="text-xs text-muted-foreground mt-1">
                  Missed bonus pay due to the failed performance.
                </div>
              </div>
            )}

            <Separator />

            <div className="space-y-4">
              <h3 className="text-lg font-semibold">Stage Breakdown</h3>
              {stageResults.map((result, index) => (
                <Card key={index}>
                  <CardContent className="p-4">
                    <div className="flex justify-between items-center mb-2">
                      <h4 className="font-medium">{result.stageName}</h4>
                      <Badge variant={result.score >= 80 ? "default" : result.score >= 60 ? "secondary" : "destructive"}>
                        {result.score.toFixed(1)}%
                      </Badge>
                    </div>
                    <div className="grid grid-cols-2 gap-4 text-sm">
                      <div>
                        <div className="font-medium mb-1">Feedback:</div>
                        <ul className="space-y-1">
                          {result.feedback.map((feedback, i) => (
                            <li key={i} className="text-muted-foreground">• {feedback}</li>
                          ))}
                        </ul>
                      </div>
                      <div>
                        <div className="font-medium mb-1">Bonuses:</div>
                        <ul className="space-y-1">
                          {result.bonuses.map((bonus, i) => (
                            <li key={i} className="text-green-600">• {bonus}</li>
                          ))}
                        </ul>
                      </div>
                    </div>
                    {performanceFailed && failedStage === result.stageName && (
                      <div className="mt-3 text-sm text-destructive">
                        This stage triggered the failed gig outcome.
                      </div>
                    )}
                  </CardContent>
                </Card>
              ))}
            </div>

            <div className="flex gap-4">
              <Button onClick={() => navigate('/gigs')} className="flex-1">
                Book Another Gig
              </Button>
              <Button onClick={() => navigate('/dashboard')} variant="outline" className="flex-1">
                Return to Dashboard
              </Button>
            </div>
          </CardContent>
        </Card>
      </div>
    );
  }

  if (isPerforming) {
    const currentStageData = PERFORMANCE_STAGES[currentStage];
    
    return (
      <div className="max-w-4xl mx-auto space-y-6">
        <Card>
          <CardHeader>
            <CardTitle className="flex items-center gap-2">
              <Music className="w-6 h-6" />
              {currentStageData.name}
            </CardTitle>
            <p className="text-muted-foreground">{currentStageData.description}</p>
          </CardHeader>
          <CardContent className="space-y-6">
            <div>
              <div className="flex justify-between mb-2">
                <span className="text-sm font-medium">Stage Progress</span>
                <span className="text-sm text-muted-foreground">{stageProgress}%</span>
              </div>
              <Progress value={stageProgress} className="h-3" />
            </div>

            <div className="grid grid-cols-2 md:grid-cols-4 gap-4">
              {Object.entries(audienceReaction).map(([key, value]) => (
                <Card key={key}>
                  <CardContent className="p-3 text-center">
                    <div className="flex items-center justify-center gap-1 mb-1">
                      {getReactionIcon(key)}
                      <span className="text-sm font-medium capitalize">
                        {key.replace('_', ' ')}
                      </span>
                    </div>
                    <div className={`text-2xl font-bold ${getReactionColor(value)}`}>
                      {Math.round(value)}%
                    </div>
                  </CardContent>
                </Card>
              ))}
            </div>

            <div className="text-center">
              <div className="text-lg font-medium mb-2">
                Stage {currentStage + 1} of {PERFORMANCE_STAGES.length}
              </div>
              <div className="flex justify-center gap-2">
                {PERFORMANCE_STAGES.map((_, index) => (
                  <div
                    key={index}
                    className={`w-3 h-3 rounded-full ${
                      index < currentStage
                        ? 'bg-green-500'
                        : index === currentStage
                        ? 'bg-primary'
                        : 'bg-muted'
                    }`}
                  />
                ))}
              </div>
            </div>

            {stageResults.length > 0 && (
              <div className="space-y-2">
                <h4 className="font-medium">Completed Stages:</h4>
                {stageResults.map((result, index) => (
                  <div key={index} className="flex justify-between items-center p-2 bg-muted rounded">
                    <span className="text-sm">{result.stageName}</span>
                    <Badge variant={result.score >= 80 ? "default" : result.score >= 60 ? "secondary" : "destructive"}>
                      {result.score.toFixed(1)}%
                    </Badge>
                  </div>
                ))}
              </div>
            )}
          </CardContent>
        </Card>
      </div>
    );
  }

  return (
    <div className="max-w-4xl mx-auto space-y-6">
      <Card>
        <CardHeader>
          <CardTitle className="flex items-center gap-2">
            <Mic className="w-6 h-6" />
            Advanced Performance System
          </CardTitle>
          <p className="text-muted-foreground">
            Experience multi-stage performances with real-time audience reactions
          </p>
        </CardHeader>
        <CardContent className="space-y-6">
          <div className="grid grid-cols-1 md:grid-cols-2 gap-6">
            <div>
              <h3 className="text-lg font-semibold mb-3">Gig Details</h3>
              <div className="space-y-2">
                <div className="flex justify-between">
                  <span className="text-muted-foreground">Venue:</span>
                  <span className="font-medium">{gig.venue.name}</span>
                </div>
                <div className="flex justify-between">
                  <span className="text-muted-foreground">Capacity:</span>
                  <span className="font-medium">{gig.venue.capacity} people</span>
                </div>
                <div className="flex justify-between">
                  <span className="text-muted-foreground">Prestige:</span>
                  <Badge variant="outline">{gig.venue.prestige_level}/5</Badge>
                </div>
                <div className="flex justify-between">
                  <span className="text-muted-foreground">Payment:</span>
                  <span className="font-medium text-green-600">${gig.payment}</span>
                </div>
              </div>
            </div>

            <div>
              <h3 className="text-lg font-semibold mb-3">Performance Stages</h3>
              <div className="space-y-2">
                {PERFORMANCE_STAGES.map((stage, index) => (
                  <div key={index} className="p-3 bg-muted rounded-lg">
                    <div className="font-medium">{stage.name}</div>
                    <div className="text-sm text-muted-foreground">{stage.description}</div>
                    <div className="flex gap-2 mt-1">
                      {Object.entries(stage.skillRequirements).map(([skill, level]) => (
                        <Badge key={skill} variant="outline" className="text-xs">
                          {skill}: {level}
                        </Badge>
                      ))}
                    </div>
                  </div>
                ))}
              </div>
            </div>
          </div>

          <div className="text-center">
            <Button 
              onClick={startPerformance} 
              size="lg"
              className="w-full md:w-auto"
            >
              <Music className="w-4 h-4 mr-2" />
              Start Advanced Performance
            </Button>
          </div>
        </CardContent>
      </Card>
    </div>
  );
};

export default AdvancedGigSystem;<|MERGE_RESOLUTION|>--- conflicted
+++ resolved
@@ -133,19 +133,8 @@
         .single();
 
       if (venueError) throw venueError;
-<<<<<<< HEAD
-
       const transformedGig = {
         ...gigData,
-=======
-      if (!venueData) throw new Error('Venue not found');
-
-      const gigRow: GigRow = gigData;
-      const venueRow: VenueRow = venueData;
-
-      const transformedGig: Gig = {
-        id: gigRow.id,
->>>>>>> 7caba7e6
         venue: {
           id: venueRow.id,
           name: venueRow.name,
