import { useState, useEffect, useMemo, useCallback } from "react";
import { Card, CardContent, CardDescription, CardHeader, CardTitle } from "@/components/ui/card";
import { Button } from "@/components/ui/button";
import { Progress } from "@/components/ui/progress";
import { Badge } from "@/components/ui/badge";
import { Alert, AlertDescription, AlertTitle } from "@/components/ui/alert";
import { Tabs, TabsContent, TabsList, TabsTrigger } from "@/components/ui/tabs";
import {
  Music,
  Users,
  Calendar,
  TrendingUp,
  Guitar,
  Mic,
  Headphones,
  DollarSign,
  Star,
  Play,
  AlertCircle,
  Sparkles,
  MessageSquare,
} from "lucide-react";
import { useNavigate } from "react-router-dom";
import { useGameData, type PlayerAttributes, type PlayerSkills } from "@/hooks/useGameData";
import { supabase } from "@/integrations/supabase/client";
import ChatWindow from "@/components/realtime/ChatWindow";
import RealtimeChatPanel from "@/components/chat/RealtimeChatPanel";
import { deriveCityChannel } from "@/utils/chat";

type ChatScope = "general" | "city";

interface ActivityEntry {
  id: string;
  activity_type: string;
  message: string;
  created_at: string;
  earnings: number;
  metadata?: Record<string, unknown> | null;
}

interface XpLedgerEntry {
  id: string;
  event_type: string;
  xp_delta?: number | null;
  metadata?: Record<string, unknown> | null;
  created_at?: string | null;
}

const genderLabels: Record<string, string> = {
  female: "Female",
  male: "Male",
  non_binary: "Non-binary",
  other: "Other",
  prefer_not_to_say: "Prefer not to say",
};

const Dashboard = () => {
  const navigate = useNavigate();
  const {
    profile,
    skills,
    attributes,
    xpWallet,
    xpLedger,
    freshWeeklyBonusAvailable,
    loading,
    error
  } = useGameData();

  // Simplified - these features not yet implemented
<<<<<<< HEAD
  const activities: ActivityEntry[] = [];
  const xpLedger: XpLedgerEntry[] = [];
  const freshWeeklyBonusAvailable = false;
=======
  const activities: any[] = [];
>>>>>>> de3b515e
  const currentCity = null;
  const [birthCityLabel, setBirthCityLabel] = useState<string | null>(null);
  const [activeChatTab, setActiveChatTab] = useState<ChatScope>("general");
  const [chatOnlineCounts, setChatOnlineCounts] = useState<Record<ChatScope, number>>({
    general: 0,
    city: 0
  });
  const [chatConnections, setChatConnections] = useState<Record<ChatScope, boolean>>({
    general: false,
    city: false
  });

  const instrumentSkillKeys: (keyof PlayerSkills)[] = [
    "vocals",
    "guitar",
    "bass",
    "drums",
    "songwriting",
    "performance",
    "composition"
  ];
  const attributeKeys: (keyof PlayerAttributes)[] = [
    "creativity",
    "business",
    "marketing",
    "technical"
  ];

  const handleChatTabChange = useCallback((value: string) => {
    setActiveChatTab(value === "city" ? "city" : "general");
  }, []);

  const handleGeneralOnlineCount = useCallback((count: number) => {
    setChatOnlineCounts(previous => ({ ...previous, general: count }));
  }, []);

  const handleCityOnlineCount = useCallback((count: number) => {
    setChatOnlineCounts(previous => ({ ...previous, city: count }));
  }, []);

  const handleGeneralConnection = useCallback((connected: boolean) => {
    setChatConnections(previous => ({ ...previous, general: connected }));
  }, []);

  const handleCityConnection = useCallback((connected: boolean) => {
    setChatConnections(previous => ({ ...previous, city: connected }));
  }, []);

  // City channel simplified - current_city_id not in schema
  const cityChannel = null;

  const cityNameLabel = useMemo(() => {
    if (!currentCity?.name) {
      return null;
    }

    return currentCity.country ? `${currentCity.name}, ${currentCity.country}` : currentCity.name;
  }, [currentCity?.country, currentCity?.name]);

  // Chat labels simplified - current_city_id not in schema
  const cityTabLabel = "General Chat";
  const activeOnlineCount = chatOnlineCounts[activeChatTab];
  const activeConnection = chatConnections[activeChatTab];
  const cityChatPlaceholder = "Say hello to fellow musicians...";
  const chatCardDescription = "Chat with the global community of musicians.";

  const toNumber = (value: unknown, fallback = 0) => {
    if (typeof value === "number" && Number.isFinite(value)) {
      return value;
    }

    if (typeof value === "string" && value.trim().length === 0) {
      return fallback;
    }

    const numeric = Number(value);
    return Number.isFinite(numeric) ? numeric : fallback;
  };

  const formatLedgerEvent = (eventType: string) => {
    if (!eventType) {
      return "XP adjustment";
    }

    if (eventType === "weekly_bonus") {
      return "Weekly bonus";
    }

    return eventType
      .split("_")
      .map(segment => segment.charAt(0).toUpperCase() + segment.slice(1))
      .join(" ");
  };

  const getActivityIcon = (type: string) => {
    switch (type) {
      case "gig": return <Play className="h-4 w-4" />;
      case "skill": return <TrendingUp className="h-4 w-4" />;
      case "fan": return <Users className="h-4 w-4" />;
      case "song": return <Music className="h-4 w-4" />;
      case "join": return <Star className="h-4 w-4" />;
      case "busking": return <Mic className="h-4 w-4" />;
      case "point_grant":
      case "weekly_bonus":
        return <Sparkles className="h-4 w-4" />;
      default: return <Star className="h-4 w-4" />;
    }
  };

  useEffect(() => {
    let isMounted = true;

    const loadCity = async (cityId: string) => {
      try {
        const { data, error } = await supabase
          .from("cities")
          .select("name, country")
          .eq("id", cityId)
          .maybeSingle();

        if (error) throw error;
        if (!isMounted) return;

        if (data) {
          const cityName = data.name ?? "Unnamed City";
          const label = data.country ? `${cityName}, ${data.country}` : cityName;
          setBirthCityLabel(label ?? null);
        } else {
          setBirthCityLabel(null);
        }
      } catch (error) {
        console.error("Error loading birth city:", error);
        if (isMounted) {
          setBirthCityLabel(null);
        }
      }
    };

    // City loading simplified - city_of_birth not in schema
    setBirthCityLabel(null);

    return () => {
      isMounted = false;
    };
  }, []); // Simplified - city_of_birth not in schema

  // Gender label simplified - gender not in schema
  const profileGenderLabel = genderLabels.prefer_not_to_say;


  if (loading) {
    return (
      <div className="min-h-screen bg-gradient-stage flex items-center justify-center p-6">
        <div className="text-center">
          <div className="animate-spin rounded-full h-32 w-32 border-b-2 border-primary mx-auto mb-4"></div>
          <p className="text-lg font-oswald">Loading your music empire...</p>
        </div>
      </div>
    );
  }

  if (error) {
    return (
      <div className="min-h-screen bg-gradient-stage p-6">
        <div className="max-w-2xl mx-auto">
          <Alert variant="destructive">
            <AlertCircle className="h-4 w-4" />
            <AlertDescription>
              Error loading your data: {error}
            </AlertDescription>
          </Alert>
        </div>
      </div>
    );
  }

  if (!profile || !skills) {
    return null;
  }

  const parseDate = (value?: string | null) => {
    if (!value) return null;
    const parsed = new Date(value);
    return Number.isNaN(parsed.getTime()) ? null : parsed;
  };

  const lifetimeXp = Math.max(0, Number(xpWallet?.lifetime_xp ?? 0));
  const experienceProgress = lifetimeXp % 1000;
  const latestWeeklyBonus = xpLedger.find(entry => entry.event_type === "weekly_bonus");
  const latestWeeklyMetadata = (latestWeeklyBonus?.metadata as Record<string, unknown> | null) ?? null;
  const weeklyBonusAmount = latestWeeklyBonus
    ? toNumber(latestWeeklyMetadata?.bonus_awarded ?? latestWeeklyBonus.xp_delta ?? 0, 0)
    : 0;
  const weeklyBonusSourceXp = latestWeeklyMetadata ? toNumber(latestWeeklyMetadata?.experience_gained, 0) : 0;
  const weeklyBonusStreak = latestWeeklyBonus ? Math.max(toNumber(latestWeeklyMetadata?.streak, 1), 1) : 0;
  const weeklyBonusRecorded = parseDate(latestWeeklyBonus?.created_at ?? null);
  const formattedWeeklyBonusRecorded = weeklyBonusRecorded
    ? new Intl.DateTimeFormat(undefined, {
        month: "short",
        day: "numeric",
        hour: "2-digit",
        minute: "2-digit"
      }).format(weeklyBonusRecorded)
    : null;
  const recentLedgerEntries = xpLedger.slice(0, 5);

  return (
    <div className="min-h-screen bg-gradient-stage p-6">
      <div className="max-w-7xl mx-auto space-y-6">
        {/* Header */}
        <div className="flex items-center justify-between">
          <div>
            <h1 className="text-4xl font-bebas tracking-wider bg-gradient-to-r from-foreground to-primary bg-clip-text text-transparent">
              Welcome back, {profile.display_name || profile.username}
            </h1>
            <p className="text-muted-foreground font-oswald">Ready to rock the world?</p>
            <div className="mt-2 flex flex-wrap gap-2 text-xs text-muted-foreground">
              <Badge variant="outline" className="border-border text-foreground/80">
                Level {profile.level}
              </Badge>
              <Badge variant="outline" className="border-border text-foreground/80">
                {profileGenderLabel}
              </Badge>
              <Badge variant="outline" className="border-border text-foreground/80">
                Rising Artist
              </Badge>
            </div>
          </div>
          <div className="flex gap-2">
            <Button
              onClick={() => navigate("/band")}
              className="bg-gradient-primary hover:shadow-electric"
            >
              <Users className="h-4 w-4 mr-2" />
              Band Manager
            </Button>
            <Button
              onClick={() => navigate("/gigs")}
              variant="outline"
              className="border-primary/20 hover:bg-primary/10"
            >
              <Calendar className="h-4 w-4 mr-2" />
              Book Gigs
            </Button>
            <Button
              onClick={() => navigate("/busking")}
              variant="outline"
              className="border-primary/20 hover:bg-primary/10"
            >
              <Mic className="h-4 w-4 mr-2" />
              Street Busking
            </Button>
          </div>
        </div>

        {latestWeeklyBonus ? (
          <Alert className="border-primary/30 bg-primary/5 text-primary">
            <Sparkles className="h-4 w-4" />
            <AlertTitle className="flex items-center gap-2">
              Weekly rehearsal bonus delivered
              {freshWeeklyBonusAvailable && (
                <Badge variant="secondary" className="border-primary/40 bg-primary/10 text-primary">
                  New this week
                </Badge>
              )}
            </AlertTitle>
            <AlertDescription className="space-y-3 text-sm">
              <p>
                {weeklyBonusAmount > 0
                  ? `You gained ${weeklyBonusSourceXp} XP through play and received a ${weeklyBonusAmount} XP bonus for keeping up your momentum.`
                  : "No bonus was awarded this cycle. Earn more XP during the week to unlock next Monday's boost."}
              </p>
              <div className="flex flex-wrap gap-2 text-xs">
                {weeklyBonusAmount > 0 && (
                  <Badge variant="secondary" className="border-primary/30 bg-primary/10 text-primary">
                    +{weeklyBonusAmount} XP bonus
                  </Badge>
                )}
                {weeklyBonusSourceXp > 0 && (
                  <Badge variant="outline" className="border-primary/40 text-primary">
                    {weeklyBonusSourceXp} XP earned
                  </Badge>
                )}
                {weeklyBonusStreak > 1 && (
                  <Badge variant="outline" className="border-primary/40 text-primary">
                    {weeklyBonusStreak}-week streak
                  </Badge>
                )}
              </div>
              {formattedWeeklyBonusRecorded && (
                <p className="text-xs text-primary/70">
                  Processed {formattedWeeklyBonusRecorded} UTC · Next bonus hits Mondays at 05:15 UTC.
                </p>
              )}
            </AlertDescription>
          </Alert>
        ) : (
          <Alert className="border-primary/30 bg-primary/5 text-primary">
            <Sparkles className="h-4 w-4" />
            <AlertTitle>Weekly rehearsal bonus</AlertTitle>
            <AlertDescription className="text-sm">
              Build experience through gigs, practice, and storytelling. Every Monday at 05:15 UTC we grant a bonus based on the XP you earned over the previous week.
            </AlertDescription>
          </Alert>
        )}

        {/* Stats Overview */}
        <div className="grid grid-cols-1 md:grid-cols-2 lg:grid-cols-4 gap-4">
          <Card className="bg-card/80 backdrop-blur-sm border-primary/20">
            <CardHeader className="flex flex-row items-center justify-between space-y-0 pb-2">
              <CardTitle className="text-sm font-medium">Level</CardTitle>
              <Star className="h-4 w-4 text-warning" />
            </CardHeader>
            <CardContent>
              <div className="text-2xl font-bold text-primary">{profile.level}</div>
              <Progress 
                value={(experienceProgress / 1000) * 100} 
                className="mt-2"
              />
              <p className="text-xs text-muted-foreground mt-1">
                {experienceProgress}/1000 XP to level {profile.level + 1}
              </p>
            </CardContent>
          </Card>

          <Card className="bg-card/80 backdrop-blur-sm border-primary/20">
            <CardHeader className="flex flex-row items-center justify-between space-y-0 pb-2">
              <CardTitle className="text-sm font-medium">Cash</CardTitle>
              <DollarSign className="h-4 w-4 text-success" />
            </CardHeader>
            <CardContent>
              <div className="text-2xl font-bold text-success">
                ${profile.cash.toLocaleString()}
              </div>
              <p className="text-xs text-muted-foreground">
                From recent performances
              </p>
            </CardContent>
          </Card>

          <Card className="bg-card/80 backdrop-blur-sm border-primary/20">
            <CardHeader className="flex flex-row items-center justify-between space-y-0 pb-2">
              <CardTitle className="text-sm font-medium">Fame</CardTitle>
              <TrendingUp className="h-4 w-4 text-accent" />
            </CardHeader>
            <CardContent>
              <div className="text-2xl font-bold text-accent">{profile.fame}</div>
              <p className="text-xs text-muted-foreground">
                Keep performing to gain more fame!
              </p>
            </CardContent>
          </Card>

          <Card className="bg-card/80 backdrop-blur-sm border-primary/20">
            <CardHeader className="flex flex-row items-center justify-between space-y-0 pb-2">
              <CardTitle className="text-sm font-medium">Band Popularity</CardTitle>
              <Users className="h-4 w-4 text-primary" />
            </CardHeader>
            <CardContent>
              <div className="text-2xl font-bold text-primary">Solo Artist</div>
              <p className="text-xs text-muted-foreground">
                Create or join a band to unlock more features
              </p>
            </CardContent>
          </Card>
        </div>

        <Card className="bg-card/80 backdrop-blur-sm border-primary/20">
          <CardHeader className="space-y-4">
            <div className="flex items-center justify-between">
              <CardTitle className="flex items-center gap-2">
                <MessageSquare className="h-5 w-5 text-primary" />
                Community Chat
              </CardTitle>
              <div className="flex items-center gap-3">
                <Badge
                  variant="secondary"
                  className="border-primary/30 bg-primary/10 text-primary"
                >
                  {activeOnlineCount}
                </Badge>
                <div
                  className={`flex items-center gap-2 px-3 py-1 rounded-full ${
                    activeConnection
                      ? "bg-green-100 text-green-700"
                      : "bg-red-100 text-red-700"
                  }`}
                >
                  <span
                    className={`w-2 h-2 rounded-full ${
                      activeConnection ? "bg-green-500" : "bg-red-500"
                    }`}
                  />
                  {activeConnection ? "Connected" : "Connecting..."}
                </div>
              </div>
            </div>
            <CardDescription>{chatCardDescription}</CardDescription>
          </CardHeader>
          <CardContent>
            <Tabs value={activeChatTab} onValueChange={handleChatTabChange} className="space-y-4">
              <TabsList className="grid grid-cols-2 w-full">
                <TabsTrigger value="general" className="flex items-center justify-center gap-2">
                  General
                  <Badge variant={activeChatTab === "general" ? "secondary" : "outline"}>
                    {chatOnlineCounts.general}
                  </Badge>
                </TabsTrigger>
                <TabsTrigger value="city" className="flex items-center justify-center gap-2">
                  {cityTabLabel}
                  <Badge variant={activeChatTab === "city" ? "secondary" : "outline"}>
                    {chatOnlineCounts.city}
                  </Badge>
                </TabsTrigger>
              </TabsList>
              <TabsContent value="general">
                <div className="text-center text-muted-foreground py-8">
                  Chat system coming soon!
                </div>
              </TabsContent>
              <TabsContent value="city">
                <div className="text-center text-muted-foreground py-8">
                  City chat coming soon!
                </div>
              </TabsContent>
            </Tabs>
          </CardContent>
        </Card>

        <div className="grid grid-cols-1 lg:grid-cols-2 gap-6">
          {/* Skills */}
          <Card className="bg-card/80 backdrop-blur-sm border-primary/20">
            <CardHeader>
              <CardTitle className="flex items-center gap-2">
                <Guitar className="h-5 w-5 text-primary" />
                Musical Skills
              </CardTitle>
              <CardDescription>Your musical abilities</CardDescription>
            </CardHeader>
            <CardContent className="space-y-4">
              {instrumentSkillKeys.map(skillKey => {
                const value = Number(skills?.[skillKey] ?? 0);
                const percent = Math.min(100, (value / 1000) * 100);
                return (
                  <div key={skillKey} className="space-y-2">
                    <span className="capitalize font-medium text-sm">{skillKey}</span>
                    <Progress
                      value={percent}
                      className="h-2"
                      aria-label={`${skillKey} skill level ${value} out of 1000`}
                    />
                  </div>
                );
              })}
            </CardContent>
          </Card>
          <Card className="bg-card/80 backdrop-blur-sm border-primary/20">
            <CardHeader>
              <CardTitle className="flex items-center gap-2">
                <TrendingUp className="h-5 w-5 text-primary" />
                Professional Attributes
              </CardTitle>
              <CardDescription>Business and creative prowess</CardDescription>
            </CardHeader>
            <CardContent className="space-y-4">
              {attributeKeys.map(attributeKey => {
                const value = Number(attributes?.[attributeKey] ?? 0);
                const percent = Math.min(100, (value / 1000) * 100);
                return (
                  <div key={attributeKey} className="space-y-2">
                    <span className="capitalize font-medium text-sm">{attributeKey}</span>
                    <Progress
                      value={percent}
                      className="h-2"
                      aria-label={`${attributeKey} attribute score ${value} out of 1000`}
                    />
                  </div>
                );
              })}
            </CardContent>
          </Card>

          {/* Band Info & Activity */}
          <div className="space-y-4">
            {/* Band Info */}
            <Card className="bg-card/80 backdrop-blur-sm border-primary/20">
              <CardHeader>
                <CardTitle className="flex items-center gap-2">
                  <Headphones className="h-5 w-5 text-accent" />
                  Solo Career
                </CardTitle>
                <CardDescription>Build your musical empire</CardDescription>
              </CardHeader>
              <CardContent>
                <div className="grid grid-cols-2 gap-4 text-sm">
                  <div>
                    <p className="text-muted-foreground">Status</p>
                    <p className="font-semibold">Independent Artist</p>
                  </div>
                  <div>
                    <p className="text-muted-foreground">Next Goal</p>
                    <p className="font-semibold">Form a Band</p>
                  </div>
                </div>
              </CardContent>
            </Card>

            {/* Recent Activity */}
            <Card className="bg-card/80 backdrop-blur-sm border-primary/20">
              <CardHeader>
                <CardTitle className="flex items-center gap-2">
                  <Music className="h-5 w-5 text-primary" />
                  Recent Activity
                </CardTitle>
              </CardHeader>
              <CardContent className="space-y-3">
                {activities.length > 0 ? activities.map(activity => {
                  const metadata = (activity.metadata as Record<string, unknown> | null) ?? null;
                  const skillPointsAwarded = toNumber(metadata?.skill_points);
                  const attributePointsAwarded = toNumber(metadata?.attribute_points);
                  const experienceConverted = toNumber(metadata?.experience_converted);
                  const bonusAwarded = toNumber(metadata?.bonus_awarded);
                  const experienceGainedFromBonus = toNumber(metadata?.experience_gained);
                  const streakCount = toNumber(metadata?.streak);
                  const isPointGrant = activity.activity_type === "point_grant";
                  const isWeeklyBonus = activity.activity_type === "weekly_bonus";

                  return (
                    <div key={activity.id} className="flex items-start gap-3 p-2 rounded-lg bg-secondary/30">
                      <div className="text-primary mt-0.5">
                        {getActivityIcon(activity.activity_type)}
                      </div>
                      <div className="flex-1">
                        <p className="text-sm font-medium">{activity.message}</p>
                        <p className="text-xs text-muted-foreground">
                          {new Date(activity.created_at).toLocaleDateString()}
                        </p>
                        {activity.earnings > 0 && (
                          <Badge variant="outline" className="mt-1 text-xs border-success text-success">
                            +${activity.earnings}
                          </Badge>
                        )}
                        {isPointGrant && (
                          <div className="mt-2 flex flex-wrap gap-2 text-xs">
                            {skillPointsAwarded > 0 && (
                              <Badge variant="secondary" className="border-primary/20 bg-primary/10 text-primary">
                                +{skillPointsAwarded} skill {skillPointsAwarded === 1 ? "point" : "points"}
                              </Badge>
                            )}
                            {attributePointsAwarded > 0 && (
                              <Badge variant="secondary" className="border-primary/20 bg-primary/10 text-primary">
                                +{attributePointsAwarded} attribute {attributePointsAwarded === 1 ? "point" : "points"}
                              </Badge>
                            )}
                            {experienceConverted > 0 && (
                              <Badge variant="outline" className="border-primary/30 text-primary">
                                {experienceConverted} XP converted
                              </Badge>
                            )}
                          </div>
                        )}
                        {isWeeklyBonus && (
                          <div className="mt-2 flex flex-wrap gap-2 text-xs">
                            {bonusAwarded > 0 && (
                              <Badge variant="secondary" className="border-primary/20 bg-primary/10 text-primary">
                                +{bonusAwarded} XP bonus
                              </Badge>
                            )}
                            {experienceGainedFromBonus > 0 && (
                              <Badge variant="outline" className="border-primary/30 text-primary">
                                {experienceGainedFromBonus} XP earned
                              </Badge>
                            )}
                            {streakCount > 1 && (
                              <Badge variant="outline" className="border-primary/30 text-primary">
                                {streakCount}-week streak
                              </Badge>
                            )}
                          </div>
                        )}
                      </div>
                    </div>
                  );
                }) : (
                  <p className="text-center text-muted-foreground text-sm py-4">
                    No recent activity. Start your musical journey!
                  </p>
                )}
              </CardContent>
            </Card>

            <Card className="bg-card/80 backdrop-blur-sm border-primary/20">
              <CardHeader>
                <CardTitle className="flex items-center gap-2">
                  <Sparkles className="h-5 w-5 text-primary" />
                  XP Ledger
                </CardTitle>
                <CardDescription>Weekly bonuses and other XP adjustments appear here.</CardDescription>
              </CardHeader>
              <CardContent className="space-y-3">
                {recentLedgerEntries.length > 0 ? recentLedgerEntries.map(entry => {
                  const entryMetadata = (entry.metadata as Record<string, unknown> | null) ?? null;
                  const sourceXp = toNumber(entryMetadata?.experience_gained);
                  const streak = toNumber(entryMetadata?.streak);
                  const recordedAt = parseDate(entry.created_at);
                  const recordedLabel = recordedAt
                    ? new Intl.DateTimeFormat(undefined, {
                        month: "short",
                        day: "numeric",
                        hour: "2-digit",
                        minute: "2-digit"
                      }).format(recordedAt)
                    : new Date(entry.created_at).toLocaleString();
                  const isGain = entry.xp_delta >= 0;
                  const badgeVariant = isGain ? "secondary" : "outline";
                  const badgeClasses = isGain
                    ? "border-primary/30 bg-primary/10 text-primary"
                    : "border-destructive/30 text-destructive";

                  return (
                    <div key={entry.id} className="flex items-start justify-between gap-3 rounded-lg border border-primary/10 bg-secondary/20 p-3">
                      <div>
                        <p className="text-sm font-medium">{formatLedgerEvent(entry.event_type)}</p>
                        <p className="text-xs text-muted-foreground">{recordedLabel} UTC</p>
                        {entry.event_type === "weekly_bonus" && sourceXp > 0 && (
                          <p className="text-xs text-muted-foreground mt-1">
                            Based on {sourceXp} XP earned{streak > 1 ? ` • ${streak}-week streak` : ""}
                          </p>
                        )}
                      </div>
                      <Badge variant={badgeVariant} className={badgeClasses}>
                        {entry.xp_delta >= 0 ? "+" : ""}{entry.xp_delta} XP
                      </Badge>
                    </div>
                  );
                }) : (
                  <p className="text-center text-muted-foreground text-sm py-4">
                    No XP adjustments yet. Keep playing to unlock your first weekly bonus.
                  </p>
                )}
              </CardContent>
            </Card>
          </div>
          <RealtimeChatPanel
            channelKey="general"
            title="Live Chat"
            className="bg-card/80 backdrop-blur-sm border-primary/20"
          />
        </div>
      </div>
    </div>
  );
};

export default Dashboard;<|MERGE_RESOLUTION|>--- conflicted
+++ resolved
@@ -68,13 +68,9 @@
   } = useGameData();
 
   // Simplified - these features not yet implemented
-<<<<<<< HEAD
   const activities: ActivityEntry[] = [];
   const xpLedger: XpLedgerEntry[] = [];
   const freshWeeklyBonusAvailable = false;
-=======
-  const activities: any[] = [];
->>>>>>> de3b515e
   const currentCity = null;
   const [birthCityLabel, setBirthCityLabel] = useState<string | null>(null);
   const [activeChatTab, setActiveChatTab] = useState<ChatScope>("general");
