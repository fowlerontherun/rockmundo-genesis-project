--- conflicted
+++ resolved
@@ -1,8 +1,4 @@
 import { useState, useEffect, useCallback } from "react";
-<<<<<<< HEAD
-=======
-import { Link } from "react-router-dom";
->>>>>>> e8dd92ff
 import { Card, CardContent, CardDescription, CardHeader, CardTitle } from "@/components/ui/card";
 import { Button } from "@/components/ui/button";
 import { Badge } from "@/components/ui/badge";
@@ -36,14 +32,8 @@
   CheckCircle,
   AlertCircle,
   XCircle,
-<<<<<<< HEAD
   Edit3,
   Trash2,
-=======
-  ExternalLink,
-  Plane,
-  Mic
->>>>>>> e8dd92ff
 } from "lucide-react";
 
 type EventType = "gig" | "recording" | "rehearsal" | "meeting" | "tour";
@@ -51,7 +41,6 @@
 
 interface ScheduleEvent {
   id: string;
-<<<<<<< HEAD
   user_id: string;
   title: string;
   type: EventType;
@@ -67,72 +56,11 @@
 interface EventFormState {
   title: string;
   type: EventType;
-=======
-  title: string;
-  type: 'gig' | 'recording' | 'rehearsal' | 'meeting' | 'tour' | 'other';
->>>>>>> e8dd92ff
   date: string;
   time: string;
   location: string;
   status: EventStatus;
   description: string;
-<<<<<<< HEAD
-=======
-  status: 'upcoming' | 'in_progress' | 'completed' | 'cancelled';
-  payout?: number;
-  capacity?: number;
-  attendees?: number;
-  bandMembers?: string[];
-  linkPath?: string;
-  linkLabel?: string;
-  gigId?: string;
-  tourId?: string;
-  tourVenueId?: string;
-}
-
-interface ScheduleEventRow {
-  id: string;
-  title: string | null;
-  event_type: string | null;
-  start_time: string | null;
-  end_time: string | null;
-  location: string | null;
-  description: string | null;
-  status: string | null;
-  gig_id: string | null;
-  tour_venue_id: string | null;
-  gig?: {
-    id: string;
-    scheduled_date: string | null;
-    payment: number | null;
-    status: string | null;
-    attendance: number | null;
-    venue?: {
-      id: string;
-      name: string | null;
-      location: string | null;
-      capacity: number | null;
-    } | null;
-  } | null;
-  tour_stop?: {
-    id: string;
-    date: string | null;
-    status: string | null;
-    ticket_price: number | null;
-    tickets_sold: number | null;
-    revenue: number | null;
-    tour?: {
-      id: string;
-      name: string | null;
-    } | null;
-    venue?: {
-      id: string;
-      name: string | null;
-      location: string | null;
-      capacity: number | null;
-    } | null;
-  } | null;
->>>>>>> e8dd92ff
 }
 
 const eventTypes: { value: EventType; label: string }[] = [
@@ -251,8 +179,6 @@
   const [isDeleteDialogOpen, setIsDeleteDialogOpen] = useState(false);
   const [isSubmitting, setIsSubmitting] = useState(false);
   const [isDeleting, setIsDeleting] = useState(false);
-
-<<<<<<< HEAD
   const fetchEvents = useCallback(async () => {
     if (!user) {
       return;
@@ -285,180 +211,6 @@
       setEvents(sortEvents(normalizedEvents));
     } catch (error) {
       console.error("Error loading schedule:", error);
-=======
-  useEffect(() => {
-    if (user) {
-      void loadSchedule();
-    } else {
-      setEvents([]);
-    }
-  }, [user, loadSchedule]);
-
-  const normalizeType = (type?: string | null): ScheduleEvent['type'] => {
-    switch ((type || '').toLowerCase()) {
-      case 'gig':
-        return 'gig';
-      case 'tour':
-        return 'tour';
-      case 'recording':
-        return 'recording';
-      case 'rehearsal':
-        return 'rehearsal';
-      case 'meeting':
-        return 'meeting';
-      default:
-        return 'other';
-    }
-  };
-
-  const normalizeStatus = (status?: string | null): ScheduleEvent['status'] => {
-    switch ((status || '').toLowerCase()) {
-      case 'in_progress':
-      case 'in-progress':
-      case 'active':
-        return 'in_progress';
-      case 'completed':
-      case 'done':
-        return 'completed';
-      case 'cancelled':
-      case 'canceled':
-        return 'cancelled';
-      default:
-        return 'upcoming';
-    }
-  };
-
-  const loadSchedule = useCallback(async () => {
-    if (!user) return;
-
-    try {
-      const { data, error } = await supabase
-        .from('schedule_events')
-        .select(`
-          id,
-          title,
-          event_type,
-          start_time,
-          end_time,
-          location,
-          description,
-          status,
-          gig_id,
-          tour_venue_id,
-          gig:gigs (
-            id,
-            scheduled_date,
-            payment,
-            status,
-            attendance,
-            venue:venues (
-              id,
-              name,
-              location,
-              capacity
-            )
-          ),
-          tour_stop:tour_venues (
-            id,
-            date,
-            status,
-            ticket_price,
-            tickets_sold,
-            revenue,
-            tour:tours (
-              id,
-              name
-            ),
-            venue:venues (
-              id,
-              name,
-              location,
-              capacity
-            )
-          )
-        `)
-        .eq('user_id', user.id);
-
-      if (error) throw error;
-
-      const rows: ScheduleEventRow[] = (data ?? []) as ScheduleEventRow[];
-      const mappedEvents: ScheduleEvent[] = rows.map((event) => {
-        const normalizedType = normalizeType(event.event_type);
-        const startDateString = event.start_time || event.gig?.scheduled_date || event.tour_stop?.date;
-        const eventDate = startDateString ? new Date(startDateString) : null;
-        const isoDate = eventDate ? eventDate.toISOString() : new Date().toISOString();
-        const timeDisplay = eventDate
-          ? eventDate.toLocaleTimeString([], { hour: '2-digit', minute: '2-digit' })
-          : 'All Day';
-
-        const gigId = event.gig?.id ?? event.gig_id ?? undefined;
-        const tourId = event.tour_stop?.tour?.id ?? undefined;
-        const tourVenueId = event.tour_stop?.id ?? event.tour_venue_id ?? undefined;
-
-        let linkPath: string | undefined;
-        let linkLabel: string | undefined;
-
-        if (normalizedType === 'gig') {
-          if (gigId) {
-            const params = new URLSearchParams({ gigId });
-            linkPath = `/gigs?${params.toString()}`;
-          } else {
-            linkPath = '/gigs';
-          }
-          linkLabel = 'Open Gig';
-        } else if (normalizedType === 'tour') {
-          const params = new URLSearchParams();
-          if (tourId) params.set('tourId', tourId);
-          if (tourVenueId) params.set('stopId', tourVenueId);
-          const query = params.toString();
-          linkPath = `/tours${query ? `?${query}` : ''}`;
-          linkLabel = 'Open Tour';
-        }
-
-        const location = event.location || event.gig?.venue?.location || event.tour_stop?.venue?.location || 'TBA';
-
-        const title = event.title || (
-          normalizedType === 'gig'
-            ? `Gig at ${event.gig?.venue?.name ?? 'Venue'}`
-            : normalizedType === 'tour'
-              ? `${event.tour_stop?.tour?.name ?? 'Tour'} - ${event.tour_stop?.venue?.name ?? 'Venue'}`
-              : 'Scheduled Event'
-        );
-
-        const description = event.description || (
-          normalizedType === 'gig'
-            ? `Live performance at ${event.gig?.venue?.name ?? 'the venue'}.`
-            : normalizedType === 'tour'
-              ? `Tour stop for ${event.tour_stop?.tour?.name ?? 'your tour'}.`
-              : 'Scheduled event'
-        );
-
-        return {
-          id: event.id,
-          title,
-          type: normalizedType,
-          date: isoDate,
-          time: timeDisplay,
-          location,
-          description,
-          status: normalizeStatus(event.status || event.gig?.status || event.tour_stop?.status),
-          payout: event.gig?.payment ?? event.tour_stop?.revenue ?? undefined,
-          capacity: event.gig?.venue?.capacity ?? event.tour_stop?.venue?.capacity ?? undefined,
-          attendees: event.gig?.attendance ?? event.tour_stop?.tickets_sold ?? undefined,
-          bandMembers: [],
-          linkPath,
-          linkLabel,
-          gigId,
-          tourId,
-          tourVenueId
-        };
-      });
-
-      mappedEvents.sort((a, b) => new Date(a.date).getTime() - new Date(b.date).getTime());
-      setEvents(mappedEvents);
-    } catch (error) {
-      console.error('Error loading schedule:', error);
->>>>>>> e8dd92ff
       toast({
         title: "Error",
         description: "Failed to load schedule",
@@ -468,7 +220,6 @@
       setLoading(false);
     }
   }, [toast, user]);
-<<<<<<< HEAD
 
   useEffect(() => {
     if (user) {
@@ -494,22 +245,6 @@
         variant: "destructive",
       });
       return;
-=======
-
-  const getEventIcon = (type: string) => {
-    switch (type) {
-      case 'gig':
-        return <Music className="h-4 w-4" />;
-      case 'recording':
-        return <Mic className="h-4 w-4" />;
-      case 'rehearsal':
-      case 'meeting':
-        return <Users className="h-4 w-4" />;
-      case 'tour':
-        return <Plane className="h-4 w-4" />;
-      default:
-        return <CalendarIcon className="h-4 w-4" />;
->>>>>>> e8dd92ff
     }
 
     setFormData(createEmptyFormState());
@@ -601,7 +336,6 @@
     }
   };
 
-<<<<<<< HEAD
   const handleUpdateEvent = async () => {
     if (!user || !currentEvent) return;
     if (!formData.title || !formData.date || !formData.time || !formData.location) {
@@ -665,18 +399,6 @@
       });
     } finally {
       setIsSubmitting(false);
-=======
-  const getStatusStyles = (status: string) => {
-    switch (status) {
-      case 'completed':
-        return 'bg-success/10 text-success border-success/30';
-      case 'in_progress':
-        return 'bg-warning/10 text-warning border-warning/30';
-      case 'cancelled':
-        return 'bg-destructive text-destructive-foreground border-destructive/50';
-      default:
-        return 'bg-secondary/20 text-secondary-foreground border-transparent';
->>>>>>> e8dd92ff
     }
   };
 
@@ -712,7 +434,6 @@
     }
   };
 
-<<<<<<< HEAD
   const renderFormFields = () => (
     <div className="space-y-4">
       <div className="grid gap-2">
@@ -878,41 +599,11 @@
           </div>
         </CardContent>
       </Card>
-=======
-  const renderLinkButton = (event: ScheduleEvent, variant: 'button' | 'icon' = 'button') => {
-    if (!event.linkPath) return null;
-
-    if (variant === 'icon') {
-      return (
-        <Button variant="ghost" size="icon" asChild className="h-8 w-8 text-primary hover:text-primary">
-          <Link to={event.linkPath}>
-            <ExternalLink className="h-4 w-4" />
-            <span className="sr-only">{event.linkLabel ?? 'Open source'}</span>
-          </Link>
-        </Button>
-      );
-    }
-
-    return (
-      <Button variant="outline" size="sm" asChild className="border-primary/20">
-        <Link to={event.linkPath} className="flex items-center gap-1">
-          <ExternalLink className="h-4 w-4" />
-          <span>{event.linkLabel ?? 'Open'}</span>
-        </Link>
-      </Button>
->>>>>>> e8dd92ff
     );
   };
 
   const filteredEvents = selectedDate
-<<<<<<< HEAD
     ? events.filter((event) => isSameDay(event.date, selectedDate))
-=======
-    ? events.filter(event => {
-        const eventDate = new Date(event.date);
-        return eventDate.toDateString() === selectedDate.toDateString();
-      })
->>>>>>> e8dd92ff
     : events;
 
   const upcomingEvents = events.filter(
@@ -985,7 +676,6 @@
                   ) : filteredEvents.length > 0 ? (
                     <div className="space-y-3">
                       {filteredEvents.map((event) => {
-<<<<<<< HEAD
                         const statusBadgeClass = getStatusBadgeClass(event.status);
                         return (
                           <div
@@ -1041,41 +731,6 @@
                             {event.description ? (
                               <p className="text-sm text-muted-foreground">{event.description}</p>
                             ) : null}
-=======
-                        const linkIcon = renderLinkButton(event, 'icon');
-                        return (
-                          <div
-                            key={event.id}
-                            className="flex items-center gap-4 p-4 rounded-lg bg-secondary/30"
-                          >
-                            <div className={`p-2 rounded-lg ${getTypeColor(event.type)} text-white`}>
-                              {getEventIcon(event.type)}
-                            </div>
-
-                            <div className="flex-1 min-w-0">
-                              <div className="flex items-center gap-2 mb-1">
-                                <h3 className="font-semibold truncate">{event.title}</h3>
-                                <Badge variant="outline" className={`text-xs ${getStatusStyles(event.status)}`}>
-                                  {event.status.replace('_', ' ')}
-                                </Badge>
-                              </div>
-                              <div className="flex items-center gap-4 text-sm text-muted-foreground">
-                                <span className="flex items-center gap-1">
-                                  <Clock className="h-3 w-3" />
-                                  {event.time}
-                                </span>
-                                <span className="flex items-center gap-1">
-                                  <MapPin className="h-3 w-3" />
-                                  {event.location}
-                                </span>
-                              </div>
-                            </div>
-
-                            <div className="flex items-center gap-2">
-                              {linkIcon}
-                              {getStatusIcon(event.status)}
-                            </div>
->>>>>>> e8dd92ff
                           </div>
                         );
                       })}
@@ -1100,7 +755,6 @@
 
             <TabsContent value="upcoming">
               <div className="space-y-4">
-<<<<<<< HEAD
                 {!user ? (
                   <Card className="bg-card/80 backdrop-blur-sm border-primary/20">
                     <CardContent className="p-6 text-center">
@@ -1133,88 +787,11 @@
                     </CardContent>
                   </Card>
                 )}
-=======
-                {upcomingEvents.map((event) => {
-                  const linkButton = renderLinkButton(event);
-                  return (
-                    <Card key={event.id} className="bg-card/80 backdrop-blur-sm border-primary/20">
-                      <CardContent className="p-6">
-                        <div className="flex items-start gap-4">
-                          <div className={`p-3 rounded-lg ${getTypeColor(event.type)} text-white`}>
-                            {getEventIcon(event.type)}
-                          </div>
-
-                          <div className="flex-1 min-w-0">
-                            <div className="flex items-center gap-2 mb-2">
-                              <h3 className="text-xl font-semibold">{event.title}</h3>
-                              <Badge variant="outline" className="capitalize">
-                                {event.type}
-                              </Badge>
-                              <Badge variant="outline" className={getStatusStyles(event.status)}>
-                                {event.status.replace('_', ' ')}
-                              </Badge>
-                            </div>
-
-                            <div className="grid grid-cols-1 md:grid-cols-3 gap-4 mb-3">
-                              <div className="flex items-center gap-2 text-sm">
-                                <CalendarIcon className="h-4 w-4 text-muted-foreground" />
-                                <span>{new Date(event.date).toLocaleDateString()}</span>
-                              </div>
-                              <div className="flex items-center gap-2 text-sm">
-                                <Clock className="h-4 w-4 text-muted-foreground" />
-                                <span>{event.time}</span>
-                              </div>
-                              <div className="flex items-center gap-2 text-sm">
-                                <MapPin className="h-4 w-4 text-muted-foreground" />
-                                <span className="truncate">{event.location}</span>
-                              </div>
-                            </div>
-
-                            <p className="text-muted-foreground mb-3">{event.description}</p>
-
-                            <div className="flex items-center justify-between">
-                              <div className="flex items-center gap-4">
-                                {event.bandMembers && event.bandMembers.length > 0 && (
-                                  <div className="flex items-center gap-1 text-sm">
-                                    <Users className="h-4 w-4" />
-                                    <span>{event.bandMembers.length} members</span>
-                                  </div>
-                                )}
-
-                                {event.payout && (
-                                  <div className="flex items-center gap-1 text-sm text-success">
-                                    <DollarSign className="h-4 w-4" />
-                                    <span>${event.payout.toLocaleString()}</span>
-                                  </div>
-                                )}
-
-                                {event.capacity && (
-                                  <div className="flex items-center gap-1 text-sm">
-                                    <Star className="h-4 w-4" />
-                                    <span>{event.attendees}/{event.capacity}</span>
-                                  </div>
-                                )}
-                              </div>
-
-                              {linkButton ?? (
-                                <Button variant="outline" size="sm" className="border-primary/20">
-                                  View Details
-                                </Button>
-                              )}
-                            </div>
-                          </div>
-                        </div>
-                      </CardContent>
-                    </Card>
-                  );
-                })}
->>>>>>> e8dd92ff
               </div>
             </TabsContent>
 
             <TabsContent value="today">
               <div className="space-y-4">
-<<<<<<< HEAD
                 {loading ? (
                   <Card className="bg-card/80 backdrop-blur-sm border-primary/20">
                     <CardContent className="p-6 text-center text-muted-foreground">
@@ -1223,51 +800,6 @@
                   </Card>
                 ) : todayEvents.length > 0 ? (
                   todayEvents.map((event) => renderEventCard(event, { highlightToday: true, extraBadge: "Today" }))
-=======
-                {todayEvents.length > 0 ? (
-                  todayEvents.map((event) => {
-                    const todayLink = renderLinkButton(event);
-                    return (
-                      <Card key={event.id} className="bg-card/80 backdrop-blur-sm border-primary/20 border-l-4 border-l-primary">
-                        <CardContent className="p-6">
-                          <div className="flex items-start gap-4">
-                            <div className={`p-3 rounded-lg ${getTypeColor(event.type)} text-white`}>
-                              {getEventIcon(event.type)}
-                            </div>
-
-                            <div className="flex-1">
-                              <div className="flex items-center gap-2 mb-2">
-                                <h3 className="text-xl font-semibold">{event.title}</h3>
-                                <Badge variant="default" className="bg-gradient-primary">
-                                  Today
-                                </Badge>
-                              </div>
-
-                              <div className="flex items-center gap-4 text-sm text-muted-foreground mb-3">
-                                <span className="flex items-center gap-1">
-                                  <Clock className="h-4 w-4" />
-                                  {event.time}
-                                </span>
-                                <span className="flex items-center gap-1">
-                                  <MapPin className="h-4 w-4" />
-                                  {event.location}
-                                </span>
-                              </div>
-
-                              <p className="text-muted-foreground">{event.description}</p>
-
-                              {todayLink && (
-                                <div className="mt-4 flex justify-end">
-                                  {todayLink}
-                                </div>
-                              )}
-                            </div>
-                          </div>
-                        </CardContent>
-                      </Card>
-                    );
-                  })
->>>>>>> e8dd92ff
                 ) : (
                   <Card className="bg-card/80 backdrop-blur-sm border-primary/20">
                     <CardContent className="p-12 text-center">
@@ -1312,7 +844,6 @@
 
             <TabsContent value="all">
               <div className="space-y-4">
-<<<<<<< HEAD
                 {loading ? (
                   <Card className="bg-card/80 backdrop-blur-sm border-primary/20">
                     <CardContent className="p-6 text-center text-muted-foreground">
@@ -1336,71 +867,6 @@
                     </CardContent>
                   </Card>
                 )}
-=======
-                {events.map((event) => {
-                  const linkButton = renderLinkButton(event);
-                  return (
-                    <Card key={event.id} className="bg-card/80 backdrop-blur-sm border-primary/20">
-                      <CardContent className="p-6">
-                        <div className="flex items-start gap-4">
-                          <div className={`p-3 rounded-lg ${getTypeColor(event.type)} text-white`}>
-                            {getEventIcon(event.type)}
-                          </div>
-
-                          <div className="flex-1">
-                            <div className="flex items-center gap-2 mb-2">
-                              <h3 className="text-xl font-semibold">{event.title}</h3>
-                              <Badge variant="outline" className="capitalize">
-                                {event.type}
-                              </Badge>
-                              <Badge variant="outline" className={getStatusStyles(event.status)}>
-                                {event.status.replace('_', ' ')}
-                              </Badge>
-                            </div>
-
-                            <div className="flex items-center gap-4 text-sm text-muted-foreground mb-3">
-                              <span>{new Date(event.date).toLocaleDateString()}</span>
-                              <span>{event.time}</span>
-                              <span>{event.location}</span>
-                            </div>
-
-                            <p className="text-muted-foreground">{event.description}</p>
-
-                            {(event.bandMembers && event.bandMembers.length > 0) || event.payout || event.capacity || linkButton ? (
-                              <div className="mt-4 flex items-center justify-between text-sm">
-                                <div className="flex flex-wrap items-center gap-4 text-muted-foreground">
-                                  {event.bandMembers && event.bandMembers.length > 0 && (
-                                    <span className="flex items-center gap-1">
-                                      <Users className="h-4 w-4" />
-                                      {event.bandMembers.length} members
-                                    </span>
-                                  )}
-                                  {event.payout && (
-                                    <span className="flex items-center gap-1 text-success">
-                                      <DollarSign className="h-4 w-4" />
-                                      ${event.payout.toLocaleString()}
-                                    </span>
-                                  )}
-                                  {event.capacity && (
-                                    <span className="flex items-center gap-1">
-                                      <Star className="h-4 w-4" />
-                                      {event.attendees}/{event.capacity}
-                                    </span>
-                                  )}
-                                </div>
-
-                                {linkButton && (
-                                  <div className="flex-shrink-0">{linkButton}</div>
-                                )}
-                              </div>
-                            ) : null}
-                          </div>
-                        </div>
-                      </CardContent>
-                    </Card>
-                  );
-                })}
->>>>>>> e8dd92ff
               </div>
             </TabsContent>
           </Tabs>
