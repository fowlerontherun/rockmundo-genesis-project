import { useState, useEffect, useCallback, useMemo, useRef } from "react";
import { Card, CardContent, CardDescription, CardHeader, CardTitle } from "@/components/ui/card";
import { Button } from "@/components/ui/button";
import { Badge } from "@/components/ui/badge";
import { Calendar } from "@/components/ui/calendar";
import { Tabs, TabsContent, TabsList, TabsTrigger } from "@/components/ui/tabs";
import { Input } from "@/components/ui/input";
import { Textarea } from "@/components/ui/textarea";
import { Label } from "@/components/ui/label";
import { Select, SelectContent, SelectItem, SelectTrigger, SelectValue } from "@/components/ui/select";
import { Dialog, DialogContent, DialogFooter, DialogHeader, DialogTitle } from "@/components/ui/dialog";
import {
  AlertDialog,
  AlertDialogAction,
  AlertDialogCancel,
  AlertDialogContent,
  AlertDialogDescription,
  AlertDialogFooter,
  AlertDialogHeader,
  AlertDialogTitle,
} from "@/components/ui/alert-dialog";
import { useToast } from "@/components/ui/use-toast";
import { useAuth } from "@/hooks/use-auth-context";
import { useGameData, type PlayerProfile, type PlayerSkills } from "@/hooks/useGameData";
import type { Tables } from "@/integrations/supabase/types";
import { supabase } from "@/integrations/supabase/client";
import { applyAttributeToValue, SKILL_ATTRIBUTE_MAP, type AttributeKey } from "@/utils/attributeProgression";
import {
  Calendar as CalendarIcon,
  Clock,
  Bell,
  MapPin,
  Users,
  Music,
  Plus,
  CheckCircle,
  AlertCircle,
  XCircle,
  Edit3,
  Trash2,
  Repeat,
  Download,
  Timer,
  Flame,
} from "lucide-react";
import { addMonths } from "date-fns";
import { calculateLevel } from "@/utils/gameBalance";
import { applyCostReduction } from "@/utils/attributeModifiers";

type EventType = "gig" | "recording" | "rehearsal" | "meeting" | "tour";
type EventStatus = "upcoming" | "in_progress" | "completed" | "cancelled";

interface ScheduleEvent {
  id: string;
  user_id: string;
  title: string;
  type: EventType;
  date: string;
  time: string;
  location: string;
  status: EventStatus;
  description: string | null;
  reminder_minutes: number | null;
  last_notified: string | null;
  recurrence_rule: string | null;
  duration_minutes: number;
  energy_cost: number | null;
  created_at?: string | null;
  updated_at?: string | null;
  isOccurrence?: boolean;
  originalEventId?: string;
}

interface EventFormState {
  title: string;
  type: EventType;
  date: string;
  time: string;
  location: string;
  status: EventStatus;
  description: string;
  reminder_minutes: number | null;
  recurrence_rule: string | null;
  duration_minutes: number;
  energy_cost: number | null;
}

const eventTypes: { value: EventType; label: string }[] = [
  { value: "gig", label: "Gig" },
  { value: "recording", label: "Recording Session" },
  { value: "rehearsal", label: "Rehearsal" },
  { value: "meeting", label: "Meeting" },
  { value: "tour", label: "Tour Stop" },
];

const statusOptions: { value: EventStatus; label: string }[] = [
  { value: "upcoming", label: "Upcoming" },
  { value: "in_progress", label: "In Progress" },
  { value: "completed", label: "Completed" },
  { value: "cancelled", label: "Cancelled" },
];

const reminderOptions: { value: number | null; label: string }[] = [
  { value: null, label: "No reminder" },
  { value: 0, label: "At start time" },
  { value: 5, label: "5 minutes before" },
  { value: 15, label: "15 minutes before" },
  { value: 30, label: "30 minutes before" },
  { value: 60, label: "1 hour before" },
  { value: 120, label: "2 hours before" },
  { value: 240, label: "4 hours before" },
  { value: 1440, label: "1 day before" },
];

type RecurrenceFrequency = "none" | "daily" | "weekly" | "monthly" | "yearly";

interface RecurrenceSettings {
  frequency: RecurrenceFrequency;
  interval: number;
  count: string;
  endDate: string;
}

const DEFAULT_RECURRENCE_SETTINGS: RecurrenceSettings = {
  frequency: "none",
  interval: 1,
  count: "",
  endDate: "",
};

const recurrenceFrequencyOptions: { value: RecurrenceFrequency; label: string }[] = [
  { value: "none", label: "Does not repeat" },
  { value: "daily", label: "Daily" },
  { value: "weekly", label: "Weekly" },
  { value: "monthly", label: "Monthly" },
  { value: "yearly", label: "Yearly" },
];

const recurrenceUnitText: Record<Exclude<RecurrenceFrequency, "none">, { singular: string; plural: string }> = {
  daily: { singular: "day", plural: "days" },
  weekly: { singular: "week", plural: "weeks" },
  monthly: { singular: "month", plural: "months" },
  yearly: { singular: "year", plural: "years" },
};

const MAX_GENERATED_OCCURRENCES = 50;
const RECURRENCE_LOOKAHEAD_MONTHS = 12;

const reminderValueToString = (value: number | null) => (value === null ? "none" : value.toString());

type SkillGainKey =
  | "performance"
  | "songwriting"
  | "technical"
  | "composition"
  | "business"
  | "marketing"
  | "creativity"
  | "vocals"
  | "guitar"
  | "drums"
  | "bass";

type SkillGains = Partial<Record<SkillGainKey, number>>;

type PlayerAttributes = Tables<'player_attributes'>;

const ATTRIBUTE_SCALE = 100;
const ATTRIBUTE_GAIN_KEYS = new Set<SkillGainKey>([
  "technical",
  "composition",
  "business",
  "marketing",
  "creativity",
]);

const EVENT_REWARD_CONFIG: Record<
  EventType,
  {
    label: string;
    cash: number;
    experience: number;
    fame: number;
    skillGains?: SkillGains;
  }
> = {
  gig: {
    label: "Gig",
    cash: 500,
    experience: 150,
    fame: 40,
    skillGains: { performance: 2, marketing: 1 },
  },
  recording: {
    label: "Recording Session",
    cash: 300,
    experience: 140,
    fame: 25,
    skillGains: { technical: 2, songwriting: 2, creativity: 1 },
  },
  rehearsal: {
    label: "Rehearsal",
    cash: 150,
    experience: 90,
    fame: 15,
    skillGains: { performance: 1, composition: 1, guitar: 1, drums: 1 },
  },
  meeting: {
    label: "Industry Meeting",
    cash: 200,
    experience: 70,
    fame: 10,
    skillGains: { business: 2, marketing: 1 },
  },
  tour: {
    label: "Tour Stop",
    cash: 800,
    experience: 220,
    fame: 60,
    skillGains: { performance: 3, marketing: 2, vocals: 2 },
  },
};

const EVENT_ATTRIBUTE_MULTIPLIERS: Record<EventType, AttributeKey[]> = {
  gig: ["stage_presence", "musical_ability"],
  recording: ["technical_mastery", "creative_insight"],
  rehearsal: ["musical_ability", "rhythm_sense"],
  meeting: ["business_acumen", "marketing_savvy"],
  tour: ["stage_presence", "vocal_talent"],
};

const formatSkillLabel = (skill: string) => skill.charAt(0).toUpperCase() + skill.slice(1);

const formatRelativeTime = (minutes: number) => {
  if (minutes === 0) {
    return "now";
  }

  if (minutes < 60) {
    return `${minutes} minute${minutes === 1 ? "" : "s"}`;
  }

  if (minutes % 1440 === 0) {
    const days = minutes / 1440;
    return `${days} day${days === 1 ? "" : "s"}`;
  }

  if (minutes % 60 === 0) {
    const hours = minutes / 60;
    return `${hours} hour${hours === 1 ? "" : "s"}`;
  }

  const hours = Math.floor(minutes / 60);
  const remainingMinutes = minutes % 60;
  const parts: string[] = [];

  if (hours > 0) {
    parts.push(`${hours} hour${hours === 1 ? "" : "s"}`);
  }

  if (remainingMinutes > 0) {
    parts.push(`${remainingMinutes} minute${remainingMinutes === 1 ? "" : "s"}`);
  }

  return parts.join(" ");
};

const formatReminderLabel = (minutes: number | null) => {
  if (minutes === null) {
    return "No reminder";
  }

  if (minutes === 0) {
    return "Reminder at start time";
  }

  return `Reminder ${formatRelativeTime(minutes)} before`;
};

const formatDuration = (minutes: number) => {
  if (minutes <= 0) {
    return "0 minutes";
  }

  const hours = Math.floor(minutes / 60);
  const remainingMinutes = minutes % 60;
  const parts: string[] = [];

  if (hours > 0) {
    parts.push(`${hours} hour${hours === 1 ? "" : "s"}`);
  }

  if (remainingMinutes > 0) {
    parts.push(`${remainingMinutes} minute${remainingMinutes === 1 ? "" : "s"}`);
  }

  return parts.join(" ");
};

const calculateDayTotals = (dayEvents: ScheduleEvent[], transform?: (cost: number) => number) => {
  const totalDuration = dayEvents.reduce((sum, event) => sum + event.duration_minutes, 0);
  const energyValues = dayEvents
    .map((event) => {
      if (event.energy_cost === null || event.energy_cost === undefined) {
        return null;
      }
      const numericCost = Number(event.energy_cost);
      return transform ? transform(numericCost) : numericCost;
    })
    .filter((value): value is number => value !== null);

  const totalEnergy = energyValues.reduce((sum, value) => sum + value, 0);

  return {
    totalDuration,
    totalEnergy,
    hasEnergy: energyValues.length > 0,
  };
};

const createEmptyFormState = (): EventFormState => ({
  title: "",
  type: "gig",
  date: new Date().toISOString().split("T")[0],
  time: "18:00",
  location: "",
  status: "upcoming",
  description: "",
  reminder_minutes: 30,
  recurrence_rule: null,
  duration_minutes: 60,
  energy_cost: null,
});

const normalizeTime = (value: string) => (value.length >= 5 ? value.slice(0, 5) : value);

const parseRecurrenceRule = (rule: string | null): RecurrenceSettings => {
  if (!rule) {
    return { ...DEFAULT_RECURRENCE_SETTINGS };
  }

  const settings: RecurrenceSettings = { ...DEFAULT_RECURRENCE_SETTINGS };
  const parts = rule.split(";").map((part) => part.trim()).filter(Boolean);

  for (const part of parts) {
    const [rawKey, rawValue] = part.split("=");
    if (!rawKey || !rawValue) {
      continue;
    }

    const key = rawKey.toUpperCase();
    const value = rawValue.trim();

    if (key === "FREQ") {
      const lowerValue = value.toLowerCase();
      if (["daily", "weekly", "monthly", "yearly"].includes(lowerValue)) {
        settings.frequency = lowerValue as RecurrenceFrequency;
      }
    } else if (key === "INTERVAL") {
      const interval = Number.parseInt(value, 10);
      if (Number.isFinite(interval) && interval > 0) {
        settings.interval = interval;
      }
    } else if (key === "COUNT") {
      settings.count = value;
    } else if (key === "UNTIL") {
      const normalizedValue = value.replace(/Z$/, "");
      const datePart = normalizedValue.slice(0, 8);
      if (datePart.length === 8) {
        const year = datePart.slice(0, 4);
        const month = datePart.slice(4, 6);
        const day = datePart.slice(6, 8);
        settings.endDate = `${year}-${month}-${day}`;
      }
    }
  }

  if (settings.frequency === "none") {
    return { ...DEFAULT_RECURRENCE_SETTINGS };
  }

  return settings;
};

const buildRecurrenceRule = (settings: RecurrenceSettings): string | null => {
  if (settings.frequency === "none") {
    return null;
  }

  const parts = [`FREQ=${settings.frequency.toUpperCase()}`];
  const interval = Number.isFinite(settings.interval) ? Math.max(1, Math.floor(settings.interval)) : 1;
  if (interval > 1) {
    parts.push(`INTERVAL=${interval}`);
  }

  const count = settings.count.trim();
  if (count) {
    const parsedCount = Number.parseInt(count, 10);
    if (Number.isFinite(parsedCount) && parsedCount > 0) {
      parts.push(`COUNT=${parsedCount}`);
    }
  }

  if (settings.endDate) {
    const normalizedDate = settings.endDate.replace(/-/g, "");
    parts.push(`UNTIL=${normalizedDate}T000000Z`);
  }

  return parts.join(";");
};

const getEventStartDate = (date: string, time: string): Date | null => {
  if (!date || !time) {
    return null;
  }

  const normalizedTime = time.length === 5 ? `${time}:00` : time;
  const startDate = new Date(`${date}T${normalizedTime}`);

  if (Number.isNaN(startDate.getTime())) {
    return null;
  }

  return startDate;
};

const getEventEndDate = (date: string, time: string, durationMinutes: number): Date | null => {
  const start = getEventStartDate(date, time);

  if (!start) {
    return null;
  }

  if (durationMinutes <= 0) {
    return start;
  }

  return new Date(start.getTime() + durationMinutes * 60000);
};

const formatTimeLabel = (date: Date) => {
  const pad = (value: number) => value.toString().padStart(2, "0");
  return `${pad(date.getHours())}:${pad(date.getMinutes())}`;
};

const formatDateParts = (date: Date) => {
  const pad = (value: number) => value.toString().padStart(2, "0");
  return {
    date: `${date.getFullYear()}-${pad(date.getMonth() + 1)}-${pad(date.getDate())}`,
    time: `${pad(date.getHours())}:${pad(date.getMinutes())}`,
  };
};

const addIntervalToDate = (date: Date, frequency: RecurrenceFrequency, interval: number) => {
  const next = new Date(date.getTime());
  const step = Math.max(1, interval);

  switch (frequency) {
    case "daily":
      next.setDate(next.getDate() + step);
      break;
    case "weekly":
      next.setDate(next.getDate() + step * 7);
      break;
    case "monthly":
      next.setMonth(next.getMonth() + step);
      break;
    case "yearly":
      next.setFullYear(next.getFullYear() + step);
      break;
    default:
      break;
  }

  return next;
};

const getRecurrenceDescription = (rule: string | null, _date?: string, _time?: string) => {
  if (!rule) {
    return null;
  }

  const settings = parseRecurrenceRule(rule);
  if (settings.frequency === "none") {
    return null;
  }

  const unit = recurrenceUnitText[settings.frequency];
  const interval = Math.max(1, settings.interval);
  const intervalLabel = interval === 1 ? unit.singular : `${interval} ${unit.plural}`;
  let description = `every ${intervalLabel}`;

  if (settings.count) {
    const countValue = Number.parseInt(settings.count, 10);
    if (Number.isFinite(countValue) && countValue > 0) {
      description += ` for ${countValue} occurrence${countValue === 1 ? "" : "s"}`;
    }
  }

  if (settings.endDate) {
    const untilDate = new Date(`${settings.endDate}T00:00:00`);
    if (!Number.isNaN(untilDate.getTime())) {
      description += ` until ${untilDate.toLocaleDateString()}`;
    }
  }

  return description;
};

const expandRecurringEvents = (events: ScheduleEvent[]) => {
  const now = new Date();
  const rangeEnd = addMonths(now, RECURRENCE_LOOKAHEAD_MONTHS);
  const expanded: ScheduleEvent[] = [];

  for (const event of events) {
    expanded.push(event);

    if (!event.recurrence_rule || !["upcoming", "in_progress"].includes(event.status)) {
      continue;
    }

    const settings = parseRecurrenceRule(event.recurrence_rule);
    if (settings.frequency === "none") {
      continue;
    }

    const startDate = getEventStartDate(event.date, event.time);
    if (!startDate) {
      continue;
    }

    const untilDate = settings.endDate ? new Date(`${settings.endDate}T23:59:59`) : null;
    const countValue = settings.count ? Number.parseInt(settings.count, 10) : NaN;
    let remainingOccurrences = Number.isFinite(countValue) && countValue > 0 ? countValue - 1 : Infinity;
    const interval = Math.max(1, settings.interval);

    const hasRemainingOccurrences = () => remainingOccurrences === Infinity || remainingOccurrences > 0;

    let nextDate = addIntervalToDate(startDate, settings.frequency, interval);

    while (
      hasRemainingOccurrences() &&
      nextDate.getTime() < now.getTime() &&
      nextDate.toDateString() !== now.toDateString() &&
      (!untilDate || nextDate.getTime() <= untilDate.getTime()) &&
      nextDate.getTime() <= rangeEnd.getTime()
    ) {
      if (remainingOccurrences !== Infinity) {
        remainingOccurrences -= 1;
      }

      if (!hasRemainingOccurrences()) {
        break;
      }

      const candidate = addIntervalToDate(nextDate, settings.frequency, interval);
      if (candidate.getTime() === nextDate.getTime()) {
        break;
      }
      nextDate = candidate;
    }

    let occurrencesGenerated = 0;

    while (
      hasRemainingOccurrences() &&
      occurrencesGenerated < MAX_GENERATED_OCCURRENCES &&
      nextDate.getTime() <= rangeEnd.getTime()
    ) {
      if (untilDate && nextDate.getTime() > untilDate.getTime()) {
        break;
      }

      const isPastOccurrence =
        nextDate.getTime() < now.getTime() && nextDate.toDateString() !== now.toDateString();
      if (!isPastOccurrence) {
        const { date: occurrenceDate, time: occurrenceTime } = formatDateParts(nextDate);
        expanded.push({
          ...event,
          id: `${event.id}__${nextDate.getTime()}`,
          date: occurrenceDate,
          time: occurrenceTime,
          isOccurrence: true,
          originalEventId: event.id,
        });
        occurrencesGenerated += 1;

        if (remainingOccurrences !== Infinity) {
          remainingOccurrences -= 1;
        }
      } else {
        if (remainingOccurrences !== Infinity) {
          remainingOccurrences -= 1;
        }
      }

      if (!hasRemainingOccurrences()) {
        break;
      }

      const candidate = addIntervalToDate(nextDate, settings.frequency, interval);
      if (candidate.getTime() === nextDate.getTime()) {
        break;
      }
      nextDate = candidate;
    }
  }

  return sortEvents(expanded);
};

const formatDateTimeForICS = (date: Date) => {
  const pad = (value: number) => value.toString().padStart(2, "0");
  return `${date.getUTCFullYear()}${pad(date.getUTCMonth() + 1)}${pad(date.getUTCDate())}T${pad(date.getUTCHours())}${pad(date.getUTCMinutes())}${pad(date.getUTCSeconds())}Z`;
};

const getICSDateRange = (date: string, time: string, durationMinutes: number) => {
  const start = getEventStartDate(date, time);
  if (!start) {
    return null;
  }

  const duration = Math.max(1, Math.round(durationMinutes));
  const end = new Date(start.getTime() + duration * 60000);

  return {
    start: formatDateTimeForICS(start),
    end: formatDateTimeForICS(end),
  };
};

const escapeICSValue = (value: string) =>
  value.replace(/\\/g, "\\\\").replace(/\n/g, "\\n").replace(/,/g, "\\,").replace(/;/g, "\\;");

const generateICS = (events: ScheduleEvent[]) => {
  const lines = [
    "BEGIN:VCALENDAR",
    "VERSION:2.0",
    "PRODID:-//Rockmundo Genesis//Schedule//EN",
  ];

  for (const event of events) {
    const dateRange = getICSDateRange(event.date, event.time, event.duration_minutes);
    if (!dateRange) {
      continue;
    }

    const timestamp = formatDateTimeForICS(new Date());
    lines.push("BEGIN:VEVENT");
    lines.push(`UID:${event.id}@rockmundo`);
    lines.push(`DTSTAMP:${timestamp}`);
    lines.push(`DTSTART:${dateRange.start}`);
    lines.push(`DTEND:${dateRange.end}`);
    lines.push(`SUMMARY:${escapeICSValue(event.title)}`);
    if (event.location) {
      lines.push(`LOCATION:${escapeICSValue(event.location)}`);
    }
    if (event.description) {
      lines.push(`DESCRIPTION:${escapeICSValue(event.description)}`);
    }
    if (event.recurrence_rule) {
      lines.push(`RRULE:${event.recurrence_rule}`);
    }
    lines.push("END:VEVENT");
  }

  lines.push("END:VCALENDAR");
  return lines.join("\r\n");
};

const REMINDER_CHECK_INTERVAL = 30000;

const sortEvents = (list: ScheduleEvent[]) =>
  [...list].sort((a, b) => {
    const dateComparison =
      new Date(a.date + "T00:00:00").getTime() - new Date(b.date + "T00:00:00").getTime();
    if (dateComparison !== 0) {
      return dateComparison;
    }
    return a.time.localeCompare(b.time);
  });

const getStatusBadgeClass = (status: EventStatus) => {
  switch (status) {
    case "completed":
      return "border-success/40 bg-success/10 text-success";
    case "in_progress":
      return "border-warning/40 bg-warning/10 text-warning";
    case "cancelled":
      return "border-destructive/40 bg-destructive/10 text-destructive";
    default:
      return "border-primary/40 bg-primary/10 text-primary";
  }
};

const getEventIcon = (type: EventType) => {
  switch (type) {
    case "gig":
      return <Music className="h-4 w-4" />;
    case "recording":
      return <Music className="h-4 w-4" />;
    case "rehearsal":
      return <Users className="h-4 w-4" />;
    case "meeting":
      return <Users className="h-4 w-4" />;
    case "tour":
      return <MapPin className="h-4 w-4" />;
    default:
      return <CalendarIcon className="h-4 w-4" />;
  }
};

const getStatusIcon = (status: EventStatus) => {
  switch (status) {
    case "completed":
      return <CheckCircle className="h-4 w-4 text-success" />;
    case "in_progress":
      return <AlertCircle className="h-4 w-4 text-warning" />;
    case "cancelled":
      return <XCircle className="h-4 w-4 text-destructive" />;
    default:
      return <Clock className="h-4 w-4 text-primary" />;
  }
};

const getTypeColor = (type: EventType) => {
  switch (type) {
    case "gig":
      return "bg-gradient-primary";
    case "recording":
      return "bg-gradient-accent";
    case "rehearsal":
      return "bg-secondary";
    case "meeting":
      return "bg-muted";
    default:
      return "bg-secondary";
  }
};

const isSameDay = (dateString: string, compareDate: Date) => {
  const eventDate = new Date(dateString + "T00:00:00");
  return eventDate.toDateString() === compareDate.toDateString();
};

const Schedule = () => {
  const { user } = useAuth();
  const { toast } = useToast();
<<<<<<< HEAD
  const { profile, skills, attributes, updateProfile, updateSkills, addActivity, refetch } = useGameData();
=======
  const {
    profile,
    skills,
    selectedCharacterId,
    updateProfile,
    updateSkills,
    addActivity,
    refetch,
  } = useGameData();
>>>>>>> 030d9c90
  const [events, setEvents] = useState<ScheduleEvent[]>([]);
  const [selectedDate, setSelectedDate] = useState<Date | undefined>(new Date());
  const [viewMode, setViewMode] = useState<"calendar" | "list">("list");
  const [loading, setLoading] = useState(true);
  const [formData, setFormData] = useState<EventFormState>(() => createEmptyFormState());
  const [recurrenceSettings, setRecurrenceSettings] = useState<RecurrenceSettings>(
    DEFAULT_RECURRENCE_SETTINGS
  );
  const [isCreateDialogOpen, setIsCreateDialogOpen] = useState(false);
  const [isEditDialogOpen, setIsEditDialogOpen] = useState(false);
  const [currentEvent, setCurrentEvent] = useState<ScheduleEvent | null>(null);
  const [deleteTarget, setDeleteTarget] = useState<ScheduleEvent | null>(null);
  const [isDeleteDialogOpen, setIsDeleteDialogOpen] = useState(false);
  const [isSubmitting, setIsSubmitting] = useState(false);
  const [isDeleting, setIsDeleting] = useState(false);
  const notifiedEventsRef = useRef<Set<string>>(new Set());
  const profileRef = useRef<PlayerProfile | null>(profile);
  const skillsRef = useRef<PlayerSkills | null>(skills);
<<<<<<< HEAD
  const attributesRef = useRef(attributes);
=======
  const attributesRef = useRef<PlayerAttributes | null>(null);
  const [attributes, setAttributes] = useState<PlayerAttributes | null>(null);
>>>>>>> 030d9c90

  useEffect(() => {
    profileRef.current = profile;
  }, [profile]);

  useEffect(() => {
    skillsRef.current = skills;
  }, [skills]);

  useEffect(() => {
    attributesRef.current = attributes;
  }, [attributes]);
<<<<<<< HEAD
=======

  useEffect(() => {
    if (!user || !selectedCharacterId) {
      setAttributes(null);
      attributesRef.current = null;
      return;
    }

    let isMounted = true;

    const loadAttributes = async () => {
      const { data, error } = await supabase
        .from("player_attributes")
        .select("*")
        .eq("profile_id", selectedCharacterId)
        .maybeSingle();

      if (!isMounted) {
        return;
      }

      if (error) {
        console.error("Failed to load player attributes:", error);
        setAttributes(null);
        attributesRef.current = null;
        return;
      }

      setAttributes(data ?? null);
      attributesRef.current = data ?? null;
    };

    void loadAttributes();

    return () => {
      isMounted = false;
    };
  }, [selectedCharacterId, user]);
>>>>>>> 030d9c90
  const fetchEvents = useCallback(async () => {
    if (!user) {
      return;
    }
    setLoading(true);
    try {
      const { data, error } = await supabase
        .from("schedule_events")
        .select("*")
        .eq("user_id", user.id)
        .order("date", { ascending: true })
        .order("time", { ascending: true });

      if (error) throw error;

      const normalizedEvents: ScheduleEvent[] = (data ?? []).map((event) => ({
        id: event.id,
        user_id: event.user_id,
        title: event.title,
        type: event.type as EventType,
        date: event.date,
        time: normalizeTime(event.time),
        location: event.location,
        status: event.status as EventStatus,
        description: event.description,
        reminder_minutes:
          event.reminder_minutes !== null && event.reminder_minutes !== undefined
            ? Number(event.reminder_minutes)
            : null,
        last_notified: event.last_notified ?? null,
        recurrence_rule: event.recurrence_rule ?? null,
        duration_minutes:
          event.duration_minutes !== null && event.duration_minutes !== undefined
            ? Number(event.duration_minutes)
            : 60,
        energy_cost:
          event.energy_cost !== null && event.energy_cost !== undefined
            ? Number(event.energy_cost)
            : null,
        created_at: event.created_at,
        updated_at: event.updated_at,
      }));

      setEvents(sortEvents(normalizedEvents));
    } catch (error) {
      console.error("Error loading schedule:", error);
      toast({
        title: "Error",
        description: "Failed to load schedule",
        variant: "destructive",
      });
    } finally {
      setLoading(false);
    }
  }, [toast, user]);

  useEffect(() => {
    if (user) {
      void fetchEvents();
    } else {
      setEvents([]);
      setLoading(false);
    }
  }, [fetchEvents, user]);

  useEffect(() => {
    const activeNotifications = new Set(events.filter((event) => event.last_notified).map((event) => event.id));
    for (const id of Array.from(notifiedEventsRef.current)) {
      if (!activeNotifications.has(id)) {
        notifiedEventsRef.current.delete(id);
      }
    }
  }, [events]);

  const checkReminders = useCallback(async () => {
    if (!user || loading) {
      return;
    }

    const now = new Date();

    const eventsToNotify = events.filter((event) => {
      if (event.reminder_minutes === null) {
        return false;
      }

      if (!["upcoming", "in_progress"].includes(event.status)) {
        return false;
      }

      const timeString = event.time.length === 5 ? `${event.time}:00` : event.time;
      const eventDateTime = new Date(`${event.date}T${timeString}`);

      if (Number.isNaN(eventDateTime.getTime())) {
        return false;
      }

      if (eventDateTime.getTime() < now.getTime()) {
        return false;
      }

      const reminderTime = new Date(eventDateTime.getTime() - event.reminder_minutes * 60000);

      if (now.getTime() < reminderTime.getTime()) {
        return false;
      }

      if (now.getTime() > eventDateTime.getTime()) {
        return false;
      }

      if (event.last_notified) {
        const lastNotifiedDate = new Date(event.last_notified);
        if (!Number.isNaN(lastNotifiedDate.getTime()) && lastNotifiedDate.getTime() >= reminderTime.getTime()) {
          return false;
        }
      }

      if (notifiedEventsRef.current.has(event.id)) {
        return false;
      }

      return true;
    });

    for (const event of eventsToNotify) {
      const timeString = event.time.length === 5 ? `${event.time}:00` : event.time;
      const eventDateTime = new Date(`${event.date}T${timeString}`);
      const localDate = eventDateTime.toLocaleDateString();
      const localTime = eventDateTime.toLocaleTimeString([], { hour: "2-digit", minute: "2-digit" });
      const reminderMinutes = event.reminder_minutes ?? 0;
      const timingDescription =
        reminderMinutes === 0
          ? "is starting now"
          : `starts in ${formatRelativeTime(reminderMinutes)}`;

      toast({
        title: `Reminder: ${event.title}`,
        description: `Your event ${timingDescription}. Scheduled for ${localDate} at ${localTime}.`,
      });

      const timestamp = new Date().toISOString();

      try {
        const { error: notificationError } = await supabase.from("notifications").insert({
          user_id: user.id,
          type: "system",
          message: `Event Reminder: ${event.title} ${timingDescription}. Scheduled for ${localDate} at ${localTime}.`,
        });

        if (notificationError) {
          throw notificationError;
        }
      } catch (notificationError) {
        console.error("Error creating schedule notification:", notificationError);
      }

      try {
        const { error: updateError } = await supabase
          .from("schedule_events")
          .update({ last_notified: timestamp })
          .eq("id", event.id)
          .eq("user_id", user.id);

        if (updateError) {
          throw updateError;
        }

        setEvents((prev) =>
          prev.map((item) => (item.id === event.id ? { ...item, last_notified: timestamp } : item))
        );
      } catch (updateError) {
        console.error("Error updating event reminder timestamp:", updateError);
      }

      notifiedEventsRef.current.add(event.id);
    }
  }, [events, loading, toast, user]);

  useEffect(() => {
    if (!user) {
      return;
    }

    const interval = setInterval(() => {
      void checkReminders();
    }, REMINDER_CHECK_INTERVAL);

    void checkReminders();

    return () => clearInterval(interval);
  }, [checkReminders, user]);

  const processCompletionRewards = useCallback(
    async (event: ScheduleEvent) => {
      const reward = EVENT_REWARD_CONFIG[event.type];
      if (!reward) {
        return null;
      }

      if (!user) {
        throw new Error("You need to be signed in to claim event rewards.");
      }

      const activeProfile = profileRef.current;
      if (!activeProfile) {
        throw new Error("Profile data is still loading. Please try again.");
      }

      const profileUpdates: Partial<PlayerProfile> = {};
      const currentCash = Number(activeProfile.cash ?? 0);
      const currentExperience = Number(activeProfile.experience ?? 0);
      const currentFame = Number(activeProfile.fame ?? 0);
      const activeAttributes = attributesRef.current;
      const baseEnergyCost =
        event.energy_cost !== null && event.energy_cost !== undefined
          ? Number(event.energy_cost)
          : null;
      const effectiveEnergyCost =
        baseEnergyCost !== null
          ? applyCostReduction(baseEnergyCost, activeAttributes?.physical_endurance)
          : 0;

      const attributeKeys = EVENT_ATTRIBUTE_MULTIPLIERS[event.type] ?? [];
      const experienceResult = applyAttributeToValue(reward.experience, attributesRef.current, attributeKeys);
      const newCash = currentCash + reward.cash;
      const newExperience = currentExperience + experienceResult.value;
      const newFame = Math.max(0, currentFame + reward.fame);

      profileUpdates.cash = newCash;
      profileUpdates.experience = newExperience;
      profileUpdates.fame = newFame;

      if (effectiveEnergyCost > 0) {
        const currentHealth = typeof activeProfile.health === "number" ? activeProfile.health : 100;
        const nextHealth = Math.max(0, currentHealth - effectiveEnergyCost);
        if (nextHealth !== currentHealth) {
          profileUpdates.health = nextHealth;
        }
      }

      const currentLevel =
        typeof activeProfile.level === "number"
          ? activeProfile.level
          : calculateLevel(currentExperience);
      const newLevel = calculateLevel(newExperience);
      if (newLevel !== currentLevel) {
        profileUpdates.level = newLevel;
      }

      const updatedProfile = await updateProfile(profileUpdates);
      if (!updatedProfile) {
        throw new Error("Unable to update profile with completion rewards.");
      }
      profileRef.current = updatedProfile;

      const activeSkills = skillsRef.current;
      const activeAttributes = attributesRef.current;
      const skillSummaries: string[] = [];
      if (reward.skillGains) {
        const skillUpdates: Partial<PlayerSkills> = {};
        const attributeUpdates: Partial<PlayerAttributes> = {};

        for (const [key, delta] of Object.entries(reward.skillGains)) {
          const numericDelta = Number(delta ?? 0);
          if (numericDelta <= 0) {
            continue;
          }

          const skillKey = key as SkillGainKey;
<<<<<<< HEAD
          const currentValue = Number(
            activeSkills[skillKey as keyof PlayerSkills] ?? 0
          );
          const attributeForSkill = SKILL_ATTRIBUTE_MAP[skillKey as string];
          const skillResult = applyAttributeToValue(numericDelta, attributesRef.current, attributeForSkill);
          const nextValue = Math.min(100, currentValue + skillResult.value);
          const actualGain = nextValue - currentValue;

          if (actualGain > 0) {
            skillUpdates[skillKey as keyof PlayerSkills] = nextValue;
            skillSummaries.push(`+${actualGain} ${formatSkillLabel(skillKey)}`);
=======
          if (ATTRIBUTE_GAIN_KEYS.has(skillKey)) {
            if (!activeAttributes || !selectedCharacterId) {
              continue;
            }
            const currentValue = Number(
              activeAttributes[skillKey as keyof PlayerAttributes] ?? 0
            );
            const nextValue = Math.min(
              1000,
              currentValue + numericDelta * ATTRIBUTE_SCALE
            );
            const actualGain = nextValue - currentValue;

            if (actualGain > 0) {
              attributeUpdates[skillKey as keyof PlayerAttributes] = nextValue;
              const displayGain = actualGain / ATTRIBUTE_SCALE;
              skillSummaries.push(`+${displayGain} ${formatSkillLabel(skillKey)}`);
            }
          } else if (activeSkills) {
            const currentValue = Number(
              activeSkills[skillKey as keyof PlayerSkills] ?? 0
            );
            const nextValue = Math.min(100, currentValue + numericDelta);
            const actualGain = nextValue - currentValue;

            if (actualGain > 0) {
              skillUpdates[skillKey as keyof PlayerSkills] = nextValue;
              skillSummaries.push(`+${actualGain} ${formatSkillLabel(skillKey)}`);
            }
>>>>>>> 030d9c90
          }
        }

        if (Object.keys(skillUpdates).length > 0) {
          const updatedSkills = await updateSkills(skillUpdates);
          if (updatedSkills) {
            skillsRef.current = updatedSkills;
          }
        }

        if (Object.keys(attributeUpdates).length > 0 && selectedCharacterId) {
          const { data: updatedAttributes, error: attributeError } = await supabase
            .from("player_attributes")
            .update(attributeUpdates)
            .eq("profile_id", selectedCharacterId)
            .select("*")
            .single();

          if (attributeError) {
            console.error("Error updating attributes:", attributeError);
            throw attributeError;
          }

          if (updatedAttributes) {
            attributesRef.current = updatedAttributes;
            setAttributes(updatedAttributes);
          }
        }
      }

      const summarySegments = [
        `+${experienceResult.value} XP`,
        `+${reward.fame} fame`,
        `+$${reward.cash.toLocaleString()} cash`,
      ];

      if (effectiveEnergyCost > 0) {
        const energySummary =
          baseEnergyCost !== null && effectiveEnergyCost !== baseEnergyCost
            ? `Energy spent: ${effectiveEnergyCost} (reduced from ${baseEnergyCost})`
            : `Energy spent: ${effectiveEnergyCost}`;
        summarySegments.push(energySummary);
      }

      if (skillSummaries.length > 0) {
        summarySegments.push(`Skill gains: ${skillSummaries.join(", ")}`);
      }

      const activityMessage = `Completed ${event.title} (${reward.label}) — ${summarySegments.join(
        " • "
      )}`;

      await addActivity(`schedule_${event.type}`, activityMessage, reward.cash);
      await refetch();

      return {
        summary: summarySegments.join(" • "),
        rewardLabel: reward.label,
      };
    },
    [addActivity, refetch, selectedCharacterId, updateProfile, updateSkills, user]
  );

  const handleFormChange = <K extends keyof EventFormState>(field: K, value: EventFormState[K]) => {
    setFormData((prev) => ({
      ...prev,
      [field]: value,
    }));
  };

  const updateRecurrenceSettings = (updates: Partial<RecurrenceSettings>) => {
    setRecurrenceSettings((prev) => {
      let next: RecurrenceSettings;

      if (updates.frequency) {
        if (updates.frequency === "none") {
          next = { ...DEFAULT_RECURRENCE_SETTINGS };
        } else if (updates.frequency !== prev.frequency) {
          next = {
            frequency: updates.frequency,
            interval: 1,
            count: "",
            endDate: "",
          };
        } else {
          next = { ...prev, ...updates, frequency: updates.frequency } as RecurrenceSettings;
        }
      } else {
        next = { ...prev, ...updates } as RecurrenceSettings;
      }

      if (next.frequency !== "none" && (!Number.isFinite(next.interval) || next.interval < 1)) {
        next.interval = 1;
      }

      const rule = buildRecurrenceRule(next);
      handleFormChange("recurrence_rule", rule);

      return next;
    });
  };

  const handleExportCalendar = () => {
    if (events.length === 0) {
      toast({
        title: "No events to export",
        description: "Add an event to your schedule before exporting.",
      });
      return;
    }

    try {
      const icsContent = generateICS(events);
      const blob = new Blob([icsContent], { type: "text/calendar;charset=utf-8" });
      const url = URL.createObjectURL(blob);
      const link = document.createElement("a");
      link.href = url;
      link.download = "rockmundo-schedule.ics";
      document.body.appendChild(link);
      link.click();
      document.body.removeChild(link);
      URL.revokeObjectURL(url);

      toast({
        title: "Calendar exported",
        description: "Import the downloaded .ics file into your favorite calendar app.",
      });
    } catch (error) {
      console.error("Error exporting calendar:", error);
      toast({
        title: "Export failed",
        description: "We couldn't generate the calendar file. Please try again.",
        variant: "destructive",
      });
    }
  };

  const handleOpenCreateDialog = () => {
    if (!user) {
      toast({
        title: "Sign in required",
        description: "You need to be signed in to manage your schedule.",
        variant: "destructive",
      });
      return;
    }

    setFormData(createEmptyFormState());
    setRecurrenceSettings({ ...DEFAULT_RECURRENCE_SETTINGS });
    setIsCreateDialogOpen(true);
  };

  const openEditDialog = (event: ScheduleEvent) => {
    setCurrentEvent(event);
    setFormData({
      title: event.title,
      type: event.type,
      date: event.date,
      time: normalizeTime(event.time),
      location: event.location,
      status: event.status,
      description: event.description ?? "",
      reminder_minutes: event.reminder_minutes,
      recurrence_rule: event.recurrence_rule,
      duration_minutes: event.duration_minutes,
      energy_cost: event.energy_cost,
    });
    setRecurrenceSettings(parseRecurrenceRule(event.recurrence_rule));
    setIsEditDialogOpen(true);
  };

  const openDeleteDialog = (event: ScheduleEvent) => {
    setDeleteTarget(event);
    setIsDeleteDialogOpen(true);
  };

  const handleCreateEvent = async () => {
    if (!user) return;
    if (!formData.title || !formData.date || !formData.time || !formData.location) {
      toast({
        title: "Missing information",
        description: "Title, date, time, and location are required.",
        variant: "destructive",
      });
      return;
    }

    if (formData.duration_minutes <= 0) {
      toast({
        title: "Invalid duration",
        description: "Event duration must be at least one minute.",
        variant: "destructive",
      });
      return;
    }

    if (formData.energy_cost !== null && formData.energy_cost < 0) {
      toast({
        title: "Invalid energy cost",
        description: "Energy cost cannot be negative.",
        variant: "destructive",
      });
      return;
    }

    setIsSubmitting(true);
    try {
      const { data, error } = await supabase
        .from("schedule_events")
        .insert([
          {
            user_id: user.id,
            title: formData.title,
            type: formData.type,
            date: formData.date,
            time: formData.time,
            location: formData.location,
            status: formData.status,
            description: formData.description ? formData.description : null,
            reminder_minutes: formData.reminder_minutes,
            last_notified: null,
            recurrence_rule: formData.recurrence_rule,
            duration_minutes: formData.duration_minutes,
            energy_cost: formData.energy_cost,
          },
        ])
        .select()
      .single();

      if (error) throw error;

      const newEvent: ScheduleEvent = {
        id: data.id,
        user_id: data.user_id,
        title: data.title,
        type: data.type as EventType,
        date: data.date,
        time: normalizeTime(data.time),
        location: data.location,
        status: data.status as EventStatus,
        description: data.description,
        reminder_minutes:
          data.reminder_minutes !== null && data.reminder_minutes !== undefined
            ? Number(data.reminder_minutes)
            : null,
        last_notified: data.last_notified ?? null,
        recurrence_rule: data.recurrence_rule ?? null,
        duration_minutes:
          data.duration_minutes !== null && data.duration_minutes !== undefined
            ? Number(data.duration_minutes)
            : formData.duration_minutes,
        energy_cost:
          data.energy_cost !== null && data.energy_cost !== undefined
            ? Number(data.energy_cost)
            : null,
        created_at: data.created_at,
        updated_at: data.updated_at,
      };

      setEvents((prev) => sortEvents([...prev, newEvent]));
      setIsCreateDialogOpen(false);
      setFormData(createEmptyFormState());
      setRecurrenceSettings({ ...DEFAULT_RECURRENCE_SETTINGS });

      toast({
        title: "Event added",
        description: "Your schedule has been updated.",
      });
    } catch (error) {
      console.error("Error creating schedule event:", error);
      toast({
        title: "Error",
        description: "Failed to create event",
        variant: "destructive",
      });
    } finally {
      setIsSubmitting(false);
    }
  };

  const handleUpdateEvent = async () => {
    if (!user || !currentEvent) return;
    if (!formData.title || !formData.date || !formData.time || !formData.location) {
      toast({
        title: "Missing information",
        description: "Title, date, time, and location are required.",
        variant: "destructive",
      });
      return;
    }

    if (formData.duration_minutes <= 0) {
      toast({
        title: "Invalid duration",
        description: "Event duration must be at least one minute.",
        variant: "destructive",
      });
      return;
    }

    if (formData.energy_cost !== null && formData.energy_cost < 0) {
      toast({
        title: "Invalid energy cost",
        description: "Energy cost cannot be negative.",
        variant: "destructive",
      });
      return;
    }

    setIsSubmitting(true);
    try {
      const previousStatus = currentEvent.status;
      const shouldResetNotification =
        currentEvent.date !== formData.date ||
        normalizeTime(currentEvent.time) !== formData.time ||
        currentEvent.reminder_minutes !== formData.reminder_minutes;

      const { data, error } = await supabase
        .from("schedule_events")
        .update({
          title: formData.title,
          type: formData.type,
          date: formData.date,
          time: formData.time,
          location: formData.location,
          status: formData.status,
          description: formData.description ? formData.description : null,
          reminder_minutes: formData.reminder_minutes,
          recurrence_rule: formData.recurrence_rule,
          duration_minutes: formData.duration_minutes,
          energy_cost: formData.energy_cost,
          ...(shouldResetNotification ? { last_notified: null } : {}),
        })
        .eq("id", currentEvent.id)
        .eq("user_id", user.id)
        .select()
        .single();

      if (error) throw error;

      const updatedEvent: ScheduleEvent = {
        id: data.id,
        user_id: data.user_id,
        title: data.title,
        type: data.type as EventType,
        date: data.date,
        time: normalizeTime(data.time),
        location: data.location,
        status: data.status as EventStatus,
        description: data.description,
        reminder_minutes:
          data.reminder_minutes !== null && data.reminder_minutes !== undefined
            ? Number(data.reminder_minutes)
            : null,
        last_notified: data.last_notified ?? null,
        recurrence_rule: data.recurrence_rule ?? null,
        duration_minutes:
          data.duration_minutes !== null && data.duration_minutes !== undefined
            ? Number(data.duration_minutes)
            : formData.duration_minutes,
        energy_cost:
          data.energy_cost !== null && data.energy_cost !== undefined
            ? Number(data.energy_cost)
            : null,
        created_at: data.created_at,
        updated_at: data.updated_at,
      };

      setEvents((prev) => sortEvents(prev.map((event) => (event.id === updatedEvent.id ? updatedEvent : event))));

      let completionResult: { summary: string; rewardLabel: string } | null = null;
      const wasCompleted = previousStatus !== "completed" && updatedEvent.status === "completed";

      if (wasCompleted) {
        try {
          completionResult = await processCompletionRewards(updatedEvent);
        } catch (rewardError) {
          console.error("Error applying completion rewards:", rewardError);
          toast({
            title: "Rewards not applied",
            description: "The event was updated, but we couldn't apply completion rewards. Please try again.",
            variant: "destructive",
          });
        }
      }

      setIsEditDialogOpen(false);
      setCurrentEvent(null);
      setFormData(createEmptyFormState());
      setRecurrenceSettings({ ...DEFAULT_RECURRENCE_SETTINGS });

      const toastTitle = wasCompleted && completionResult
        ? `Completed ${completionResult.rewardLabel}`
        : wasCompleted
          ? "Event completed"
          : "Event updated";
      const toastDescription = wasCompleted && completionResult
        ? `${updatedEvent.title}: ${completionResult.summary}`
        : wasCompleted
          ? `${updatedEvent.title} marked as completed.`
          : "The schedule event has been updated.";

      toast({
        title: toastTitle,
        description: toastDescription,
      });
    } catch (error) {
      console.error("Error updating schedule event:", error);
      toast({
        title: "Error",
        description: "Failed to update event",
        variant: "destructive",
      });
    } finally {
      setIsSubmitting(false);
    }
  };

  const handleDeleteEvent = async () => {
    if (!user || !deleteTarget) return;

    setIsDeleting(true);
    try {
      const { error } = await supabase
        .from("schedule_events")
        .delete()
        .eq("id", deleteTarget.id)
        .eq("user_id", user.id);

      if (error) throw error;

      setEvents((prev) => prev.filter((event) => event.id !== deleteTarget.id));
      toast({
        title: "Event removed",
        description: "The event has been deleted from your schedule.",
      });
    } catch (error) {
      console.error("Error deleting schedule event:", error);
      toast({
        title: "Error",
        description: "Failed to delete event",
        variant: "destructive",
      });
    } finally {
      setIsDeleting(false);
      setIsDeleteDialogOpen(false);
      setDeleteTarget(null);
    }
  };

  const renderFormFields = () => {
    const recurrenceDescription = getRecurrenceDescription(
      formData.recurrence_rule,
      formData.date,
      formData.time
    );
    const intervalUnitLabel =
      recurrenceSettings.frequency === "none"
        ? ""
        : recurrenceUnitText[recurrenceSettings.frequency].plural;

    return (
      <div className="space-y-4">
        <div className="grid gap-2">
          <Label htmlFor="title">Title</Label>
          <Input
            id="title"
            placeholder="Event title"
            value={formData.title}
            onChange={(event) => handleFormChange("title", event.target.value)}
          />
        </div>

        <div className="grid gap-2">
          <Label htmlFor="type">Event type</Label>
          <Select value={formData.type} onValueChange={(value) => handleFormChange("type", value as EventType)}>
            <SelectTrigger id="type">
              <SelectValue placeholder="Select event type" />
            </SelectTrigger>
            <SelectContent>
              {eventTypes.map((eventType) => (
                <SelectItem key={eventType.value} value={eventType.value}>
                  {eventType.label}
                </SelectItem>
              ))}
            </SelectContent>
          </Select>
        </div>

        <div className="grid gap-4 md:grid-cols-2">
          <div className="grid gap-2">
            <Label htmlFor="date">Date</Label>
            <Input
              id="date"
              type="date"
              value={formData.date}
              onChange={(event) => handleFormChange("date", event.target.value)}
            />
          </div>
          <div className="grid gap-2">
            <Label htmlFor="time">Time</Label>
            <Input
              id="time"
              type="time"
              value={formData.time}
              onChange={(event) => handleFormChange("time", event.target.value)}
            />
          </div>
        </div>

        <div className="grid gap-4 md:grid-cols-2">
          <div className="grid gap-2">
            <Label htmlFor="duration_minutes">Duration (minutes)</Label>
            <Input
              id="duration_minutes"
              type="number"
              min={1}
              step={15}
              value={formData.duration_minutes}
              onChange={(event) => {
                const value = event.target.valueAsNumber;
                handleFormChange(
                  "duration_minutes",
                  Number.isNaN(value) ? 0 : Math.max(0, Math.round(value))
                );
              }}
            />
            <p className="text-xs text-muted-foreground">
              Blocks out the length of this activity for daily planning and exports.
            </p>
          </div>
          <div className="grid gap-2">
            <Label htmlFor="energy_cost">Energy cost (optional)</Label>
            <Input
              id="energy_cost"
              type="number"
              min={0}
              step={5}
              value={formData.energy_cost ?? ""}
              onChange={(event) => {
                const value = event.target.valueAsNumber;
                handleFormChange(
                  "energy_cost",
                  Number.isNaN(value) ? null : Math.max(0, Math.round(value))
                );
              }}
              placeholder="e.g. 25"
            />
            <p className="text-xs text-muted-foreground">
              Track optional stamina or resource costs for this time block.
            </p>
          </div>
        </div>

        <div className="grid gap-2">
          <Label htmlFor="location">Location</Label>
          <Input
            id="location"
            placeholder="Where is this event taking place?"
            value={formData.location}
            onChange={(event) => handleFormChange("location", event.target.value)}
          />
        </div>

        <div className="grid gap-2">
          <Label htmlFor="status">Status</Label>
          <Select value={formData.status} onValueChange={(value) => handleFormChange("status", value as EventStatus)}>
            <SelectTrigger id="status">
              <SelectValue placeholder="Select event status" />
            </SelectTrigger>
            <SelectContent>
              {statusOptions.map((statusOption) => (
                <SelectItem key={statusOption.value} value={statusOption.value}>
                  {statusOption.label}
                </SelectItem>
              ))}
            </SelectContent>
          </Select>
        </div>

        <div className="grid gap-2">
          <Label htmlFor="reminder">Reminder</Label>
          <Select
            value={reminderValueToString(formData.reminder_minutes)}
            onValueChange={(value) =>
              handleFormChange("reminder_minutes", value === "none" ? null : Number(value))
            }
          >
            <SelectTrigger id="reminder">
              <SelectValue placeholder="Select reminder timing" />
            </SelectTrigger>
            <SelectContent>
              {reminderOptions.map((option) => (
                <SelectItem key={reminderValueToString(option.value)} value={reminderValueToString(option.value)}>
                  {option.label}
                </SelectItem>
              ))}
            </SelectContent>
          </Select>
        </div>

        <div className="grid gap-2">
          <Label htmlFor="recurrence">Recurrence</Label>
          <Select
            value={recurrenceSettings.frequency}
            onValueChange={(value) => updateRecurrenceSettings({ frequency: value as RecurrenceFrequency })}
          >
            <SelectTrigger id="recurrence">
              <SelectValue placeholder="Choose recurrence" />
            </SelectTrigger>
            <SelectContent>
              {recurrenceFrequencyOptions.map((option) => (
                <SelectItem key={option.value} value={option.value}>
                  {option.label}
                </SelectItem>
              ))}
            </SelectContent>
          </Select>
          {recurrenceSettings.frequency !== "none" ? (
            <div className="space-y-3 rounded-md border border-border/40 p-3">
              <div className="grid gap-3 md:grid-cols-2">
                <div className="grid gap-1">
                  <Label htmlFor="recurrence-interval">
                    Repeat every {intervalUnitLabel ? `(${intervalUnitLabel})` : ""}
                  </Label>
                  <Input
                    id="recurrence-interval"
                    type="number"
                    min={1}
                    value={recurrenceSettings.interval}
                    onChange={(event) => {
                      const value = Number.parseInt(event.target.value, 10);
                      updateRecurrenceSettings({ interval: Number.isNaN(value) ? 1 : value });
                    }}
                  />
                </div>
                <div className="grid gap-1">
                  <Label htmlFor="recurrence-count">Number of occurrences (optional)</Label>
                  <Input
                    id="recurrence-count"
                    type="number"
                    min={1}
                    placeholder="Leave blank for none"
                    value={recurrenceSettings.count}
                    onChange={(event) => {
                      updateRecurrenceSettings({ count: event.target.value.replace(/[^0-9]/g, "") });
                    }}
                  />
                </div>
              </div>
              <div className="grid gap-1 md:max-w-xs">
                <Label htmlFor="recurrence-end-date">End date (optional)</Label>
                <Input
                  id="recurrence-end-date"
                  type="date"
                  min={formData.date}
                  value={recurrenceSettings.endDate}
                  onChange={(event) => updateRecurrenceSettings({ endDate: event.target.value })}
                />
              </div>
              {recurrenceDescription ? (
                <p className="text-sm text-muted-foreground flex items-center gap-2">
                  <Repeat className="h-4 w-4" />
                  <span className="italic">Repeats {recurrenceDescription}</span>
                </p>
              ) : (
                <p className="text-sm text-muted-foreground">Define how often this event repeats.</p>
              )}
            </div>
          ) : (
            <p className="text-sm text-muted-foreground">This event will not repeat.</p>
          )}
        </div>

        <div className="grid gap-2">
          <Label htmlFor="description">Description</Label>
          <Textarea
            id="description"
            placeholder="Add notes or preparation details"
            value={formData.description}
            rows={4}
            onChange={(event) => handleFormChange("description", event.target.value)}
          />
        </div>
      </div>
    );
  };

  const renderEventCard = (
    event: ScheduleEvent,
    options: { highlightToday?: boolean; extraBadge?: string } = {}
  ) => {
    const statusBadgeClass = getStatusBadgeClass(event.status);
    const baseEvent =
      event.isOccurrence && event.originalEventId
        ? events.find((item) => item.id === event.originalEventId) ?? event
        : event;
    const recurrenceDescription = getRecurrenceDescription(
      baseEvent.recurrence_rule,
      baseEvent.date,
      baseEvent.time
    );
    const endDate = getEventEndDate(event.date, event.time, event.duration_minutes);
    const timeRange = endDate ? `${event.time} – ${formatTimeLabel(endDate)}` : event.time;
    const durationLabel = formatDuration(event.duration_minutes);
    const cardClasses = `bg-card/80 backdrop-blur-sm border-primary/20 ${
      options.highlightToday ? "border-l-4 border-l-primary" : ""
    } ${event.status === "completed" ? "opacity-80" : ""}`;
    const effectiveEnergyCost =
      event.energy_cost !== null && event.energy_cost !== undefined
        ? applyCostReduction(Number(event.energy_cost), enduranceValue)
        : null;

    return (
      <Card key={event.id} className={cardClasses}>
        <CardContent className="p-6">
          <div className="flex items-start gap-4">
            <div className={`p-3 rounded-lg ${getTypeColor(event.type)} text-white`}>
              {getEventIcon(event.type)}
            </div>

            <div className="flex-1 min-w-0">
              <div className="flex flex-wrap items-center gap-2 mb-2">
                <h3 className="text-xl font-semibold flex-1 min-w-0">{event.title}</h3>
                <Badge variant="outline" className="capitalize">
                  {event.type}
                </Badge>
                {options.extraBadge ? (
                  <Badge variant="default" className="bg-gradient-primary text-white">
                    {options.extraBadge}
                  </Badge>
                ) : null}
                {baseEvent.recurrence_rule ? (
                  <Badge variant="outline" className="flex items-center gap-1 border-dashed">
                    <Repeat className="h-3 w-3" />
                    {event.isOccurrence ? "Series occurrence" : "Repeats"}
                  </Badge>
                ) : null}
                <Badge variant="outline" className={`capitalize ${statusBadgeClass}`}>
                  {event.status.replace("_", " ")}
                </Badge>
              </div>

              <div className="flex flex-wrap items-center gap-4 text-sm text-muted-foreground mb-3">
                <span className="flex items-center gap-1">
                  <CalendarIcon className="h-4 w-4 text-muted-foreground" />
                  <span>{new Date(event.date + "T00:00:00").toLocaleDateString()}</span>
                </span>
                <span className="flex items-center gap-1">
                  <Clock className="h-4 w-4 text-muted-foreground" />
                  <span>{timeRange}</span>
                </span>
                <span className="flex items-center gap-1">
                  <Timer className="h-4 w-4 text-muted-foreground" />
                  <span>{durationLabel}</span>
                </span>
                <span className="flex items-center gap-1">
                  <MapPin className="h-4 w-4 text-muted-foreground" />
                  <span className="truncate">{event.location}</span>
                </span>
                {event.reminder_minutes !== null ? (
                  <span className="flex items-center gap-1">
                    <Bell className="h-4 w-4 text-muted-foreground" />
                    <span>{formatReminderLabel(event.reminder_minutes)}</span>
                  </span>
                ) : null}
                {recurrenceDescription ? (
                  <span className="flex items-center gap-1">
                    <Repeat className="h-4 w-4 text-muted-foreground" />
                    <span>{recurrenceDescription}</span>
                  </span>
                ) : null}
                {effectiveEnergyCost !== null ? (
                  <span className="flex items-center gap-1">
                    <Flame className="h-4 w-4 text-muted-foreground" />
                    <span>
                      {effectiveEnergyCost} energy
                      {effectiveEnergyCost !== Number(event.energy_cost)
                        ? ` (base ${Number(event.energy_cost)} energy)`
                        : ""}
                    </span>
                  </span>
                ) : null}
              </div>

              {event.description ? (
                <p className="text-muted-foreground mb-4 whitespace-pre-line">{event.description}</p>
              ) : null}

              <div className="flex flex-wrap items-center justify-between gap-4">
                <div className="flex items-center gap-2 text-sm text-muted-foreground">
                  {getStatusIcon(event.status)}
                  <span className="capitalize">{event.status.replace("_", " ")}</span>
                </div>
                <div className="flex items-center gap-2">
                  <Button variant="outline" size="sm" onClick={() => openEditDialog(baseEvent)}>
                    <Edit3 className="h-4 w-4 mr-1" />
                    Edit
                  </Button>
                  <Button
                    variant="destructive"
                    size="sm"
                    onClick={() => openDeleteDialog(baseEvent)}
                    disabled={isDeleting && deleteTarget?.id === baseEvent.id}
                  >
                    <Trash2 className="h-4 w-4 mr-1" />
                    Delete
                  </Button>
                </div>
              </div>
            </div>
          </div>
        </CardContent>
      </Card>
    );
  };

  const expandedEvents = useMemo(() => expandRecurringEvents(events), [events]);

  const filteredEvents = selectedDate
    ? expandedEvents.filter((event) => isSameDay(event.date, selectedDate))
    : expandedEvents;

  const upcomingEvents = expandedEvents.filter(
    (event) => event.status === "upcoming" || event.status === "in_progress"
  );
  const todayEvents = expandedEvents.filter((event) => isSameDay(event.date, new Date()));
  const completedEvents = expandedEvents.filter((event) => event.status === "completed");
  const enduranceValue = attributes?.physical_endurance;
  const selectedDayTotals = useMemo(
    () => calculateDayTotals(filteredEvents, (cost) => applyCostReduction(cost, enduranceValue)),
    [filteredEvents, enduranceValue]
  );
  const todayTotals = useMemo(
    () => calculateDayTotals(todayEvents, (cost) => applyCostReduction(cost, enduranceValue)),
    [todayEvents, enduranceValue]
  );

  return (
    <div className="min-h-screen bg-gradient-stage p-6">
      <div className="max-w-7xl mx-auto space-y-6">
        <div className="flex flex-col gap-4 md:flex-row md:items-center md:justify-between">
          <div>
            <h1 className="text-3xl font-bold bg-gradient-primary bg-clip-text text-transparent">
              Schedule
            </h1>
            <p className="text-muted-foreground">
              {upcomingEvents.length} upcoming events • {todayEvents.length} today
            </p>
          </div>
          <div className="flex flex-wrap gap-2">
            <Button variant="outline" onClick={handleExportCalendar} disabled={events.length === 0}>
              <Download className="h-4 w-4 mr-2" />
              Export to Calendar
            </Button>
            <Button className="bg-gradient-primary text-white" onClick={handleOpenCreateDialog}>
              <Plus className="h-4 w-4 mr-2" />
              Add Event
            </Button>
            <Button
              variant={viewMode === "list" ? "default" : "outline"}
              onClick={() => setViewMode("list")}
              size="sm"
            >
              List View
            </Button>
            <Button
              variant={viewMode === "calendar" ? "default" : "outline"}
              onClick={() => setViewMode("calendar")}
              size="sm"
            >
              Calendar View
            </Button>
          </div>
        </div>

        {viewMode === "calendar" ? (
          <div className="grid grid-cols-1 lg:grid-cols-3 gap-6">
            <Card className="lg:col-span-1 bg-card/80 backdrop-blur-sm border-primary/20">
              <CardHeader>
                <CardTitle>Calendar</CardTitle>
                <CardDescription>Select a date to view events</CardDescription>
              </CardHeader>
              <CardContent>
                <Calendar
                  mode="single"
                  selected={selectedDate}
                  onSelect={setSelectedDate}
                  className="rounded-md border"
                />
              </CardContent>
            </Card>

            <div className="lg:col-span-2 space-y-4">
              <Card className="bg-card/80 backdrop-blur-sm border-primary/20">
                <CardHeader>
                  <CardTitle>
                    Events for {selectedDate ? selectedDate.toLocaleDateString() : "Selected Date"}
                  </CardTitle>
                </CardHeader>
                <CardContent>
                  {loading ? (
                    <p className="text-center text-muted-foreground py-8">Loading schedule...</p>
                  ) : filteredEvents.length > 0 ? (
                    <>
                      <div className="mb-4 flex flex-wrap items-center gap-4 text-sm text-muted-foreground">
                        <span className="flex items-center gap-1">
                          <Timer className="h-4 w-4" />
                          <span>{formatDuration(selectedDayTotals.totalDuration)} scheduled</span>
                        </span>
                        <span className="flex items-center gap-1">
                          <CalendarIcon className="h-4 w-4 text-muted-foreground" />
                          <span>
                            {filteredEvents.length} event
                            {filteredEvents.length === 1 ? "" : "s"}
                          </span>
                        </span>
                        {selectedDayTotals.hasEnergy ? (
                          <span className="flex items-center gap-1">
                            <Flame className="h-4 w-4" />
                            <span>{selectedDayTotals.totalEnergy} energy planned (after endurance)</span>
                          </span>
                        ) : null}
                      </div>
                      <div className="space-y-3">
                        {filteredEvents.map((event) => {
                          const statusBadgeClass = getStatusBadgeClass(event.status);
                          const baseEvent =
                            event.isOccurrence && event.originalEventId
                              ? events.find((item) => item.id === event.originalEventId) ?? event
                              : event;
                          const recurrenceDescription = getRecurrenceDescription(
                            baseEvent.recurrence_rule,
                            baseEvent.date,
                            baseEvent.time
                          );
                          const endDate = getEventEndDate(event.date, event.time, event.duration_minutes);
                          const timeRange = endDate
                            ? `${event.time} – ${formatTimeLabel(endDate)}`
                            : event.time;
                          const durationLabel = formatDuration(event.duration_minutes);
                          return (
                            <div
                              key={event.id}
                              className="space-y-3 p-4 rounded-lg bg-secondary/30"
                            >
                              <div className="flex flex-col gap-3 md:flex-row md:items-start md:justify-between">
                                <div className="flex items-start gap-3">
                                  <div className={`p-2 rounded-lg ${getTypeColor(event.type)} text-white`}>
                                    {getEventIcon(event.type)}
                                  </div>
                                  <div className="min-w-0">
                                    <div className="flex flex-wrap items-center gap-2">
                                      <h3 className="font-semibold truncate">{event.title}</h3>
                                      <Badge variant="outline" className="capitalize">
                                        {event.type}
                                      </Badge>
                                      {baseEvent.recurrence_rule ? (
                                        <Badge variant="outline" className="flex items-center gap-1 border-dashed">
                                          <Repeat className="h-3 w-3" />
                                          {event.isOccurrence ? "Series occurrence" : "Repeats"}
                                        </Badge>
                                      ) : null}
                                      <Badge
                                        variant="outline"
                                        className={`capitalize ${statusBadgeClass}`}
                                      >
                                        {event.status.replace("_", " ")}
                                      </Badge>
                                    </div>
                                    <div className="mt-2 flex flex-wrap gap-4 text-sm text-muted-foreground">
                                      <span className="flex items-center gap-1">
                                        <Clock className="h-3 w-3" />
                                        {timeRange}
                                      </span>
                                      <span className="flex items-center gap-1">
                                        <Timer className="h-3 w-3" />
                                        {durationLabel}
                                      </span>
                                      <span className="flex items-center gap-1">
                                        <MapPin className="h-3 w-3" />
                                        {event.location}
                                      </span>
                                      {event.reminder_minutes !== null ? (
                                        <span className="flex items-center gap-1">
                                          <Bell className="h-3 w-3" />
                                          {formatReminderLabel(event.reminder_minutes)}
                                        </span>
                                      ) : null}
                                      {recurrenceDescription ? (
                                        <span className="flex items-center gap-1">
                                          <Repeat className="h-3 w-3" />
                                          {recurrenceDescription}
                                        </span>
                                      ) : null}
                                      {effectiveEnergyCost !== null ? (
                                        <span className="flex items-center gap-1">
                                          <Flame className="h-3 w-3" />
                                          <span>
                                            {effectiveEnergyCost} energy
                                            {effectiveEnergyCost !== Number(event.energy_cost)
                                              ? ` (base ${Number(event.energy_cost)} energy)`
                                              : ""}
                                          </span>
                                        </span>
                                      ) : null}
                                    </div>
                                  </div>
                                </div>
                                <div className="flex items-center gap-2">
                                  <Button variant="outline" size="sm" onClick={() => openEditDialog(baseEvent)}>
                                    <Edit3 className="h-4 w-4 mr-1" />
                                    Edit
                                  </Button>
                                  <Button
                                    variant="destructive"
                                    size="sm"
                                    onClick={() => openDeleteDialog(baseEvent)}
                                    disabled={isDeleting && deleteTarget?.id === baseEvent.id}
                                  >
                                    <Trash2 className="h-4 w-4 mr-1" />
                                    Delete
                                  </Button>
                                </div>
                              </div>
                              {event.description ? (
                                <p className="text-sm text-muted-foreground">{event.description}</p>
                              ) : null}
                            </div>
                          );
                        })}
                      </div>
                    </>
                  ) : (
                    <p className="text-center text-muted-foreground py-8">
                      No events scheduled for this date
                    </p>
                  )}
                </CardContent>
              </Card>
            </div>
          </div>
        ) : (
          <Tabs defaultValue="upcoming" className="space-y-6">
            <TabsList className="grid w-full grid-cols-4">
              <TabsTrigger value="upcoming">Upcoming</TabsTrigger>
              <TabsTrigger value="today">Today</TabsTrigger>
              <TabsTrigger value="completed">Completed</TabsTrigger>
              <TabsTrigger value="all">All Events</TabsTrigger>
            </TabsList>

            <TabsContent value="upcoming">
              <div className="space-y-4">
                {!user ? (
                  <Card className="bg-card/80 backdrop-blur-sm border-primary/20">
                    <CardContent className="p-6 text-center">
                      <h3 className="text-lg font-semibold mb-2">Sign in to manage your schedule</h3>
                      <p className="text-muted-foreground">
                        Log in to create, update, and track your events.
                      </p>
                    </CardContent>
                  </Card>
                ) : loading ? (
                  <Card className="bg-card/80 backdrop-blur-sm border-primary/20">
                    <CardContent className="p-6 text-center text-muted-foreground">
                      Loading schedule...
                    </CardContent>
                  </Card>
                ) : upcomingEvents.length > 0 ? (
                  upcomingEvents.map((event) => renderEventCard(event))
                ) : (
                  <Card className="bg-card/80 backdrop-blur-sm border-primary/20">
                    <CardContent className="p-6 text-center">
                      <CalendarIcon className="h-12 w-12 text-muted-foreground mx-auto mb-4" />
                      <h3 className="text-lg font-semibold mb-2">No upcoming events</h3>
                      <p className="text-muted-foreground mb-4">
                        Keep your calendar full by adding your next performance or meeting.
                      </p>
                      <Button className="bg-gradient-primary" onClick={handleOpenCreateDialog}>
                        <Plus className="h-4 w-4 mr-2" />
                        Add Event
                      </Button>
                    </CardContent>
                  </Card>
                )}
              </div>
            </TabsContent>

            <TabsContent value="today">
              <div className="space-y-4">
                {loading ? (
                  <Card className="bg-card/80 backdrop-blur-sm border-primary/20">
                    <CardContent className="p-6 text-center text-muted-foreground">
                      Loading schedule...
                    </CardContent>
                  </Card>
                ) : todayEvents.length > 0 ? (
                  <>
                    <Card className="bg-card/60 border-dashed border-primary/30">
                      <CardContent className="p-4 text-sm text-muted-foreground flex flex-wrap items-center gap-4">
                        <span className="flex items-center gap-1">
                          <Timer className="h-4 w-4" />
                          <span>{formatDuration(todayTotals.totalDuration)} scheduled today</span>
                        </span>
                        <span className="flex items-center gap-1">
                          <CalendarIcon className="h-4 w-4 text-muted-foreground" />
                          <span>
                            {todayEvents.length} event{todayEvents.length === 1 ? "" : "s"}
                          </span>
                        </span>
                        {todayTotals.hasEnergy ? (
                          <span className="flex items-center gap-1">
                            <Flame className="h-4 w-4" />
                            <span>{todayTotals.totalEnergy} energy planned (after endurance)</span>
                          </span>
                        ) : null}
                      </CardContent>
                    </Card>
                    {todayEvents.map((event) =>
                      renderEventCard(event, { highlightToday: true, extraBadge: "Today" })
                    )}
                  </>
                ) : (
                  <Card className="bg-card/80 backdrop-blur-sm border-primary/20">
                    <CardContent className="p-12 text-center">
                      <CalendarIcon className="h-12 w-12 text-muted-foreground mx-auto mb-4" />
                      <h3 className="text-lg font-semibold mb-2">No events today</h3>
                      <p className="text-muted-foreground">
                        Enjoy your free day or schedule something new!
                      </p>
                      <Button className="mt-4 bg-gradient-primary" onClick={handleOpenCreateDialog}>
                        <Plus className="h-4 w-4 mr-2" />
                        Add Event
                      </Button>
                    </CardContent>
                  </Card>
                )}
              </div>
            </TabsContent>

            <TabsContent value="completed">
              <div className="space-y-4">
                {loading ? (
                  <Card className="bg-card/80 backdrop-blur-sm border-primary/20">
                    <CardContent className="p-6 text-center text-muted-foreground">
                      Loading schedule...
                    </CardContent>
                  </Card>
                ) : completedEvents.length > 0 ? (
                  completedEvents.map((event) => renderEventCard(event))
                ) : (
                  <Card className="bg-card/80 backdrop-blur-sm border-primary/20">
                    <CardContent className="p-6 text-center">
                      <CheckCircle className="h-12 w-12 text-success mx-auto mb-4" />
                      <h3 className="text-lg font-semibold mb-2">No completed events yet</h3>
                      <p className="text-muted-foreground">
                        Finish events to build your performance history.
                      </p>
                    </CardContent>
                  </Card>
                )}
              </div>
            </TabsContent>

            <TabsContent value="all">
              <div className="space-y-4">
                {loading ? (
                  <Card className="bg-card/80 backdrop-blur-sm border-primary/20">
                    <CardContent className="p-6 text-center text-muted-foreground">
                      Loading schedule...
                    </CardContent>
                  </Card>
                ) : expandedEvents.length > 0 ? (
                  expandedEvents.map((event) => renderEventCard(event))
                ) : (
                  <Card className="bg-card/80 backdrop-blur-sm border-primary/20">
                    <CardContent className="p-6 text-center">
                      <CalendarIcon className="h-12 w-12 text-muted-foreground mx-auto mb-4" />
                      <h3 className="text-lg font-semibold mb-2">No events scheduled</h3>
                      <p className="text-muted-foreground mb-4">
                        Plan your next gig, rehearsal, or meeting to stay on track.
                      </p>
                      <Button className="bg-gradient-primary" onClick={handleOpenCreateDialog}>
                        <Plus className="h-4 w-4 mr-2" />
                        Add Event
                      </Button>
                    </CardContent>
                  </Card>
                )}
              </div>
            </TabsContent>
          </Tabs>
        )}
      </div>

      <Dialog
        open={isCreateDialogOpen}
        onOpenChange={(open) => {
          setIsCreateDialogOpen(open);
          if (!open) {
            setFormData(createEmptyFormState());
            setRecurrenceSettings({ ...DEFAULT_RECURRENCE_SETTINGS });
          }
        }}
      >
        <DialogContent className="max-w-lg">
          <DialogHeader>
            <DialogTitle>Create event</DialogTitle>
          </DialogHeader>
          {renderFormFields()}
          <DialogFooter>
            <Button variant="outline" onClick={() => setIsCreateDialogOpen(false)} disabled={isSubmitting}>
              Cancel
            </Button>
            <Button onClick={handleCreateEvent} disabled={isSubmitting}>
              {isSubmitting ? "Saving..." : "Save event"}
            </Button>
          </DialogFooter>
        </DialogContent>
      </Dialog>

      <Dialog
        open={isEditDialogOpen}
        onOpenChange={(open) => {
          setIsEditDialogOpen(open);
          if (!open) {
            setCurrentEvent(null);
            setFormData(createEmptyFormState());
            setRecurrenceSettings({ ...DEFAULT_RECURRENCE_SETTINGS });
          }
        }}
      >
        <DialogContent className="max-w-lg">
          <DialogHeader>
            <DialogTitle>Edit event</DialogTitle>
          </DialogHeader>
          {renderFormFields()}
          <DialogFooter>
            <Button variant="outline" onClick={() => setIsEditDialogOpen(false)} disabled={isSubmitting}>
              Cancel
            </Button>
            <Button onClick={handleUpdateEvent} disabled={isSubmitting}>
              {isSubmitting ? "Saving..." : "Update event"}
            </Button>
          </DialogFooter>
        </DialogContent>
      </Dialog>

      <AlertDialog
        open={isDeleteDialogOpen}
        onOpenChange={(open) => {
          setIsDeleteDialogOpen(open);
          if (!open) {
            setDeleteTarget(null);
            setIsDeleting(false);
          }
        }}
      >
        <AlertDialogContent>
          <AlertDialogHeader>
            <AlertDialogTitle>Delete event</AlertDialogTitle>
            <AlertDialogDescription>
              Are you sure you want to delete "{deleteTarget?.title}"? This action cannot be undone.
              {deleteTarget?.recurrence_rule ? " This will remove all future occurrences." : ""}
            </AlertDialogDescription>
          </AlertDialogHeader>
          <AlertDialogFooter>
            <AlertDialogCancel disabled={isDeleting}>Cancel</AlertDialogCancel>
            <AlertDialogAction
              onClick={handleDeleteEvent}
              className="bg-destructive text-destructive-foreground hover:bg-destructive/90"
              disabled={isDeleting}
            >
              {isDeleting ? "Deleting..." : "Delete"}
            </AlertDialogAction>
          </AlertDialogFooter>
        </AlertDialogContent>
      </AlertDialog>
    </div>
  );
};

export default Schedule;<|MERGE_RESOLUTION|>--- conflicted
+++ resolved
@@ -746,19 +746,7 @@
 const Schedule = () => {
   const { user } = useAuth();
   const { toast } = useToast();
-<<<<<<< HEAD
   const { profile, skills, attributes, updateProfile, updateSkills, addActivity, refetch } = useGameData();
-=======
-  const {
-    profile,
-    skills,
-    selectedCharacterId,
-    updateProfile,
-    updateSkills,
-    addActivity,
-    refetch,
-  } = useGameData();
->>>>>>> 030d9c90
   const [events, setEvents] = useState<ScheduleEvent[]>([]);
   const [selectedDate, setSelectedDate] = useState<Date | undefined>(new Date());
   const [viewMode, setViewMode] = useState<"calendar" | "list">("list");
@@ -777,12 +765,7 @@
   const notifiedEventsRef = useRef<Set<string>>(new Set());
   const profileRef = useRef<PlayerProfile | null>(profile);
   const skillsRef = useRef<PlayerSkills | null>(skills);
-<<<<<<< HEAD
   const attributesRef = useRef(attributes);
-=======
-  const attributesRef = useRef<PlayerAttributes | null>(null);
-  const [attributes, setAttributes] = useState<PlayerAttributes | null>(null);
->>>>>>> 030d9c90
 
   useEffect(() => {
     profileRef.current = profile;
@@ -795,47 +778,6 @@
   useEffect(() => {
     attributesRef.current = attributes;
   }, [attributes]);
-<<<<<<< HEAD
-=======
-
-  useEffect(() => {
-    if (!user || !selectedCharacterId) {
-      setAttributes(null);
-      attributesRef.current = null;
-      return;
-    }
-
-    let isMounted = true;
-
-    const loadAttributes = async () => {
-      const { data, error } = await supabase
-        .from("player_attributes")
-        .select("*")
-        .eq("profile_id", selectedCharacterId)
-        .maybeSingle();
-
-      if (!isMounted) {
-        return;
-      }
-
-      if (error) {
-        console.error("Failed to load player attributes:", error);
-        setAttributes(null);
-        attributesRef.current = null;
-        return;
-      }
-
-      setAttributes(data ?? null);
-      attributesRef.current = data ?? null;
-    };
-
-    void loadAttributes();
-
-    return () => {
-      isMounted = false;
-    };
-  }, [selectedCharacterId, user]);
->>>>>>> 030d9c90
   const fetchEvents = useCallback(async () => {
     if (!user) {
       return;
@@ -1106,7 +1048,6 @@
           }
 
           const skillKey = key as SkillGainKey;
-<<<<<<< HEAD
           const currentValue = Number(
             activeSkills[skillKey as keyof PlayerSkills] ?? 0
           );
@@ -1118,37 +1059,6 @@
           if (actualGain > 0) {
             skillUpdates[skillKey as keyof PlayerSkills] = nextValue;
             skillSummaries.push(`+${actualGain} ${formatSkillLabel(skillKey)}`);
-=======
-          if (ATTRIBUTE_GAIN_KEYS.has(skillKey)) {
-            if (!activeAttributes || !selectedCharacterId) {
-              continue;
-            }
-            const currentValue = Number(
-              activeAttributes[skillKey as keyof PlayerAttributes] ?? 0
-            );
-            const nextValue = Math.min(
-              1000,
-              currentValue + numericDelta * ATTRIBUTE_SCALE
-            );
-            const actualGain = nextValue - currentValue;
-
-            if (actualGain > 0) {
-              attributeUpdates[skillKey as keyof PlayerAttributes] = nextValue;
-              const displayGain = actualGain / ATTRIBUTE_SCALE;
-              skillSummaries.push(`+${displayGain} ${formatSkillLabel(skillKey)}`);
-            }
-          } else if (activeSkills) {
-            const currentValue = Number(
-              activeSkills[skillKey as keyof PlayerSkills] ?? 0
-            );
-            const nextValue = Math.min(100, currentValue + numericDelta);
-            const actualGain = nextValue - currentValue;
-
-            if (actualGain > 0) {
-              skillUpdates[skillKey as keyof PlayerSkills] = nextValue;
-              skillSummaries.push(`+${actualGain} ${formatSkillLabel(skillKey)}`);
-            }
->>>>>>> 030d9c90
           }
         }
 
