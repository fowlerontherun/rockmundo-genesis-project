import { useState, useEffect, useCallback, useMemo, useRef } from "react";
import { Card, CardContent, CardDescription, CardHeader, CardTitle } from "@/components/ui/card";
import { Button } from "@/components/ui/button";
import { Badge } from "@/components/ui/badge";
import { Calendar } from "@/components/ui/calendar";
import { Tabs, TabsContent, TabsList, TabsTrigger } from "@/components/ui/tabs";
import { Input } from "@/components/ui/input";
import { Textarea } from "@/components/ui/textarea";
import { Label } from "@/components/ui/label";
import { Select, SelectContent, SelectItem, SelectTrigger, SelectValue } from "@/components/ui/select";
import { Dialog, DialogContent, DialogFooter, DialogHeader, DialogTitle } from "@/components/ui/dialog";
import {
  AlertDialog,
  AlertDialogAction,
  AlertDialogCancel,
  AlertDialogContent,
  AlertDialogDescription,
  AlertDialogFooter,
  AlertDialogHeader,
  AlertDialogTitle,
} from "@/components/ui/alert-dialog";
import { useToast } from "@/components/ui/use-toast";
import { useAuth } from "@/hooks/use-auth-context";
<<<<<<< HEAD
import { useGameData, type PlayerProfile, type PlayerSkills } from "@/hooks/useGameData";
import type { Tables } from "@/integrations/supabase/types";
=======
import { useGameData, type PlayerProfile, type PlayerSkills, type PlayerAttributes } from "@/hooks/useGameData";
>>>>>>> 260f3762
import { supabase } from "@/integrations/supabase/client";
import {
  Calendar as CalendarIcon,
  Clock,
  Bell,
  MapPin,
  Users,
  Music,
  Plus,
  CheckCircle,
  AlertCircle,
  XCircle,
  Edit3,
  Trash2,
  Repeat,
  Download,
  Timer,
  Flame,
} from "lucide-react";
import { addMonths } from "date-fns";
import { calculateLevel } from "@/utils/gameBalance";
import { applyCostReduction } from "@/utils/attributeModifiers";

type EventType = "gig" | "recording" | "rehearsal" | "meeting" | "tour";
type EventStatus = "upcoming" | "in_progress" | "completed" | "cancelled";

interface ScheduleEvent {
  id: string;
  user_id: string;
  title: string;
  type: EventType;
  date: string;
  time: string;
  location: string;
  status: EventStatus;
  description: string | null;
  reminder_minutes: number | null;
  last_notified: string | null;
  recurrence_rule: string | null;
  duration_minutes: number;
  energy_cost: number | null;
  created_at?: string | null;
  updated_at?: string | null;
  isOccurrence?: boolean;
  originalEventId?: string;
}

interface EventFormState {
  title: string;
  type: EventType;
  date: string;
  time: string;
  location: string;
  status: EventStatus;
  description: string;
  reminder_minutes: number | null;
  recurrence_rule: string | null;
  duration_minutes: number;
  energy_cost: number | null;
}

const eventTypes: { value: EventType; label: string }[] = [
  { value: "gig", label: "Gig" },
  { value: "recording", label: "Recording Session" },
  { value: "rehearsal", label: "Rehearsal" },
  { value: "meeting", label: "Meeting" },
  { value: "tour", label: "Tour Stop" },
];

const statusOptions: { value: EventStatus; label: string }[] = [
  { value: "upcoming", label: "Upcoming" },
  { value: "in_progress", label: "In Progress" },
  { value: "completed", label: "Completed" },
  { value: "cancelled", label: "Cancelled" },
];

const reminderOptions: { value: number | null; label: string }[] = [
  { value: null, label: "No reminder" },
  { value: 0, label: "At start time" },
  { value: 5, label: "5 minutes before" },
  { value: 15, label: "15 minutes before" },
  { value: 30, label: "30 minutes before" },
  { value: 60, label: "1 hour before" },
  { value: 120, label: "2 hours before" },
  { value: 240, label: "4 hours before" },
  { value: 1440, label: "1 day before" },
];

type RecurrenceFrequency = "none" | "daily" | "weekly" | "monthly" | "yearly";

interface RecurrenceSettings {
  frequency: RecurrenceFrequency;
  interval: number;
  count: string;
  endDate: string;
}

const DEFAULT_RECURRENCE_SETTINGS: RecurrenceSettings = {
  frequency: "none",
  interval: 1,
  count: "",
  endDate: "",
};

const recurrenceFrequencyOptions: { value: RecurrenceFrequency; label: string }[] = [
  { value: "none", label: "Does not repeat" },
  { value: "daily", label: "Daily" },
  { value: "weekly", label: "Weekly" },
  { value: "monthly", label: "Monthly" },
  { value: "yearly", label: "Yearly" },
];

const recurrenceUnitText: Record<Exclude<RecurrenceFrequency, "none">, { singular: string; plural: string }> = {
  daily: { singular: "day", plural: "days" },
  weekly: { singular: "week", plural: "weeks" },
  monthly: { singular: "month", plural: "months" },
  yearly: { singular: "year", plural: "years" },
};

const MAX_GENERATED_OCCURRENCES = 50;
const RECURRENCE_LOOKAHEAD_MONTHS = 12;

const reminderValueToString = (value: number | null) => (value === null ? "none" : value.toString());

type SkillGainKey =
  | "performance"
  | "songwriting"
  | "technical"
  | "composition"
  | "business"
  | "marketing"
  | "creativity"
  | "vocals"
  | "guitar"
  | "drums"
  | "bass";

type SkillGains = Partial<Record<SkillGainKey, number>>;

type PlayerAttributes = Tables<'player_attributes'>;

const ATTRIBUTE_SCALE = 100;
const ATTRIBUTE_GAIN_KEYS = new Set<SkillGainKey>([
  "technical",
  "composition",
  "business",
  "marketing",
  "creativity",
]);

const EVENT_REWARD_CONFIG: Record<
  EventType,
  {
    label: string;
    cash: number;
    experience: number;
    fame: number;
    skillGains?: SkillGains;
  }
> = {
  gig: {
    label: "Gig",
    cash: 500,
    experience: 150,
    fame: 40,
    skillGains: { performance: 2, marketing: 1 },
  },
  recording: {
    label: "Recording Session",
    cash: 300,
    experience: 140,
    fame: 25,
    skillGains: { technical: 2, songwriting: 2, creativity: 1 },
  },
  rehearsal: {
    label: "Rehearsal",
    cash: 150,
    experience: 90,
    fame: 15,
    skillGains: { performance: 1, composition: 1, guitar: 1, drums: 1 },
  },
  meeting: {
    label: "Industry Meeting",
    cash: 200,
    experience: 70,
    fame: 10,
    skillGains: { business: 2, marketing: 1 },
  },
  tour: {
    label: "Tour Stop",
    cash: 800,
    experience: 220,
    fame: 60,
    skillGains: { performance: 3, marketing: 2, vocals: 2 },
  },
};

const formatSkillLabel = (skill: string) => skill.charAt(0).toUpperCase() + skill.slice(1);

const formatRelativeTime = (minutes: number) => {
  if (minutes === 0) {
    return "now";
  }

  if (minutes < 60) {
    return `${minutes} minute${minutes === 1 ? "" : "s"}`;
  }

  if (minutes % 1440 === 0) {
    const days = minutes / 1440;
    return `${days} day${days === 1 ? "" : "s"}`;
  }

  if (minutes % 60 === 0) {
    const hours = minutes / 60;
    return `${hours} hour${hours === 1 ? "" : "s"}`;
  }

  const hours = Math.floor(minutes / 60);
  const remainingMinutes = minutes % 60;
  const parts: string[] = [];

  if (hours > 0) {
    parts.push(`${hours} hour${hours === 1 ? "" : "s"}`);
  }

  if (remainingMinutes > 0) {
    parts.push(`${remainingMinutes} minute${remainingMinutes === 1 ? "" : "s"}`);
  }

  return parts.join(" ");
};

const formatReminderLabel = (minutes: number | null) => {
  if (minutes === null) {
    return "No reminder";
  }

  if (minutes === 0) {
    return "Reminder at start time";
  }

  return `Reminder ${formatRelativeTime(minutes)} before`;
};

const formatDuration = (minutes: number) => {
  if (minutes <= 0) {
    return "0 minutes";
  }

  const hours = Math.floor(minutes / 60);
  const remainingMinutes = minutes % 60;
  const parts: string[] = [];

  if (hours > 0) {
    parts.push(`${hours} hour${hours === 1 ? "" : "s"}`);
  }

  if (remainingMinutes > 0) {
    parts.push(`${remainingMinutes} minute${remainingMinutes === 1 ? "" : "s"}`);
  }

  return parts.join(" ");
};

const calculateDayTotals = (dayEvents: ScheduleEvent[], transform?: (cost: number) => number) => {
  const totalDuration = dayEvents.reduce((sum, event) => sum + event.duration_minutes, 0);
  const energyValues = dayEvents
    .map((event) => {
      if (event.energy_cost === null || event.energy_cost === undefined) {
        return null;
      }
      const numericCost = Number(event.energy_cost);
      return transform ? transform(numericCost) : numericCost;
    })
    .filter((value): value is number => value !== null);

  const totalEnergy = energyValues.reduce((sum, value) => sum + value, 0);

  return {
    totalDuration,
    totalEnergy,
    hasEnergy: energyValues.length > 0,
  };
};

const createEmptyFormState = (): EventFormState => ({
  title: "",
  type: "gig",
  date: new Date().toISOString().split("T")[0],
  time: "18:00",
  location: "",
  status: "upcoming",
  description: "",
  reminder_minutes: 30,
  recurrence_rule: null,
  duration_minutes: 60,
  energy_cost: null,
});

const normalizeTime = (value: string) => (value.length >= 5 ? value.slice(0, 5) : value);

const parseRecurrenceRule = (rule: string | null): RecurrenceSettings => {
  if (!rule) {
    return { ...DEFAULT_RECURRENCE_SETTINGS };
  }

  const settings: RecurrenceSettings = { ...DEFAULT_RECURRENCE_SETTINGS };
  const parts = rule.split(";").map((part) => part.trim()).filter(Boolean);

  for (const part of parts) {
    const [rawKey, rawValue] = part.split("=");
    if (!rawKey || !rawValue) {
      continue;
    }

    const key = rawKey.toUpperCase();
    const value = rawValue.trim();

    if (key === "FREQ") {
      const lowerValue = value.toLowerCase();
      if (["daily", "weekly", "monthly", "yearly"].includes(lowerValue)) {
        settings.frequency = lowerValue as RecurrenceFrequency;
      }
    } else if (key === "INTERVAL") {
      const interval = Number.parseInt(value, 10);
      if (Number.isFinite(interval) && interval > 0) {
        settings.interval = interval;
      }
    } else if (key === "COUNT") {
      settings.count = value;
    } else if (key === "UNTIL") {
      const normalizedValue = value.replace(/Z$/, "");
      const datePart = normalizedValue.slice(0, 8);
      if (datePart.length === 8) {
        const year = datePart.slice(0, 4);
        const month = datePart.slice(4, 6);
        const day = datePart.slice(6, 8);
        settings.endDate = `${year}-${month}-${day}`;
      }
    }
  }

  if (settings.frequency === "none") {
    return { ...DEFAULT_RECURRENCE_SETTINGS };
  }

  return settings;
};

const buildRecurrenceRule = (settings: RecurrenceSettings): string | null => {
  if (settings.frequency === "none") {
    return null;
  }

  const parts = [`FREQ=${settings.frequency.toUpperCase()}`];
  const interval = Number.isFinite(settings.interval) ? Math.max(1, Math.floor(settings.interval)) : 1;
  if (interval > 1) {
    parts.push(`INTERVAL=${interval}`);
  }

  const count = settings.count.trim();
  if (count) {
    const parsedCount = Number.parseInt(count, 10);
    if (Number.isFinite(parsedCount) && parsedCount > 0) {
      parts.push(`COUNT=${parsedCount}`);
    }
  }

  if (settings.endDate) {
    const normalizedDate = settings.endDate.replace(/-/g, "");
    parts.push(`UNTIL=${normalizedDate}T000000Z`);
  }

  return parts.join(";");
};

const getEventStartDate = (date: string, time: string): Date | null => {
  if (!date || !time) {
    return null;
  }

  const normalizedTime = time.length === 5 ? `${time}:00` : time;
  const startDate = new Date(`${date}T${normalizedTime}`);

  if (Number.isNaN(startDate.getTime())) {
    return null;
  }

  return startDate;
};

const getEventEndDate = (date: string, time: string, durationMinutes: number): Date | null => {
  const start = getEventStartDate(date, time);

  if (!start) {
    return null;
  }

  if (durationMinutes <= 0) {
    return start;
  }

  return new Date(start.getTime() + durationMinutes * 60000);
};

const formatTimeLabel = (date: Date) => {
  const pad = (value: number) => value.toString().padStart(2, "0");
  return `${pad(date.getHours())}:${pad(date.getMinutes())}`;
};

const formatDateParts = (date: Date) => {
  const pad = (value: number) => value.toString().padStart(2, "0");
  return {
    date: `${date.getFullYear()}-${pad(date.getMonth() + 1)}-${pad(date.getDate())}`,
    time: `${pad(date.getHours())}:${pad(date.getMinutes())}`,
  };
};

const addIntervalToDate = (date: Date, frequency: RecurrenceFrequency, interval: number) => {
  const next = new Date(date.getTime());
  const step = Math.max(1, interval);

  switch (frequency) {
    case "daily":
      next.setDate(next.getDate() + step);
      break;
    case "weekly":
      next.setDate(next.getDate() + step * 7);
      break;
    case "monthly":
      next.setMonth(next.getMonth() + step);
      break;
    case "yearly":
      next.setFullYear(next.getFullYear() + step);
      break;
    default:
      break;
  }

  return next;
};

const getRecurrenceDescription = (rule: string | null, _date?: string, _time?: string) => {
  if (!rule) {
    return null;
  }

  const settings = parseRecurrenceRule(rule);
  if (settings.frequency === "none") {
    return null;
  }

  const unit = recurrenceUnitText[settings.frequency];
  const interval = Math.max(1, settings.interval);
  const intervalLabel = interval === 1 ? unit.singular : `${interval} ${unit.plural}`;
  let description = `every ${intervalLabel}`;

  if (settings.count) {
    const countValue = Number.parseInt(settings.count, 10);
    if (Number.isFinite(countValue) && countValue > 0) {
      description += ` for ${countValue} occurrence${countValue === 1 ? "" : "s"}`;
    }
  }

  if (settings.endDate) {
    const untilDate = new Date(`${settings.endDate}T00:00:00`);
    if (!Number.isNaN(untilDate.getTime())) {
      description += ` until ${untilDate.toLocaleDateString()}`;
    }
  }

  return description;
};

const expandRecurringEvents = (events: ScheduleEvent[]) => {
  const now = new Date();
  const rangeEnd = addMonths(now, RECURRENCE_LOOKAHEAD_MONTHS);
  const expanded: ScheduleEvent[] = [];

  for (const event of events) {
    expanded.push(event);

    if (!event.recurrence_rule || !["upcoming", "in_progress"].includes(event.status)) {
      continue;
    }

    const settings = parseRecurrenceRule(event.recurrence_rule);
    if (settings.frequency === "none") {
      continue;
    }

    const startDate = getEventStartDate(event.date, event.time);
    if (!startDate) {
      continue;
    }

    const untilDate = settings.endDate ? new Date(`${settings.endDate}T23:59:59`) : null;
    const countValue = settings.count ? Number.parseInt(settings.count, 10) : NaN;
    let remainingOccurrences = Number.isFinite(countValue) && countValue > 0 ? countValue - 1 : Infinity;
    const interval = Math.max(1, settings.interval);

    const hasRemainingOccurrences = () => remainingOccurrences === Infinity || remainingOccurrences > 0;

    let nextDate = addIntervalToDate(startDate, settings.frequency, interval);

    while (
      hasRemainingOccurrences() &&
      nextDate.getTime() < now.getTime() &&
      nextDate.toDateString() !== now.toDateString() &&
      (!untilDate || nextDate.getTime() <= untilDate.getTime()) &&
      nextDate.getTime() <= rangeEnd.getTime()
    ) {
      if (remainingOccurrences !== Infinity) {
        remainingOccurrences -= 1;
      }

      if (!hasRemainingOccurrences()) {
        break;
      }

      const candidate = addIntervalToDate(nextDate, settings.frequency, interval);
      if (candidate.getTime() === nextDate.getTime()) {
        break;
      }
      nextDate = candidate;
    }

    let occurrencesGenerated = 0;

    while (
      hasRemainingOccurrences() &&
      occurrencesGenerated < MAX_GENERATED_OCCURRENCES &&
      nextDate.getTime() <= rangeEnd.getTime()
    ) {
      if (untilDate && nextDate.getTime() > untilDate.getTime()) {
        break;
      }

      const isPastOccurrence =
        nextDate.getTime() < now.getTime() && nextDate.toDateString() !== now.toDateString();
      if (!isPastOccurrence) {
        const { date: occurrenceDate, time: occurrenceTime } = formatDateParts(nextDate);
        expanded.push({
          ...event,
          id: `${event.id}__${nextDate.getTime()}`,
          date: occurrenceDate,
          time: occurrenceTime,
          isOccurrence: true,
          originalEventId: event.id,
        });
        occurrencesGenerated += 1;

        if (remainingOccurrences !== Infinity) {
          remainingOccurrences -= 1;
        }
      } else {
        if (remainingOccurrences !== Infinity) {
          remainingOccurrences -= 1;
        }
      }

      if (!hasRemainingOccurrences()) {
        break;
      }

      const candidate = addIntervalToDate(nextDate, settings.frequency, interval);
      if (candidate.getTime() === nextDate.getTime()) {
        break;
      }
      nextDate = candidate;
    }
  }

  return sortEvents(expanded);
};

const formatDateTimeForICS = (date: Date) => {
  const pad = (value: number) => value.toString().padStart(2, "0");
  return `${date.getUTCFullYear()}${pad(date.getUTCMonth() + 1)}${pad(date.getUTCDate())}T${pad(date.getUTCHours())}${pad(date.getUTCMinutes())}${pad(date.getUTCSeconds())}Z`;
};

const getICSDateRange = (date: string, time: string, durationMinutes: number) => {
  const start = getEventStartDate(date, time);
  if (!start) {
    return null;
  }

  const duration = Math.max(1, Math.round(durationMinutes));
  const end = new Date(start.getTime() + duration * 60000);

  return {
    start: formatDateTimeForICS(start),
    end: formatDateTimeForICS(end),
  };
};

const escapeICSValue = (value: string) =>
  value.replace(/\\/g, "\\\\").replace(/\n/g, "\\n").replace(/,/g, "\\,").replace(/;/g, "\\;");

const generateICS = (events: ScheduleEvent[]) => {
  const lines = [
    "BEGIN:VCALENDAR",
    "VERSION:2.0",
    "PRODID:-//Rockmundo Genesis//Schedule//EN",
  ];

  for (const event of events) {
    const dateRange = getICSDateRange(event.date, event.time, event.duration_minutes);
    if (!dateRange) {
      continue;
    }

    const timestamp = formatDateTimeForICS(new Date());
    lines.push("BEGIN:VEVENT");
    lines.push(`UID:${event.id}@rockmundo`);
    lines.push(`DTSTAMP:${timestamp}`);
    lines.push(`DTSTART:${dateRange.start}`);
    lines.push(`DTEND:${dateRange.end}`);
    lines.push(`SUMMARY:${escapeICSValue(event.title)}`);
    if (event.location) {
      lines.push(`LOCATION:${escapeICSValue(event.location)}`);
    }
    if (event.description) {
      lines.push(`DESCRIPTION:${escapeICSValue(event.description)}`);
    }
    if (event.recurrence_rule) {
      lines.push(`RRULE:${event.recurrence_rule}`);
    }
    lines.push("END:VEVENT");
  }

  lines.push("END:VCALENDAR");
  return lines.join("\r\n");
};

const REMINDER_CHECK_INTERVAL = 30000;

const sortEvents = (list: ScheduleEvent[]) =>
  [...list].sort((a, b) => {
    const dateComparison =
      new Date(a.date + "T00:00:00").getTime() - new Date(b.date + "T00:00:00").getTime();
    if (dateComparison !== 0) {
      return dateComparison;
    }
    return a.time.localeCompare(b.time);
  });

const getStatusBadgeClass = (status: EventStatus) => {
  switch (status) {
    case "completed":
      return "border-success/40 bg-success/10 text-success";
    case "in_progress":
      return "border-warning/40 bg-warning/10 text-warning";
    case "cancelled":
      return "border-destructive/40 bg-destructive/10 text-destructive";
    default:
      return "border-primary/40 bg-primary/10 text-primary";
  }
};

const getEventIcon = (type: EventType) => {
  switch (type) {
    case "gig":
      return <Music className="h-4 w-4" />;
    case "recording":
      return <Music className="h-4 w-4" />;
    case "rehearsal":
      return <Users className="h-4 w-4" />;
    case "meeting":
      return <Users className="h-4 w-4" />;
    case "tour":
      return <MapPin className="h-4 w-4" />;
    default:
      return <CalendarIcon className="h-4 w-4" />;
  }
};

const getStatusIcon = (status: EventStatus) => {
  switch (status) {
    case "completed":
      return <CheckCircle className="h-4 w-4 text-success" />;
    case "in_progress":
      return <AlertCircle className="h-4 w-4 text-warning" />;
    case "cancelled":
      return <XCircle className="h-4 w-4 text-destructive" />;
    default:
      return <Clock className="h-4 w-4 text-primary" />;
  }
};

const getTypeColor = (type: EventType) => {
  switch (type) {
    case "gig":
      return "bg-gradient-primary";
    case "recording":
      return "bg-gradient-accent";
    case "rehearsal":
      return "bg-secondary";
    case "meeting":
      return "bg-muted";
    default:
      return "bg-secondary";
  }
};

const isSameDay = (dateString: string, compareDate: Date) => {
  const eventDate = new Date(dateString + "T00:00:00");
  return eventDate.toDateString() === compareDate.toDateString();
};

const Schedule = () => {
  const { user } = useAuth();
  const { toast } = useToast();
<<<<<<< HEAD
  const {
    profile,
    skills,
    selectedCharacterId,
    updateProfile,
    updateSkills,
    addActivity,
    refetch,
  } = useGameData();
=======
  const { profile, skills, attributes, updateProfile, updateSkills, addActivity, refetch } = useGameData();
>>>>>>> 260f3762
  const [events, setEvents] = useState<ScheduleEvent[]>([]);
  const [selectedDate, setSelectedDate] = useState<Date | undefined>(new Date());
  const [viewMode, setViewMode] = useState<"calendar" | "list">("list");
  const [loading, setLoading] = useState(true);
  const [formData, setFormData] = useState<EventFormState>(() => createEmptyFormState());
  const [recurrenceSettings, setRecurrenceSettings] = useState<RecurrenceSettings>(
    DEFAULT_RECURRENCE_SETTINGS
  );
  const [isCreateDialogOpen, setIsCreateDialogOpen] = useState(false);
  const [isEditDialogOpen, setIsEditDialogOpen] = useState(false);
  const [currentEvent, setCurrentEvent] = useState<ScheduleEvent | null>(null);
  const [deleteTarget, setDeleteTarget] = useState<ScheduleEvent | null>(null);
  const [isDeleteDialogOpen, setIsDeleteDialogOpen] = useState(false);
  const [isSubmitting, setIsSubmitting] = useState(false);
  const [isDeleting, setIsDeleting] = useState(false);
  const notifiedEventsRef = useRef<Set<string>>(new Set());
  const profileRef = useRef<PlayerProfile | null>(profile);
  const skillsRef = useRef<PlayerSkills | null>(skills);
<<<<<<< HEAD
  const attributesRef = useRef<PlayerAttributes | null>(null);
  const [attributes, setAttributes] = useState<PlayerAttributes | null>(null);
=======
  const attributesRef = useRef<PlayerAttributes | null>(attributes);
>>>>>>> 260f3762

  useEffect(() => {
    profileRef.current = profile;
  }, [profile]);

  useEffect(() => {
    skillsRef.current = skills;
  }, [skills]);
<<<<<<< HEAD

  useEffect(() => {
    attributesRef.current = attributes;
  }, [attributes]);

  useEffect(() => {
    if (!user || !selectedCharacterId) {
      setAttributes(null);
      attributesRef.current = null;
      return;
    }

    let isMounted = true;

    const loadAttributes = async () => {
      const { data, error } = await supabase
        .from("player_attributes")
        .select("*")
        .eq("profile_id", selectedCharacterId)
        .maybeSingle();

      if (!isMounted) {
        return;
      }

      if (error) {
        console.error("Failed to load player attributes:", error);
        setAttributes(null);
        attributesRef.current = null;
        return;
      }

      setAttributes(data ?? null);
      attributesRef.current = data ?? null;
    };

    void loadAttributes();

    return () => {
      isMounted = false;
    };
  }, [selectedCharacterId, user]);
=======
  useEffect(() => {
    attributesRef.current = attributes;
  }, [attributes]);
>>>>>>> 260f3762
  const fetchEvents = useCallback(async () => {
    if (!user) {
      return;
    }
    setLoading(true);
    try {
      const { data, error } = await supabase
        .from("schedule_events")
        .select("*")
        .eq("user_id", user.id)
        .order("date", { ascending: true })
        .order("time", { ascending: true });

      if (error) throw error;

      const normalizedEvents: ScheduleEvent[] = (data ?? []).map((event) => ({
        id: event.id,
        user_id: event.user_id,
        title: event.title,
        type: event.type as EventType,
        date: event.date,
        time: normalizeTime(event.time),
        location: event.location,
        status: event.status as EventStatus,
        description: event.description,
        reminder_minutes:
          event.reminder_minutes !== null && event.reminder_minutes !== undefined
            ? Number(event.reminder_minutes)
            : null,
        last_notified: event.last_notified ?? null,
        recurrence_rule: event.recurrence_rule ?? null,
        duration_minutes:
          event.duration_minutes !== null && event.duration_minutes !== undefined
            ? Number(event.duration_minutes)
            : 60,
        energy_cost:
          event.energy_cost !== null && event.energy_cost !== undefined
            ? Number(event.energy_cost)
            : null,
        created_at: event.created_at,
        updated_at: event.updated_at,
      }));

      setEvents(sortEvents(normalizedEvents));
    } catch (error) {
      console.error("Error loading schedule:", error);
      toast({
        title: "Error",
        description: "Failed to load schedule",
        variant: "destructive",
      });
    } finally {
      setLoading(false);
    }
  }, [toast, user]);

  useEffect(() => {
    if (user) {
      void fetchEvents();
    } else {
      setEvents([]);
      setLoading(false);
    }
  }, [fetchEvents, user]);

  useEffect(() => {
    const activeNotifications = new Set(events.filter((event) => event.last_notified).map((event) => event.id));
    for (const id of Array.from(notifiedEventsRef.current)) {
      if (!activeNotifications.has(id)) {
        notifiedEventsRef.current.delete(id);
      }
    }
  }, [events]);

  const checkReminders = useCallback(async () => {
    if (!user || loading) {
      return;
    }

    const now = new Date();

    const eventsToNotify = events.filter((event) => {
      if (event.reminder_minutes === null) {
        return false;
      }

      if (!["upcoming", "in_progress"].includes(event.status)) {
        return false;
      }

      const timeString = event.time.length === 5 ? `${event.time}:00` : event.time;
      const eventDateTime = new Date(`${event.date}T${timeString}`);

      if (Number.isNaN(eventDateTime.getTime())) {
        return false;
      }

      if (eventDateTime.getTime() < now.getTime()) {
        return false;
      }

      const reminderTime = new Date(eventDateTime.getTime() - event.reminder_minutes * 60000);

      if (now.getTime() < reminderTime.getTime()) {
        return false;
      }

      if (now.getTime() > eventDateTime.getTime()) {
        return false;
      }

      if (event.last_notified) {
        const lastNotifiedDate = new Date(event.last_notified);
        if (!Number.isNaN(lastNotifiedDate.getTime()) && lastNotifiedDate.getTime() >= reminderTime.getTime()) {
          return false;
        }
      }

      if (notifiedEventsRef.current.has(event.id)) {
        return false;
      }

      return true;
    });

    for (const event of eventsToNotify) {
      const timeString = event.time.length === 5 ? `${event.time}:00` : event.time;
      const eventDateTime = new Date(`${event.date}T${timeString}`);
      const localDate = eventDateTime.toLocaleDateString();
      const localTime = eventDateTime.toLocaleTimeString([], { hour: "2-digit", minute: "2-digit" });
      const reminderMinutes = event.reminder_minutes ?? 0;
      const timingDescription =
        reminderMinutes === 0
          ? "is starting now"
          : `starts in ${formatRelativeTime(reminderMinutes)}`;

      toast({
        title: `Reminder: ${event.title}`,
        description: `Your event ${timingDescription}. Scheduled for ${localDate} at ${localTime}.`,
      });

      const timestamp = new Date().toISOString();

      try {
        const { error: notificationError } = await supabase.from("notifications").insert({
          user_id: user.id,
          type: "system",
          message: `Event Reminder: ${event.title} ${timingDescription}. Scheduled for ${localDate} at ${localTime}.`,
        });

        if (notificationError) {
          throw notificationError;
        }
      } catch (notificationError) {
        console.error("Error creating schedule notification:", notificationError);
      }

      try {
        const { error: updateError } = await supabase
          .from("schedule_events")
          .update({ last_notified: timestamp })
          .eq("id", event.id)
          .eq("user_id", user.id);

        if (updateError) {
          throw updateError;
        }

        setEvents((prev) =>
          prev.map((item) => (item.id === event.id ? { ...item, last_notified: timestamp } : item))
        );
      } catch (updateError) {
        console.error("Error updating event reminder timestamp:", updateError);
      }

      notifiedEventsRef.current.add(event.id);
    }
  }, [events, loading, toast, user]);

  useEffect(() => {
    if (!user) {
      return;
    }

    const interval = setInterval(() => {
      void checkReminders();
    }, REMINDER_CHECK_INTERVAL);

    void checkReminders();

    return () => clearInterval(interval);
  }, [checkReminders, user]);

  const processCompletionRewards = useCallback(
    async (event: ScheduleEvent) => {
      const reward = EVENT_REWARD_CONFIG[event.type];
      if (!reward) {
        return null;
      }

      if (!user) {
        throw new Error("You need to be signed in to claim event rewards.");
      }

      const activeProfile = profileRef.current;
      if (!activeProfile) {
        throw new Error("Profile data is still loading. Please try again.");
      }

      const profileUpdates: Partial<PlayerProfile> = {};
      const currentCash = Number(activeProfile.cash ?? 0);
      const currentExperience = Number(activeProfile.experience ?? 0);
      const currentFame = Number(activeProfile.fame ?? 0);
      const activeAttributes = attributesRef.current;
      const baseEnergyCost =
        event.energy_cost !== null && event.energy_cost !== undefined
          ? Number(event.energy_cost)
          : null;
      const effectiveEnergyCost =
        baseEnergyCost !== null
          ? applyCostReduction(baseEnergyCost, activeAttributes?.physical_endurance)
          : 0;

      const newCash = currentCash + reward.cash;
      const newExperience = currentExperience + reward.experience;
      const newFame = Math.max(0, currentFame + reward.fame);

      profileUpdates.cash = newCash;
      profileUpdates.experience = newExperience;
      profileUpdates.fame = newFame;

      if (effectiveEnergyCost > 0) {
        const currentHealth = typeof activeProfile.health === "number" ? activeProfile.health : 100;
        const nextHealth = Math.max(0, currentHealth - effectiveEnergyCost);
        if (nextHealth !== currentHealth) {
          profileUpdates.health = nextHealth;
        }
      }

      const currentLevel =
        typeof activeProfile.level === "number"
          ? activeProfile.level
          : calculateLevel(currentExperience);
      const newLevel = calculateLevel(newExperience);
      if (newLevel !== currentLevel) {
        profileUpdates.level = newLevel;
      }

      const updatedProfile = await updateProfile(profileUpdates);
      if (!updatedProfile) {
        throw new Error("Unable to update profile with completion rewards.");
      }
      profileRef.current = updatedProfile;

      const activeSkills = skillsRef.current;
      const activeAttributes = attributesRef.current;
      const skillSummaries: string[] = [];
      if (reward.skillGains) {
        const skillUpdates: Partial<PlayerSkills> = {};
        const attributeUpdates: Partial<PlayerAttributes> = {};

        for (const [key, delta] of Object.entries(reward.skillGains)) {
          const numericDelta = Number(delta ?? 0);
          if (numericDelta <= 0) {
            continue;
          }

          const skillKey = key as SkillGainKey;
          if (ATTRIBUTE_GAIN_KEYS.has(skillKey)) {
            if (!activeAttributes || !selectedCharacterId) {
              continue;
            }
            const currentValue = Number(
              activeAttributes[skillKey as keyof PlayerAttributes] ?? 0
            );
            const nextValue = Math.min(
              1000,
              currentValue + numericDelta * ATTRIBUTE_SCALE
            );
            const actualGain = nextValue - currentValue;

            if (actualGain > 0) {
              attributeUpdates[skillKey as keyof PlayerAttributes] = nextValue;
              const displayGain = actualGain / ATTRIBUTE_SCALE;
              skillSummaries.push(`+${displayGain} ${formatSkillLabel(skillKey)}`);
            }
          } else if (activeSkills) {
            const currentValue = Number(
              activeSkills[skillKey as keyof PlayerSkills] ?? 0
            );
            const nextValue = Math.min(100, currentValue + numericDelta);
            const actualGain = nextValue - currentValue;

            if (actualGain > 0) {
              skillUpdates[skillKey as keyof PlayerSkills] = nextValue;
              skillSummaries.push(`+${actualGain} ${formatSkillLabel(skillKey)}`);
            }
          }
        }

        if (Object.keys(skillUpdates).length > 0) {
          const updatedSkills = await updateSkills(skillUpdates);
          if (updatedSkills) {
            skillsRef.current = updatedSkills;
          }
        }

        if (Object.keys(attributeUpdates).length > 0 && selectedCharacterId) {
          const { data: updatedAttributes, error: attributeError } = await supabase
            .from("player_attributes")
            .update(attributeUpdates)
            .eq("profile_id", selectedCharacterId)
            .select("*")
            .single();

          if (attributeError) {
            console.error("Error updating attributes:", attributeError);
            throw attributeError;
          }

          if (updatedAttributes) {
            attributesRef.current = updatedAttributes;
            setAttributes(updatedAttributes);
          }
        }
      }

      const summarySegments = [
        `+${reward.experience} XP`,
        `+${reward.fame} fame`,
        `+$${reward.cash.toLocaleString()} cash`,
      ];

      if (effectiveEnergyCost > 0) {
        const energySummary =
          baseEnergyCost !== null && effectiveEnergyCost !== baseEnergyCost
            ? `Energy spent: ${effectiveEnergyCost} (reduced from ${baseEnergyCost})`
            : `Energy spent: ${effectiveEnergyCost}`;
        summarySegments.push(energySummary);
      }

      if (skillSummaries.length > 0) {
        summarySegments.push(`Skill gains: ${skillSummaries.join(", ")}`);
      }

      const activityMessage = `Completed ${event.title} (${reward.label}) — ${summarySegments.join(
        " • "
      )}`;

      await addActivity(`schedule_${event.type}`, activityMessage, reward.cash);
      await refetch();

      return {
        summary: summarySegments.join(" • "),
        rewardLabel: reward.label,
      };
    },
    [addActivity, refetch, selectedCharacterId, updateProfile, updateSkills, user]
  );

  const handleFormChange = <K extends keyof EventFormState>(field: K, value: EventFormState[K]) => {
    setFormData((prev) => ({
      ...prev,
      [field]: value,
    }));
  };

  const updateRecurrenceSettings = (updates: Partial<RecurrenceSettings>) => {
    setRecurrenceSettings((prev) => {
      let next: RecurrenceSettings;

      if (updates.frequency) {
        if (updates.frequency === "none") {
          next = { ...DEFAULT_RECURRENCE_SETTINGS };
        } else if (updates.frequency !== prev.frequency) {
          next = {
            frequency: updates.frequency,
            interval: 1,
            count: "",
            endDate: "",
          };
        } else {
          next = { ...prev, ...updates, frequency: updates.frequency } as RecurrenceSettings;
        }
      } else {
        next = { ...prev, ...updates } as RecurrenceSettings;
      }

      if (next.frequency !== "none" && (!Number.isFinite(next.interval) || next.interval < 1)) {
        next.interval = 1;
      }

      const rule = buildRecurrenceRule(next);
      handleFormChange("recurrence_rule", rule);

      return next;
    });
  };

  const handleExportCalendar = () => {
    if (events.length === 0) {
      toast({
        title: "No events to export",
        description: "Add an event to your schedule before exporting.",
      });
      return;
    }

    try {
      const icsContent = generateICS(events);
      const blob = new Blob([icsContent], { type: "text/calendar;charset=utf-8" });
      const url = URL.createObjectURL(blob);
      const link = document.createElement("a");
      link.href = url;
      link.download = "rockmundo-schedule.ics";
      document.body.appendChild(link);
      link.click();
      document.body.removeChild(link);
      URL.revokeObjectURL(url);

      toast({
        title: "Calendar exported",
        description: "Import the downloaded .ics file into your favorite calendar app.",
      });
    } catch (error) {
      console.error("Error exporting calendar:", error);
      toast({
        title: "Export failed",
        description: "We couldn't generate the calendar file. Please try again.",
        variant: "destructive",
      });
    }
  };

  const handleOpenCreateDialog = () => {
    if (!user) {
      toast({
        title: "Sign in required",
        description: "You need to be signed in to manage your schedule.",
        variant: "destructive",
      });
      return;
    }

    setFormData(createEmptyFormState());
    setRecurrenceSettings({ ...DEFAULT_RECURRENCE_SETTINGS });
    setIsCreateDialogOpen(true);
  };

  const openEditDialog = (event: ScheduleEvent) => {
    setCurrentEvent(event);
    setFormData({
      title: event.title,
      type: event.type,
      date: event.date,
      time: normalizeTime(event.time),
      location: event.location,
      status: event.status,
      description: event.description ?? "",
      reminder_minutes: event.reminder_minutes,
      recurrence_rule: event.recurrence_rule,
      duration_minutes: event.duration_minutes,
      energy_cost: event.energy_cost,
    });
    setRecurrenceSettings(parseRecurrenceRule(event.recurrence_rule));
    setIsEditDialogOpen(true);
  };

  const openDeleteDialog = (event: ScheduleEvent) => {
    setDeleteTarget(event);
    setIsDeleteDialogOpen(true);
  };

  const handleCreateEvent = async () => {
    if (!user) return;
    if (!formData.title || !formData.date || !formData.time || !formData.location) {
      toast({
        title: "Missing information",
        description: "Title, date, time, and location are required.",
        variant: "destructive",
      });
      return;
    }

    if (formData.duration_minutes <= 0) {
      toast({
        title: "Invalid duration",
        description: "Event duration must be at least one minute.",
        variant: "destructive",
      });
      return;
    }

    if (formData.energy_cost !== null && formData.energy_cost < 0) {
      toast({
        title: "Invalid energy cost",
        description: "Energy cost cannot be negative.",
        variant: "destructive",
      });
      return;
    }

    setIsSubmitting(true);
    try {
      const { data, error } = await supabase
        .from("schedule_events")
        .insert([
          {
            user_id: user.id,
            title: formData.title,
            type: formData.type,
            date: formData.date,
            time: formData.time,
            location: formData.location,
            status: formData.status,
            description: formData.description ? formData.description : null,
            reminder_minutes: formData.reminder_minutes,
            last_notified: null,
            recurrence_rule: formData.recurrence_rule,
            duration_minutes: formData.duration_minutes,
            energy_cost: formData.energy_cost,
          },
        ])
        .select()
      .single();

      if (error) throw error;

      const newEvent: ScheduleEvent = {
        id: data.id,
        user_id: data.user_id,
        title: data.title,
        type: data.type as EventType,
        date: data.date,
        time: normalizeTime(data.time),
        location: data.location,
        status: data.status as EventStatus,
        description: data.description,
        reminder_minutes:
          data.reminder_minutes !== null && data.reminder_minutes !== undefined
            ? Number(data.reminder_minutes)
            : null,
        last_notified: data.last_notified ?? null,
        recurrence_rule: data.recurrence_rule ?? null,
        duration_minutes:
          data.duration_minutes !== null && data.duration_minutes !== undefined
            ? Number(data.duration_minutes)
            : formData.duration_minutes,
        energy_cost:
          data.energy_cost !== null && data.energy_cost !== undefined
            ? Number(data.energy_cost)
            : null,
        created_at: data.created_at,
        updated_at: data.updated_at,
      };

      setEvents((prev) => sortEvents([...prev, newEvent]));
      setIsCreateDialogOpen(false);
      setFormData(createEmptyFormState());
      setRecurrenceSettings({ ...DEFAULT_RECURRENCE_SETTINGS });

      toast({
        title: "Event added",
        description: "Your schedule has been updated.",
      });
    } catch (error) {
      console.error("Error creating schedule event:", error);
      toast({
        title: "Error",
        description: "Failed to create event",
        variant: "destructive",
      });
    } finally {
      setIsSubmitting(false);
    }
  };

  const handleUpdateEvent = async () => {
    if (!user || !currentEvent) return;
    if (!formData.title || !formData.date || !formData.time || !formData.location) {
      toast({
        title: "Missing information",
        description: "Title, date, time, and location are required.",
        variant: "destructive",
      });
      return;
    }

    if (formData.duration_minutes <= 0) {
      toast({
        title: "Invalid duration",
        description: "Event duration must be at least one minute.",
        variant: "destructive",
      });
      return;
    }

    if (formData.energy_cost !== null && formData.energy_cost < 0) {
      toast({
        title: "Invalid energy cost",
        description: "Energy cost cannot be negative.",
        variant: "destructive",
      });
      return;
    }

    setIsSubmitting(true);
    try {
      const previousStatus = currentEvent.status;
      const shouldResetNotification =
        currentEvent.date !== formData.date ||
        normalizeTime(currentEvent.time) !== formData.time ||
        currentEvent.reminder_minutes !== formData.reminder_minutes;

      const { data, error } = await supabase
        .from("schedule_events")
        .update({
          title: formData.title,
          type: formData.type,
          date: formData.date,
          time: formData.time,
          location: formData.location,
          status: formData.status,
          description: formData.description ? formData.description : null,
          reminder_minutes: formData.reminder_minutes,
          recurrence_rule: formData.recurrence_rule,
          duration_minutes: formData.duration_minutes,
          energy_cost: formData.energy_cost,
          ...(shouldResetNotification ? { last_notified: null } : {}),
        })
        .eq("id", currentEvent.id)
        .eq("user_id", user.id)
        .select()
        .single();

      if (error) throw error;

      const updatedEvent: ScheduleEvent = {
        id: data.id,
        user_id: data.user_id,
        title: data.title,
        type: data.type as EventType,
        date: data.date,
        time: normalizeTime(data.time),
        location: data.location,
        status: data.status as EventStatus,
        description: data.description,
        reminder_minutes:
          data.reminder_minutes !== null && data.reminder_minutes !== undefined
            ? Number(data.reminder_minutes)
            : null,
        last_notified: data.last_notified ?? null,
        recurrence_rule: data.recurrence_rule ?? null,
        duration_minutes:
          data.duration_minutes !== null && data.duration_minutes !== undefined
            ? Number(data.duration_minutes)
            : formData.duration_minutes,
        energy_cost:
          data.energy_cost !== null && data.energy_cost !== undefined
            ? Number(data.energy_cost)
            : null,
        created_at: data.created_at,
        updated_at: data.updated_at,
      };

      setEvents((prev) => sortEvents(prev.map((event) => (event.id === updatedEvent.id ? updatedEvent : event))));

      let completionResult: { summary: string; rewardLabel: string } | null = null;
      const wasCompleted = previousStatus !== "completed" && updatedEvent.status === "completed";

      if (wasCompleted) {
        try {
          completionResult = await processCompletionRewards(updatedEvent);
        } catch (rewardError) {
          console.error("Error applying completion rewards:", rewardError);
          toast({
            title: "Rewards not applied",
            description: "The event was updated, but we couldn't apply completion rewards. Please try again.",
            variant: "destructive",
          });
        }
      }

      setIsEditDialogOpen(false);
      setCurrentEvent(null);
      setFormData(createEmptyFormState());
      setRecurrenceSettings({ ...DEFAULT_RECURRENCE_SETTINGS });

      const toastTitle = wasCompleted && completionResult
        ? `Completed ${completionResult.rewardLabel}`
        : wasCompleted
          ? "Event completed"
          : "Event updated";
      const toastDescription = wasCompleted && completionResult
        ? `${updatedEvent.title}: ${completionResult.summary}`
        : wasCompleted
          ? `${updatedEvent.title} marked as completed.`
          : "The schedule event has been updated.";

      toast({
        title: toastTitle,
        description: toastDescription,
      });
    } catch (error) {
      console.error("Error updating schedule event:", error);
      toast({
        title: "Error",
        description: "Failed to update event",
        variant: "destructive",
      });
    } finally {
      setIsSubmitting(false);
    }
  };

  const handleDeleteEvent = async () => {
    if (!user || !deleteTarget) return;

    setIsDeleting(true);
    try {
      const { error } = await supabase
        .from("schedule_events")
        .delete()
        .eq("id", deleteTarget.id)
        .eq("user_id", user.id);

      if (error) throw error;

      setEvents((prev) => prev.filter((event) => event.id !== deleteTarget.id));
      toast({
        title: "Event removed",
        description: "The event has been deleted from your schedule.",
      });
    } catch (error) {
      console.error("Error deleting schedule event:", error);
      toast({
        title: "Error",
        description: "Failed to delete event",
        variant: "destructive",
      });
    } finally {
      setIsDeleting(false);
      setIsDeleteDialogOpen(false);
      setDeleteTarget(null);
    }
  };

  const renderFormFields = () => {
    const recurrenceDescription = getRecurrenceDescription(
      formData.recurrence_rule,
      formData.date,
      formData.time
    );
    const intervalUnitLabel =
      recurrenceSettings.frequency === "none"
        ? ""
        : recurrenceUnitText[recurrenceSettings.frequency].plural;

    return (
      <div className="space-y-4">
        <div className="grid gap-2">
          <Label htmlFor="title">Title</Label>
          <Input
            id="title"
            placeholder="Event title"
            value={formData.title}
            onChange={(event) => handleFormChange("title", event.target.value)}
          />
        </div>

        <div className="grid gap-2">
          <Label htmlFor="type">Event type</Label>
          <Select value={formData.type} onValueChange={(value) => handleFormChange("type", value as EventType)}>
            <SelectTrigger id="type">
              <SelectValue placeholder="Select event type" />
            </SelectTrigger>
            <SelectContent>
              {eventTypes.map((eventType) => (
                <SelectItem key={eventType.value} value={eventType.value}>
                  {eventType.label}
                </SelectItem>
              ))}
            </SelectContent>
          </Select>
        </div>

        <div className="grid gap-4 md:grid-cols-2">
          <div className="grid gap-2">
            <Label htmlFor="date">Date</Label>
            <Input
              id="date"
              type="date"
              value={formData.date}
              onChange={(event) => handleFormChange("date", event.target.value)}
            />
          </div>
          <div className="grid gap-2">
            <Label htmlFor="time">Time</Label>
            <Input
              id="time"
              type="time"
              value={formData.time}
              onChange={(event) => handleFormChange("time", event.target.value)}
            />
          </div>
        </div>

        <div className="grid gap-4 md:grid-cols-2">
          <div className="grid gap-2">
            <Label htmlFor="duration_minutes">Duration (minutes)</Label>
            <Input
              id="duration_minutes"
              type="number"
              min={1}
              step={15}
              value={formData.duration_minutes}
              onChange={(event) => {
                const value = event.target.valueAsNumber;
                handleFormChange(
                  "duration_minutes",
                  Number.isNaN(value) ? 0 : Math.max(0, Math.round(value))
                );
              }}
            />
            <p className="text-xs text-muted-foreground">
              Blocks out the length of this activity for daily planning and exports.
            </p>
          </div>
          <div className="grid gap-2">
            <Label htmlFor="energy_cost">Energy cost (optional)</Label>
            <Input
              id="energy_cost"
              type="number"
              min={0}
              step={5}
              value={formData.energy_cost ?? ""}
              onChange={(event) => {
                const value = event.target.valueAsNumber;
                handleFormChange(
                  "energy_cost",
                  Number.isNaN(value) ? null : Math.max(0, Math.round(value))
                );
              }}
              placeholder="e.g. 25"
            />
            <p className="text-xs text-muted-foreground">
              Track optional stamina or resource costs for this time block.
            </p>
          </div>
        </div>

        <div className="grid gap-2">
          <Label htmlFor="location">Location</Label>
          <Input
            id="location"
            placeholder="Where is this event taking place?"
            value={formData.location}
            onChange={(event) => handleFormChange("location", event.target.value)}
          />
        </div>

        <div className="grid gap-2">
          <Label htmlFor="status">Status</Label>
          <Select value={formData.status} onValueChange={(value) => handleFormChange("status", value as EventStatus)}>
            <SelectTrigger id="status">
              <SelectValue placeholder="Select event status" />
            </SelectTrigger>
            <SelectContent>
              {statusOptions.map((statusOption) => (
                <SelectItem key={statusOption.value} value={statusOption.value}>
                  {statusOption.label}
                </SelectItem>
              ))}
            </SelectContent>
          </Select>
        </div>

        <div className="grid gap-2">
          <Label htmlFor="reminder">Reminder</Label>
          <Select
            value={reminderValueToString(formData.reminder_minutes)}
            onValueChange={(value) =>
              handleFormChange("reminder_minutes", value === "none" ? null : Number(value))
            }
          >
            <SelectTrigger id="reminder">
              <SelectValue placeholder="Select reminder timing" />
            </SelectTrigger>
            <SelectContent>
              {reminderOptions.map((option) => (
                <SelectItem key={reminderValueToString(option.value)} value={reminderValueToString(option.value)}>
                  {option.label}
                </SelectItem>
              ))}
            </SelectContent>
          </Select>
        </div>

        <div className="grid gap-2">
          <Label htmlFor="recurrence">Recurrence</Label>
          <Select
            value={recurrenceSettings.frequency}
            onValueChange={(value) => updateRecurrenceSettings({ frequency: value as RecurrenceFrequency })}
          >
            <SelectTrigger id="recurrence">
              <SelectValue placeholder="Choose recurrence" />
            </SelectTrigger>
            <SelectContent>
              {recurrenceFrequencyOptions.map((option) => (
                <SelectItem key={option.value} value={option.value}>
                  {option.label}
                </SelectItem>
              ))}
            </SelectContent>
          </Select>
          {recurrenceSettings.frequency !== "none" ? (
            <div className="space-y-3 rounded-md border border-border/40 p-3">
              <div className="grid gap-3 md:grid-cols-2">
                <div className="grid gap-1">
                  <Label htmlFor="recurrence-interval">
                    Repeat every {intervalUnitLabel ? `(${intervalUnitLabel})` : ""}
                  </Label>
                  <Input
                    id="recurrence-interval"
                    type="number"
                    min={1}
                    value={recurrenceSettings.interval}
                    onChange={(event) => {
                      const value = Number.parseInt(event.target.value, 10);
                      updateRecurrenceSettings({ interval: Number.isNaN(value) ? 1 : value });
                    }}
                  />
                </div>
                <div className="grid gap-1">
                  <Label htmlFor="recurrence-count">Number of occurrences (optional)</Label>
                  <Input
                    id="recurrence-count"
                    type="number"
                    min={1}
                    placeholder="Leave blank for none"
                    value={recurrenceSettings.count}
                    onChange={(event) => {
                      updateRecurrenceSettings({ count: event.target.value.replace(/[^0-9]/g, "") });
                    }}
                  />
                </div>
              </div>
              <div className="grid gap-1 md:max-w-xs">
                <Label htmlFor="recurrence-end-date">End date (optional)</Label>
                <Input
                  id="recurrence-end-date"
                  type="date"
                  min={formData.date}
                  value={recurrenceSettings.endDate}
                  onChange={(event) => updateRecurrenceSettings({ endDate: event.target.value })}
                />
              </div>
              {recurrenceDescription ? (
                <p className="text-sm text-muted-foreground flex items-center gap-2">
                  <Repeat className="h-4 w-4" />
                  <span className="italic">Repeats {recurrenceDescription}</span>
                </p>
              ) : (
                <p className="text-sm text-muted-foreground">Define how often this event repeats.</p>
              )}
            </div>
          ) : (
            <p className="text-sm text-muted-foreground">This event will not repeat.</p>
          )}
        </div>

        <div className="grid gap-2">
          <Label htmlFor="description">Description</Label>
          <Textarea
            id="description"
            placeholder="Add notes or preparation details"
            value={formData.description}
            rows={4}
            onChange={(event) => handleFormChange("description", event.target.value)}
          />
        </div>
      </div>
    );
  };

  const renderEventCard = (
    event: ScheduleEvent,
    options: { highlightToday?: boolean; extraBadge?: string } = {}
  ) => {
    const statusBadgeClass = getStatusBadgeClass(event.status);
    const baseEvent =
      event.isOccurrence && event.originalEventId
        ? events.find((item) => item.id === event.originalEventId) ?? event
        : event;
    const recurrenceDescription = getRecurrenceDescription(
      baseEvent.recurrence_rule,
      baseEvent.date,
      baseEvent.time
    );
    const endDate = getEventEndDate(event.date, event.time, event.duration_minutes);
    const timeRange = endDate ? `${event.time} – ${formatTimeLabel(endDate)}` : event.time;
    const durationLabel = formatDuration(event.duration_minutes);
    const cardClasses = `bg-card/80 backdrop-blur-sm border-primary/20 ${
      options.highlightToday ? "border-l-4 border-l-primary" : ""
    } ${event.status === "completed" ? "opacity-80" : ""}`;
    const effectiveEnergyCost =
      event.energy_cost !== null && event.energy_cost !== undefined
        ? applyCostReduction(Number(event.energy_cost), enduranceValue)
        : null;

    return (
      <Card key={event.id} className={cardClasses}>
        <CardContent className="p-6">
          <div className="flex items-start gap-4">
            <div className={`p-3 rounded-lg ${getTypeColor(event.type)} text-white`}>
              {getEventIcon(event.type)}
            </div>

            <div className="flex-1 min-w-0">
              <div className="flex flex-wrap items-center gap-2 mb-2">
                <h3 className="text-xl font-semibold flex-1 min-w-0">{event.title}</h3>
                <Badge variant="outline" className="capitalize">
                  {event.type}
                </Badge>
                {options.extraBadge ? (
                  <Badge variant="default" className="bg-gradient-primary text-white">
                    {options.extraBadge}
                  </Badge>
                ) : null}
                {baseEvent.recurrence_rule ? (
                  <Badge variant="outline" className="flex items-center gap-1 border-dashed">
                    <Repeat className="h-3 w-3" />
                    {event.isOccurrence ? "Series occurrence" : "Repeats"}
                  </Badge>
                ) : null}
                <Badge variant="outline" className={`capitalize ${statusBadgeClass}`}>
                  {event.status.replace("_", " ")}
                </Badge>
              </div>

              <div className="flex flex-wrap items-center gap-4 text-sm text-muted-foreground mb-3">
                <span className="flex items-center gap-1">
                  <CalendarIcon className="h-4 w-4 text-muted-foreground" />
                  <span>{new Date(event.date + "T00:00:00").toLocaleDateString()}</span>
                </span>
                <span className="flex items-center gap-1">
                  <Clock className="h-4 w-4 text-muted-foreground" />
                  <span>{timeRange}</span>
                </span>
                <span className="flex items-center gap-1">
                  <Timer className="h-4 w-4 text-muted-foreground" />
                  <span>{durationLabel}</span>
                </span>
                <span className="flex items-center gap-1">
                  <MapPin className="h-4 w-4 text-muted-foreground" />
                  <span className="truncate">{event.location}</span>
                </span>
                {event.reminder_minutes !== null ? (
                  <span className="flex items-center gap-1">
                    <Bell className="h-4 w-4 text-muted-foreground" />
                    <span>{formatReminderLabel(event.reminder_minutes)}</span>
                  </span>
                ) : null}
                {recurrenceDescription ? (
                  <span className="flex items-center gap-1">
                    <Repeat className="h-4 w-4 text-muted-foreground" />
                    <span>{recurrenceDescription}</span>
                  </span>
                ) : null}
                {effectiveEnergyCost !== null ? (
                  <span className="flex items-center gap-1">
                    <Flame className="h-4 w-4 text-muted-foreground" />
                    <span>
                      {effectiveEnergyCost} energy
                      {effectiveEnergyCost !== Number(event.energy_cost)
                        ? ` (base ${Number(event.energy_cost)} energy)`
                        : ""}
                    </span>
                  </span>
                ) : null}
              </div>

              {event.description ? (
                <p className="text-muted-foreground mb-4 whitespace-pre-line">{event.description}</p>
              ) : null}

              <div className="flex flex-wrap items-center justify-between gap-4">
                <div className="flex items-center gap-2 text-sm text-muted-foreground">
                  {getStatusIcon(event.status)}
                  <span className="capitalize">{event.status.replace("_", " ")}</span>
                </div>
                <div className="flex items-center gap-2">
                  <Button variant="outline" size="sm" onClick={() => openEditDialog(baseEvent)}>
                    <Edit3 className="h-4 w-4 mr-1" />
                    Edit
                  </Button>
                  <Button
                    variant="destructive"
                    size="sm"
                    onClick={() => openDeleteDialog(baseEvent)}
                    disabled={isDeleting && deleteTarget?.id === baseEvent.id}
                  >
                    <Trash2 className="h-4 w-4 mr-1" />
                    Delete
                  </Button>
                </div>
              </div>
            </div>
          </div>
        </CardContent>
      </Card>
    );
  };

  const expandedEvents = useMemo(() => expandRecurringEvents(events), [events]);

  const filteredEvents = selectedDate
    ? expandedEvents.filter((event) => isSameDay(event.date, selectedDate))
    : expandedEvents;

  const upcomingEvents = expandedEvents.filter(
    (event) => event.status === "upcoming" || event.status === "in_progress"
  );
  const todayEvents = expandedEvents.filter((event) => isSameDay(event.date, new Date()));
  const completedEvents = expandedEvents.filter((event) => event.status === "completed");
  const enduranceValue = attributes?.physical_endurance;
  const selectedDayTotals = useMemo(
    () => calculateDayTotals(filteredEvents, (cost) => applyCostReduction(cost, enduranceValue)),
    [filteredEvents, enduranceValue]
  );
  const todayTotals = useMemo(
    () => calculateDayTotals(todayEvents, (cost) => applyCostReduction(cost, enduranceValue)),
    [todayEvents, enduranceValue]
  );

  return (
    <div className="min-h-screen bg-gradient-stage p-6">
      <div className="max-w-7xl mx-auto space-y-6">
        <div className="flex flex-col gap-4 md:flex-row md:items-center md:justify-between">
          <div>
            <h1 className="text-3xl font-bold bg-gradient-primary bg-clip-text text-transparent">
              Schedule
            </h1>
            <p className="text-muted-foreground">
              {upcomingEvents.length} upcoming events • {todayEvents.length} today
            </p>
          </div>
          <div className="flex flex-wrap gap-2">
            <Button variant="outline" onClick={handleExportCalendar} disabled={events.length === 0}>
              <Download className="h-4 w-4 mr-2" />
              Export to Calendar
            </Button>
            <Button className="bg-gradient-primary text-white" onClick={handleOpenCreateDialog}>
              <Plus className="h-4 w-4 mr-2" />
              Add Event
            </Button>
            <Button
              variant={viewMode === "list" ? "default" : "outline"}
              onClick={() => setViewMode("list")}
              size="sm"
            >
              List View
            </Button>
            <Button
              variant={viewMode === "calendar" ? "default" : "outline"}
              onClick={() => setViewMode("calendar")}
              size="sm"
            >
              Calendar View
            </Button>
          </div>
        </div>

        {viewMode === "calendar" ? (
          <div className="grid grid-cols-1 lg:grid-cols-3 gap-6">
            <Card className="lg:col-span-1 bg-card/80 backdrop-blur-sm border-primary/20">
              <CardHeader>
                <CardTitle>Calendar</CardTitle>
                <CardDescription>Select a date to view events</CardDescription>
              </CardHeader>
              <CardContent>
                <Calendar
                  mode="single"
                  selected={selectedDate}
                  onSelect={setSelectedDate}
                  className="rounded-md border"
                />
              </CardContent>
            </Card>

            <div className="lg:col-span-2 space-y-4">
              <Card className="bg-card/80 backdrop-blur-sm border-primary/20">
                <CardHeader>
                  <CardTitle>
                    Events for {selectedDate ? selectedDate.toLocaleDateString() : "Selected Date"}
                  </CardTitle>
                </CardHeader>
                <CardContent>
                  {loading ? (
                    <p className="text-center text-muted-foreground py-8">Loading schedule...</p>
                  ) : filteredEvents.length > 0 ? (
                    <>
                      <div className="mb-4 flex flex-wrap items-center gap-4 text-sm text-muted-foreground">
                        <span className="flex items-center gap-1">
                          <Timer className="h-4 w-4" />
                          <span>{formatDuration(selectedDayTotals.totalDuration)} scheduled</span>
                        </span>
                        <span className="flex items-center gap-1">
                          <CalendarIcon className="h-4 w-4 text-muted-foreground" />
                          <span>
                            {filteredEvents.length} event
                            {filteredEvents.length === 1 ? "" : "s"}
                          </span>
                        </span>
                        {selectedDayTotals.hasEnergy ? (
                          <span className="flex items-center gap-1">
                            <Flame className="h-4 w-4" />
                            <span>{selectedDayTotals.totalEnergy} energy planned (after endurance)</span>
                          </span>
                        ) : null}
                      </div>
                      <div className="space-y-3">
                        {filteredEvents.map((event) => {
                          const statusBadgeClass = getStatusBadgeClass(event.status);
                          const baseEvent =
                            event.isOccurrence && event.originalEventId
                              ? events.find((item) => item.id === event.originalEventId) ?? event
                              : event;
                          const recurrenceDescription = getRecurrenceDescription(
                            baseEvent.recurrence_rule,
                            baseEvent.date,
                            baseEvent.time
                          );
                          const endDate = getEventEndDate(event.date, event.time, event.duration_minutes);
                          const timeRange = endDate
                            ? `${event.time} – ${formatTimeLabel(endDate)}`
                            : event.time;
                          const durationLabel = formatDuration(event.duration_minutes);
                          return (
                            <div
                              key={event.id}
                              className="space-y-3 p-4 rounded-lg bg-secondary/30"
                            >
                              <div className="flex flex-col gap-3 md:flex-row md:items-start md:justify-between">
                                <div className="flex items-start gap-3">
                                  <div className={`p-2 rounded-lg ${getTypeColor(event.type)} text-white`}>
                                    {getEventIcon(event.type)}
                                  </div>
                                  <div className="min-w-0">
                                    <div className="flex flex-wrap items-center gap-2">
                                      <h3 className="font-semibold truncate">{event.title}</h3>
                                      <Badge variant="outline" className="capitalize">
                                        {event.type}
                                      </Badge>
                                      {baseEvent.recurrence_rule ? (
                                        <Badge variant="outline" className="flex items-center gap-1 border-dashed">
                                          <Repeat className="h-3 w-3" />
                                          {event.isOccurrence ? "Series occurrence" : "Repeats"}
                                        </Badge>
                                      ) : null}
                                      <Badge
                                        variant="outline"
                                        className={`capitalize ${statusBadgeClass}`}
                                      >
                                        {event.status.replace("_", " ")}
                                      </Badge>
                                    </div>
                                    <div className="mt-2 flex flex-wrap gap-4 text-sm text-muted-foreground">
                                      <span className="flex items-center gap-1">
                                        <Clock className="h-3 w-3" />
                                        {timeRange}
                                      </span>
                                      <span className="flex items-center gap-1">
                                        <Timer className="h-3 w-3" />
                                        {durationLabel}
                                      </span>
                                      <span className="flex items-center gap-1">
                                        <MapPin className="h-3 w-3" />
                                        {event.location}
                                      </span>
                                      {event.reminder_minutes !== null ? (
                                        <span className="flex items-center gap-1">
                                          <Bell className="h-3 w-3" />
                                          {formatReminderLabel(event.reminder_minutes)}
                                        </span>
                                      ) : null}
                                      {recurrenceDescription ? (
                                        <span className="flex items-center gap-1">
                                          <Repeat className="h-3 w-3" />
                                          {recurrenceDescription}
                                        </span>
                                      ) : null}
                                      {effectiveEnergyCost !== null ? (
                                        <span className="flex items-center gap-1">
                                          <Flame className="h-3 w-3" />
                                          <span>
                                            {effectiveEnergyCost} energy
                                            {effectiveEnergyCost !== Number(event.energy_cost)
                                              ? ` (base ${Number(event.energy_cost)} energy)`
                                              : ""}
                                          </span>
                                        </span>
                                      ) : null}
                                    </div>
                                  </div>
                                </div>
                                <div className="flex items-center gap-2">
                                  <Button variant="outline" size="sm" onClick={() => openEditDialog(baseEvent)}>
                                    <Edit3 className="h-4 w-4 mr-1" />
                                    Edit
                                  </Button>
                                  <Button
                                    variant="destructive"
                                    size="sm"
                                    onClick={() => openDeleteDialog(baseEvent)}
                                    disabled={isDeleting && deleteTarget?.id === baseEvent.id}
                                  >
                                    <Trash2 className="h-4 w-4 mr-1" />
                                    Delete
                                  </Button>
                                </div>
                              </div>
                              {event.description ? (
                                <p className="text-sm text-muted-foreground">{event.description}</p>
                              ) : null}
                            </div>
                          );
                        })}
                      </div>
                    </>
                  ) : (
                    <p className="text-center text-muted-foreground py-8">
                      No events scheduled for this date
                    </p>
                  )}
                </CardContent>
              </Card>
            </div>
          </div>
        ) : (
          <Tabs defaultValue="upcoming" className="space-y-6">
            <TabsList className="grid w-full grid-cols-4">
              <TabsTrigger value="upcoming">Upcoming</TabsTrigger>
              <TabsTrigger value="today">Today</TabsTrigger>
              <TabsTrigger value="completed">Completed</TabsTrigger>
              <TabsTrigger value="all">All Events</TabsTrigger>
            </TabsList>

            <TabsContent value="upcoming">
              <div className="space-y-4">
                {!user ? (
                  <Card className="bg-card/80 backdrop-blur-sm border-primary/20">
                    <CardContent className="p-6 text-center">
                      <h3 className="text-lg font-semibold mb-2">Sign in to manage your schedule</h3>
                      <p className="text-muted-foreground">
                        Log in to create, update, and track your events.
                      </p>
                    </CardContent>
                  </Card>
                ) : loading ? (
                  <Card className="bg-card/80 backdrop-blur-sm border-primary/20">
                    <CardContent className="p-6 text-center text-muted-foreground">
                      Loading schedule...
                    </CardContent>
                  </Card>
                ) : upcomingEvents.length > 0 ? (
                  upcomingEvents.map((event) => renderEventCard(event))
                ) : (
                  <Card className="bg-card/80 backdrop-blur-sm border-primary/20">
                    <CardContent className="p-6 text-center">
                      <CalendarIcon className="h-12 w-12 text-muted-foreground mx-auto mb-4" />
                      <h3 className="text-lg font-semibold mb-2">No upcoming events</h3>
                      <p className="text-muted-foreground mb-4">
                        Keep your calendar full by adding your next performance or meeting.
                      </p>
                      <Button className="bg-gradient-primary" onClick={handleOpenCreateDialog}>
                        <Plus className="h-4 w-4 mr-2" />
                        Add Event
                      </Button>
                    </CardContent>
                  </Card>
                )}
              </div>
            </TabsContent>

            <TabsContent value="today">
              <div className="space-y-4">
                {loading ? (
                  <Card className="bg-card/80 backdrop-blur-sm border-primary/20">
                    <CardContent className="p-6 text-center text-muted-foreground">
                      Loading schedule...
                    </CardContent>
                  </Card>
                ) : todayEvents.length > 0 ? (
                  <>
                    <Card className="bg-card/60 border-dashed border-primary/30">
                      <CardContent className="p-4 text-sm text-muted-foreground flex flex-wrap items-center gap-4">
                        <span className="flex items-center gap-1">
                          <Timer className="h-4 w-4" />
                          <span>{formatDuration(todayTotals.totalDuration)} scheduled today</span>
                        </span>
                        <span className="flex items-center gap-1">
                          <CalendarIcon className="h-4 w-4 text-muted-foreground" />
                          <span>
                            {todayEvents.length} event{todayEvents.length === 1 ? "" : "s"}
                          </span>
                        </span>
                        {todayTotals.hasEnergy ? (
                          <span className="flex items-center gap-1">
                            <Flame className="h-4 w-4" />
                            <span>{todayTotals.totalEnergy} energy planned (after endurance)</span>
                          </span>
                        ) : null}
                      </CardContent>
                    </Card>
                    {todayEvents.map((event) =>
                      renderEventCard(event, { highlightToday: true, extraBadge: "Today" })
                    )}
                  </>
                ) : (
                  <Card className="bg-card/80 backdrop-blur-sm border-primary/20">
                    <CardContent className="p-12 text-center">
                      <CalendarIcon className="h-12 w-12 text-muted-foreground mx-auto mb-4" />
                      <h3 className="text-lg font-semibold mb-2">No events today</h3>
                      <p className="text-muted-foreground">
                        Enjoy your free day or schedule something new!
                      </p>
                      <Button className="mt-4 bg-gradient-primary" onClick={handleOpenCreateDialog}>
                        <Plus className="h-4 w-4 mr-2" />
                        Add Event
                      </Button>
                    </CardContent>
                  </Card>
                )}
              </div>
            </TabsContent>

            <TabsContent value="completed">
              <div className="space-y-4">
                {loading ? (
                  <Card className="bg-card/80 backdrop-blur-sm border-primary/20">
                    <CardContent className="p-6 text-center text-muted-foreground">
                      Loading schedule...
                    </CardContent>
                  </Card>
                ) : completedEvents.length > 0 ? (
                  completedEvents.map((event) => renderEventCard(event))
                ) : (
                  <Card className="bg-card/80 backdrop-blur-sm border-primary/20">
                    <CardContent className="p-6 text-center">
                      <CheckCircle className="h-12 w-12 text-success mx-auto mb-4" />
                      <h3 className="text-lg font-semibold mb-2">No completed events yet</h3>
                      <p className="text-muted-foreground">
                        Finish events to build your performance history.
                      </p>
                    </CardContent>
                  </Card>
                )}
              </div>
            </TabsContent>

            <TabsContent value="all">
              <div className="space-y-4">
                {loading ? (
                  <Card className="bg-card/80 backdrop-blur-sm border-primary/20">
                    <CardContent className="p-6 text-center text-muted-foreground">
                      Loading schedule...
                    </CardContent>
                  </Card>
                ) : expandedEvents.length > 0 ? (
                  expandedEvents.map((event) => renderEventCard(event))
                ) : (
                  <Card className="bg-card/80 backdrop-blur-sm border-primary/20">
                    <CardContent className="p-6 text-center">
                      <CalendarIcon className="h-12 w-12 text-muted-foreground mx-auto mb-4" />
                      <h3 className="text-lg font-semibold mb-2">No events scheduled</h3>
                      <p className="text-muted-foreground mb-4">
                        Plan your next gig, rehearsal, or meeting to stay on track.
                      </p>
                      <Button className="bg-gradient-primary" onClick={handleOpenCreateDialog}>
                        <Plus className="h-4 w-4 mr-2" />
                        Add Event
                      </Button>
                    </CardContent>
                  </Card>
                )}
              </div>
            </TabsContent>
          </Tabs>
        )}
      </div>

      <Dialog
        open={isCreateDialogOpen}
        onOpenChange={(open) => {
          setIsCreateDialogOpen(open);
          if (!open) {
            setFormData(createEmptyFormState());
            setRecurrenceSettings({ ...DEFAULT_RECURRENCE_SETTINGS });
          }
        }}
      >
        <DialogContent className="max-w-lg">
          <DialogHeader>
            <DialogTitle>Create event</DialogTitle>
          </DialogHeader>
          {renderFormFields()}
          <DialogFooter>
            <Button variant="outline" onClick={() => setIsCreateDialogOpen(false)} disabled={isSubmitting}>
              Cancel
            </Button>
            <Button onClick={handleCreateEvent} disabled={isSubmitting}>
              {isSubmitting ? "Saving..." : "Save event"}
            </Button>
          </DialogFooter>
        </DialogContent>
      </Dialog>

      <Dialog
        open={isEditDialogOpen}
        onOpenChange={(open) => {
          setIsEditDialogOpen(open);
          if (!open) {
            setCurrentEvent(null);
            setFormData(createEmptyFormState());
            setRecurrenceSettings({ ...DEFAULT_RECURRENCE_SETTINGS });
          }
        }}
      >
        <DialogContent className="max-w-lg">
          <DialogHeader>
            <DialogTitle>Edit event</DialogTitle>
          </DialogHeader>
          {renderFormFields()}
          <DialogFooter>
            <Button variant="outline" onClick={() => setIsEditDialogOpen(false)} disabled={isSubmitting}>
              Cancel
            </Button>
            <Button onClick={handleUpdateEvent} disabled={isSubmitting}>
              {isSubmitting ? "Saving..." : "Update event"}
            </Button>
          </DialogFooter>
        </DialogContent>
      </Dialog>

      <AlertDialog
        open={isDeleteDialogOpen}
        onOpenChange={(open) => {
          setIsDeleteDialogOpen(open);
          if (!open) {
            setDeleteTarget(null);
            setIsDeleting(false);
          }
        }}
      >
        <AlertDialogContent>
          <AlertDialogHeader>
            <AlertDialogTitle>Delete event</AlertDialogTitle>
            <AlertDialogDescription>
              Are you sure you want to delete "{deleteTarget?.title}"? This action cannot be undone.
              {deleteTarget?.recurrence_rule ? " This will remove all future occurrences." : ""}
            </AlertDialogDescription>
          </AlertDialogHeader>
          <AlertDialogFooter>
            <AlertDialogCancel disabled={isDeleting}>Cancel</AlertDialogCancel>
            <AlertDialogAction
              onClick={handleDeleteEvent}
              className="bg-destructive text-destructive-foreground hover:bg-destructive/90"
              disabled={isDeleting}
            >
              {isDeleting ? "Deleting..." : "Delete"}
            </AlertDialogAction>
          </AlertDialogFooter>
        </AlertDialogContent>
      </AlertDialog>
    </div>
  );
};

export default Schedule;<|MERGE_RESOLUTION|>--- conflicted
+++ resolved
@@ -21,12 +21,8 @@
 } from "@/components/ui/alert-dialog";
 import { useToast } from "@/components/ui/use-toast";
 import { useAuth } from "@/hooks/use-auth-context";
-<<<<<<< HEAD
 import { useGameData, type PlayerProfile, type PlayerSkills } from "@/hooks/useGameData";
 import type { Tables } from "@/integrations/supabase/types";
-=======
-import { useGameData, type PlayerProfile, type PlayerSkills, type PlayerAttributes } from "@/hooks/useGameData";
->>>>>>> 260f3762
 import { supabase } from "@/integrations/supabase/client";
 import {
   Calendar as CalendarIcon,
@@ -741,7 +737,6 @@
 const Schedule = () => {
   const { user } = useAuth();
   const { toast } = useToast();
-<<<<<<< HEAD
   const {
     profile,
     skills,
@@ -751,9 +746,6 @@
     addActivity,
     refetch,
   } = useGameData();
-=======
-  const { profile, skills, attributes, updateProfile, updateSkills, addActivity, refetch } = useGameData();
->>>>>>> 260f3762
   const [events, setEvents] = useState<ScheduleEvent[]>([]);
   const [selectedDate, setSelectedDate] = useState<Date | undefined>(new Date());
   const [viewMode, setViewMode] = useState<"calendar" | "list">("list");
@@ -772,12 +764,8 @@
   const notifiedEventsRef = useRef<Set<string>>(new Set());
   const profileRef = useRef<PlayerProfile | null>(profile);
   const skillsRef = useRef<PlayerSkills | null>(skills);
-<<<<<<< HEAD
   const attributesRef = useRef<PlayerAttributes | null>(null);
   const [attributes, setAttributes] = useState<PlayerAttributes | null>(null);
-=======
-  const attributesRef = useRef<PlayerAttributes | null>(attributes);
->>>>>>> 260f3762
 
   useEffect(() => {
     profileRef.current = profile;
@@ -786,7 +774,6 @@
   useEffect(() => {
     skillsRef.current = skills;
   }, [skills]);
-<<<<<<< HEAD
 
   useEffect(() => {
     attributesRef.current = attributes;
@@ -829,11 +816,6 @@
       isMounted = false;
     };
   }, [selectedCharacterId, user]);
-=======
-  useEffect(() => {
-    attributesRef.current = attributes;
-  }, [attributes]);
->>>>>>> 260f3762
   const fetchEvents = useCallback(async () => {
     if (!user) {
       return;
