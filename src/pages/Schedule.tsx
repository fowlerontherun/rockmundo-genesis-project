--- conflicted
+++ resolved
@@ -228,7 +228,6 @@
   },
 };
 
-<<<<<<< HEAD
 const EVENT_ATTRIBUTE_FOCUS: Record<EventType, AttributeFocus> = {
   gig: "performance",
   recording: "songwriting",
@@ -261,14 +260,6 @@
     { key: "looks", weight: 0.35 },
     { key: "musicality", weight: 0.2 }
   ]
-=======
-const EVENT_ATTRIBUTE_MULTIPLIERS: Record<EventType, AttributeKey[]> = {
-  gig: ["stage_presence", "musical_ability"],
-  recording: ["technical_mastery", "creative_insight"],
-  rehearsal: ["musical_ability", "rhythm_sense"],
-  meeting: ["business_acumen", "marketing_savvy"],
-  tour: ["stage_presence", "vocal_talent"],
->>>>>>> d57c86da
 };
 
 const formatSkillLabel = (skill: string) => skill.charAt(0).toUpperCase() + skill.slice(1);
@@ -1044,7 +1035,6 @@
           ? applyCostReduction(baseEnergyCost, enduranceMultiplier)
           : 0;
 
-<<<<<<< HEAD
       const focus = EVENT_ATTRIBUTE_FOCUS[event.type] ?? "general";
       const charismaMultiplier = attributeScoreToMultiplier(attributeScores.charisma ?? null, 0.4);
       const looksMultiplier = attributeScoreToMultiplier(attributeScores.looks ?? null, 0.25);
@@ -1080,13 +1070,6 @@
       const newCash = currentCash + cashGain;
       const newExperience = currentExperience + experienceGain;
       const newFame = Math.max(0, currentFame + fameGain);
-=======
-      const attributeKeys = EVENT_ATTRIBUTE_MULTIPLIERS[event.type] ?? [];
-      const experienceResult = applyAttributeToValue(reward.experience, attributesRef.current, attributeKeys);
-      const newCash = currentCash + reward.cash;
-      const newExperience = currentExperience + experienceResult.value;
-      const newFame = Math.max(0, currentFame + reward.fame);
->>>>>>> d57c86da
 
       profileUpdates.cash = newCash;
       profileUpdates.experience = newExperience;
@@ -1191,15 +1174,9 @@
       }
 
       const summarySegments = [
-<<<<<<< HEAD
         `+${experienceGain} XP`,
         `+${fameGain} fame`,
         `+$${cashGain.toLocaleString()} cash`,
-=======
-        `+${experienceResult.value} XP`,
-        `+${reward.fame} fame`,
-        `+$${reward.cash.toLocaleString()} cash`,
->>>>>>> d57c86da
       ];
 
       if (effectiveEnergyCost > 0) {
@@ -1226,11 +1203,7 @@
         rewardLabel: reward.label,
       };
     },
-<<<<<<< HEAD
     [addActivity, refetch, updateAttributes, updateProfile, updateSkills, user]
-=======
-    [addActivity, refetch, updateProfile, updateSkills, updateAttributes, user]
->>>>>>> d57c86da
   );
 
   const handleFormChange = <K extends keyof EventFormState>(field: K, value: EventFormState[K]) => {
