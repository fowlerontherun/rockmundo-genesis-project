import { useCallback, useEffect, useMemo, useState } from "react";
import { format, formatDistanceToNow } from "date-fns";
import { supabase } from "@/integrations/supabase/client";
import { useAuth } from "@/hooks/use-auth-context";
import { useGameData } from "@/hooks/useGameData";
import { calculateAttributeMultiplier, type AttributeKey } from "@/utils/attributeProgression";
import type { Tables, TablesInsert } from "@/integrations/supabase/types";
import { Card, CardContent, CardDescription, CardHeader, CardTitle } from "@/components/ui/card";
import { Button } from "@/components/ui/button";
import { Badge } from "@/components/ui/badge";
import { Progress } from "@/components/ui/progress";
import { Alert, AlertDescription, AlertTitle } from "@/components/ui/alert";
import { Select, SelectContent, SelectItem, SelectTrigger, SelectValue } from "@/components/ui/select";
import { useToast } from "@/components/ui/use-toast";
import { fetchWorldEnvironmentSnapshot, type WeatherCondition } from "@/utils/worldEnvironment";
import { calculateFanGain, calculateGigPayment, type PerformanceAttributeBonuses } from "@/utils/gameBalance";
import { resolveAttributeValue } from "@/utils/attributeModifiers";
import {
  Activity,
  Award,
  Cloud,
  CloudLightning,
  CloudRain,
  CloudSun,
  Clock,
  Coins,
  Flame,
  Gauge,
  History,
  Loader2,
  MapPin,
  Mic,
  MoonStar,
  ShieldAlert,
  Snowflake,
  Sun,
  SparklesIcon,
  TrendingUp,
} from "lucide-react";

type BuskingLocation = Tables<"busking_locations">;
type BuskingModifier = Tables<"busking_modifiers">;
type BuskingSession = Tables<"busking_sessions">;
type PlayerAttributes = Tables<"player_attributes">;

type BuskingSessionWithRelations = BuskingSession & {
  busking_locations: BuskingLocation | null;
  busking_modifiers: BuskingModifier | null;
};

type RiskLevel = "low" | "medium" | "high" | "extreme";
type ModifierRarity = "common" | "uncommon" | "rare" | "legendary";

interface BuskingResult {
  success: boolean;
  cash: number;
  fame: number;
  experience: number;
  performanceScore: number;
  message: string;
  crowdReaction: string;
  locationName: string;
  modifierName: string;
  environmentSummary: {
    successAdjustment: number;
    successMultiplier: number;
    payoutMultiplier: number;
    fameMultiplier: number;
    experienceMultiplier: number;
    timeOfDay: string;
    daySegment: string;
    weatherLabel?: string;
  };
}

const fallbackTimestamp = "1970-01-01T00:00:00.000Z";

const fallbackLocations: BuskingLocation[] = [
  {
    id: "fallback-offices",
    name: "Near Local Offices",
    description: "Weekday lunch crowd of office workers eager for quick hits and covers.",
    neighborhood: "Financial Commons",
    recommended_skill: 50,
    base_payout: 180,
    fame_reward: 10,
    experience_reward: 48,
    risk_level: "medium",
    ambiance: "Clockwork foot traffic surges at noon while security keeps an eye out.",
    cooldown_minutes: 50,
    created_at: fallbackTimestamp,
  },
  {
    id: "fallback-town-center",
    name: "Town Center",
    description: "Central plaza with families, tourists, and street food all afternoon.",
    neighborhood: "Civic Plaza",
    recommended_skill: 65,
    base_payout: 260,
    fame_reward: 16,
    experience_reward: 68,
    risk_level: "medium",
    ambiance: "Community events keep energy steady with occasional festival spikes.",
    cooldown_minutes: 70,
    created_at: fallbackTimestamp,
  },
  {
    id: "fallback-high-street",
    name: "High Street",
    description: "Premier shopping strip packed with trendsetters and impulse tippers.",
    neighborhood: "Retail Row",
    recommended_skill: 75,
    base_payout: 360,
    fame_reward: 22,
    experience_reward: 85,
    risk_level: "high",
    ambiance: "Boutique launches and brand pop-ups make for fierce competition.",
    cooldown_minutes: 85,
    created_at: fallbackTimestamp,
  },
  {
    id: "fallback-subway",
    name: "Subway Center Stage",
    description: "A bustling underground transit hub with great acoustics.",
    neighborhood: "Downtown Transit Plaza",
    recommended_skill: 45,
    base_payout: 140,
    fame_reward: 8,
    experience_reward: 40,
    risk_level: "low",
    ambiance: "Echoing tunnels amplify your sound, commuters pass by quickly.",
    cooldown_minutes: 45,
    created_at: fallbackTimestamp,
  },
  {
    id: "fallback-riverside",
    name: "Riverside Boardwalk",
    description: "Open-air walkway beside the river, popular during sunsets.",
    neighborhood: "Harbor District",
    recommended_skill: 60,
    base_payout: 220,
    fame_reward: 12,
    experience_reward: 55,
    risk_level: "medium",
    ambiance: "Tourists stroll slowly, perfect for ballads and duets.",
    cooldown_minutes: 60,
    created_at: fallbackTimestamp,
  },
  {
    id: "fallback-market",
    name: "Night Market Spotlight",
    description: "Energetic evening market with vibrant crowds.",
    neighborhood: "Old Town Bazaar",
    recommended_skill: 70,
    base_payout: 320,
    fame_reward: 18,
    experience_reward: 75,
    risk_level: "high",
    ambiance: "Vendors cheer you on but noise levels spike unpredictably.",
    cooldown_minutes: 75,
    created_at: fallbackTimestamp,
  },
  {
    id: "fallback-skyline",
    name: "Skyline Overlook",
    description: "Scenic rooftop park visited by influencers and vloggers.",
    neighborhood: "Skyline Heights",
    recommended_skill: 80,
    base_payout: 420,
    fame_reward: 24,
    experience_reward: 90,
    risk_level: "high",
    ambiance: "Stunning views attract attention but the wind can be unforgiving.",
    cooldown_minutes: 90,
    created_at: fallbackTimestamp,
  },
  {
    id: "fallback-festival",
    name: "Festival Pop-Up Stage",
    description: "Temporary stage during seasonal festivals, massive foot traffic.",
    neighborhood: "Festival Grounds",
    recommended_skill: 85,
    base_payout: 520,
    fame_reward: 30,
    experience_reward: 120,
    risk_level: "extreme",
    ambiance: "Crowd is massive but expectations are sky high.",
    cooldown_minutes: 120,
    created_at: fallbackTimestamp,
  },
];

const locationAudienceHighlights: Record<
  string,
  {
    label: string;
    description: string;
  }
> = {
  "Near Local Offices": {
    label: "Workday Crowd",
    description: "Lunch breaks surge from 11:30 to 2:00—arrive early to lock the spot.",
  },
  "Town Center": {
    label: "Community Mix",
    description: "Families and tourists linger for sing-alongs and upbeat covers.",
  },
  "High Street": {
    label: "Retail Rush",
    description: "Peak shoppers chase hype tracks and big hooks during evening hours.",
  },
};

const fallbackModifiers: BuskingModifier[] = [
  {
    id: "fallback-none",
    name: "Acoustic Purist",
    description: "Rely on pure skill with no backing tracks. Higher respect, lower cushion.",
    rarity: "common",
    payout_multiplier: 1.1,
    fame_multiplier: 1.05,
    experience_bonus: 10,
    risk_modifier: 0.15,
    created_at: fallbackTimestamp,
  },
  {
    id: "fallback-hype",
    name: "Crowd Hype Crew",
    description: "Friends warm up the crowd before you play.",
    rarity: "uncommon",
    payout_multiplier: 1.25,
    fame_multiplier: 1.3,
    experience_bonus: 20,
    risk_modifier: -0.1,
    created_at: fallbackTimestamp,
  },
  {
    id: "fallback-merch",
    name: "Merch Table Setup",
    description: "Sell limited-run merch while performing.",
    rarity: "rare",
    payout_multiplier: 1.45,
    fame_multiplier: 1.1,
    experience_bonus: 25,
    risk_modifier: 0.05,
    created_at: fallbackTimestamp,
  },
  {
    id: "fallback-permit",
    name: "City Permit Spotlight",
    description: "Officially sanctioned performance spot with city promotion.",
    rarity: "rare",
    payout_multiplier: 1.6,
    fame_multiplier: 1.45,
    experience_bonus: 35,
    risk_modifier: -0.05,
    created_at: fallbackTimestamp,
  },
  {
    id: "fallback-viral",
    name: "Viral Stream Collab",
    description: "Livestream collaboration with a popular influencer.",
    rarity: "legendary",
    payout_multiplier: 1.9,
    fame_multiplier: 1.8,
    experience_bonus: 40,
    risk_modifier: 0.2,
    created_at: fallbackTimestamp,
  },
];

const riskBadgeClasses: Record<RiskLevel, string> = {
  low: "bg-success/10 text-success border-success/20",
  medium: "bg-warning/10 text-warning border-warning/20",
  high: "bg-destructive/10 text-destructive border-destructive/30",
  extreme: "bg-destructive/20 text-destructive border-destructive/40",
};

const riskPercentMap: Record<RiskLevel, number> = {
  low: 30,
  medium: 55,
  high: 75,
  extreme: 90,
};

type TimeOfDayKey = "morning" | "afternoon" | "evening" | "lateNight";
type DaySegmentKey = "weekday" | "friday" | "weekend";

interface TimeOfDayImpact {
  label: string;
  description: string;
  success: number;
  payout: number;
  fame: number;
  experience: number;
  accent: string;
}

interface DaySegmentImpact {
  label: string;
  description: string;
  success: number;
  payout: number;
  fame: number;
  experience: number;
  accent: string;
}

type WeatherMatchConfidence = "exact" | "partial" | "fallback" | "none";

const TIME_OF_DAY_EFFECTS: Record<TimeOfDayKey, TimeOfDayImpact> = {
  morning: {
    label: "Morning Rush",
    description: "Commuters hustle past before work, tips are lighter but practice is solid.",
    success: -4,
    payout: 0.92,
    fame: 0.95,
    experience: 1.05,
    accent: "text-amber-500",
  },
  afternoon: {
    label: "Midday Flow",
    description: "Lunch crowds give a balanced vibe with steady attention.",
    success: 0,
    payout: 1,
    fame: 1,
    experience: 1,
    accent: "text-primary",
  },
  evening: {
    label: "Golden Hour",
    description: "Tourists linger and date night energy boosts engagement.",
    success: 6,
    payout: 1.15,
    fame: 1.1,
    experience: 1.05,
    accent: "text-orange-500",
  },
  lateNight: {
    label: "Late Night Vibes",
    description: "Night owls stay generous but the crowd thins out.",
    success: -2,
    payout: 1.05,
    fame: 1.08,
    experience: 1.02,
    accent: "text-indigo-400",
  },
};

const DAY_SEGMENT_EFFECTS: Record<DaySegmentKey, DaySegmentImpact> = {
  weekday: {
    label: "Weekday Flow",
    description: "Locals provide consistent foot traffic and measured tips.",
    success: 0,
    payout: 1,
    fame: 1,
    experience: 1,
    accent: "text-muted-foreground",
  },
  friday: {
    label: "Friday Buzz",
    description: "Weekend anticipation brings livelier, spend-happy listeners.",
    success: 3,
    payout: 1.1,
    fame: 1.12,
    experience: 1.05,
    accent: "text-warning",
  },
  weekend: {
    label: "Weekend Rush",
    description: "Tourists and relaxed locals mean bigger crowds and payouts.",
    success: 5,
    payout: 1.2,
    fame: 1.18,
    experience: 1.1,
    accent: "text-success",
  },
};

const WEATHER_CONFIDENCE_TEXT: Record<Exclude<WeatherMatchConfidence, "none">, string> = {
  exact: "Direct city match",
  partial: "Nearby conditions",
  fallback: "Closest available data",
};

const clampNumber = (value: number, min: number, max: number) => Math.min(max, Math.max(min, value));

const formatSignedNumber = (value: number, digits = 0) => `${value >= 0 ? "+" : ""}${value.toFixed(digits)}`;

const getTimeOfDayKey = (date: Date): TimeOfDayKey => {
  const hour = date.getHours();
  if (hour >= 5 && hour < 11) {
    return "morning";
  }
  if (hour >= 11 && hour < 17) {
    return "afternoon";
  }
  if (hour >= 17 && hour < 22) {
    return "evening";
  }
  return "lateNight";
};

const getDaySegmentKey = (date: Date): DaySegmentKey => {
  const day = date.getDay();
  if (day === 5) {
    return "friday";
  }
  if (day === 0 || day === 6) {
    return "weekend";
  }
  return "weekday";
};

const findWeatherForLocation = (
  weatherList: WeatherCondition[],
  candidates: string[],
): { weather: WeatherCondition | null; confidence: WeatherMatchConfidence } => {
  if (!weatherList.length) {
    return { weather: null, confidence: "none" };
  }

  const normalizedCandidates = candidates
    .map((value) => (typeof value === "string" ? value.toLowerCase().trim() : ""))
    .filter(Boolean);

  if (!normalizedCandidates.length) {
    return { weather: weatherList[0], confidence: "fallback" };
  }

  const exactMatch = weatherList.find((condition) => {
    const city = condition.city.toLowerCase().trim();
    return normalizedCandidates.some((candidate) => candidate === city);
  });

  if (exactMatch) {
    return { weather: exactMatch, confidence: "exact" };
  }

  const partialMatch = weatherList.find((condition) => {
    const city = condition.city.toLowerCase().trim();
    return normalizedCandidates.some(
      (candidate) => city.includes(candidate) || candidate.includes(city),
    );
  });

  if (partialMatch) {
    return { weather: partialMatch, confidence: "partial" };
  }

  return { weather: weatherList[0], confidence: "fallback" };
};

const capitalize = (value: string) => (value ? value.charAt(0).toUpperCase() + value.slice(1) : "");

const getWeatherIcon = (condition: WeatherCondition["condition"]) => {
  switch (condition) {
    case "sunny":
      return Sun;
    case "cloudy":
      return Cloud;
    case "rainy":
      return CloudRain;
    case "stormy":
      return CloudLightning;
    case "snowy":
      return Snowflake;
    default:
      return CloudSun;
  }
};

const getTimeOfDayIcon = (key: TimeOfDayKey) => {
  switch (key) {
    case "evening":
      return CloudSun;
    case "lateNight":
      return MoonStar;
    default:
      return Sun;
  }
};

const riskDescriptionMap: Record<RiskLevel, string> = {
  low: "Gentle crowds with forgiving expectations.",
  medium: "Balanced foot traffic with moderate stakes.",
  high: "Loud, energetic spaces where mistakes echo.",
  extreme: "High-stakes spotlight with viral potential.",
};

const riskPenaltyWeights: Record<RiskLevel, number> = {
  low: 8,
  medium: 15,
  high: 24,
  extreme: 32,
};

const rarityBadgeClasses: Record<ModifierRarity, string> = {
  common: "bg-muted text-muted-foreground border-border",
  uncommon: "bg-primary/10 text-primary border-primary/20",
  rare: "bg-accent/10 text-accent border-accent/20",
  legendary: "bg-warning/15 text-warning border-warning/20",
};

const modifierDescriptions: Record<ModifierRarity, string> = {
  common: "Reliable boosts that keep the groove steady.",
  uncommon: "Notable upgrades that sway the crowd your way.",
  rare: "Significant perks that unlock new earnings tiers.",
  legendary: "Game-changing effects for headline moments.",
};

const toRiskLevel = (value: string | null | undefined): RiskLevel => {
  switch (value) {
    case "low":
    case "medium":
    case "high":
    case "extreme":
      return value;
    default:
      return "medium";
  }
};

const toRarity = (value: string | null | undefined): ModifierRarity => {
  switch (value) {
    case "common":
    case "uncommon":
    case "rare":
    case "legendary":
      return value;
    default:
      return "common";
  }
};

const BUSKING_ATTRIBUTE_KEYS: AttributeKey[] = [
  "stage_presence",
  "musical_ability",
  "vocal_talent"
];

const Busking = () => {
  const { user, loading: authLoading } = useAuth();
  const { profile, skills, attributes, updateProfile, addActivity, loading: gameLoading, currentCity } = useGameData();
  const { toast } = useToast();
  const [locations, setLocations] = useState<BuskingLocation[]>([]);
  const [modifiers, setModifiers] = useState<BuskingModifier[]>([]);
  const [history, setHistory] = useState<BuskingSessionWithRelations[]>([]);
  const [selectedLocationId, setSelectedLocationId] = useState<string>("");
  const [selectedModifierId, setSelectedModifierId] = useState<string>("none");
  const [isLoading, setIsLoading] = useState(true);
  const [isSimulating, setIsSimulating] = useState(false);
  const [error, setError] = useState<string | null>(null);
  const [result, setResult] = useState<BuskingResult | null>(null);
  const [now, setNow] = useState(() => Date.now());
  const [weatherConditions, setWeatherConditions] = useState<WeatherCondition[]>([]);
  const [environmentLoading, setEnvironmentLoading] = useState(true);
  const [environmentError, setEnvironmentError] = useState<string | null>(null);
  const [attributes, setAttributes] = useState<PlayerAttributes | null>(null);
<<<<<<< HEAD
  const attributeBonuses = useMemo<PerformanceAttributeBonuses>(() => {
    const source = attributes as unknown as Record<string, unknown> | null;
    return {
      stagePresence: resolveAttributeValue(source, "stage_presence", 1),
      crowdEngagement: resolveAttributeValue(source, "crowd_engagement", 1),
      socialReach: resolveAttributeValue(source, "social_reach", 1),
    };
  }, [attributes]);

=======
>>>>>>> 5f5bbf5a
  const cityBuskingValue = useMemo(() => {
    if (!currentCity) return 1;
    const numericValue = Number(currentCity.busking_value ?? 1);
    if (!Number.isFinite(numericValue) || numericValue <= 0) {
      return 1;
    }
    return numericValue;
  }, [currentCity]);

  const buskingBoostLabel = useMemo(
    () =>
      cityBuskingValue.toLocaleString(undefined, {
        minimumFractionDigits: 2,
        maximumFractionDigits: 2,
      }),
    [cityBuskingValue]
  );

  useEffect(() => {
    const timer = setInterval(() => setNow(Date.now()), 1000);
    return () => clearInterval(timer);
  }, []);

  useEffect(() => {
    let isMounted = true;

    const loadEnvironment = async () => {
      try {
        setEnvironmentLoading(true);
        const snapshot = await fetchWorldEnvironmentSnapshot();
        if (!isMounted) return;
        setWeatherConditions(snapshot.weather ?? []);
        setEnvironmentError(null);
      } catch (err) {
        console.error("Failed to load world environment", err);
        if (isMounted) {
          setEnvironmentError("Live environment data is temporarily unavailable. Using neutral modifiers.");
          setWeatherConditions([]);
        }
      } finally {
        if (isMounted) {
          setEnvironmentLoading(false);
        }
      }
    };

    loadEnvironment();
    const refreshInterval = setInterval(loadEnvironment, 5 * 60 * 1000);

    return () => {
      isMounted = false;
      clearInterval(refreshInterval);
    };
  }, []);

  const fetchBuskingData = useCallback(async () => {
    if (!user) {
      setIsLoading(false);
      return;
    }

    try {
      setIsLoading(true);
      setError(null);

      const [locationResponse, modifierResponse, historyResponse] = await Promise.all([
        supabase.from("busking_locations").select("*").order("base_payout", { ascending: true }),
        supabase.from("busking_modifiers").select("*").order("payout_multiplier", { ascending: true }),
        supabase
          .from("busking_sessions")
          .select(
            `*,
            busking_locations:busking_locations!busking_sessions_location_id_fkey(*),
            busking_modifiers:busking_modifiers!busking_sessions_modifier_id_fkey(*)
          `
          )
          .eq("user_id", user.id)
          .order("created_at", { ascending: false })
          .limit(12),
      ]);

      if (locationResponse.error) throw locationResponse.error;
      if (modifierResponse.error) throw modifierResponse.error;
      if (historyResponse.error) throw historyResponse.error;

      const fetchedLocations =
        locationResponse.data && locationResponse.data.length > 0
          ? (locationResponse.data as BuskingLocation[])
          : fallbackLocations;
      const fetchedModifiers =
        modifierResponse.data && modifierResponse.data.length > 0
          ? (modifierResponse.data as BuskingModifier[])
          : fallbackModifiers;
      const fetchedHistory = (historyResponse.data as BuskingSessionWithRelations[]) ?? [];

      setLocations(fetchedLocations);
      setModifiers(fetchedModifiers);
      setHistory(fetchedHistory);

      if (fetchedLocations.length > 0) {
        setSelectedLocationId((current) => current || fetchedLocations[0].id);
      } else {
        setSelectedLocationId("");
      }
    } catch (err) {
      console.error("Failed to load busking data", err);
      setError("We couldn't load the busking data. Try again shortly.");
    } finally {
      setIsLoading(false);
    }
  }, [user]);

  useEffect(() => {
    fetchBuskingData();
  }, [fetchBuskingData]);

  useEffect(() => {
    if (!user || !selectedCharacterId) {
      setAttributes(null);
      return;
    }

    let isMounted = true;

    const loadAttributes = async () => {
      const { data, error } = await supabase
        .from("player_attributes")
        .select("*")
        .eq("profile_id", selectedCharacterId)
        .maybeSingle();

      if (!isMounted) {
        return;
      }

      if (error) {
        console.error("Failed to load player attributes:", error);
        setAttributes(null);
        return;
      }

      setAttributes(data ?? null);
    };

    void loadAttributes();

    return () => {
      isMounted = false;
    };
  }, [selectedCharacterId, user]);

  const selectedLocation = useMemo(
    () => locations.find((location) => location.id === selectedLocationId) ?? null,
    [locations, selectedLocationId]
  );

  const selectedModifier = useMemo(() => {
    if (selectedModifierId === "none") return null;
    return modifiers.find((modifier) => modifier.id === selectedModifierId) ?? null;
  }, [modifiers, selectedModifierId]);

  const skillScore = useMemo(() => {
    const performance = skills?.performance ?? 55;
    const vocals = skills?.vocals ?? 50;
    const guitar = skills?.guitar ?? 45;
    const creativity = (attributes?.creativity ?? 500) / 10;
    return Math.round((performance * 0.4 + vocals * 0.25 + guitar * 0.2 + creativity * 0.15) || 0);
  }, [attributes, skills]);

  const riskLevel = toRiskLevel(selectedLocation?.risk_level);
  const riskPercent = riskPercentMap[riskLevel];
  const riskDescription = riskDescriptionMap[riskLevel];

  const environmentDetails = useMemo(() => {
    const currentDate = new Date(now);
    const timeOfDayKey = getTimeOfDayKey(currentDate);
    const daySegmentKey = getDaySegmentKey(currentDate);
    const timeOfDay = TIME_OF_DAY_EFFECTS[timeOfDayKey];
    const daySegment = DAY_SEGMENT_EFFECTS[daySegmentKey];

    const candidates = [selectedLocation?.neighborhood ?? "", selectedLocation?.name ?? ""];
    const { weather: matchedWeather, confidence } = findWeatherForLocation(weatherConditions, candidates);

    const attendanceEffect = matchedWeather?.effects.gig_attendance ?? 1;
    const moodEffect = matchedWeather?.effects.mood_modifier ?? 1;

    const successMultiplier = clampNumber(1 + (attendanceEffect - 1) * 0.6, 0.7, 1.4);
    const payoutMultiplier = clampNumber(attendanceEffect, 0.6, 1.6);
    const fameMultiplier = clampNumber(moodEffect, 0.7, 1.5);
    const experienceMultiplier = clampNumber(1 + (moodEffect - 1) * 0.5, 0.8, 1.3);

    return {
      contextDate: currentDate,
      dayName: format(currentDate, "EEEE"),
      timeLabel: format(currentDate, "h:mm a"),
      timeOfDayKey,
      daySegmentKey,
      timeOfDay,
      daySegment,
      weather: matchedWeather,
      weatherConfidence: matchedWeather ? confidence : ("none" as WeatherMatchConfidence),
      weatherMultipliers: {
        successMultiplier,
        payoutMultiplier,
        fameMultiplier,
        experienceMultiplier,
      },
      combined: {
        successAdjustment: timeOfDay.success + daySegment.success,
        successMultiplier,
        payoutMultiplier: timeOfDay.payout * daySegment.payout * payoutMultiplier,
        fameMultiplier: timeOfDay.fame * daySegment.fame * fameMultiplier,
        experienceMultiplier: timeOfDay.experience * daySegment.experience * experienceMultiplier,
      },
    };
  }, [now, selectedLocation, weatherConditions]);

  const successChance = useMemo(() => {
    if (!selectedLocation) return 0;
    const baseChance = 58 + (skillScore - selectedLocation.recommended_skill) * 0.7;
    const riskPenalty = riskPenaltyWeights[toRiskLevel(selectedLocation.risk_level)];
    const modifierRisk = selectedModifier ? selectedModifier.risk_modifier * 100 : 0;
    const withEnvironment = baseChance - riskPenalty - modifierRisk + environmentDetails.combined.successAdjustment;
    const normalized = Math.max(5, withEnvironment);
    const adjusted = normalized * environmentDetails.combined.successMultiplier;
    return Math.min(95, Math.max(10, Math.round(adjusted)));
  }, [selectedLocation, selectedModifier, skillScore, environmentDetails]);

  const expectedCash = useMemo(() => {
    if (!selectedLocation) return 0;
    const modifierMultiplier = selectedModifier?.payout_multiplier ?? 1;
    const environmentMultiplier = environmentDetails.combined.payoutMultiplier;
    const expectancy = successChance / 100;
    const baseEstimate = Math.max(
      0,
      Math.round(
        selectedLocation.base_payout * modifierMultiplier * environmentMultiplier * (0.4 + expectancy),
      ),
    );

    const baselinePayment = calculateGigPayment(
      selectedLocation.base_payout,
      skills?.performance ?? 0,
      profile?.fame ?? 0,
      expectancy,
    );

    const adjustedPayment = calculateGigPayment(
      selectedLocation.base_payout,
      skills?.performance ?? 0,
      profile?.fame ?? 0,
      expectancy,
      attributeBonuses,
    );

    const payoutAdjustment = baselinePayment > 0 ? adjustedPayment / baselinePayment : 1;
    return Math.max(0, Math.round(baseEstimate * payoutAdjustment));
  }, [
    selectedLocation,
    selectedModifier,
    successChance,
    environmentDetails,
    skills,
    profile,
    attributeBonuses,
  ]);

  const expectedFame = useMemo(() => {
    if (!selectedLocation) return 0;
    const modifierMultiplier = selectedModifier?.fame_multiplier ?? 1;
    const environmentMultiplier = environmentDetails.combined.fameMultiplier;
    const expectancy = successChance / 100;
    const baseEstimate = Math.max(
      0,
      Math.round(
        selectedLocation.fame_reward * modifierMultiplier * environmentMultiplier * (0.5 + expectancy * 0.5),
      ),
    );

    const baselineFanGain = calculateFanGain(
      selectedLocation.fame_reward,
      skills?.performance ?? 0,
      skills?.vocals ?? 0,
    );
    const adjustedFanGain = calculateFanGain(
      selectedLocation.fame_reward,
      skills?.performance ?? 0,
      skills?.vocals ?? 0,
      attributeBonuses,
    );
    const fameAdjustment = baselineFanGain > 0 ? adjustedFanGain / baselineFanGain : 1;

    return Math.max(0, Math.round(baseEstimate * fameAdjustment));
  }, [
    selectedLocation,
    selectedModifier,
    successChance,
    environmentDetails,
    skills,
    attributeBonuses,
  ]);

  const expectedExperience = useMemo(() => {
    if (!selectedLocation) return 0;
    const modifierBonus = selectedModifier?.experience_bonus ?? 0;
    const environmentMultiplier = environmentDetails.combined.experienceMultiplier;
    const expectancy = successChance / 100;
    return Math.max(
      0,
      Math.round(
        (selectedLocation.experience_reward + modifierBonus) * environmentMultiplier * (0.6 + expectancy * 0.4),
      ),
    );
  }, [selectedLocation, selectedModifier, successChance, environmentDetails]);

  const WeatherIcon = environmentDetails.weather
    ? getWeatherIcon(environmentDetails.weather.condition)
    : CloudSun;
  const TimeOfDayIcon = getTimeOfDayIcon(environmentDetails.timeOfDayKey);
  const weatherConfidenceLabel =
    environmentDetails.weather && environmentDetails.weatherConfidence !== "none"
      ? WEATHER_CONFIDENCE_TEXT[environmentDetails.weatherConfidence]
      : null;
  const dateLabel = format(environmentDetails.contextDate, "MMM d, yyyy");
  const environmentWeatherLabel = environmentDetails.weather
    ? `${capitalize(environmentDetails.weather.condition)} ${Math.round(environmentDetails.weather.temperature)}°C`
    : "Neutral conditions";
  const environmentWeatherLocation = environmentDetails.weather
    ? `${environmentDetails.weather.city}${environmentDetails.weather.country ? `, ${environmentDetails.weather.country}` : ""}`
    : null;
  const locationSummary = selectedLocation
    ? `${selectedLocation.name}${selectedLocation.neighborhood ? ` • ${selectedLocation.neighborhood}` : ""}`
    : "your next performance";
  const successAdditiveLabel = formatSignedNumber(environmentDetails.combined.successAdjustment);
  const successMultiplierLabel = environmentDetails.combined.successMultiplier !== 1
    ? `×${environmentDetails.combined.successMultiplier.toFixed(2)}`
    : "×1.00";
  const payoutMultiplierLabel = environmentDetails.combined.payoutMultiplier.toFixed(2);
  const fameMultiplierLabel = environmentDetails.combined.fameMultiplier.toFixed(2);
  const experienceMultiplierLabel = environmentDetails.combined.experienceMultiplier.toFixed(2);

  const maxBasePayout = useMemo(() => Math.max(1, ...locations.map((location) => location.base_payout ?? 0)), [locations]);

  const lastSessionForLocation = useCallback(
    (locationId: string) => history.find((session) => session.location_id === locationId) ?? null,
    [history]
  );

  const cooldownRemainingMs = useCallback(
    (location: BuskingLocation | null) => {
      if (!location) return 0;
      const recent = lastSessionForLocation(location.id);
      if (!recent) return 0;
      const totalCooldown = (location.cooldown_minutes ?? 0) * 60 * 1000;
      if (totalCooldown <= 0) return 0;
      const lastPlayed = new Date(recent.created_at).getTime();
      const availableAt = lastPlayed + totalCooldown;
      return Math.max(0, availableAt - now);
    },
    [lastSessionForLocation, now]
  );

  const selectedCooldownMs = cooldownRemainingMs(selectedLocation);

  const formatCooldown = (ms: number) => {
    if (ms <= 0) return "Ready";
    const totalSeconds = Math.ceil(ms / 1000);
    const minutes = Math.floor(totalSeconds / 60);
    const seconds = totalSeconds % 60;
    if (minutes > 0) {
      return `${minutes}m ${seconds.toString().padStart(2, "0")}s`;
    }
    return `${seconds}s`;
  };

  const handleStartBusking = async () => {
    if (!user || !profile || !selectedLocation) {
      toast({
        variant: "destructive",
        title: "Missing data",
        description: "We need your profile, skills, and a location before you can busk.",
      });
      return;
    }

    if (selectedCooldownMs > 0) {
      toast({
        variant: "destructive",
        title: "Location cooling down",
        description: "Give the crowd a breather before playing here again.",
      });
      return;
    }

    try {
      setIsSimulating(true);
      setError(null);

      const modifier = selectedModifier;
      const modifierName = modifier ? modifier.name : "No Modifier";
      const cityName = currentCity?.name;
      const cityMultiplier = cityBuskingValue;
      const performanceVariance = Math.random() * 12 - 6;
      const performanceScore = Math.min(100, Math.max(15, successChance + performanceVariance));
      const roll = Math.random() * 100;
      const success = roll <= successChance;

      const baseCash = selectedLocation.base_payout;
      const successRatio = successChance / 100;
      const combinedPayoutMultiplier =
        (modifier?.payout_multiplier ?? 1) * environmentDetails.combined.payoutMultiplier;

      const baselineGigPayment = calculateGigPayment(
        baseCash,
        skills?.performance ?? 0,
        profile.fame ?? 0,
        successRatio,
      );
      const adjustedGigPayment = calculateGigPayment(
        baseCash,
        skills?.performance ?? 0,
        profile.fame ?? 0,
        successRatio,
        attributeBonuses,
      );
      const payoutAdjustment = baselineGigPayment > 0 ? adjustedGigPayment / baselineGigPayment : 1;

      const cashEarned = success
        ? Math.round(
          baseCash * combinedPayoutMultiplier * (0.85 + Math.random() * 0.6) * payoutAdjustment,
        )
        : Math.round(
          baseCash * 0.25 * combinedPayoutMultiplier * (0.7 + Math.random() * 0.4) * payoutAdjustment,
        );

      const baseFame = selectedLocation.fame_reward;
      const combinedFameMultiplier =
        (modifier?.fame_multiplier ?? 1) * environmentDetails.combined.fameMultiplier;

      const baselineFanGain = calculateFanGain(
        baseFame,
        skills?.performance ?? 0,
        skills?.vocals ?? 0,
      );
      const adjustedFanGain = calculateFanGain(
        baseFame,
        skills?.performance ?? 0,
        skills?.vocals ?? 0,
        attributeBonuses,
      );
      const fameAdjustment = baselineFanGain > 0 ? adjustedFanGain / baselineFanGain : 1;

      const fameGained = success
        ? Math.round(
          baseFame * combinedFameMultiplier * (0.9 + Math.random() * 0.4) * fameAdjustment,
        )
        : Math.round(
          baseFame * 0.4 * combinedFameMultiplier * (0.6 + Math.random() * 0.3) * fameAdjustment,
        );

      const baseExperience =
        (selectedLocation.experience_reward + (modifier?.experience_bonus ?? 0)) *
        environmentDetails.combined.experienceMultiplier;
      const attributeMultiplier = calculateAttributeMultiplier(attributes, BUSKING_ATTRIBUTE_KEYS).multiplier;
      const successVariance = 0.9 + Math.random() * 0.5;
      const failureVariance = 0.7 + Math.random() * 0.3;
      const experienceGained = success
        ? Math.round(baseExperience * cityMultiplier * successVariance * attributeMultiplier)
        : Math.round(baseExperience * 0.5 * cityMultiplier * failureVariance * attributeMultiplier);

      const crowdReactionsSuccess = [
        "The crowd formed a circle and started cheering!",
        "Tourists stopped to film your performance.",
        "Someone dropped a huge tip into your guitar case!",
      ];
      const crowdReactionsFailure = [
        "A sudden downpour scattered the crowd.",
        "Competing noise drowned out your solo.",
        "Security asked you to wrap it up early.",
      ];
      const baseCrowdReaction = success
        ? crowdReactionsSuccess[Math.floor(Math.random() * crowdReactionsSuccess.length)]
        : crowdReactionsFailure[Math.floor(Math.random() * crowdReactionsFailure.length)];

      const weatherData = environmentDetails.weather;
      const weatherAttendanceEffect = weatherData?.effects.gig_attendance ?? 1;
      const weatherConditionLabel = weatherData ? capitalize(weatherData.condition) : null;
      const weatherTemperatureLabel = weatherData ? `${Math.round(weatherData.temperature)}°C` : null;
      const weatherLabelCombined = [weatherConditionLabel ?? "", weatherTemperatureLabel ?? ""]
        .map((piece) => piece.trim())
        .filter((piece) => piece.length > 0)
        .join(" ");
      const environmentLabel = weatherData
        ? weatherLabelCombined || weatherConditionLabel || "Weather boost"
        : environmentDetails.timeOfDay.label;
      const environmentCrowdNote = weatherData
        ? weatherAttendanceEffect >= 1
          ? success
            ? `The ${weatherConditionLabel?.toLowerCase()} skies kept listeners hanging around.`
            : `Even with ${weatherConditionLabel?.toLowerCase()} skies, the crowd drifted quicker than hoped.`
          : success
            ? `Despite the ${weatherConditionLabel?.toLowerCase()} weather you kept listeners engaged.`
            : `The ${weatherConditionLabel?.toLowerCase()} weather made it harder to hold attention.`
        : success
          ? `The ${environmentDetails.timeOfDay.label.toLowerCase()} crowd was feeling it.`
          : `The ${environmentDetails.timeOfDay.label.toLowerCase()} lull hit hard.`;
      const crowdReaction = `${baseCrowdReaction} ${environmentCrowdNote}`.trim();

      const failureReasons = [
        "Crowd fatigue",
        "Technical hiccups",
        "Unexpected competition",
        "Permit interruption",
      ];

      const durationMinutes = Math.max(20, Math.round((selectedLocation.cooldown_minutes ?? 60) * 0.45));
      const locationTag = cityName ? `${selectedLocation.name} in ${cityName}` : selectedLocation.name;
      const summaryMessage = success
        ? `Crushed it at ${selectedLocation.name} during ${environmentDetails.timeOfDay.label.toLowerCase()} — ${environmentLabel}. Earned $${cashEarned.toLocaleString()} with ${modifierName}.`
        : `Tough break at ${selectedLocation.name} amid ${environmentLabel}. Still brought home $${cashEarned.toLocaleString()} with ${modifierName}.`;

        const insertPayload: TablesInsert<"busking_sessions"> = {
          user_id: user.id,
          location_id: selectedLocation.id,
          modifier_id: modifier?.id ?? null,
          success,
          cash_earned: cashEarned,
          fame_gained: fameGained,
          experience_gained: experienceGained,
          performance_score: Math.round(performanceScore),
          risk_level: selectedLocation.risk_level,
          crowd_reaction: crowdReaction,
          notes: summaryMessage,
          failure_reason: success ? null : failureReasons[Math.floor(Math.random() * failureReasons.length)],
          duration_minutes: durationMinutes,
        };

      const { data: sessionRecord, error: sessionError } = await supabase
        .from("busking_sessions")
        .insert(insertPayload)
        .select(
          `*,
          busking_locations:busking_locations!busking_sessions_location_id_fkey(*),
          busking_modifiers:busking_modifiers!busking_sessions_modifier_id_fkey(*)
        `
        )
        .single();

      if (sessionError) {
        throw sessionError;
      }

      const nextCash = (profile.cash ?? 0) + cashEarned;
      const nextFame = (profile.fame ?? 0) + fameGained;
      const nextExperience = (profile.experience ?? 0) + experienceGained;

      await updateProfile({
        cash: nextCash,
        fame: nextFame,
        experience: nextExperience,
      });

      const activityMessage = success
        ? `Street performance success at ${selectedLocation.name}${cityName ? ` (${cityName})` : ""}!`
        : `Busking setback at ${selectedLocation.name}${cityName ? ` (${cityName})` : ""}. Time to regroup.`;

      await addActivity("busking", activityMessage, cashEarned);

      const detailedSession = sessionRecord as BuskingSessionWithRelations;
      setHistory((prev) => [detailedSession, ...prev].slice(0, 12));
      const environmentSummaryForResult = {
        successAdjustment: environmentDetails.combined.successAdjustment,
        successMultiplier: environmentDetails.combined.successMultiplier,
        payoutMultiplier: environmentDetails.combined.payoutMultiplier,
        fameMultiplier: environmentDetails.combined.fameMultiplier,
        experienceMultiplier: environmentDetails.combined.experienceMultiplier,
        timeOfDay: environmentDetails.timeOfDay.label,
        daySegment: environmentDetails.daySegment.label,
        weatherLabel: weatherLabelCombined || undefined,
      };

      setResult({
        success,
        cash: cashEarned,
        fame: fameGained,
        experience: experienceGained,
        performanceScore: Math.round(performanceScore),
        message: summaryMessage,
        crowdReaction,
        locationName: locationTag,
        modifierName,
        environmentSummary: environmentSummaryForResult,
      });

      setNow(Date.now());

      toast({
        variant: success ? "default" : "destructive",
        title: success ? "Busking success!" : "Busking attempt finished",
        description: success
          ? `You earned $${cashEarned.toLocaleString()} and gained ${fameGained} fame (${currentCity ? `${currentCity.name}` : "Neutral city"} boost ×${buskingBoostLabel}).`
          : `You still pocketed $${cashEarned.toLocaleString()} despite the hurdles (${currentCity ? `${currentCity.name}` : "Neutral city"} boost ×${buskingBoostLabel}).`,
      });
    } catch (err) {
      console.error("Failed to complete busking session", err);
      setError("The session could not be recorded. Please try again.");
      toast({
        variant: "destructive",
        title: "Busking failed",
        description: "We ran into an issue saving this busking run. Please retry.",
      });
    } finally {
      setIsSimulating(false);
    }
  };

  if (authLoading || gameLoading || isLoading) {
    return (
      <div className="min-h-screen bg-gradient-stage flex items-center justify-center p-6">
        <div className="flex flex-col items-center gap-4">
          <Loader2 className="h-10 w-10 animate-spin text-primary" />
          <p className="font-oswald tracking-wide text-muted-foreground">Loading street performance data...</p>
        </div>
      </div>
    );
  }

  if (!user) {
    return (
      <div className="min-h-screen bg-gradient-stage p-6 flex items-center justify-center">
        <Card className="max-w-md bg-card/80 backdrop-blur">
          <CardHeader>
            <CardTitle className="flex items-center gap-2">
              <Mic className="h-5 w-5 text-primary" />
              Sign in to Start Busking
            </CardTitle>
            <CardDescription>
              Log in to RockMundo to track your street performances and rewards.
            </CardDescription>
          </CardHeader>
        </Card>
      </div>
    );
  }

  if (!profile) {
    return null;
  }

  return (
    <div className="min-h-screen bg-gradient-stage p-6">
      <div className="max-w-7xl mx-auto space-y-6">
        <div className="flex flex-col gap-4 lg:flex-row lg:items-center lg:justify-between">
          <div>
            <h1 className="text-4xl font-bebas tracking-widest text-foreground flex items-center gap-3">
              <Mic className="h-8 w-8 text-primary" />
              Street Busking
            </h1>
            <p className="text-muted-foreground font-oswald">
              Scout the best city corners, hype the crowd, and grow your legend in real time.
            </p>
          </div>
          <div className="flex flex-wrap gap-3">
            <Badge variant="outline" className="gap-2 bg-muted/30 border-muted/50 text-muted-foreground">
              <MapPin className="h-4 w-4 text-primary" />
              {currentCity
                ? `${currentCity.name} • Busking Boost ×${buskingBoostLabel}`
                : `No active city • Busking Boost ×${buskingBoostLabel}`}
            </Badge>
            <Badge variant="outline" className="gap-2 bg-primary/10 border-primary/30 text-primary">
              <Activity className="h-4 w-4" />
              Skill Readiness: {skillScore}
            </Badge>
            <Badge variant="outline" className="gap-2 bg-secondary/20 border-secondary/30 text-secondary-foreground">
              <TrendingUp className="h-4 w-4" />
              Success Window: {successChance}%
            </Badge>
          </div>
        </div>

        {error && (
          <Alert variant="destructive" className="bg-destructive/10 border-destructive/30">
            <AlertTitle>Something went wrong</AlertTitle>
            <AlertDescription>{error}</AlertDescription>
          </Alert>
        )}

        <div className="grid grid-cols-1 md:grid-cols-3 gap-4">
          <Card className="bg-card/80 backdrop-blur border-primary/20">
            <CardHeader className="flex flex-row items-center justify-between space-y-0 pb-2">
              <CardTitle className="text-sm font-medium">On-hand Cash</CardTitle>
              <Coins className="h-4 w-4 text-success" />
            </CardHeader>
            <CardContent>
              <div className="text-2xl font-bold text-success">${(profile.cash ?? 0).toLocaleString()}</div>
              <p className="text-xs text-muted-foreground">Fresh earnings fuel new upgrades.</p>
            </CardContent>
          </Card>

          <Card className="bg-card/80 backdrop-blur border-primary/20">
            <CardHeader className="flex flex-row items-center justify-between space-y-0 pb-2">
              <CardTitle className="text-sm font-medium">Fame</CardTitle>
              <SparklesIcon className="h-4 w-4 text-warning" />
            </CardHeader>
            <CardContent>
              <div className="text-2xl font-bold text-warning">{profile.fame ?? 0}</div>
              <p className="text-xs text-muted-foreground">Busking boosts your street reputation.</p>
            </CardContent>
          </Card>

          <Card className="bg-card/80 backdrop-blur border-primary/20">
            <CardHeader className="flex flex-row items-center justify-between space-y-0 pb-2">
              <CardTitle className="text-sm font-medium">Experience</CardTitle>
              <Award className="h-4 w-4 text-accent" />
            </CardHeader>
            <CardContent>
              <div className="text-2xl font-bold text-accent">{profile.experience ?? 0}</div>
              <p className="text-xs text-muted-foreground">Every street set sharpens your craft.</p>
            </CardContent>
          </Card>
        </div>

        <Card className="bg-card/80 backdrop-blur border-primary/20">
          <CardHeader className="flex flex-col gap-3 md:flex-row md:items-center md:justify-between">
            <div className="space-y-1">
              <CardTitle className="flex items-center gap-2 text-lg">
                <WeatherIcon className="h-5 w-5 text-primary" />
                Environment Pulse
              </CardTitle>
              <CardDescription>Live context for {locationSummary}.</CardDescription>
            </div>
            <div className="flex flex-wrap gap-2 text-xs md:text-sm">
              <Badge variant="outline" className="flex items-center gap-1 bg-secondary/20 border-secondary/40 text-secondary-foreground">
                <Clock className="h-3 w-3" />
                {environmentDetails.timeLabel}
              </Badge>
              <Badge variant="outline" className="flex items-center gap-1 bg-secondary/10 border-secondary/30 text-secondary-foreground">
                {environmentDetails.dayName}
              </Badge>
              <Badge variant="outline" className="flex items-center gap-1 bg-primary/10 border-primary/30 text-primary">
                {dateLabel}
              </Badge>
            </div>
          </CardHeader>
          <CardContent className="space-y-4">
            {environmentLoading ? (
              <div className="flex items-center gap-2 text-sm text-muted-foreground">
                <Loader2 className="h-4 w-4 animate-spin text-primary" />
                <span>Loading live environment data...</span>
              </div>
            ) : (
              <div className="grid gap-4 md:grid-cols-3">
                <div className="rounded-lg border border-secondary/30 bg-secondary/10 p-4 space-y-2">
                  <p className="text-xs uppercase tracking-wide text-muted-foreground">Time Slot</p>
                  <div className="flex items-center gap-2">
                    <TimeOfDayIcon className="h-5 w-5 text-primary" />
                    <span className={`text-sm font-semibold ${environmentDetails.timeOfDay.accent}`}>
                      {environmentDetails.timeOfDay.label}
                    </span>
                  </div>
                  <p className="text-xs text-muted-foreground">{environmentDetails.timeOfDay.description}</p>
                  <p className="text-xs text-muted-foreground">
                    Success {formatSignedNumber(environmentDetails.timeOfDay.success)}% • Cash ×
                    {environmentDetails.timeOfDay.payout.toFixed(2)}
                  </p>
                  <p className="text-xs text-muted-foreground">
                    Fame ×{environmentDetails.timeOfDay.fame.toFixed(2)} • XP ×
                    {environmentDetails.timeOfDay.experience.toFixed(2)}
                  </p>
                </div>
                <div className="rounded-lg border border-secondary/30 bg-secondary/10 p-4 space-y-2">
                  <p className="text-xs uppercase tracking-wide text-muted-foreground">Day Rhythm</p>
                  <div className="flex items-center gap-2">
                    <History className="h-5 w-5 text-primary" />
                    <span className={`text-sm font-semibold ${environmentDetails.daySegment.accent}`}>
                      {environmentDetails.daySegment.label}
                    </span>
                  </div>
                  <p className="text-xs text-muted-foreground">{environmentDetails.daySegment.description}</p>
                  <p className="text-xs text-muted-foreground">
                    Success {formatSignedNumber(environmentDetails.daySegment.success)}% • Cash ×
                    {environmentDetails.daySegment.payout.toFixed(2)}
                  </p>
                  <p className="text-xs text-muted-foreground">
                    Fame ×{environmentDetails.daySegment.fame.toFixed(2)} • XP ×
                    {environmentDetails.daySegment.experience.toFixed(2)}
                  </p>
                </div>
                <div className="rounded-lg border border-secondary/30 bg-secondary/10 p-4 space-y-2">
                  <p className="text-xs uppercase tracking-wide text-muted-foreground">Weather</p>
                  <div className="flex items-center gap-2">
                    <WeatherIcon className="h-5 w-5 text-primary" />
                    <span className="text-sm font-semibold">{environmentWeatherLabel}</span>
                  </div>
                  {environmentWeatherLocation && (
                    <p className="text-xs text-muted-foreground">{environmentWeatherLocation}</p>
                  )}
                  <p className="text-xs text-muted-foreground">
                    Attendance ×{environmentDetails.weatherMultipliers.payoutMultiplier.toFixed(2)} • Mood ×
                    {environmentDetails.weatherMultipliers.fameMultiplier.toFixed(2)}
                  </p>
                  <p className="text-xs text-muted-foreground">
                    Success ×{environmentDetails.weatherMultipliers.successMultiplier.toFixed(2)} • XP ×
                    {environmentDetails.weatherMultipliers.experienceMultiplier.toFixed(2)}
                  </p>
                  {weatherConfidenceLabel && (
                    <p className="text-[10px] uppercase tracking-wide text-muted-foreground">{weatherConfidenceLabel}</p>
                  )}
                  {!environmentDetails.weather && (
                    <p className="text-xs text-muted-foreground">
                      No active weather data matched this spot. Using neutral modifiers.
                    </p>
                  )}
                </div>
              </div>
            )}
            <div className="rounded-lg border border-primary/20 bg-primary/5 p-3 text-xs text-muted-foreground leading-relaxed">
              <p>
                Combined impact → Success {successAdditiveLabel}%
                {successMultiplierLabel !== "×1.00" ? ` • Weather ${successMultiplierLabel}` : ""}
                , Cash ×{payoutMultiplierLabel}, Fame ×{fameMultiplierLabel}, XP ×{experienceMultiplierLabel}.
              </p>
            </div>
            {environmentError && (
              <Alert className="bg-warning/10 border-warning/30 text-warning-foreground">
                <AlertTitle>Using fallback environment data</AlertTitle>
                <AlertDescription>{environmentError}</AlertDescription>
              </Alert>
            )}
          </CardContent>
        </Card>

        <section className="space-y-4">
          <div className="flex items-center justify-between">
            <div>
              <h2 className="text-2xl font-bebas tracking-widest text-foreground">Choose Your Stage</h2>
              <p className="text-sm text-muted-foreground font-oswald">
                Tap into office lunch rushes, civic plaza hangouts, or the high street spotlight—each
                location has its own risk profile, audience rhythms, and cooldown timer.
              </p>
            </div>
          </div>

          <div className="grid gap-4 md:grid-cols-2 xl:grid-cols-3">
            {locations.map((location) => {
              const level = toRiskLevel(location.risk_level);
              const isSelected = selectedLocationId === location.id;
              const cooldownMs = cooldownRemainingMs(location);
              const totalCooldownMs = (location.cooldown_minutes ?? 0) * 60 * 1000;
              const progressValue = totalCooldownMs > 0 ? Math.min(100, Math.max(0, ((totalCooldownMs - cooldownMs) / totalCooldownMs) * 100)) : 100;
              const rewardPercent = Math.round((location.base_payout / maxBasePayout) * 100);
              const highlight = locationAudienceHighlights[location.name ?? ""];

              return (
                <Card
                  key={location.id}
                  className={`transition-all duration-300 cursor-pointer border ${
                    isSelected
                      ? "border-primary/60 shadow-lg shadow-primary/10"
                      : "border-primary/10 hover:border-primary/40"
                  } bg-card/80 backdrop-blur`}
                  onClick={() => setSelectedLocationId(location.id)}
                >
                  <CardHeader className="space-y-2">
                    <div className="flex items-start justify-between gap-2">
                      <div>
                        <CardTitle className="text-lg flex items-center gap-2">
                          <MapPin className="h-4 w-4 text-primary" />
                          {location.name}
                        </CardTitle>
                        <CardDescription>{location.neighborhood}</CardDescription>
                      </div>
                      <Badge variant="outline" className={`${riskBadgeClasses[level]} uppercase tracking-wide`}>
                        <ShieldAlert className="h-3.5 w-3.5 mr-1" />
                        {level}
                      </Badge>
                    </div>
                    <p className="text-sm text-muted-foreground">{location.description}</p>
                    {highlight && (
                      <div className="flex items-start gap-2 rounded-md bg-muted/30 p-3">
                        <History className="h-4 w-4 text-primary mt-0.5" />
                        <div className="space-y-1">
                          <p className="text-xs font-semibold uppercase tracking-wide text-primary">
                            {highlight.label}
                          </p>
                          <p className="text-xs text-muted-foreground">{highlight.description}</p>
                        </div>
                      </div>
                    )}
                  </CardHeader>
                  <CardContent className="space-y-3">
                    <div className="flex items-center justify-between text-sm">
                      <span className="text-muted-foreground">Base payout</span>
                      <span className="font-semibold">${location.base_payout}</span>
                    </div>
                    <Progress value={rewardPercent} className="h-2" />
                    <div className="flex items-center justify-between text-sm">
                      <span className="text-muted-foreground">Skill target</span>
                      <span className="font-semibold">{location.recommended_skill}</span>
                    </div>
                    <div className="flex items-center gap-2 text-sm">
                      <Clock className="h-4 w-4 text-muted-foreground" />
                      <span>
                        Cooldown: {formatCooldown(cooldownMs)}
                      </span>
                    </div>
                    {totalCooldownMs > 0 && cooldownMs > 0 && <Progress value={progressValue} className="h-1.5" />}
                    <Button
                      variant={isSelected ? "default" : "secondary"}
                      className="w-full mt-2"
                      onClick={() => setSelectedLocationId(location.id)}
                    >
                      {isSelected ? "Selected" : "Set Destination"}
                    </Button>
                  </CardContent>
                </Card>
              );
            })}
          </div>
        </section>

        <section className="grid grid-cols-1 lg:grid-cols-[2fr,1fr] gap-6">
          <Card className="bg-card/90 backdrop-blur border-primary/20">
            <CardHeader className="space-y-2">
              <CardTitle className="flex items-center gap-2 text-xl">
                <Flame className="h-5 w-5 text-primary" />
                Performance Outlook
              </CardTitle>
              <CardDescription>
                We crunch your skills, location difficulty, modifiers, and
                {" "}
                {currentCity ? `${currentCity.name}'s street energy` : "neutral city conditions"}
                {" "}
                to predict the vibe of your next set.
              </CardDescription>
            </CardHeader>
            <CardContent className="space-y-4">
              <div className="grid grid-cols-1 md:grid-cols-3 gap-4">
                <div className="p-4 rounded-lg bg-secondary/20 border border-secondary/30">
                  <p className="text-xs uppercase tracking-wide text-muted-foreground">Success Chance</p>
                  <div className="flex items-center gap-2 mt-2">
                    <TrendingUp className="h-5 w-5 text-primary" />
                    <span className="text-2xl font-bold">{successChance}%</span>
                  </div>
                  <Progress value={successChance} className="mt-3 h-2" />
                </div>
                <div className="p-4 rounded-lg bg-secondary/20 border border-secondary/30">
                  <p className="text-xs uppercase tracking-wide text-muted-foreground">Risk Pressure</p>
                  <div className="flex items-center gap-2 mt-2">
                    <ShieldAlert className="h-5 w-5 text-destructive" />
                    <span className="text-2xl font-bold">{riskPercent}%</span>
                  </div>
                  <Progress value={riskPercent} className="mt-3 h-2" />
                  <p className="text-xs text-muted-foreground mt-2">{riskDescription}</p>
                </div>
                <div className="p-4 rounded-lg bg-secondary/20 border border-secondary/30">
                  <p className="text-xs uppercase tracking-wide text-muted-foreground">Performance Meter</p>
                  <div className="flex items-center gap-2 mt-2">
                    <Gauge className="h-5 w-5 text-accent" />
                    <span className="text-2xl font-bold">{Math.round((skillScore + successChance) / 2)}</span>
                  </div>
                  <Progress value={Math.min(100, Math.round((skillScore + successChance) / 2))} className="mt-3 h-2" />
                </div>
              </div>

              <div className="grid grid-cols-1 md:grid-cols-3 gap-4">
                <div className="p-4 bg-muted/30 rounded-lg">
                  <p className="text-xs uppercase text-muted-foreground tracking-wide">Projected Cash</p>
                  <div className="flex items-center gap-2 mt-2">
                    <Coins className="h-5 w-5 text-success" />
                    <span className="text-xl font-semibold">${expectedCash}</span>
                  </div>
                  <p className="text-xs text-muted-foreground mt-1">Based on success odds, modifiers, and live environment.</p>
                </div>
                <div className="p-4 bg-muted/30 rounded-lg">
                  <p className="text-xs uppercase text-muted-foreground tracking-wide">Projected Fame</p>
                  <div className="flex items-center gap-2 mt-2">
                    <SparklesIcon className="h-5 w-5 text-warning" />
                    <span className="text-xl font-semibold">+{expectedFame}</span>
                  </div>
                  <p className="text-xs text-muted-foreground mt-1">Modifiers and environment buzz amplify your reach.</p>
                </div>
                <div className="p-4 bg-muted/30 rounded-lg">
                  <p className="text-xs uppercase text-muted-foreground tracking-wide">Experience Gain</p>
                  <div className="flex items-center gap-2 mt-2">
                    <Award className="h-5 w-5 text-accent" />
                    <span className="text-xl font-semibold">+{expectedExperience}</span>
                  </div>
                  <p className="text-xs text-muted-foreground mt-1">Weather and timing adjust how much practice sticks.</p>
                </div>
              </div>

              <div className="flex flex-col gap-3 md:flex-row md:items-center md:justify-between">
                <div className="text-sm text-muted-foreground">
                  <p>
                    Modifier Risk Impact: {selectedModifier ? `${(selectedModifier.risk_modifier * 100).toFixed(0)}%` : "Neutral"}
                  </p>
                  <p>
                    Cooldown after play: {selectedLocation?.cooldown_minutes ?? 0} minutes
                  </p>
                  <p>
                    Environment influence: Success {successAdditiveLabel}%
                    {successMultiplierLabel !== "×1.00" ? ` • Weather ${successMultiplierLabel}` : ""} • Cash ×
                    {payoutMultiplierLabel} • Fame ×{fameMultiplierLabel} • XP ×{experienceMultiplierLabel}
                  </p>
                </div>
                <Button
                  size="lg"
                  className="bg-gradient-primary hover:shadow-electric"
                  onClick={handleStartBusking}
                  disabled={isSimulating || selectedCooldownMs > 0}
                >
                  {isSimulating ? (
                    <>
                      <Loader2 className="h-4 w-4 animate-spin mr-2" />
                      Performing...
                    </>
                  ) : (
                    <>
                      <Mic className="h-4 w-4 mr-2" />
                      Start Busking Session
                    </>
                  )}
                </Button>
              </div>
              {selectedCooldownMs > 0 && (
                <Alert className="bg-warning/10 border-warning/40 text-warning-foreground">
                  <AlertTitle>Cooldown active</AlertTitle>
                  <AlertDescription>
                    This spot will be ready in {formatCooldown(selectedCooldownMs)}. Try another location or wait it out.
                  </AlertDescription>
                </Alert>
              )}
            </CardContent>
          </Card>

          <Card className="bg-card/90 backdrop-blur border-primary/20">
            <CardHeader>
              <CardTitle className="flex items-center gap-2 text-lg">
                <History className="h-5 w-5 text-primary" />
                Select a Modifier
              </CardTitle>
              <CardDescription>
                Add situational twists to boost rewards or reduce risk.
              </CardDescription>
            </CardHeader>
            <CardContent className="space-y-4">
              <Select value={selectedModifierId} onValueChange={setSelectedModifierId}>
                <SelectTrigger>
                  <SelectValue placeholder="Choose your edge" />
                </SelectTrigger>
                <SelectContent>
                  <SelectItem value="none">No modifier (go solo)</SelectItem>
                  {modifiers.map((modifier) => (
                    <SelectItem key={modifier.id} value={modifier.id}>
                      {modifier.name}
                    </SelectItem>
                  ))}
                </SelectContent>
              </Select>

              <div className="p-4 rounded-lg bg-muted/30 space-y-3">
                <div className="flex items-center justify-between">
                  <div>
                    <p className="font-semibold">
                      {selectedModifier ? selectedModifier.name : "Going Solo"}
                    </p>
                    <p className="text-xs text-muted-foreground">
                      {selectedModifier
                        ? selectedModifier.description
                        : "Perform without bonuses. Pure skill, pure heart."}
                    </p>
                  </div>
                  <Badge
                    variant="outline"
                    className={
                      selectedModifier
                        ? `${rarityBadgeClasses[toRarity(selectedModifier.rarity)]} capitalize`
                        : "bg-muted text-muted-foreground border-border"
                    }
                  >
                    {selectedModifier ? toRarity(selectedModifier.rarity) : "solo"}
                  </Badge>
                </div>
                {selectedModifier && (
                  <ul className="text-xs space-y-1 text-muted-foreground">
                    <li>• Payout multiplier: ×{selectedModifier.payout_multiplier.toFixed(2)}</li>
                    <li>• Fame multiplier: ×{selectedModifier.fame_multiplier.toFixed(2)}</li>
                    <li>• Bonus experience: +{selectedModifier.experience_bonus}</li>
                    <li>
                      • Risk adjustment: {selectedModifier.risk_modifier >= 0 ? "+" : ""}
                      {(selectedModifier.risk_modifier * 100).toFixed(0)}%
                    </li>
                    <li>
                      • {modifierDescriptions[toRarity(selectedModifier.rarity)]}
                    </li>
                  </ul>
                )}
              </div>
            </CardContent>
          </Card>
        </section>

        <section className="grid grid-cols-1 lg:grid-cols-2 gap-6">
          <Card className="bg-card/90 backdrop-blur border-primary/20">
            <CardHeader>
              <CardTitle className="flex items-center gap-2 text-lg">
                <Activity className="h-5 w-5 text-success" />
                Latest Session Outcome
              </CardTitle>
              <CardDescription>
                Track the story behind your most recent street performance.
              </CardDescription>
            </CardHeader>
            <CardContent>
              {result ? (
                <div className="space-y-4">
                  <div className="flex items-center gap-3">
                    <Badge
                      variant="outline"
                      className={result.success ? "border-success/40 text-success bg-success/10" : "border-destructive/40 text-destructive bg-destructive/10"}
                    >
                      {result.success ? "Successful" : "Challenging"}
                    </Badge>
                    <p className="text-sm text-muted-foreground">
                      {result.locationName} • {result.modifierName}
                    </p>
                  </div>
                  <p className="text-base font-medium text-foreground">{result.message}</p>
                  <p className="text-sm text-muted-foreground">{result.crowdReaction}</p>
                  <div className="grid grid-cols-3 gap-4">
                    <div className="p-3 rounded-lg bg-success/10 text-success">
                      <p className="text-xs uppercase">Cash</p>
                      <p className="text-lg font-bold">${result.cash.toLocaleString()}</p>
                    </div>
                    <div className="p-3 rounded-lg bg-warning/10 text-warning">
                      <p className="text-xs uppercase">Fame</p>
                      <p className="text-lg font-bold">+{result.fame}</p>
                    </div>
                    <div className="p-3 rounded-lg bg-accent/10 text-accent">
                      <p className="text-xs uppercase">XP</p>
                      <p className="text-lg font-bold">+{result.experience}</p>
                    </div>
                  </div>
                  <div className="flex items-center gap-2 text-sm text-muted-foreground">
                    <Gauge className="h-4 w-4 text-accent" />
                    Performance score: {result.performanceScore}
                  </div>
                  <div className="rounded-lg border border-secondary/30 bg-secondary/10 p-3 text-xs text-muted-foreground space-y-1">
                    <p className="uppercase tracking-wide text-[10px] text-muted-foreground/80">Environment impact</p>
                    <p>
                      {result.environmentSummary.timeOfDay} • {result.environmentSummary.daySegment}
                      {result.environmentSummary.weatherLabel ? ` • ${result.environmentSummary.weatherLabel}` : ""}
                    </p>
                    <p>
                      Success {formatSignedNumber(result.environmentSummary.successAdjustment)}%
                      {result.environmentSummary.successMultiplier !== 1
                        ? ` • Weather ×${result.environmentSummary.successMultiplier.toFixed(2)}`
                        : " • Weather ×1.00"}
                    </p>
                    <p>
                      Cash ×{result.environmentSummary.payoutMultiplier.toFixed(2)} • Fame ×
                      {result.environmentSummary.fameMultiplier.toFixed(2)} • XP ×
                      {result.environmentSummary.experienceMultiplier.toFixed(2)}
                    </p>
                  </div>
                </div>
              ) : (
                <p className="text-sm text-muted-foreground">
                  You haven&apos;t logged a street performance yet. Choose a location to get started!
                </p>
              )}
            </CardContent>
          </Card>

          <Card className="bg-card/90 backdrop-blur border-primary/20">
            <CardHeader>
              <CardTitle className="flex items-center gap-2 text-lg">
                <History className="h-5 w-5 text-primary" />
                Session History
              </CardTitle>
              <CardDescription>
                Recent busking runs with payouts, fame gains, and success streaks.
              </CardDescription>
            </CardHeader>
            <CardContent className="space-y-3">
              {history.length > 0 ? (
                history.map((session) => {
                  const location = session.busking_locations;
                  const modifier = session.busking_modifiers;
                  const sessionRisk = toRiskLevel(session.risk_level ?? location?.risk_level);
                  return (
                    <div
                      key={session.id}
                      className="p-3 rounded-lg border border-primary/10 bg-secondary/10"
                    >
                      <div className="flex items-center justify-between">
                        <div>
                          <p className="font-semibold text-sm">{location?.name ?? "Unknown location"}</p>
                          <p className="text-xs text-muted-foreground">
                            {formatDistanceToNow(new Date(session.created_at), { addSuffix: true })}
                          </p>
                        </div>
                        <Badge
                          variant="outline"
                          className={
                            session.success
                              ? "border-success/40 text-success bg-success/10"
                              : "border-destructive/40 text-destructive bg-destructive/10"
                          }
                        >
                          {session.success ? "Success" : "Miss"}
                        </Badge>
                      </div>
                      <div className="grid grid-cols-3 gap-3 mt-3 text-xs">
                        <div className="space-y-1">
                          <p className="text-muted-foreground">Cash</p>
                          <p className="font-semibold">${session.cash_earned.toLocaleString()}</p>
                        </div>
                        <div className="space-y-1">
                          <p className="text-muted-foreground">Fame</p>
                          <p className="font-semibold">+{session.fame_gained}</p>
                        </div>
                        <div className="space-y-1">
                          <p className="text-muted-foreground">XP</p>
                          <p className="font-semibold">+{session.experience_gained}</p>
                        </div>
                      </div>
                      <div className="flex flex-wrap items-center gap-2 mt-3 text-xs text-muted-foreground">
                        <Badge variant="outline" className={`${riskBadgeClasses[sessionRisk]} capitalize`}>
                          {sessionRisk}
                        </Badge>
                        {modifier && (
                          <Badge
                            variant="outline"
                            className={`${rarityBadgeClasses[toRarity(modifier.rarity)]} capitalize`}
                          >
                            {modifier.name}
                          </Badge>
                        )}
                        {session.crowd_reaction && <span>• {session.crowd_reaction}</span>}
                      </div>
                    </div>
                  );
                })
              ) : (
                <p className="text-sm text-muted-foreground">
                  No busking sessions recorded yet. Hit the streets to fill this log!
                </p>
              )}
            </CardContent>
          </Card>
        </section>
      </div>
    </div>
  );
};

export default Busking;<|MERGE_RESOLUTION|>--- conflicted
+++ resolved
@@ -557,7 +557,6 @@
   const [environmentLoading, setEnvironmentLoading] = useState(true);
   const [environmentError, setEnvironmentError] = useState<string | null>(null);
   const [attributes, setAttributes] = useState<PlayerAttributes | null>(null);
-<<<<<<< HEAD
   const attributeBonuses = useMemo<PerformanceAttributeBonuses>(() => {
     const source = attributes as unknown as Record<string, unknown> | null;
     return {
@@ -567,8 +566,6 @@
     };
   }, [attributes]);
 
-=======
->>>>>>> 5f5bbf5a
   const cityBuskingValue = useMemo(() => {
     if (!currentCity) return 1;
     const numericValue = Number(currentCity.busking_value ?? 1);
