--- conflicted
+++ resolved
@@ -556,10 +556,6 @@
     skills,
     attributes,
     xpWallet,
-<<<<<<< HEAD
-    attributeStarTotal,
-=======
->>>>>>> 54b77780
     updateProfile,
     awardActionXp,
     updateAttributes,
