import { useCallback, useEffect, useMemo, useState } from "react";
import { format, formatDistanceToNow } from "date-fns";
import { supabase } from "@/integrations/supabase/client";
import { useAuth } from "@/hooks/use-auth-context";
import { useGameData } from "@/hooks/useGameData";
import { calculateAttributeMultiplier, type AttributeKey } from "@/utils/attributeProgression";
import type { Tables, TablesInsert } from "@/integrations/supabase/types";
import { Card, CardContent, CardDescription, CardHeader, CardTitle } from "@/components/ui/card";
import { Button } from "@/components/ui/button";
import { Badge } from "@/components/ui/badge";
import { Progress } from "@/components/ui/progress";
import { Alert, AlertDescription, AlertTitle } from "@/components/ui/alert";
import { Select, SelectContent, SelectItem, SelectTrigger, SelectValue } from "@/components/ui/select";
import { useToast } from "@/components/ui/use-toast";
import { fetchWorldEnvironmentSnapshot, type WeatherCondition } from "@/utils/worldEnvironment";
import {
  Activity,
  Award,
  Cloud,
  CloudLightning,
  CloudRain,
  CloudSun,
  Clock,
  Coins,
  Flame,
  Gauge,
  History,
  Loader2,
  MapPin,
  Mic,
  MoonStar,
  ShieldAlert,
  Snowflake,
  Sun,
  SparklesIcon,
  TrendingUp,
} from "lucide-react";

type BuskingLocation = Tables<"busking_locations">;
type BuskingModifier = Tables<"busking_modifiers">;
type BuskingSession = Tables<"busking_sessions">;
type PlayerAttributes = Tables<"player_attributes">;

type BuskingSessionWithRelations = BuskingSession & {
  busking_locations: BuskingLocation | null;
  busking_modifiers: BuskingModifier | null;
};

type RiskLevel = "low" | "medium" | "high" | "extreme";
type ModifierRarity = "common" | "uncommon" | "rare" | "legendary";

interface BuskingResult {
  success: boolean;
  cash: number;
  fame: number;
  experience: number;
  performanceScore: number;
  message: string;
  crowdReaction: string;
  locationName: string;
  modifierName: string;
  environmentSummary: {
    successAdjustment: number;
    successMultiplier: number;
    payoutMultiplier: number;
    fameMultiplier: number;
    experienceMultiplier: number;
    timeOfDay: string;
    daySegment: string;
    weatherLabel?: string;
  };
}

const fallbackTimestamp = "1970-01-01T00:00:00.000Z";

const fallbackLocations: BuskingLocation[] = [
  {
    id: "fallback-offices",
    name: "Near Local Offices",
    description: "Weekday lunch crowd of office workers eager for quick hits and covers.",
    neighborhood: "Financial Commons",
    recommended_skill: 50,
    base_payout: 180,
    fame_reward: 10,
    experience_reward: 48,
    risk_level: "medium",
    ambiance: "Clockwork foot traffic surges at noon while security keeps an eye out.",
    cooldown_minutes: 50,
    created_at: fallbackTimestamp,
  },
  {
    id: "fallback-town-center",
    name: "Town Center",
    description: "Central plaza with families, tourists, and street food all afternoon.",
    neighborhood: "Civic Plaza",
    recommended_skill: 65,
    base_payout: 260,
    fame_reward: 16,
    experience_reward: 68,
    risk_level: "medium",
    ambiance: "Community events keep energy steady with occasional festival spikes.",
    cooldown_minutes: 70,
    created_at: fallbackTimestamp,
  },
  {
    id: "fallback-high-street",
    name: "High Street",
    description: "Premier shopping strip packed with trendsetters and impulse tippers.",
    neighborhood: "Retail Row",
    recommended_skill: 75,
    base_payout: 360,
    fame_reward: 22,
    experience_reward: 85,
    risk_level: "high",
    ambiance: "Boutique launches and brand pop-ups make for fierce competition.",
    cooldown_minutes: 85,
    created_at: fallbackTimestamp,
  },
  {
    id: "fallback-subway",
    name: "Subway Center Stage",
    description: "A bustling underground transit hub with great acoustics.",
    neighborhood: "Downtown Transit Plaza",
    recommended_skill: 45,
    base_payout: 140,
    fame_reward: 8,
    experience_reward: 40,
    risk_level: "low",
    ambiance: "Echoing tunnels amplify your sound, commuters pass by quickly.",
    cooldown_minutes: 45,
    created_at: fallbackTimestamp,
  },
  {
    id: "fallback-riverside",
    name: "Riverside Boardwalk",
    description: "Open-air walkway beside the river, popular during sunsets.",
    neighborhood: "Harbor District",
    recommended_skill: 60,
    base_payout: 220,
    fame_reward: 12,
    experience_reward: 55,
    risk_level: "medium",
    ambiance: "Tourists stroll slowly, perfect for ballads and duets.",
    cooldown_minutes: 60,
    created_at: fallbackTimestamp,
  },
  {
    id: "fallback-market",
    name: "Night Market Spotlight",
    description: "Energetic evening market with vibrant crowds.",
    neighborhood: "Old Town Bazaar",
    recommended_skill: 70,
    base_payout: 320,
    fame_reward: 18,
    experience_reward: 75,
    risk_level: "high",
    ambiance: "Vendors cheer you on but noise levels spike unpredictably.",
    cooldown_minutes: 75,
    created_at: fallbackTimestamp,
  },
  {
    id: "fallback-skyline",
    name: "Skyline Overlook",
    description: "Scenic rooftop park visited by influencers and vloggers.",
    neighborhood: "Skyline Heights",
    recommended_skill: 80,
    base_payout: 420,
    fame_reward: 24,
    experience_reward: 90,
    risk_level: "high",
    ambiance: "Stunning views attract attention but the wind can be unforgiving.",
    cooldown_minutes: 90,
    created_at: fallbackTimestamp,
  },
  {
    id: "fallback-festival",
    name: "Festival Pop-Up Stage",
    description: "Temporary stage during seasonal festivals, massive foot traffic.",
    neighborhood: "Festival Grounds",
    recommended_skill: 85,
    base_payout: 520,
    fame_reward: 30,
    experience_reward: 120,
    risk_level: "extreme",
    ambiance: "Crowd is massive but expectations are sky high.",
    cooldown_minutes: 120,
    created_at: fallbackTimestamp,
  },
];

const locationAudienceHighlights: Record<
  string,
  {
    label: string;
    description: string;
  }
> = {
  "Near Local Offices": {
    label: "Workday Crowd",
    description: "Lunch breaks surge from 11:30 to 2:00—arrive early to lock the spot.",
  },
  "Town Center": {
    label: "Community Mix",
    description: "Families and tourists linger for sing-alongs and upbeat covers.",
  },
  "High Street": {
    label: "Retail Rush",
    description: "Peak shoppers chase hype tracks and big hooks during evening hours.",
  },
};

const fallbackModifiers: BuskingModifier[] = [
  {
    id: "fallback-none",
    name: "Acoustic Purist",
    description: "Rely on pure skill with no backing tracks. Higher respect, lower cushion.",
    rarity: "common",
    payout_multiplier: 1.1,
    fame_multiplier: 1.05,
    experience_bonus: 10,
    risk_modifier: 0.15,
    created_at: fallbackTimestamp,
  },
  {
    id: "fallback-hype",
    name: "Crowd Hype Crew",
    description: "Friends warm up the crowd before you play.",
    rarity: "uncommon",
    payout_multiplier: 1.25,
    fame_multiplier: 1.3,
    experience_bonus: 20,
    risk_modifier: -0.1,
    created_at: fallbackTimestamp,
  },
  {
    id: "fallback-merch",
    name: "Merch Table Setup",
    description: "Sell limited-run merch while performing.",
    rarity: "rare",
    payout_multiplier: 1.45,
    fame_multiplier: 1.1,
    experience_bonus: 25,
    risk_modifier: 0.05,
    created_at: fallbackTimestamp,
  },
  {
    id: "fallback-permit",
    name: "City Permit Spotlight",
    description: "Officially sanctioned performance spot with city promotion.",
    rarity: "rare",
    payout_multiplier: 1.6,
    fame_multiplier: 1.45,
    experience_bonus: 35,
    risk_modifier: -0.05,
    created_at: fallbackTimestamp,
  },
  {
    id: "fallback-viral",
    name: "Viral Stream Collab",
    description: "Livestream collaboration with a popular influencer.",
    rarity: "legendary",
    payout_multiplier: 1.9,
    fame_multiplier: 1.8,
    experience_bonus: 40,
    risk_modifier: 0.2,
    created_at: fallbackTimestamp,
  },
];

const riskBadgeClasses: Record<RiskLevel, string> = {
  low: "bg-success/10 text-success border-success/20",
  medium: "bg-warning/10 text-warning border-warning/20",
  high: "bg-destructive/10 text-destructive border-destructive/30",
  extreme: "bg-destructive/20 text-destructive border-destructive/40",
};

const riskPercentMap: Record<RiskLevel, number> = {
  low: 30,
  medium: 55,
  high: 75,
  extreme: 90,
};

type TimeOfDayKey = "morning" | "afternoon" | "evening" | "lateNight";
type DaySegmentKey = "weekday" | "friday" | "weekend";

interface TimeOfDayImpact {
  label: string;
  description: string;
  success: number;
  payout: number;
  fame: number;
  experience: number;
  accent: string;
}

interface DaySegmentImpact {
  label: string;
  description: string;
  success: number;
  payout: number;
  fame: number;
  experience: number;
  accent: string;
}

type WeatherMatchConfidence = "exact" | "partial" | "fallback" | "none";

const TIME_OF_DAY_EFFECTS: Record<TimeOfDayKey, TimeOfDayImpact> = {
  morning: {
    label: "Morning Rush",
    description: "Commuters hustle past before work, tips are lighter but practice is solid.",
    success: -4,
    payout: 0.92,
    fame: 0.95,
    experience: 1.05,
    accent: "text-amber-500",
  },
  afternoon: {
    label: "Midday Flow",
    description: "Lunch crowds give a balanced vibe with steady attention.",
    success: 0,
    payout: 1,
    fame: 1,
    experience: 1,
    accent: "text-primary",
  },
  evening: {
    label: "Golden Hour",
    description: "Tourists linger and date night energy boosts engagement.",
    success: 6,
    payout: 1.15,
    fame: 1.1,
    experience: 1.05,
    accent: "text-orange-500",
  },
  lateNight: {
    label: "Late Night Vibes",
    description: "Night owls stay generous but the crowd thins out.",
    success: -2,
    payout: 1.05,
    fame: 1.08,
    experience: 1.02,
    accent: "text-indigo-400",
  },
};

const DAY_SEGMENT_EFFECTS: Record<DaySegmentKey, DaySegmentImpact> = {
  weekday: {
    label: "Weekday Flow",
    description: "Locals provide consistent foot traffic and measured tips.",
    success: 0,
    payout: 1,
    fame: 1,
    experience: 1,
    accent: "text-muted-foreground",
  },
  friday: {
    label: "Friday Buzz",
    description: "Weekend anticipation brings livelier, spend-happy listeners.",
    success: 3,
    payout: 1.1,
    fame: 1.12,
    experience: 1.05,
    accent: "text-warning",
  },
  weekend: {
    label: "Weekend Rush",
    description: "Tourists and relaxed locals mean bigger crowds and payouts.",
    success: 5,
    payout: 1.2,
    fame: 1.18,
    experience: 1.1,
    accent: "text-success",
  },
};

const WEATHER_CONFIDENCE_TEXT: Record<Exclude<WeatherMatchConfidence, "none">, string> = {
  exact: "Direct city match",
  partial: "Nearby conditions",
  fallback: "Closest available data",
};

const clampNumber = (value: number, min: number, max: number) => Math.min(max, Math.max(min, value));

const formatSignedNumber = (value: number, digits = 0) => `${value >= 0 ? "+" : ""}${value.toFixed(digits)}`;

const getTimeOfDayKey = (date: Date): TimeOfDayKey => {
  const hour = date.getHours();
  if (hour >= 5 && hour < 11) {
    return "morning";
  }
  if (hour >= 11 && hour < 17) {
    return "afternoon";
  }
  if (hour >= 17 && hour < 22) {
    return "evening";
  }
  return "lateNight";
};

const getDaySegmentKey = (date: Date): DaySegmentKey => {
  const day = date.getDay();
  if (day === 5) {
    return "friday";
  }
  if (day === 0 || day === 6) {
    return "weekend";
  }
  return "weekday";
};

const findWeatherForLocation = (
  weatherList: WeatherCondition[],
  candidates: string[],
): { weather: WeatherCondition | null; confidence: WeatherMatchConfidence } => {
  if (!weatherList.length) {
    return { weather: null, confidence: "none" };
  }

  const normalizedCandidates = candidates
    .map((value) => (typeof value === "string" ? value.toLowerCase().trim() : ""))
    .filter(Boolean);

  if (!normalizedCandidates.length) {
    return { weather: weatherList[0], confidence: "fallback" };
  }

  const exactMatch = weatherList.find((condition) => {
    const city = condition.city.toLowerCase().trim();
    return normalizedCandidates.some((candidate) => candidate === city);
  });

  if (exactMatch) {
    return { weather: exactMatch, confidence: "exact" };
  }

  const partialMatch = weatherList.find((condition) => {
    const city = condition.city.toLowerCase().trim();
    return normalizedCandidates.some(
      (candidate) => city.includes(candidate) || candidate.includes(city),
    );
  });

  if (partialMatch) {
    return { weather: partialMatch, confidence: "partial" };
  }

  return { weather: weatherList[0], confidence: "fallback" };
};

const capitalize = (value: string) => (value ? value.charAt(0).toUpperCase() + value.slice(1) : "");

const getWeatherIcon = (condition: WeatherCondition["condition"]) => {
  switch (condition) {
    case "sunny":
      return Sun;
    case "cloudy":
      return Cloud;
    case "rainy":
      return CloudRain;
    case "stormy":
      return CloudLightning;
    case "snowy":
      return Snowflake;
    default:
      return CloudSun;
  }
};

const getTimeOfDayIcon = (key: TimeOfDayKey) => {
  switch (key) {
    case "evening":
      return CloudSun;
    case "lateNight":
      return MoonStar;
    default:
      return Sun;
  }
};

const riskDescriptionMap: Record<RiskLevel, string> = {
  low: "Gentle crowds with forgiving expectations.",
  medium: "Balanced foot traffic with moderate stakes.",
  high: "Loud, energetic spaces where mistakes echo.",
  extreme: "High-stakes spotlight with viral potential.",
};

const riskPenaltyWeights: Record<RiskLevel, number> = {
  low: 8,
  medium: 15,
  high: 24,
  extreme: 32,
};

const rarityBadgeClasses: Record<ModifierRarity, string> = {
  common: "bg-muted text-muted-foreground border-border",
  uncommon: "bg-primary/10 text-primary border-primary/20",
  rare: "bg-accent/10 text-accent border-accent/20",
  legendary: "bg-warning/15 text-warning border-warning/20",
};

const modifierDescriptions: Record<ModifierRarity, string> = {
  common: "Reliable boosts that keep the groove steady.",
  uncommon: "Notable upgrades that sway the crowd your way.",
  rare: "Significant perks that unlock new earnings tiers.",
  legendary: "Game-changing effects for headline moments.",
};

const toRiskLevel = (value: string | null | undefined): RiskLevel => {
  switch (value) {
    case "low":
    case "medium":
    case "high":
    case "extreme":
      return value;
    default:
      return "medium";
  }
};

const toRarity = (value: string | null | undefined): ModifierRarity => {
  switch (value) {
    case "common":
    case "uncommon":
    case "rare":
    case "legendary":
      return value;
    default:
      return "common";
  }
};

const BUSKING_ATTRIBUTE_KEYS: AttributeKey[] = [
  "stage_presence",
  "musical_ability",
  "vocal_talent"
];

const Busking = () => {
  const { user, loading: authLoading } = useAuth();
<<<<<<< HEAD
  const { profile, skills, attributes, updateProfile, addActivity, loading: gameLoading, currentCity } = useGameData();
=======
  const {
    profile,
    skills,
    selectedCharacterId,
    updateProfile,
    addActivity,
    loading: gameLoading,
    currentCity,
  } = useGameData();
>>>>>>> 030d9c90
  const { toast } = useToast();

  const [locations, setLocations] = useState<BuskingLocation[]>([]);
  const [modifiers, setModifiers] = useState<BuskingModifier[]>([]);
  const [history, setHistory] = useState<BuskingSessionWithRelations[]>([]);
  const [selectedLocationId, setSelectedLocationId] = useState<string>("");
  const [selectedModifierId, setSelectedModifierId] = useState<string>("none");
  const [isLoading, setIsLoading] = useState(true);
  const [isSimulating, setIsSimulating] = useState(false);
  const [error, setError] = useState<string | null>(null);
  const [result, setResult] = useState<BuskingResult | null>(null);
  const [now, setNow] = useState(() => Date.now());
  const [weatherConditions, setWeatherConditions] = useState<WeatherCondition[]>([]);
  const [environmentLoading, setEnvironmentLoading] = useState(true);
  const [environmentError, setEnvironmentError] = useState<string | null>(null);
  const [attributes, setAttributes] = useState<PlayerAttributes | null>(null);

  const cityBuskingValue = useMemo(() => {
    if (!currentCity) return 1;
    const numericValue = Number(currentCity.busking_value ?? 1);
    if (!Number.isFinite(numericValue) || numericValue <= 0) {
      return 1;
    }
    return numericValue;
  }, [currentCity]);

  const buskingBoostLabel = useMemo(
    () =>
      cityBuskingValue.toLocaleString(undefined, {
        minimumFractionDigits: 2,
        maximumFractionDigits: 2,
      }),
    [cityBuskingValue]
  );

  useEffect(() => {
    const timer = setInterval(() => setNow(Date.now()), 1000);
    return () => clearInterval(timer);
  }, []);

  useEffect(() => {
    let isMounted = true;

    const loadEnvironment = async () => {
      try {
        setEnvironmentLoading(true);
        const snapshot = await fetchWorldEnvironmentSnapshot();
        if (!isMounted) return;
        setWeatherConditions(snapshot.weather ?? []);
        setEnvironmentError(null);
      } catch (err) {
        console.error("Failed to load world environment", err);
        if (isMounted) {
          setEnvironmentError("Live environment data is temporarily unavailable. Using neutral modifiers.");
          setWeatherConditions([]);
        }
      } finally {
        if (isMounted) {
          setEnvironmentLoading(false);
        }
      }
    };

    loadEnvironment();
    const refreshInterval = setInterval(loadEnvironment, 5 * 60 * 1000);

    return () => {
      isMounted = false;
      clearInterval(refreshInterval);
    };
  }, []);

  const fetchBuskingData = useCallback(async () => {
    if (!user) {
      setIsLoading(false);
      return;
    }

    try {
      setIsLoading(true);
      setError(null);

      const [locationResponse, modifierResponse, historyResponse] = await Promise.all([
        supabase.from("busking_locations").select("*").order("base_payout", { ascending: true }),
        supabase.from("busking_modifiers").select("*").order("payout_multiplier", { ascending: true }),
        supabase
          .from("busking_sessions")
          .select(
            `*,
            busking_locations:busking_locations!busking_sessions_location_id_fkey(*),
            busking_modifiers:busking_modifiers!busking_sessions_modifier_id_fkey(*)
          `
          )
          .eq("user_id", user.id)
          .order("created_at", { ascending: false })
          .limit(12),
      ]);

      if (locationResponse.error) throw locationResponse.error;
      if (modifierResponse.error) throw modifierResponse.error;
      if (historyResponse.error) throw historyResponse.error;

      const fetchedLocations =
        locationResponse.data && locationResponse.data.length > 0
          ? (locationResponse.data as BuskingLocation[])
          : fallbackLocations;
      const fetchedModifiers =
        modifierResponse.data && modifierResponse.data.length > 0
          ? (modifierResponse.data as BuskingModifier[])
          : fallbackModifiers;
      const fetchedHistory = (historyResponse.data as BuskingSessionWithRelations[]) ?? [];

      setLocations(fetchedLocations);
      setModifiers(fetchedModifiers);
      setHistory(fetchedHistory);

      if (fetchedLocations.length > 0) {
        setSelectedLocationId((current) => current || fetchedLocations[0].id);
      } else {
        setSelectedLocationId("");
      }
    } catch (err) {
      console.error("Failed to load busking data", err);
      setError("We couldn't load the busking data. Try again shortly.");
    } finally {
      setIsLoading(false);
    }
  }, [user]);

  useEffect(() => {
    fetchBuskingData();
  }, [fetchBuskingData]);

  useEffect(() => {
    if (!user || !selectedCharacterId) {
      setAttributes(null);
      return;
    }

    let isMounted = true;

    const loadAttributes = async () => {
      const { data, error } = await supabase
        .from("player_attributes")
        .select("*")
        .eq("profile_id", selectedCharacterId)
        .maybeSingle();

      if (!isMounted) {
        return;
      }

      if (error) {
        console.error("Failed to load player attributes:", error);
        setAttributes(null);
        return;
      }

      setAttributes(data ?? null);
    };

    void loadAttributes();

    return () => {
      isMounted = false;
    };
  }, [selectedCharacterId, user]);

  const selectedLocation = useMemo(
    () => locations.find((location) => location.id === selectedLocationId) ?? null,
    [locations, selectedLocationId]
  );

  const selectedModifier = useMemo(() => {
    if (selectedModifierId === "none") return null;
    return modifiers.find((modifier) => modifier.id === selectedModifierId) ?? null;
  }, [modifiers, selectedModifierId]);

  const skillScore = useMemo(() => {
    const performance = skills?.performance ?? 55;
    const vocals = skills?.vocals ?? 50;
    const guitar = skills?.guitar ?? 45;
    const creativity = (attributes?.creativity ?? 500) / 10;
    return Math.round((performance * 0.4 + vocals * 0.25 + guitar * 0.2 + creativity * 0.15) || 0);
  }, [attributes, skills]);

  const riskLevel = toRiskLevel(selectedLocation?.risk_level);
  const riskPercent = riskPercentMap[riskLevel];
  const riskDescription = riskDescriptionMap[riskLevel];

  const environmentDetails = useMemo(() => {
    const currentDate = new Date(now);
    const timeOfDayKey = getTimeOfDayKey(currentDate);
    const daySegmentKey = getDaySegmentKey(currentDate);
    const timeOfDay = TIME_OF_DAY_EFFECTS[timeOfDayKey];
    const daySegment = DAY_SEGMENT_EFFECTS[daySegmentKey];

    const candidates = [selectedLocation?.neighborhood ?? "", selectedLocation?.name ?? ""];
    const { weather: matchedWeather, confidence } = findWeatherForLocation(weatherConditions, candidates);

    const attendanceEffect = matchedWeather?.effects.gig_attendance ?? 1;
    const moodEffect = matchedWeather?.effects.mood_modifier ?? 1;

    const successMultiplier = clampNumber(1 + (attendanceEffect - 1) * 0.6, 0.7, 1.4);
    const payoutMultiplier = clampNumber(attendanceEffect, 0.6, 1.6);
    const fameMultiplier = clampNumber(moodEffect, 0.7, 1.5);
    const experienceMultiplier = clampNumber(1 + (moodEffect - 1) * 0.5, 0.8, 1.3);

    return {
      contextDate: currentDate,
      dayName: format(currentDate, "EEEE"),
      timeLabel: format(currentDate, "h:mm a"),
      timeOfDayKey,
      daySegmentKey,
      timeOfDay,
      daySegment,
      weather: matchedWeather,
      weatherConfidence: matchedWeather ? confidence : ("none" as WeatherMatchConfidence),
      weatherMultipliers: {
        successMultiplier,
        payoutMultiplier,
        fameMultiplier,
        experienceMultiplier,
      },
      combined: {
        successAdjustment: timeOfDay.success + daySegment.success,
        successMultiplier,
        payoutMultiplier: timeOfDay.payout * daySegment.payout * payoutMultiplier,
        fameMultiplier: timeOfDay.fame * daySegment.fame * fameMultiplier,
        experienceMultiplier: timeOfDay.experience * daySegment.experience * experienceMultiplier,
      },
    };
  }, [now, selectedLocation, weatherConditions]);

  const successChance = useMemo(() => {
    if (!selectedLocation) return 0;
    const baseChance = 58 + (skillScore - selectedLocation.recommended_skill) * 0.7;
    const riskPenalty = riskPenaltyWeights[toRiskLevel(selectedLocation.risk_level)];
    const modifierRisk = selectedModifier ? selectedModifier.risk_modifier * 100 : 0;
    const withEnvironment = baseChance - riskPenalty - modifierRisk + environmentDetails.combined.successAdjustment;
    const normalized = Math.max(5, withEnvironment);
    const adjusted = normalized * environmentDetails.combined.successMultiplier;
    return Math.min(95, Math.max(10, Math.round(adjusted)));
  }, [selectedLocation, selectedModifier, skillScore, environmentDetails]);

  const expectedCash = useMemo(() => {
    if (!selectedLocation) return 0;
    const modifierMultiplier = selectedModifier?.payout_multiplier ?? 1;
    const environmentMultiplier = environmentDetails.combined.payoutMultiplier;
    const expectancy = successChance / 100;
    return Math.max(
      0,
      Math.round(
        selectedLocation.base_payout * modifierMultiplier * environmentMultiplier * (0.4 + expectancy),
      ),
    );
  }, [selectedLocation, selectedModifier, successChance, environmentDetails]);

  const expectedFame = useMemo(() => {
    if (!selectedLocation) return 0;
    const modifierMultiplier = selectedModifier?.fame_multiplier ?? 1;
    const environmentMultiplier = environmentDetails.combined.fameMultiplier;
    const expectancy = successChance / 100;
    return Math.max(
      0,
      Math.round(
        selectedLocation.fame_reward * modifierMultiplier * environmentMultiplier * (0.5 + expectancy * 0.5),
      ),
    );
  }, [selectedLocation, selectedModifier, successChance, environmentDetails]);

  const expectedExperience = useMemo(() => {
    if (!selectedLocation) return 0;
    const modifierBonus = selectedModifier?.experience_bonus ?? 0;
    const environmentMultiplier = environmentDetails.combined.experienceMultiplier;
    const expectancy = successChance / 100;
    return Math.max(
      0,
      Math.round(
        (selectedLocation.experience_reward + modifierBonus) * environmentMultiplier * (0.6 + expectancy * 0.4),
      ),
    );
  }, [selectedLocation, selectedModifier, successChance, environmentDetails]);

  const WeatherIcon = environmentDetails.weather
    ? getWeatherIcon(environmentDetails.weather.condition)
    : CloudSun;
  const TimeOfDayIcon = getTimeOfDayIcon(environmentDetails.timeOfDayKey);
  const weatherConfidenceLabel =
    environmentDetails.weather && environmentDetails.weatherConfidence !== "none"
      ? WEATHER_CONFIDENCE_TEXT[environmentDetails.weatherConfidence]
      : null;
  const dateLabel = format(environmentDetails.contextDate, "MMM d, yyyy");
  const environmentWeatherLabel = environmentDetails.weather
    ? `${capitalize(environmentDetails.weather.condition)} ${Math.round(environmentDetails.weather.temperature)}°C`
    : "Neutral conditions";
  const environmentWeatherLocation = environmentDetails.weather
    ? `${environmentDetails.weather.city}${environmentDetails.weather.country ? `, ${environmentDetails.weather.country}` : ""}`
    : null;
  const locationSummary = selectedLocation
    ? `${selectedLocation.name}${selectedLocation.neighborhood ? ` • ${selectedLocation.neighborhood}` : ""}`
    : "your next performance";
  const successAdditiveLabel = formatSignedNumber(environmentDetails.combined.successAdjustment);
  const successMultiplierLabel = environmentDetails.combined.successMultiplier !== 1
    ? `×${environmentDetails.combined.successMultiplier.toFixed(2)}`
    : "×1.00";
  const payoutMultiplierLabel = environmentDetails.combined.payoutMultiplier.toFixed(2);
  const fameMultiplierLabel = environmentDetails.combined.fameMultiplier.toFixed(2);
  const experienceMultiplierLabel = environmentDetails.combined.experienceMultiplier.toFixed(2);

  const maxBasePayout = useMemo(() => Math.max(1, ...locations.map((location) => location.base_payout ?? 0)), [locations]);

  const lastSessionForLocation = useCallback(
    (locationId: string) => history.find((session) => session.location_id === locationId) ?? null,
    [history]
  );

  const cooldownRemainingMs = useCallback(
    (location: BuskingLocation | null) => {
      if (!location) return 0;
      const recent = lastSessionForLocation(location.id);
      if (!recent) return 0;
      const totalCooldown = (location.cooldown_minutes ?? 0) * 60 * 1000;
      if (totalCooldown <= 0) return 0;
      const lastPlayed = new Date(recent.created_at).getTime();
      const availableAt = lastPlayed + totalCooldown;
      return Math.max(0, availableAt - now);
    },
    [lastSessionForLocation, now]
  );

  const selectedCooldownMs = cooldownRemainingMs(selectedLocation);

  const formatCooldown = (ms: number) => {
    if (ms <= 0) return "Ready";
    const totalSeconds = Math.ceil(ms / 1000);
    const minutes = Math.floor(totalSeconds / 60);
    const seconds = totalSeconds % 60;
    if (minutes > 0) {
      return `${minutes}m ${seconds.toString().padStart(2, "0")}s`;
    }
    return `${seconds}s`;
  };

  const handleStartBusking = async () => {
    if (!user || !profile || !selectedLocation) {
      toast({
        variant: "destructive",
        title: "Missing data",
        description: "We need your profile, skills, and a location before you can busk.",
      });
      return;
    }

    if (selectedCooldownMs > 0) {
      toast({
        variant: "destructive",
        title: "Location cooling down",
        description: "Give the crowd a breather before playing here again.",
      });
      return;
    }

    try {
      setIsSimulating(true);
      setError(null);

      const modifier = selectedModifier;
      const modifierName = modifier ? modifier.name : "No Modifier";
      const cityName = currentCity?.name;
      const cityMultiplier = cityBuskingValue;
      const performanceVariance = Math.random() * 12 - 6;
      const performanceScore = Math.min(100, Math.max(15, successChance + performanceVariance));
      const roll = Math.random() * 100;
      const success = roll <= successChance;

      const baseCash = selectedLocation.base_payout;
      const combinedPayoutMultiplier =
        (modifier?.payout_multiplier ?? 1) * environmentDetails.combined.payoutMultiplier;
      const cashEarned = success
        ? Math.round(baseCash * combinedPayoutMultiplier * (0.85 + Math.random() * 0.6))
        : Math.round(baseCash * 0.25 * combinedPayoutMultiplier * (0.7 + Math.random() * 0.4));

      const baseFame = selectedLocation.fame_reward;
      const combinedFameMultiplier =
        (modifier?.fame_multiplier ?? 1) * environmentDetails.combined.fameMultiplier;
      const fameGained = success
        ? Math.round(baseFame * combinedFameMultiplier * (0.9 + Math.random() * 0.4))
        : Math.round(baseFame * 0.4 * combinedFameMultiplier * (0.6 + Math.random() * 0.3));

      const baseExperience =
        (selectedLocation.experience_reward + (modifier?.experience_bonus ?? 0)) *
        environmentDetails.combined.experienceMultiplier;
      const attributeMultiplier = calculateAttributeMultiplier(attributes, BUSKING_ATTRIBUTE_KEYS).multiplier;
      const successVariance = 0.9 + Math.random() * 0.5;
      const failureVariance = 0.7 + Math.random() * 0.3;
      const experienceGained = success
        ? Math.round(baseExperience * cityMultiplier * successVariance * attributeMultiplier)
        : Math.round(baseExperience * 0.5 * cityMultiplier * failureVariance * attributeMultiplier);

      const crowdReactionsSuccess = [
        "The crowd formed a circle and started cheering!",
        "Tourists stopped to film your performance.",
        "Someone dropped a huge tip into your guitar case!",
      ];
      const crowdReactionsFailure = [
        "A sudden downpour scattered the crowd.",
        "Competing noise drowned out your solo.",
        "Security asked you to wrap it up early.",
      ];
      const baseCrowdReaction = success
        ? crowdReactionsSuccess[Math.floor(Math.random() * crowdReactionsSuccess.length)]
        : crowdReactionsFailure[Math.floor(Math.random() * crowdReactionsFailure.length)];

      const weatherData = environmentDetails.weather;
      const weatherAttendanceEffect = weatherData?.effects.gig_attendance ?? 1;
      const weatherConditionLabel = weatherData ? capitalize(weatherData.condition) : null;
      const weatherTemperatureLabel = weatherData ? `${Math.round(weatherData.temperature)}°C` : null;
      const weatherLabelCombined = [weatherConditionLabel ?? "", weatherTemperatureLabel ?? ""]
        .map((piece) => piece.trim())
        .filter((piece) => piece.length > 0)
        .join(" ");
      const environmentLabel = weatherData
        ? weatherLabelCombined || weatherConditionLabel || "Weather boost"
        : environmentDetails.timeOfDay.label;
      const environmentCrowdNote = weatherData
        ? weatherAttendanceEffect >= 1
          ? success
            ? `The ${weatherConditionLabel?.toLowerCase()} skies kept listeners hanging around.`
            : `Even with ${weatherConditionLabel?.toLowerCase()} skies, the crowd drifted quicker than hoped.`
          : success
            ? `Despite the ${weatherConditionLabel?.toLowerCase()} weather you kept listeners engaged.`
            : `The ${weatherConditionLabel?.toLowerCase()} weather made it harder to hold attention.`
        : success
          ? `The ${environmentDetails.timeOfDay.label.toLowerCase()} crowd was feeling it.`
          : `The ${environmentDetails.timeOfDay.label.toLowerCase()} lull hit hard.`;
      const crowdReaction = `${baseCrowdReaction} ${environmentCrowdNote}`.trim();

      const failureReasons = [
        "Crowd fatigue",
        "Technical hiccups",
        "Unexpected competition",
        "Permit interruption",
      ];

      const durationMinutes = Math.max(20, Math.round((selectedLocation.cooldown_minutes ?? 60) * 0.45));
      const locationTag = cityName ? `${selectedLocation.name} in ${cityName}` : selectedLocation.name;
      const summaryMessage = success
        ? `Crushed it at ${selectedLocation.name} during ${environmentDetails.timeOfDay.label.toLowerCase()} — ${environmentLabel}. Earned $${cashEarned.toLocaleString()} with ${modifierName}.`
        : `Tough break at ${selectedLocation.name} amid ${environmentLabel}. Still brought home $${cashEarned.toLocaleString()} with ${modifierName}.`;

        const insertPayload: TablesInsert<"busking_sessions"> = {
          user_id: user.id,
          location_id: selectedLocation.id,
          modifier_id: modifier?.id ?? null,
          success,
          cash_earned: cashEarned,
          fame_gained: fameGained,
          experience_gained: experienceGained,
          performance_score: Math.round(performanceScore),
          risk_level: selectedLocation.risk_level,
          crowd_reaction: crowdReaction,
          notes: summaryMessage,
          failure_reason: success ? null : failureReasons[Math.floor(Math.random() * failureReasons.length)],
          duration_minutes: durationMinutes,
        };

      const { data: sessionRecord, error: sessionError } = await supabase
        .from("busking_sessions")
        .insert(insertPayload)
        .select(
          `*,
          busking_locations:busking_locations!busking_sessions_location_id_fkey(*),
          busking_modifiers:busking_modifiers!busking_sessions_modifier_id_fkey(*)
        `
        )
        .single();

      if (sessionError) {
        throw sessionError;
      }

      const nextCash = (profile.cash ?? 0) + cashEarned;
      const nextFame = (profile.fame ?? 0) + fameGained;
      const nextExperience = (profile.experience ?? 0) + experienceGained;

      await updateProfile({
        cash: nextCash,
        fame: nextFame,
        experience: nextExperience,
      });

      const activityMessage = success
        ? `Street performance success at ${selectedLocation.name}${cityName ? ` (${cityName})` : ""}!`
        : `Busking setback at ${selectedLocation.name}${cityName ? ` (${cityName})` : ""}. Time to regroup.`;

      await addActivity("busking", activityMessage, cashEarned);

      const detailedSession = sessionRecord as BuskingSessionWithRelations;
      setHistory((prev) => [detailedSession, ...prev].slice(0, 12));
      const environmentSummaryForResult = {
        successAdjustment: environmentDetails.combined.successAdjustment,
        successMultiplier: environmentDetails.combined.successMultiplier,
        payoutMultiplier: environmentDetails.combined.payoutMultiplier,
        fameMultiplier: environmentDetails.combined.fameMultiplier,
        experienceMultiplier: environmentDetails.combined.experienceMultiplier,
        timeOfDay: environmentDetails.timeOfDay.label,
        daySegment: environmentDetails.daySegment.label,
        weatherLabel: weatherLabelCombined || undefined,
      };

      setResult({
        success,
        cash: cashEarned,
        fame: fameGained,
        experience: experienceGained,
        performanceScore: Math.round(performanceScore),
        message: summaryMessage,
        crowdReaction,
        locationName: locationTag,
        modifierName,
        environmentSummary: environmentSummaryForResult,
      });

      setNow(Date.now());

      toast({
        variant: success ? "default" : "destructive",
        title: success ? "Busking success!" : "Busking attempt finished",
        description: success
          ? `You earned $${cashEarned.toLocaleString()} and gained ${fameGained} fame (${currentCity ? `${currentCity.name}` : "Neutral city"} boost ×${buskingBoostLabel}).`
          : `You still pocketed $${cashEarned.toLocaleString()} despite the hurdles (${currentCity ? `${currentCity.name}` : "Neutral city"} boost ×${buskingBoostLabel}).`,
      });
    } catch (err) {
      console.error("Failed to complete busking session", err);
      setError("The session could not be recorded. Please try again.");
      toast({
        variant: "destructive",
        title: "Busking failed",
        description: "We ran into an issue saving this busking run. Please retry.",
      });
    } finally {
      setIsSimulating(false);
    }
  };

  if (authLoading || gameLoading || isLoading) {
    return (
      <div className="min-h-screen bg-gradient-stage flex items-center justify-center p-6">
        <div className="flex flex-col items-center gap-4">
          <Loader2 className="h-10 w-10 animate-spin text-primary" />
          <p className="font-oswald tracking-wide text-muted-foreground">Loading street performance data...</p>
        </div>
      </div>
    );
  }

  if (!user) {
    return (
      <div className="min-h-screen bg-gradient-stage p-6 flex items-center justify-center">
        <Card className="max-w-md bg-card/80 backdrop-blur">
          <CardHeader>
            <CardTitle className="flex items-center gap-2">
              <Mic className="h-5 w-5 text-primary" />
              Sign in to Start Busking
            </CardTitle>
            <CardDescription>
              Log in to RockMundo to track your street performances and rewards.
            </CardDescription>
          </CardHeader>
        </Card>
      </div>
    );
  }

  if (!profile) {
    return null;
  }

  return (
    <div className="min-h-screen bg-gradient-stage p-6">
      <div className="max-w-7xl mx-auto space-y-6">
        <div className="flex flex-col gap-4 lg:flex-row lg:items-center lg:justify-between">
          <div>
            <h1 className="text-4xl font-bebas tracking-widest text-foreground flex items-center gap-3">
              <Mic className="h-8 w-8 text-primary" />
              Street Busking
            </h1>
            <p className="text-muted-foreground font-oswald">
              Scout the best city corners, hype the crowd, and grow your legend in real time.
            </p>
          </div>
          <div className="flex flex-wrap gap-3">
            <Badge variant="outline" className="gap-2 bg-muted/30 border-muted/50 text-muted-foreground">
              <MapPin className="h-4 w-4 text-primary" />
              {currentCity
                ? `${currentCity.name} • Busking Boost ×${buskingBoostLabel}`
                : `No active city • Busking Boost ×${buskingBoostLabel}`}
            </Badge>
            <Badge variant="outline" className="gap-2 bg-primary/10 border-primary/30 text-primary">
              <Activity className="h-4 w-4" />
              Skill Readiness: {skillScore}
            </Badge>
            <Badge variant="outline" className="gap-2 bg-secondary/20 border-secondary/30 text-secondary-foreground">
              <TrendingUp className="h-4 w-4" />
              Success Window: {successChance}%
            </Badge>
          </div>
        </div>

        {error && (
          <Alert variant="destructive" className="bg-destructive/10 border-destructive/30">
            <AlertTitle>Something went wrong</AlertTitle>
            <AlertDescription>{error}</AlertDescription>
          </Alert>
        )}

        <div className="grid grid-cols-1 md:grid-cols-3 gap-4">
          <Card className="bg-card/80 backdrop-blur border-primary/20">
            <CardHeader className="flex flex-row items-center justify-between space-y-0 pb-2">
              <CardTitle className="text-sm font-medium">On-hand Cash</CardTitle>
              <Coins className="h-4 w-4 text-success" />
            </CardHeader>
            <CardContent>
              <div className="text-2xl font-bold text-success">${(profile.cash ?? 0).toLocaleString()}</div>
              <p className="text-xs text-muted-foreground">Fresh earnings fuel new upgrades.</p>
            </CardContent>
          </Card>

          <Card className="bg-card/80 backdrop-blur border-primary/20">
            <CardHeader className="flex flex-row items-center justify-between space-y-0 pb-2">
              <CardTitle className="text-sm font-medium">Fame</CardTitle>
              <SparklesIcon className="h-4 w-4 text-warning" />
            </CardHeader>
            <CardContent>
              <div className="text-2xl font-bold text-warning">{profile.fame ?? 0}</div>
              <p className="text-xs text-muted-foreground">Busking boosts your street reputation.</p>
            </CardContent>
          </Card>

          <Card className="bg-card/80 backdrop-blur border-primary/20">
            <CardHeader className="flex flex-row items-center justify-between space-y-0 pb-2">
              <CardTitle className="text-sm font-medium">Experience</CardTitle>
              <Award className="h-4 w-4 text-accent" />
            </CardHeader>
            <CardContent>
              <div className="text-2xl font-bold text-accent">{profile.experience ?? 0}</div>
              <p className="text-xs text-muted-foreground">Every street set sharpens your craft.</p>
            </CardContent>
          </Card>
        </div>

        <Card className="bg-card/80 backdrop-blur border-primary/20">
          <CardHeader className="flex flex-col gap-3 md:flex-row md:items-center md:justify-between">
            <div className="space-y-1">
              <CardTitle className="flex items-center gap-2 text-lg">
                <WeatherIcon className="h-5 w-5 text-primary" />
                Environment Pulse
              </CardTitle>
              <CardDescription>Live context for {locationSummary}.</CardDescription>
            </div>
            <div className="flex flex-wrap gap-2 text-xs md:text-sm">
              <Badge variant="outline" className="flex items-center gap-1 bg-secondary/20 border-secondary/40 text-secondary-foreground">
                <Clock className="h-3 w-3" />
                {environmentDetails.timeLabel}
              </Badge>
              <Badge variant="outline" className="flex items-center gap-1 bg-secondary/10 border-secondary/30 text-secondary-foreground">
                {environmentDetails.dayName}
              </Badge>
              <Badge variant="outline" className="flex items-center gap-1 bg-primary/10 border-primary/30 text-primary">
                {dateLabel}
              </Badge>
            </div>
          </CardHeader>
          <CardContent className="space-y-4">
            {environmentLoading ? (
              <div className="flex items-center gap-2 text-sm text-muted-foreground">
                <Loader2 className="h-4 w-4 animate-spin text-primary" />
                <span>Loading live environment data...</span>
              </div>
            ) : (
              <div className="grid gap-4 md:grid-cols-3">
                <div className="rounded-lg border border-secondary/30 bg-secondary/10 p-4 space-y-2">
                  <p className="text-xs uppercase tracking-wide text-muted-foreground">Time Slot</p>
                  <div className="flex items-center gap-2">
                    <TimeOfDayIcon className="h-5 w-5 text-primary" />
                    <span className={`text-sm font-semibold ${environmentDetails.timeOfDay.accent}`}>
                      {environmentDetails.timeOfDay.label}
                    </span>
                  </div>
                  <p className="text-xs text-muted-foreground">{environmentDetails.timeOfDay.description}</p>
                  <p className="text-xs text-muted-foreground">
                    Success {formatSignedNumber(environmentDetails.timeOfDay.success)}% • Cash ×
                    {environmentDetails.timeOfDay.payout.toFixed(2)}
                  </p>
                  <p className="text-xs text-muted-foreground">
                    Fame ×{environmentDetails.timeOfDay.fame.toFixed(2)} • XP ×
                    {environmentDetails.timeOfDay.experience.toFixed(2)}
                  </p>
                </div>
                <div className="rounded-lg border border-secondary/30 bg-secondary/10 p-4 space-y-2">
                  <p className="text-xs uppercase tracking-wide text-muted-foreground">Day Rhythm</p>
                  <div className="flex items-center gap-2">
                    <History className="h-5 w-5 text-primary" />
                    <span className={`text-sm font-semibold ${environmentDetails.daySegment.accent}`}>
                      {environmentDetails.daySegment.label}
                    </span>
                  </div>
                  <p className="text-xs text-muted-foreground">{environmentDetails.daySegment.description}</p>
                  <p className="text-xs text-muted-foreground">
                    Success {formatSignedNumber(environmentDetails.daySegment.success)}% • Cash ×
                    {environmentDetails.daySegment.payout.toFixed(2)}
                  </p>
                  <p className="text-xs text-muted-foreground">
                    Fame ×{environmentDetails.daySegment.fame.toFixed(2)} • XP ×
                    {environmentDetails.daySegment.experience.toFixed(2)}
                  </p>
                </div>
                <div className="rounded-lg border border-secondary/30 bg-secondary/10 p-4 space-y-2">
                  <p className="text-xs uppercase tracking-wide text-muted-foreground">Weather</p>
                  <div className="flex items-center gap-2">
                    <WeatherIcon className="h-5 w-5 text-primary" />
                    <span className="text-sm font-semibold">{environmentWeatherLabel}</span>
                  </div>
                  {environmentWeatherLocation && (
                    <p className="text-xs text-muted-foreground">{environmentWeatherLocation}</p>
                  )}
                  <p className="text-xs text-muted-foreground">
                    Attendance ×{environmentDetails.weatherMultipliers.payoutMultiplier.toFixed(2)} • Mood ×
                    {environmentDetails.weatherMultipliers.fameMultiplier.toFixed(2)}
                  </p>
                  <p className="text-xs text-muted-foreground">
                    Success ×{environmentDetails.weatherMultipliers.successMultiplier.toFixed(2)} • XP ×
                    {environmentDetails.weatherMultipliers.experienceMultiplier.toFixed(2)}
                  </p>
                  {weatherConfidenceLabel && (
                    <p className="text-[10px] uppercase tracking-wide text-muted-foreground">{weatherConfidenceLabel}</p>
                  )}
                  {!environmentDetails.weather && (
                    <p className="text-xs text-muted-foreground">
                      No active weather data matched this spot. Using neutral modifiers.
                    </p>
                  )}
                </div>
              </div>
            )}
            <div className="rounded-lg border border-primary/20 bg-primary/5 p-3 text-xs text-muted-foreground leading-relaxed">
              <p>
                Combined impact → Success {successAdditiveLabel}%
                {successMultiplierLabel !== "×1.00" ? ` • Weather ${successMultiplierLabel}` : ""}
                , Cash ×{payoutMultiplierLabel}, Fame ×{fameMultiplierLabel}, XP ×{experienceMultiplierLabel}.
              </p>
            </div>
            {environmentError && (
              <Alert className="bg-warning/10 border-warning/30 text-warning-foreground">
                <AlertTitle>Using fallback environment data</AlertTitle>
                <AlertDescription>{environmentError}</AlertDescription>
              </Alert>
            )}
          </CardContent>
        </Card>

        <section className="space-y-4">
          <div className="flex items-center justify-between">
            <div>
              <h2 className="text-2xl font-bebas tracking-widest text-foreground">Choose Your Stage</h2>
              <p className="text-sm text-muted-foreground font-oswald">
                Tap into office lunch rushes, civic plaza hangouts, or the high street spotlight—each
                location has its own risk profile, audience rhythms, and cooldown timer.
              </p>
            </div>
          </div>

          <div className="grid gap-4 md:grid-cols-2 xl:grid-cols-3">
            {locations.map((location) => {
              const level = toRiskLevel(location.risk_level);
              const isSelected = selectedLocationId === location.id;
              const cooldownMs = cooldownRemainingMs(location);
              const totalCooldownMs = (location.cooldown_minutes ?? 0) * 60 * 1000;
              const progressValue = totalCooldownMs > 0 ? Math.min(100, Math.max(0, ((totalCooldownMs - cooldownMs) / totalCooldownMs) * 100)) : 100;
              const rewardPercent = Math.round((location.base_payout / maxBasePayout) * 100);
              const highlight = locationAudienceHighlights[location.name ?? ""];

              return (
                <Card
                  key={location.id}
                  className={`transition-all duration-300 cursor-pointer border ${
                    isSelected
                      ? "border-primary/60 shadow-lg shadow-primary/10"
                      : "border-primary/10 hover:border-primary/40"
                  } bg-card/80 backdrop-blur`}
                  onClick={() => setSelectedLocationId(location.id)}
                >
                  <CardHeader className="space-y-2">
                    <div className="flex items-start justify-between gap-2">
                      <div>
                        <CardTitle className="text-lg flex items-center gap-2">
                          <MapPin className="h-4 w-4 text-primary" />
                          {location.name}
                        </CardTitle>
                        <CardDescription>{location.neighborhood}</CardDescription>
                      </div>
                      <Badge variant="outline" className={`${riskBadgeClasses[level]} uppercase tracking-wide`}>
                        <ShieldAlert className="h-3.5 w-3.5 mr-1" />
                        {level}
                      </Badge>
                    </div>
                    <p className="text-sm text-muted-foreground">{location.description}</p>
                    {highlight && (
                      <div className="flex items-start gap-2 rounded-md bg-muted/30 p-3">
                        <History className="h-4 w-4 text-primary mt-0.5" />
                        <div className="space-y-1">
                          <p className="text-xs font-semibold uppercase tracking-wide text-primary">
                            {highlight.label}
                          </p>
                          <p className="text-xs text-muted-foreground">{highlight.description}</p>
                        </div>
                      </div>
                    )}
                  </CardHeader>
                  <CardContent className="space-y-3">
                    <div className="flex items-center justify-between text-sm">
                      <span className="text-muted-foreground">Base payout</span>
                      <span className="font-semibold">${location.base_payout}</span>
                    </div>
                    <Progress value={rewardPercent} className="h-2" />
                    <div className="flex items-center justify-between text-sm">
                      <span className="text-muted-foreground">Skill target</span>
                      <span className="font-semibold">{location.recommended_skill}</span>
                    </div>
                    <div className="flex items-center gap-2 text-sm">
                      <Clock className="h-4 w-4 text-muted-foreground" />
                      <span>
                        Cooldown: {formatCooldown(cooldownMs)}
                      </span>
                    </div>
                    {totalCooldownMs > 0 && cooldownMs > 0 && <Progress value={progressValue} className="h-1.5" />}
                    <Button
                      variant={isSelected ? "default" : "secondary"}
                      className="w-full mt-2"
                      onClick={() => setSelectedLocationId(location.id)}
                    >
                      {isSelected ? "Selected" : "Set Destination"}
                    </Button>
                  </CardContent>
                </Card>
              );
            })}
          </div>
        </section>

        <section className="grid grid-cols-1 lg:grid-cols-[2fr,1fr] gap-6">
          <Card className="bg-card/90 backdrop-blur border-primary/20">
            <CardHeader className="space-y-2">
              <CardTitle className="flex items-center gap-2 text-xl">
                <Flame className="h-5 w-5 text-primary" />
                Performance Outlook
              </CardTitle>
              <CardDescription>
                We crunch your skills, location difficulty, modifiers, and
                {" "}
                {currentCity ? `${currentCity.name}'s street energy` : "neutral city conditions"}
                {" "}
                to predict the vibe of your next set.
              </CardDescription>
            </CardHeader>
            <CardContent className="space-y-4">
              <div className="grid grid-cols-1 md:grid-cols-3 gap-4">
                <div className="p-4 rounded-lg bg-secondary/20 border border-secondary/30">
                  <p className="text-xs uppercase tracking-wide text-muted-foreground">Success Chance</p>
                  <div className="flex items-center gap-2 mt-2">
                    <TrendingUp className="h-5 w-5 text-primary" />
                    <span className="text-2xl font-bold">{successChance}%</span>
                  </div>
                  <Progress value={successChance} className="mt-3 h-2" />
                </div>
                <div className="p-4 rounded-lg bg-secondary/20 border border-secondary/30">
                  <p className="text-xs uppercase tracking-wide text-muted-foreground">Risk Pressure</p>
                  <div className="flex items-center gap-2 mt-2">
                    <ShieldAlert className="h-5 w-5 text-destructive" />
                    <span className="text-2xl font-bold">{riskPercent}%</span>
                  </div>
                  <Progress value={riskPercent} className="mt-3 h-2" />
                  <p className="text-xs text-muted-foreground mt-2">{riskDescription}</p>
                </div>
                <div className="p-4 rounded-lg bg-secondary/20 border border-secondary/30">
                  <p className="text-xs uppercase tracking-wide text-muted-foreground">Performance Meter</p>
                  <div className="flex items-center gap-2 mt-2">
                    <Gauge className="h-5 w-5 text-accent" />
                    <span className="text-2xl font-bold">{Math.round((skillScore + successChance) / 2)}</span>
                  </div>
                  <Progress value={Math.min(100, Math.round((skillScore + successChance) / 2))} className="mt-3 h-2" />
                </div>
              </div>

              <div className="grid grid-cols-1 md:grid-cols-3 gap-4">
                <div className="p-4 bg-muted/30 rounded-lg">
                  <p className="text-xs uppercase text-muted-foreground tracking-wide">Projected Cash</p>
                  <div className="flex items-center gap-2 mt-2">
                    <Coins className="h-5 w-5 text-success" />
                    <span className="text-xl font-semibold">${expectedCash}</span>
                  </div>
                  <p className="text-xs text-muted-foreground mt-1">Based on success odds, modifiers, and live environment.</p>
                </div>
                <div className="p-4 bg-muted/30 rounded-lg">
                  <p className="text-xs uppercase text-muted-foreground tracking-wide">Projected Fame</p>
                  <div className="flex items-center gap-2 mt-2">
                    <SparklesIcon className="h-5 w-5 text-warning" />
                    <span className="text-xl font-semibold">+{expectedFame}</span>
                  </div>
                  <p className="text-xs text-muted-foreground mt-1">Modifiers and environment buzz amplify your reach.</p>
                </div>
                <div className="p-4 bg-muted/30 rounded-lg">
                  <p className="text-xs uppercase text-muted-foreground tracking-wide">Experience Gain</p>
                  <div className="flex items-center gap-2 mt-2">
                    <Award className="h-5 w-5 text-accent" />
                    <span className="text-xl font-semibold">+{expectedExperience}</span>
                  </div>
                  <p className="text-xs text-muted-foreground mt-1">Weather and timing adjust how much practice sticks.</p>
                </div>
              </div>

              <div className="flex flex-col gap-3 md:flex-row md:items-center md:justify-between">
                <div className="text-sm text-muted-foreground">
                  <p>
                    Modifier Risk Impact: {selectedModifier ? `${(selectedModifier.risk_modifier * 100).toFixed(0)}%` : "Neutral"}
                  </p>
                  <p>
                    Cooldown after play: {selectedLocation?.cooldown_minutes ?? 0} minutes
                  </p>
                  <p>
                    Environment influence: Success {successAdditiveLabel}%
                    {successMultiplierLabel !== "×1.00" ? ` • Weather ${successMultiplierLabel}` : ""} • Cash ×
                    {payoutMultiplierLabel} • Fame ×{fameMultiplierLabel} • XP ×{experienceMultiplierLabel}
                  </p>
                </div>
                <Button
                  size="lg"
                  className="bg-gradient-primary hover:shadow-electric"
                  onClick={handleStartBusking}
                  disabled={isSimulating || selectedCooldownMs > 0}
                >
                  {isSimulating ? (
                    <>
                      <Loader2 className="h-4 w-4 animate-spin mr-2" />
                      Performing...
                    </>
                  ) : (
                    <>
                      <Mic className="h-4 w-4 mr-2" />
                      Start Busking Session
                    </>
                  )}
                </Button>
              </div>
              {selectedCooldownMs > 0 && (
                <Alert className="bg-warning/10 border-warning/40 text-warning-foreground">
                  <AlertTitle>Cooldown active</AlertTitle>
                  <AlertDescription>
                    This spot will be ready in {formatCooldown(selectedCooldownMs)}. Try another location or wait it out.
                  </AlertDescription>
                </Alert>
              )}
            </CardContent>
          </Card>

          <Card className="bg-card/90 backdrop-blur border-primary/20">
            <CardHeader>
              <CardTitle className="flex items-center gap-2 text-lg">
                <History className="h-5 w-5 text-primary" />
                Select a Modifier
              </CardTitle>
              <CardDescription>
                Add situational twists to boost rewards or reduce risk.
              </CardDescription>
            </CardHeader>
            <CardContent className="space-y-4">
              <Select value={selectedModifierId} onValueChange={setSelectedModifierId}>
                <SelectTrigger>
                  <SelectValue placeholder="Choose your edge" />
                </SelectTrigger>
                <SelectContent>
                  <SelectItem value="none">No modifier (go solo)</SelectItem>
                  {modifiers.map((modifier) => (
                    <SelectItem key={modifier.id} value={modifier.id}>
                      {modifier.name}
                    </SelectItem>
                  ))}
                </SelectContent>
              </Select>

              <div className="p-4 rounded-lg bg-muted/30 space-y-3">
                <div className="flex items-center justify-between">
                  <div>
                    <p className="font-semibold">
                      {selectedModifier ? selectedModifier.name : "Going Solo"}
                    </p>
                    <p className="text-xs text-muted-foreground">
                      {selectedModifier
                        ? selectedModifier.description
                        : "Perform without bonuses. Pure skill, pure heart."}
                    </p>
                  </div>
                  <Badge
                    variant="outline"
                    className={
                      selectedModifier
                        ? `${rarityBadgeClasses[toRarity(selectedModifier.rarity)]} capitalize`
                        : "bg-muted text-muted-foreground border-border"
                    }
                  >
                    {selectedModifier ? toRarity(selectedModifier.rarity) : "solo"}
                  </Badge>
                </div>
                {selectedModifier && (
                  <ul className="text-xs space-y-1 text-muted-foreground">
                    <li>• Payout multiplier: ×{selectedModifier.payout_multiplier.toFixed(2)}</li>
                    <li>• Fame multiplier: ×{selectedModifier.fame_multiplier.toFixed(2)}</li>
                    <li>• Bonus experience: +{selectedModifier.experience_bonus}</li>
                    <li>
                      • Risk adjustment: {selectedModifier.risk_modifier >= 0 ? "+" : ""}
                      {(selectedModifier.risk_modifier * 100).toFixed(0)}%
                    </li>
                    <li>
                      • {modifierDescriptions[toRarity(selectedModifier.rarity)]}
                    </li>
                  </ul>
                )}
              </div>
            </CardContent>
          </Card>
        </section>

        <section className="grid grid-cols-1 lg:grid-cols-2 gap-6">
          <Card className="bg-card/90 backdrop-blur border-primary/20">
            <CardHeader>
              <CardTitle className="flex items-center gap-2 text-lg">
                <Activity className="h-5 w-5 text-success" />
                Latest Session Outcome
              </CardTitle>
              <CardDescription>
                Track the story behind your most recent street performance.
              </CardDescription>
            </CardHeader>
            <CardContent>
              {result ? (
                <div className="space-y-4">
                  <div className="flex items-center gap-3">
                    <Badge
                      variant="outline"
                      className={result.success ? "border-success/40 text-success bg-success/10" : "border-destructive/40 text-destructive bg-destructive/10"}
                    >
                      {result.success ? "Successful" : "Challenging"}
                    </Badge>
                    <p className="text-sm text-muted-foreground">
                      {result.locationName} • {result.modifierName}
                    </p>
                  </div>
                  <p className="text-base font-medium text-foreground">{result.message}</p>
                  <p className="text-sm text-muted-foreground">{result.crowdReaction}</p>
                  <div className="grid grid-cols-3 gap-4">
                    <div className="p-3 rounded-lg bg-success/10 text-success">
                      <p className="text-xs uppercase">Cash</p>
                      <p className="text-lg font-bold">${result.cash.toLocaleString()}</p>
                    </div>
                    <div className="p-3 rounded-lg bg-warning/10 text-warning">
                      <p className="text-xs uppercase">Fame</p>
                      <p className="text-lg font-bold">+{result.fame}</p>
                    </div>
                    <div className="p-3 rounded-lg bg-accent/10 text-accent">
                      <p className="text-xs uppercase">XP</p>
                      <p className="text-lg font-bold">+{result.experience}</p>
                    </div>
                  </div>
                  <div className="flex items-center gap-2 text-sm text-muted-foreground">
                    <Gauge className="h-4 w-4 text-accent" />
                    Performance score: {result.performanceScore}
                  </div>
                  <div className="rounded-lg border border-secondary/30 bg-secondary/10 p-3 text-xs text-muted-foreground space-y-1">
                    <p className="uppercase tracking-wide text-[10px] text-muted-foreground/80">Environment impact</p>
                    <p>
                      {result.environmentSummary.timeOfDay} • {result.environmentSummary.daySegment}
                      {result.environmentSummary.weatherLabel ? ` • ${result.environmentSummary.weatherLabel}` : ""}
                    </p>
                    <p>
                      Success {formatSignedNumber(result.environmentSummary.successAdjustment)}%
                      {result.environmentSummary.successMultiplier !== 1
                        ? ` • Weather ×${result.environmentSummary.successMultiplier.toFixed(2)}`
                        : " • Weather ×1.00"}
                    </p>
                    <p>
                      Cash ×{result.environmentSummary.payoutMultiplier.toFixed(2)} • Fame ×
                      {result.environmentSummary.fameMultiplier.toFixed(2)} • XP ×
                      {result.environmentSummary.experienceMultiplier.toFixed(2)}
                    </p>
                  </div>
                </div>
              ) : (
                <p className="text-sm text-muted-foreground">
                  You haven&apos;t logged a street performance yet. Choose a location to get started!
                </p>
              )}
            </CardContent>
          </Card>

          <Card className="bg-card/90 backdrop-blur border-primary/20">
            <CardHeader>
              <CardTitle className="flex items-center gap-2 text-lg">
                <History className="h-5 w-5 text-primary" />
                Session History
              </CardTitle>
              <CardDescription>
                Recent busking runs with payouts, fame gains, and success streaks.
              </CardDescription>
            </CardHeader>
            <CardContent className="space-y-3">
              {history.length > 0 ? (
                history.map((session) => {
                  const location = session.busking_locations;
                  const modifier = session.busking_modifiers;
                  const sessionRisk = toRiskLevel(session.risk_level ?? location?.risk_level);
                  return (
                    <div
                      key={session.id}
                      className="p-3 rounded-lg border border-primary/10 bg-secondary/10"
                    >
                      <div className="flex items-center justify-between">
                        <div>
                          <p className="font-semibold text-sm">{location?.name ?? "Unknown location"}</p>
                          <p className="text-xs text-muted-foreground">
                            {formatDistanceToNow(new Date(session.created_at), { addSuffix: true })}
                          </p>
                        </div>
                        <Badge
                          variant="outline"
                          className={
                            session.success
                              ? "border-success/40 text-success bg-success/10"
                              : "border-destructive/40 text-destructive bg-destructive/10"
                          }
                        >
                          {session.success ? "Success" : "Miss"}
                        </Badge>
                      </div>
                      <div className="grid grid-cols-3 gap-3 mt-3 text-xs">
                        <div className="space-y-1">
                          <p className="text-muted-foreground">Cash</p>
                          <p className="font-semibold">${session.cash_earned.toLocaleString()}</p>
                        </div>
                        <div className="space-y-1">
                          <p className="text-muted-foreground">Fame</p>
                          <p className="font-semibold">+{session.fame_gained}</p>
                        </div>
                        <div className="space-y-1">
                          <p className="text-muted-foreground">XP</p>
                          <p className="font-semibold">+{session.experience_gained}</p>
                        </div>
                      </div>
                      <div className="flex flex-wrap items-center gap-2 mt-3 text-xs text-muted-foreground">
                        <Badge variant="outline" className={`${riskBadgeClasses[sessionRisk]} capitalize`}>
                          {sessionRisk}
                        </Badge>
                        {modifier && (
                          <Badge
                            variant="outline"
                            className={`${rarityBadgeClasses[toRarity(modifier.rarity)]} capitalize`}
                          >
                            {modifier.name}
                          </Badge>
                        )}
                        {session.crowd_reaction && <span>• {session.crowd_reaction}</span>}
                      </div>
                    </div>
                  );
                })
              ) : (
                <p className="text-sm text-muted-foreground">
                  No busking sessions recorded yet. Hit the streets to fill this log!
                </p>
              )}
            </CardContent>
          </Card>
        </section>
      </div>
    </div>
  );
};

export default Busking;<|MERGE_RESOLUTION|>--- conflicted
+++ resolved
@@ -539,21 +539,8 @@
 
 const Busking = () => {
   const { user, loading: authLoading } = useAuth();
-<<<<<<< HEAD
   const { profile, skills, attributes, updateProfile, addActivity, loading: gameLoading, currentCity } = useGameData();
-=======
-  const {
-    profile,
-    skills,
-    selectedCharacterId,
-    updateProfile,
-    addActivity,
-    loading: gameLoading,
-    currentCity,
-  } = useGameData();
->>>>>>> 030d9c90
   const { toast } = useToast();
-
   const [locations, setLocations] = useState<BuskingLocation[]>([]);
   const [modifiers, setModifiers] = useState<BuskingModifier[]>([]);
   const [history, setHistory] = useState<BuskingSessionWithRelations[]>([]);
@@ -568,7 +555,6 @@
   const [environmentLoading, setEnvironmentLoading] = useState(true);
   const [environmentError, setEnvironmentError] = useState<string | null>(null);
   const [attributes, setAttributes] = useState<PlayerAttributes | null>(null);
-
   const cityBuskingValue = useMemo(() => {
     if (!currentCity) return 1;
     const numericValue = Number(currentCity.busking_value ?? 1);
