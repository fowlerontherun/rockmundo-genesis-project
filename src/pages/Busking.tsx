--- conflicted
+++ resolved
@@ -735,18 +735,11 @@
     const baseChance = 58 + (skillScore - selectedLocation.recommended_skill) * 0.7;
     const riskPenalty = riskPenaltyWeights[toRiskLevel(selectedLocation.risk_level)];
     const modifierRisk = selectedModifier ? selectedModifier.risk_modifier * 100 : 0;
-<<<<<<< HEAD
     const withEnvironment = baseChance - riskPenalty - modifierRisk + environmentDetails.combined.successAdjustment;
     const normalized = Math.max(5, withEnvironment);
     const adjusted = normalized * environmentDetails.combined.successMultiplier;
     return Math.min(95, Math.max(10, Math.round(adjusted)));
   }, [selectedLocation, selectedModifier, skillScore, environmentDetails]);
-=======
-    const cityInfluence = (cityBuskingValue - 1) * 20;
-    const calculated = baseChance - riskPenalty - modifierRisk + cityInfluence;
-    return Math.min(95, Math.max(10, Math.round(calculated)));
-  }, [selectedLocation, selectedModifier, skillScore, cityBuskingValue]);
->>>>>>> 417cb136
 
   const expectedCash = useMemo(() => {
     if (!selectedLocation) return 0;
@@ -755,17 +748,11 @@
     const expectancy = successChance / 100;
     return Math.max(
       0,
-<<<<<<< HEAD
       Math.round(
         selectedLocation.base_payout * modifierMultiplier * environmentMultiplier * (0.4 + expectancy),
       ),
     );
   }, [selectedLocation, selectedModifier, successChance, environmentDetails]);
-=======
-      Math.round(selectedLocation.base_payout * modifierMultiplier * cityBuskingValue * (0.4 + expectancy))
-    );
-  }, [selectedLocation, selectedModifier, successChance, cityBuskingValue]);
->>>>>>> 417cb136
 
   const expectedFame = useMemo(() => {
     if (!selectedLocation) return 0;
@@ -774,17 +761,11 @@
     const expectancy = successChance / 100;
     return Math.max(
       0,
-<<<<<<< HEAD
       Math.round(
         selectedLocation.fame_reward * modifierMultiplier * environmentMultiplier * (0.5 + expectancy * 0.5),
       ),
     );
   }, [selectedLocation, selectedModifier, successChance, environmentDetails]);
-=======
-      Math.round(selectedLocation.fame_reward * modifierMultiplier * cityBuskingValue * (0.5 + expectancy * 0.5))
-    );
-  }, [selectedLocation, selectedModifier, successChance, cityBuskingValue]);
->>>>>>> 417cb136
 
   const expectedExperience = useMemo(() => {
     if (!selectedLocation) return 0;
@@ -794,7 +775,6 @@
     return Math.max(
       0,
       Math.round(
-<<<<<<< HEAD
         (selectedLocation.experience_reward + modifierBonus) * environmentMultiplier * (0.6 + expectancy * 0.4),
       ),
     );
@@ -825,12 +805,6 @@
   const payoutMultiplierLabel = environmentDetails.combined.payoutMultiplier.toFixed(2);
   const fameMultiplierLabel = environmentDetails.combined.fameMultiplier.toFixed(2);
   const experienceMultiplierLabel = environmentDetails.combined.experienceMultiplier.toFixed(2);
-=======
-        (selectedLocation.experience_reward + modifierBonus) * cityBuskingValue * (0.6 + expectancy * 0.4)
-      )
-    );
-  }, [selectedLocation, selectedModifier, successChance, cityBuskingValue]);
->>>>>>> 417cb136
 
   const maxBasePayout = useMemo(() => Math.max(1, ...locations.map((location) => location.base_payout ?? 0)), [locations]);
 
@@ -902,25 +876,15 @@
       const combinedPayoutMultiplier =
         (modifier?.payout_multiplier ?? 1) * environmentDetails.combined.payoutMultiplier;
       const cashEarned = success
-<<<<<<< HEAD
         ? Math.round(baseCash * combinedPayoutMultiplier * (0.85 + Math.random() * 0.6))
         : Math.round(baseCash * 0.25 * combinedPayoutMultiplier * (0.7 + Math.random() * 0.4));
-=======
-        ? Math.round(baseCash * payoutMultiplier * cityMultiplier * (0.85 + Math.random() * 0.6))
-        : Math.round(baseCash * 0.25 * cityMultiplier * (0.7 + Math.random() * 0.4));
->>>>>>> 417cb136
 
       const baseFame = selectedLocation.fame_reward;
       const combinedFameMultiplier =
         (modifier?.fame_multiplier ?? 1) * environmentDetails.combined.fameMultiplier;
       const fameGained = success
-<<<<<<< HEAD
         ? Math.round(baseFame * combinedFameMultiplier * (0.9 + Math.random() * 0.4))
         : Math.round(baseFame * 0.4 * combinedFameMultiplier * (0.6 + Math.random() * 0.3));
-=======
-        ? Math.round(baseFame * fameMultiplier * cityMultiplier * (0.9 + Math.random() * 0.4))
-        : Math.round(baseFame * 0.4 * cityMultiplier * (0.6 + Math.random() * 0.3));
->>>>>>> 417cb136
 
       const baseExperience =
         (selectedLocation.experience_reward + (modifier?.experience_bonus ?? 0)) *
@@ -977,13 +941,8 @@
       const durationMinutes = Math.max(20, Math.round((selectedLocation.cooldown_minutes ?? 60) * 0.45));
       const locationTag = cityName ? `${selectedLocation.name} in ${cityName}` : selectedLocation.name;
       const summaryMessage = success
-<<<<<<< HEAD
         ? `Crushed it at ${selectedLocation.name} during ${environmentDetails.timeOfDay.label.toLowerCase()} — ${environmentLabel}. Earned $${cashEarned.toLocaleString()} with ${modifierName}.`
         : `Tough break at ${selectedLocation.name} amid ${environmentLabel}. Still brought home $${cashEarned.toLocaleString()} with ${modifierName}.`;
-=======
-        ? `Crushed it at ${locationTag}! Earned $${cashEarned.toLocaleString()} with ${modifierName}.`
-        : `Tough break at ${locationTag}. Still brought home $${cashEarned.toLocaleString()}.`;
->>>>>>> 417cb136
 
         const insertPayload: TablesInsert<"busking_sessions"> = {
           user_id: user.id,
@@ -1436,18 +1395,7 @@
                     <Coins className="h-5 w-5 text-success" />
                     <span className="text-xl font-semibold">${expectedCash}</span>
                   </div>
-<<<<<<< HEAD
                   <p className="text-xs text-muted-foreground mt-1">Based on success odds, modifiers, and live environment.</p>
-=======
-                  <p className="text-xs text-muted-foreground mt-1">
-                    Based on success odds, modifiers, and
-                    {" "}
-                    {currentCity
-                      ? `${currentCity.name}'s busking climate (×${buskingBoostLabel})`
-                      : `a neutral city boost (×${buskingBoostLabel})`}
-                    .
-                  </p>
->>>>>>> 417cb136
                 </div>
                 <div className="p-4 bg-muted/30 rounded-lg">
                   <p className="text-xs uppercase text-muted-foreground tracking-wide">Projected Fame</p>
@@ -1623,7 +1571,6 @@
                     <Gauge className="h-4 w-4 text-accent" />
                     Performance score: {result.performanceScore}
                   </div>
-<<<<<<< HEAD
                   <div className="rounded-lg border border-secondary/30 bg-secondary/10 p-3 text-xs text-muted-foreground space-y-1">
                     <p className="uppercase tracking-wide text-[10px] text-muted-foreground/80">Environment impact</p>
                     <p>
@@ -1641,13 +1588,6 @@
                       {result.environmentSummary.fameMultiplier.toFixed(2)} • XP ×
                       {result.environmentSummary.experienceMultiplier.toFixed(2)}
                     </p>
-=======
-                  <div className="flex items-center gap-2 text-xs text-muted-foreground">
-                    <MapPin className="h-3.5 w-3.5 text-primary" />
-                    {currentCity
-                      ? `${currentCity.name} boost ×${buskingBoostLabel}`
-                      : `Neutral city boost ×${buskingBoostLabel}`}
->>>>>>> 417cb136
                   </div>
                 </div>
               ) : (
