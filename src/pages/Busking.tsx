--- conflicted
+++ resolved
@@ -550,7 +550,6 @@
 
 const Busking = () => {
   const { user, loading: authLoading } = useAuth();
-<<<<<<< HEAD
   const {
     profile,
     skills,
@@ -561,9 +560,6 @@
     loading: gameLoading,
     currentCity
   } = useGameData();
-=======
-  const { profile, skills, attributes, updateProfile, addActivity, loading: gameLoading, currentCity } = useGameData();
->>>>>>> d57c86da
   const { toast } = useToast();
   const [locations, setLocations] = useState<BuskingLocation[]>([]);
   const [modifiers, setModifiers] = useState<BuskingModifier[]>([]);
@@ -755,18 +751,12 @@
     const performance = skills?.performance ?? 55;
     const vocals = skills?.vocals ?? 50;
     const guitar = skills?.guitar ?? 45;
-<<<<<<< HEAD
     const baseScore = performance * 0.4 + vocals * 0.25 + guitar * 0.2;
     const charismaBonus = (attributeScores.charisma ?? 0) * 0.012;
     const looksBonus = (attributeScores.looks ?? 0) * 0.008;
     const musicalityBonus = (attributeScores.musicality ?? 0) * 0.015;
     return Math.round(baseScore + charismaBonus + looksBonus + musicalityBonus);
   }, [attributeScores, skills]);
-=======
-    const creativity = (attributes?.creativity ?? 500) / 10;
-    return Math.round((performance * 0.4 + vocals * 0.25 + guitar * 0.2 + creativity * 0.15) || 0);
-  }, [attributes, skills]);
->>>>>>> d57c86da
 
   const riskLevel = toRiskLevel(selectedLocation?.risk_level);
   const riskPercent = riskPercentMap[riskLevel];
@@ -835,14 +825,10 @@
     const modifierMultiplier = selectedModifier?.payout_multiplier ?? 1;
     const environmentMultiplier = environmentDetails.combined.payoutMultiplier;
     const expectancy = successChance / 100;
-<<<<<<< HEAD
     const charismaMultiplier = attributeScoreToMultiplier(attributeScores.charisma ?? null, 0.4);
     const looksMultiplier = attributeScoreToMultiplier(attributeScores.looks ?? null, 0.3);
     const musicalityMultiplier = attributeScoreToMultiplier(attributeScores.musicality ?? null, 0.2);
     return Math.max(
-=======
-    const baseEstimate = Math.max(
->>>>>>> d57c86da
       0,
       Math.round(
         selectedLocation.base_payout *
@@ -854,78 +840,16 @@
           musicalityMultiplier,
       ),
     );
-<<<<<<< HEAD
   }, [attributeScores, environmentDetails, selectedLocation, selectedModifier, successChance]);
-=======
-
-    const baselinePayment = calculateGigPayment(
-      selectedLocation.base_payout,
-      skills?.performance ?? 0,
-      profile?.fame ?? 0,
-      expectancy,
-    );
-
-    const adjustedPayment = calculateGigPayment(
-      selectedLocation.base_payout,
-      skills?.performance ?? 0,
-      profile?.fame ?? 0,
-      expectancy,
-      attributeBonuses,
-    );
-
-    const payoutAdjustment = baselinePayment > 0 ? adjustedPayment / baselinePayment : 1;
-    return Math.max(0, Math.round(baseEstimate * payoutAdjustment));
-  }, [
-    selectedLocation,
-    selectedModifier,
-    successChance,
-    environmentDetails,
-    skills,
-    profile,
-    attributeBonuses,
-  ]);
->>>>>>> d57c86da
 
   const expectedFame = useMemo(() => {
     if (!selectedLocation) return 0;
     const modifierMultiplier = selectedModifier?.fame_multiplier ?? 1;
     const environmentMultiplier = environmentDetails.combined.fameMultiplier;
     const expectancy = successChance / 100;
-<<<<<<< HEAD
     const baseFans = selectedLocation.fame_reward * modifierMultiplier * environmentMultiplier * (0.5 + expectancy * 0.5);
     return Math.max(0, calculateFanGain(baseFans, skillScore, attributeScores));
   }, [attributeScores, environmentDetails, selectedLocation, selectedModifier, skillScore, successChance]);
-=======
-    const baseEstimate = Math.max(
-      0,
-      Math.round(
-        selectedLocation.fame_reward * modifierMultiplier * environmentMultiplier * (0.5 + expectancy * 0.5),
-      ),
-    );
-
-    const baselineFanGain = calculateFanGain(
-      selectedLocation.fame_reward,
-      skills?.performance ?? 0,
-      skills?.vocals ?? 0,
-    );
-    const adjustedFanGain = calculateFanGain(
-      selectedLocation.fame_reward,
-      skills?.performance ?? 0,
-      skills?.vocals ?? 0,
-      attributeBonuses,
-    );
-    const fameAdjustment = baselineFanGain > 0 ? adjustedFanGain / baselineFanGain : 1;
-
-    return Math.max(0, Math.round(baseEstimate * fameAdjustment));
-  }, [
-    selectedLocation,
-    selectedModifier,
-    successChance,
-    environmentDetails,
-    skills,
-    attributeBonuses,
-  ]);
->>>>>>> d57c86da
 
   const expectedExperience = useMemo(() => {
     if (!selectedLocation) return 0;
@@ -1038,7 +962,6 @@
       const successRatio = successChance / 100;
       const combinedPayoutMultiplier =
         (modifier?.payout_multiplier ?? 1) * environmentDetails.combined.payoutMultiplier;
-<<<<<<< HEAD
       const charismaMultiplier = attributeScoreToMultiplier(attributeScores.charisma ?? null, 0.4);
       const looksMultiplier = attributeScoreToMultiplier(attributeScores.looks ?? null, 0.3);
       const musicalityMultiplier = attributeScoreToMultiplier(attributeScores.musicality ?? null, 0.2);
@@ -1058,36 +981,10 @@
               (0.7 + Math.random() * 0.4) *
               Math.max(0.5, charismaMultiplier * 0.6)
           );
-=======
-
-      const baselineGigPayment = calculateGigPayment(
-        baseCash,
-        skills?.performance ?? 0,
-        profile.fame ?? 0,
-        successRatio,
-      );
-      const adjustedGigPayment = calculateGigPayment(
-        baseCash,
-        skills?.performance ?? 0,
-        profile.fame ?? 0,
-        successRatio,
-        attributeBonuses,
-      );
-      const payoutAdjustment = baselineGigPayment > 0 ? adjustedGigPayment / baselineGigPayment : 1;
-
-      const cashEarned = success
-        ? Math.round(
-          baseCash * combinedPayoutMultiplier * (0.85 + Math.random() * 0.6) * payoutAdjustment,
-        )
-        : Math.round(
-          baseCash * 0.25 * combinedPayoutMultiplier * (0.7 + Math.random() * 0.4) * payoutAdjustment,
-        );
->>>>>>> d57c86da
 
       const baseFame = selectedLocation.fame_reward;
       const combinedFameMultiplier =
         (modifier?.fame_multiplier ?? 1) * environmentDetails.combined.fameMultiplier;
-<<<<<<< HEAD
       const rawFame = success
         ? baseFame * combinedFameMultiplier * (0.9 + Math.random() * 0.4)
         : baseFame * 0.4 * combinedFameMultiplier * (0.6 + Math.random() * 0.3);
@@ -1102,39 +999,6 @@
         cityMultiplier;
       const rawExperience = baseExperience * (success ? (0.9 + Math.random() * 0.5) : 0.5 * (0.7 + Math.random() * 0.3));
       const experienceGained = Math.max(0, calculateExperienceReward(rawExperience, attributeScores, "performance"));
-=======
-
-      const baselineFanGain = calculateFanGain(
-        baseFame,
-        skills?.performance ?? 0,
-        skills?.vocals ?? 0,
-      );
-      const adjustedFanGain = calculateFanGain(
-        baseFame,
-        skills?.performance ?? 0,
-        skills?.vocals ?? 0,
-        attributeBonuses,
-      );
-      const fameAdjustment = baselineFanGain > 0 ? adjustedFanGain / baselineFanGain : 1;
-
-      const fameGained = success
-        ? Math.round(
-          baseFame * combinedFameMultiplier * (0.9 + Math.random() * 0.4) * fameAdjustment,
-        )
-        : Math.round(
-          baseFame * 0.4 * combinedFameMultiplier * (0.6 + Math.random() * 0.3) * fameAdjustment,
-        );
-
-      const baseExperience =
-        (selectedLocation.experience_reward + (modifier?.experience_bonus ?? 0)) *
-        environmentDetails.combined.experienceMultiplier;
-      const attributeMultiplier = calculateAttributeMultiplier(attributes, BUSKING_ATTRIBUTE_KEYS).multiplier;
-      const successVariance = 0.9 + Math.random() * 0.5;
-      const failureVariance = 0.7 + Math.random() * 0.3;
-      const experienceGained = success
-        ? Math.round(baseExperience * cityMultiplier * successVariance * attributeMultiplier)
-        : Math.round(baseExperience * 0.5 * cityMultiplier * failureVariance * attributeMultiplier);
->>>>>>> d57c86da
 
       const crowdReactionsSuccess = [
         "The crowd formed a circle and started cheering!",
