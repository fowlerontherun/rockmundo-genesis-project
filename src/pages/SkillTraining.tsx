--- conflicted
+++ resolved
@@ -19,11 +19,7 @@
   attributeScoreToMultiplier,
   COOLDOWNS
 } from "@/utils/gameBalance";
-<<<<<<< HEAD
 import { applyCooldownModifier } from "@/utils/attributeModifiers";
-=======
-import { applyCooldownModifier, applyRewardBonus, resolveAttributeValue } from "@/utils/attributeModifiers";
->>>>>>> d57c86da
 import { type LucideIcon, Guitar, Mic, Music, Drum, Volume2, PenTool, Star, Coins, Clock, TrendingUp } from "lucide-react";
 
 type SkillName = "guitar" | "vocals" | "drums" | "bass" | "performance" | "songwriting";
@@ -37,7 +33,6 @@
   description: string;
 }
 
-<<<<<<< HEAD
 const TRAINING_FOCUS: Record<SkillName, AttributeFocus> = {
   guitar: "instrumental",
   vocals: "vocals",
@@ -66,17 +61,6 @@
     { key: "musicality", weight: 0.65 },
     { key: "charisma", weight: 0.35 }
   ]
-=======
-const ATTRIBUTE_ICONS: Record<AttributeKey, LucideIcon> = {
-  musical_ability: Sparkles,
-  vocal_talent: Mic2,
-  rhythm_sense: Metronome,
-  stage_presence: PersonStanding,
-  creative_insight: Palette,
-  technical_mastery: Cpu,
-  business_acumen: Briefcase,
-  marketing_savvy: Megaphone
->>>>>>> d57c86da
 };
 
 const SkillTraining = () => {
@@ -160,11 +144,6 @@
     }
   ];
 
-<<<<<<< HEAD
-=======
-  const trainingCooldown = applyCooldownModifier(baseTrainingCooldown, physicalEndurance);
-
->>>>>>> d57c86da
   const playerLevel = Number(profile?.level ?? 1);
   const totalExperience = Number(profile?.experience ?? 0);
   const baseSkillCap = getSkillCap(playerLevel, totalExperience);
@@ -259,20 +238,11 @@
     setActiveTrainingKey(session.skill);
 
     try {
-<<<<<<< HEAD
       const xpGain = Math.max(1, calculateExperienceReward(session.xpGain, attributeScores, focus));
       const newSkillValue = Math.min(effectiveSkillCap, currentSkill + xpGain);
       const skillGain = newSkillValue - currentSkill;
       const newCash = playerCash - trainingCost;
       const newExperience = totalExperience + xpGain;
-=======
-      const focusedXp = applyRewardBonus(session.xpGain, mentalFocus);
-      const newSkillValue = Math.min(skillCap, currentSkill + focusedXp);
-      const skillGain = newSkillValue - currentSkill;
-      const newCash = playerCash - trainingCost;
-      const experienceGain = attributeResult.value;
-      const newExperience = totalExperience + experienceGain;
->>>>>>> d57c86da
       const timestamp = new Date().toISOString();
 
       const attributeInvestments = getAttributeInvestments(focus, xpGain);
@@ -288,7 +258,6 @@
         updated_at: timestamp
       });
 
-<<<<<<< HEAD
       if (Object.keys(attributeInvestments).length > 0) {
         await updateAttributes(attributeInvestments);
       }
@@ -297,24 +266,7 @@
         "training",
         `Completed ${session.name} training session (+${xpGain} XP)`,
         -trainingCost
-=======
-      const attributeLabel = attributeKey ? ATTRIBUTE_METADATA[attributeKey].label : null;
-
-      await addActivity(
-        "training",
-        attributeLabel
-          ? `Completed ${session.name} (+${experienceGain} XP, ${attributeLabel} ×${attributeResult.multiplier.toFixed(2)})`
-          : `Completed ${session.name} training session (+${experienceGain} XP)`,
-        -trainingCost,
-        attributeKey
-          ? {
-              attribute: attributeKey,
-              multiplier: attributeResult.multiplier,
-              experience: experienceGain
-            }
-          : undefined
-
->>>>>>> d57c86da
+
       );
 
       toast({
@@ -485,7 +437,6 @@
 
         <TabsContent value="skills" className="space-y-4">
           <div className="grid grid-cols-1 md:grid-cols-2 lg:grid-cols-3 gap-4">
-<<<<<<< HEAD
             {skills && Object.entries(skills)
               .filter(([key]) => !["id", "user_id", "profile_id", "created_at", "updated_at"].includes(key))
               .map(([skill, value]) => {
@@ -506,20 +457,6 @@
                         <Badge variant="outline" className={getSkillColor(numericValue)}>
                           {getSkillLevel(numericValue)}
                         </Badge>
-=======
-            {trainingSessions.map(session => {
-              const Icon = session.icon;
-              const numericValue = Number(skills?.[session.skill] ?? 0);
-              const progressValue = skillCap > 0 ? Math.min(100, (numericValue / skillCap) * 100) : 0;
-
-              return (
-                <Card key={session.skill} className="relative overflow-hidden">
-                  <CardHeader className="pb-3">
-                    <div className="flex items-center justify-between">
-                      <div className="flex items-center gap-2">
-                        <Icon className="h-5 w-5 text-primary" />
-                        <CardTitle className="text-lg font-oswald capitalize">{session.skill}</CardTitle>
->>>>>>> d57c86da
                       </div>
                     </CardHeader>
                     <CardContent>
@@ -540,7 +477,6 @@
         <TabsContent value="training" className="space-y-4">
           <div className="grid grid-cols-1 md:grid-cols-2 lg:grid-cols-3 gap-4">
             {trainingSessions.map((session) => {
-<<<<<<< HEAD
               const Icon = session.icon;
               const currentSkill = Number(skills?.[session.skill] ?? 0);
               const focus = TRAINING_FOCUS[session.skill] ?? "general";
@@ -555,24 +491,6 @@
                 <Card key={session.skill} className="relative">
                   <CardHeader>
                     <div className="flex items-center gap-2">
-=======
-            const Icon = session.icon;
-            const currentSkill = Number(skills?.[session.skill] ?? 0);
-            const trainingCost = calculateTrainingCost(currentSkill);
-            const canAfford = (profile?.cash ?? 0) >= trainingCost;
-            const isAtCap = currentSkill >= skillCap;
-            const attributeKey = SKILL_ATTRIBUTE_MAP[session.skill] as AttributeKey | undefined;
-            const attributePreview = applyAttributeToValue(session.xpGain, attributes, attributeKey);
-            const expectedXpGain = attributePreview.value;
-            const attributeLabel = attributeKey ? ATTRIBUTE_METADATA[attributeKey].label : null;
-            const multiplierLabel = attributePreview.multiplier.toFixed(2);
-            const buttonDisabled = training || !canAfford || isAtCap || cooldownActive;
-            const isActive = activeTrainingKey === session.skill;
-            return (
-              <Card key={session.skill} className="relative">
-                <CardHeader>
-                  <div className="flex items-center gap-2">
->>>>>>> d57c86da
                       <Icon className="h-5 w-5 text-primary" />
                       <div>
                         <CardTitle className="text-lg font-oswald">{session.name}</CardTitle>
@@ -593,13 +511,8 @@
                       <div className="flex items-center gap-1">
                         <Star className="h-3 w-3 text-purple-400" />
                         <span>
-<<<<<<< HEAD
                           +{projectedXp} XP
                           {projectedXp !== session.xpGain ? " (attribute bonus)" : ""}
-=======
-                          +{expectedXpGain} XP
-                          {attributeLabel ? ` • ${attributeLabel} ×${multiplierLabel}` : ""}
->>>>>>> d57c86da
                         </span>
                       </div>
                       <div className="flex items-center gap-1">
