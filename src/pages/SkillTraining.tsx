<<<<<<< HEAD
import { useCallback, useMemo, useState } from "react";
=======
import { useMemo, useState } from "react";
>>>>>>> 69498173
import { Button } from "@/components/ui/button";
import { Card, CardContent, CardDescription, CardHeader, CardTitle } from "@/components/ui/card";
import { Progress } from "@/components/ui/progress";
import { Badge } from "@/components/ui/badge";
import { Tabs, TabsContent, TabsList, TabsTrigger } from "@/components/ui/tabs";
import { useToast } from "@/components/ui/use-toast";
import { type PlayerAttributes, useGameData } from "@/hooks/useGameData";
import {
<<<<<<< HEAD
  SkillSystemProvider,
  useSkillSystem,
  type SkillDefinitionRecord,
  type SkillProgressRecord,
  type SkillRelationshipRecord
} from "@/hooks/useSkillSystem";
import {
=======
  AttributeFocus,
  AttributeKey,
  calculateExperienceReward,
>>>>>>> 69498173
  calculateTrainingCost,
  extractAttributeScores,
  getFocusAttributeScore,
  getSkillCap,
  isOnCooldown,
  getRemainingCooldown,
  attributeScoreToMultiplier,
  COOLDOWNS
} from "@/utils/gameBalance";
<<<<<<< HEAD
import { applyCooldownModifier, applyRewardBonus } from "@/utils/attributeModifiers";
import {
  type LucideIcon,
  Guitar,
  Mic,
  Music,
  Drum,
  Volume2,
  PenTool,
  Star,
  Lock,
  Coins,
  Clock,
  TrendingUp
} from "lucide-react";

const iconMap: Record<string, LucideIcon> = {
  guitar: Guitar,
  vocals: Mic,
  drums: Drum,
  bass: Volume2,
  performance: Star,
  songwriting: PenTool
};

const fallbackDefinitions: SkillDefinitionRecord[] = [
  {
    id: "guitar",
    slug: "guitar",
    display_name: "Guitar Practice",
    description: "Master guitar techniques and improve your playing skills",
    base_xp_gain: 5,
    training_duration_minutes: 30,
    icon_slug: "guitar",
    is_trainable: true
  },
  {
    id: "vocals",
    slug: "vocals",
    display_name: "Vocal Training",
    description: "Develop your voice range, control, and stage presence",
    base_xp_gain: 6,
    training_duration_minutes: 45,
    icon_slug: "vocals",
    is_trainable: true
  },
  {
    id: "drums",
    slug: "drums",
    display_name: "Drum Lessons",
    description: "Learn rhythm patterns and improve your timing",
    base_xp_gain: 5,
    training_duration_minutes: 40,
    icon_slug: "drums",
    is_trainable: true
  },
  {
    id: "bass",
    slug: "bass",
    display_name: "Bass Workshop",
    description: "Strengthen your bass fundamentals and groove",
    base_xp_gain: 5,
    training_duration_minutes: 35,
    icon_slug: "bass",
    is_trainable: true
  },
  {
    id: "performance",
    slug: "performance",
    display_name: "Stage Performance",
    description: "Enhance your stage presence and crowd engagement",
    base_xp_gain: 8,
    training_duration_minutes: 60,
    icon_slug: "performance",
    is_trainable: true
  },
  {
    id: "songwriting",
    slug: "songwriting",
    display_name: "Songwriting Class",
    description: "Learn composition, lyrics, and musical arrangement",
    base_xp_gain: 7,
    training_duration_minutes: 50,
    icon_slug: "songwriting",
    is_trainable: true
  }
];

const fallbackDescriptionBySlug = fallbackDefinitions.reduce<Record<string, string>>((acc, definition) => {
  acc[definition.slug] = definition.description ?? "";
  return acc;
}, {});
=======
import { type LucideIcon, Activity, Brain, Clock, Coins, Drum, Guitar, Mic, Music, PenTool, Sparkles, Star, TrendingUp, Volume2 } from "lucide-react";

const ATTRIBUTE_MAX_VALUE = 1000;
const ATTRIBUTE_TRAINING_INCREMENT = 10;

const ATTRIBUTE_KEYS: AttributeKey[] = [
  "musicality",
  "charisma",
  "looks",
  "mental_focus",
  "physical_endurance"
];

const ATTRIBUTE_METADATA: Record<AttributeKey, {
  label: string;
  description: string;
  relatedSkills: string[];
}> = {
  musicality: {
    label: "Musicality",
    description: "Refines your ear, phrasing, and ability to express through instruments.",
    relatedSkills: ["guitar", "bass", "drums", "songwriting"]
  },
  charisma: {
    label: "Charisma",
    description: "Determines how audiences connect with you on and off stage.",
    relatedSkills: ["vocals", "performance", "busking"]
  },
  looks: {
    label: "Presence",
    description: "Enhances visual appeal, branding, and how memorable you appear.",
    relatedSkills: ["performance", "promotion", "busking"]
  },
  mental_focus: {
    label: "Mental Focus",
    description: "Improves study efficiency and precision during long sessions.",
    relatedSkills: ["songwriting", "studio", "training"]
  },
  physical_endurance: {
    label: "Physical Endurance",
    description: "Reduces downtime between intense rehearsals and demanding gigs.",
    relatedSkills: ["performance", "touring", "training"]
  }
};

const ATTRIBUTE_ICONS: Record<AttributeKey, LucideIcon> = {
  musicality: Music,
  charisma: Sparkles,
  looks: Star,
  mental_focus: Brain,
  physical_endurance: Activity
};

const getAttributeTrainingCost = (currentValue: number) => Math.ceil(120 + currentValue * 0.85);

const clampAttributeValue = (value: number) => Math.max(0, Math.min(ATTRIBUTE_MAX_VALUE, Math.round(value)));
>>>>>>> 69498173

const fallbackDurationBySlug = fallbackDefinitions.reduce<Record<string, number>>((acc, definition) => {
  acc[definition.slug] = definition.training_duration_minutes ?? 30;
  return acc;
}, {});

const fallbackXpBySlug = fallbackDefinitions.reduce<Record<string, number>>((acc, definition) => {
  acc[definition.slug] = definition.base_xp_gain ?? 5;
  return acc;
}, {});

interface TrainingSessionConfig {
  slug: string;
  name: string;
  icon: LucideIcon;
  duration: number;
  xpGain: number;
  description: string;
  definition: SkillDefinitionRecord;
}

interface SessionRequirement {
  relationship: SkillRelationshipRecord;
  requiredName: string;
  currentValue: number;
}

<<<<<<< HEAD
interface DerivedSession extends TrainingSessionConfig {
  progressEntry?: SkillProgressRecord;
  isUnlocked: boolean;
  missingRequirement?: SessionRequirement;
  cooldownActive: boolean;
  remainingCooldown: number;
}

const formatSkillName = (slug: string) =>
  slug
    .split("_")
    .map(part => part.charAt(0).toUpperCase() + part.slice(1))
    .join(" ");

const SkillTrainingContent = () => {
  const { toast } = useToast();
  const {
    profile,
    skills,
    attributes,
    updateProfile,
    addActivity,
    loading: gameDataLoading
  } = useGameData();
  const {
    definitions,
    relationships,
    progress,
    loading: skillSystemLoading,
    updateSkillProgress
  } = useSkillSystem();
  const [training, setTraining] = useState(false);

  const baseTrainingCooldown = COOLDOWNS.skillTraining;
  const trainingCooldown = applyCooldownModifier(baseTrainingCooldown, attributes?.physical_endurance);

  const playerLevel = Number(profile?.level ?? 1);
  const totalExperience = Number(profile?.experience ?? 0);
  const skillCap = getSkillCap(playerLevel, totalExperience);

  const availableDefinitions = useMemo(() => {
    const trainable = definitions.filter(definition => definition.is_trainable !== false);
    return trainable.length > 0 ? trainable : fallbackDefinitions;
  }, [definitions]);

  const definitionBySlug = useMemo(() => {
    return availableDefinitions.reduce<Record<string, SkillDefinitionRecord>>((acc, definition) => {
      acc[definition.slug] = definition;
      return acc;
    }, {});
  }, [availableDefinitions]);

  const trainingSessions = useMemo<TrainingSessionConfig[]>(() => {
    return availableDefinitions.map(definition => {
      const slug = definition.slug;
      const iconKey = definition.icon_slug ?? slug;
      const Icon = iconMap[iconKey] ?? Music;
      const name = definition.display_name ?? formatSkillName(slug);
      const duration = Number(
        definition.training_duration_minutes ?? fallbackDurationBySlug[slug] ?? 30
      );
      const xpGain = Number(definition.base_xp_gain ?? fallbackXpBySlug[slug] ?? 5);
      const description = definition.description ?? fallbackDescriptionBySlug[slug] ?? name;

      return {
        slug,
        name,
        icon: Icon,
        duration,
        xpGain,
        description,
        definition
      } satisfies TrainingSessionConfig;
    });
  }, [availableDefinitions]);

  const relationshipsBySkill = useMemo(() => {
    return relationships.reduce<Record<string, SkillRelationshipRecord[]>>((acc, relationship) => {
      if (!relationship.skill_slug) return acc;
      if (!acc[relationship.skill_slug]) {
        acc[relationship.skill_slug] = [];
      }
      acc[relationship.skill_slug].push(relationship);
      return acc;
    }, {});
  }, [relationships]);

  const progressMap = useMemo(() => {
    return progress.reduce<Record<string, SkillProgressRecord>>((acc, entry) => {
      if (entry.skill_slug) {
        acc[entry.skill_slug] = entry;
      }
      return acc;
    }, {});
  }, [progress]);

  const getSkillValue = useCallback(
    (slug: string) => {
      if (!skills) return 0;
      const record = skills as unknown as Record<string, unknown>;
      const value = record[slug];
      if (typeof value === "number") return value;
      if (typeof value === "string") {
        const parsed = Number(value);
        return Number.isFinite(parsed) ? parsed : 0;
      }
      return 0;
    },
    [skills]
  );

  const derivedSessions = useMemo<DerivedSession[]>(() => {
    return trainingSessions.map(session => {
      const requirements = relationshipsBySkill[session.slug] ?? [];
      const missingRequirement = requirements
        .map(relationship => {
          const currentValue = getSkillValue(relationship.required_skill_slug);
          const requiredDefinition = definitionBySlug[relationship.required_skill_slug];
          return {
            relationship,
            currentValue,
            requiredName: requiredDefinition?.display_name ?? formatSkillName(relationship.required_skill_slug)
          } satisfies SessionRequirement;
        })
        .find(requirement => requirement.currentValue < requirement.relationship.required_value);

      const progressEntry = progressMap[session.slug];
      const lastTraining = progressEntry?.last_trained_at ?? progressEntry?.updated_at ?? null;
      const cooldownActive = lastTraining ? isOnCooldown(lastTraining, trainingCooldown) : false;
      const remainingCooldown = cooldownActive && lastTraining
        ? getRemainingCooldown(lastTraining, trainingCooldown)
        : 0;

      const isUnlocked = Boolean(progressEntry?.unlocked_at) || !missingRequirement;

      return {
        ...session,
        progressEntry,
        isUnlocked,
        missingRequirement,
        cooldownActive,
        remainingCooldown
      } satisfies DerivedSession;
    });
  }, [
    trainingSessions,
    relationshipsBySkill,
    getSkillValue,
    definitionBySlug,
    progressMap,
    trainingCooldown
  ]);

  const sessionBySlug = useMemo(() => {
    return derivedSessions.reduce<Map<string, DerivedSession>>((acc, session) => {
      acc.set(session.slug, session);
      return acc;
    }, new Map<string, DerivedSession>());
  }, [derivedSessions]);

  const isLoading = gameDataLoading || skillSystemLoading;

  const getSkillLevel = (value: number) => {
    if (value >= 90) return "Master";
    if (value >= 75) return "Expert";
    if (value >= 60) return "Advanced";
    if (value >= 40) return "Intermediate";
    if (value >= 20) return "Beginner";
    return "Novice";
  };

  const getSkillColor = (value: number) => {
    if (value >= 90) return "text-purple-400";
    if (value >= 75) return "text-blue-400";
    if (value >= 60) return "text-green-400";
    if (value >= 40) return "text-yellow-400";
    if (value >= 20) return "text-orange-400";
    return "text-red-400";
  };

  const handleTraining = async (session: DerivedSession) => {
    if (!skills || !profile) return;

    if (!session.isUnlocked) {
      const requirement = session.missingRequirement;
=======
const TRAINING_FOCUS: Record<SkillName, AttributeFocus> = {
  guitar: "instrumental",
  vocals: "vocals",
  drums: "instrumental",
  bass: "instrumental",
  performance: "performance",
  songwriting: "songwriting"
};

const ATTRIBUTE_INVESTMENT_WEIGHTS: Record<AttributeFocus, Array<{ key: AttributeKey; weight: number }>> = {
  general: [
    { key: "musicality", weight: 0.4 },
    { key: "charisma", weight: 0.35 },
    { key: "looks", weight: 0.25 }
  ],
  instrumental: [{ key: "musicality", weight: 1 }],
  vocals: [
    { key: "charisma", weight: 0.6 },
    { key: "musicality", weight: 0.4 }
  ],
  performance: [
    { key: "charisma", weight: 0.55 },
    { key: "looks", weight: 0.45 }
  ],
  songwriting: [
    { key: "musicality", weight: 0.65 },
    { key: "charisma", weight: 0.35 }
  ]
};

const trainingSessions: TrainingSession[] = [
  {
    skill: "guitar",
    name: "Guitar Practice",
    icon: Guitar,
    duration: 30,
    xpGain: 5,
    description: "Master guitar techniques and improve your playing skills"
  },
  {
    skill: "vocals",
    name: "Vocal Training",
    icon: Mic,
    duration: 45,
    xpGain: 6,
    description: "Develop your voice range, control, and stage presence"
  },
  {
    skill: "drums",
    name: "Drum Lessons",
    icon: Drum,
    duration: 40,
    xpGain: 5,
    description: "Learn rhythm patterns and improve your timing"
  },
  {
    skill: "bass",
    name: "Bass Workshop",
    icon: Volume2,
    duration: 35,
    xpGain: 5,
    description: "Strengthen your bass fundamentals and groove"
  },
  {
    skill: "performance",
    name: "Stage Performance",
    icon: Star,
    duration: 60,
    xpGain: 8,
    description: "Enhance your stage presence and crowd engagement"
  },
  {
    skill: "songwriting",
    name: "Songwriting Class",
    icon: PenTool,
    duration: 50,
    xpGain: 7,
    description: "Learn composition, lyrics, and musical arrangement"
  }
];

const SkillTraining = () => {
  const { toast } = useToast();
  const { profile, skills, attributes, updateSkills, updateProfile, updateAttributes, addActivity, loading } = useGameData();
  const [training, setTraining] = useState(false);
  const [activeTrainingKey, setActiveTrainingKey] = useState<string | null>(null);

  const attributeScores = useMemo(() => extractAttributeScores(attributes), [attributes]);

  const attributeSummaries = useMemo(
    () =>
      ATTRIBUTE_KEYS.map(key => {
        const value = clampAttributeValue(Number(attributes?.[key] ?? 0));
        const Icon = ATTRIBUTE_ICONS[key];
        return {
          key,
          value,
          metadata: ATTRIBUTE_METADATA[key],
          icon: Icon,
          cost: getAttributeTrainingCost(value),
          percentage: ATTRIBUTE_MAX_VALUE > 0 ? (value / ATTRIBUTE_MAX_VALUE) * 100 : 0
        };
      }),
    [attributes]
  );

  const enduranceMultiplier = attributeScoreToMultiplier(attributeScores.physical_endurance ?? null, 0.25);
  const baseTrainingCooldown = COOLDOWNS.skillTraining;
  const trainingCooldownMs = Math.max(60_000, Math.round(baseTrainingCooldown / Math.max(enduranceMultiplier, 0.25)));

  const playerLevel = Number(profile?.level ?? 1);
  const totalExperience = Number(profile?.experience ?? 0);
  const baseSkillCap = getSkillCap(playerLevel, totalExperience);
  const lastTrainingTime = skills?.updated_at ?? null;
  const cooldownActive = lastTrainingTime ? isOnCooldown(lastTrainingTime, trainingCooldownMs) : false;
  const remainingCooldown = cooldownActive && lastTrainingTime
    ? getRemainingCooldown(lastTrainingTime, trainingCooldownMs)
    : 0;

  const getEffectiveSkillCap = (skill: string): number => {
    const focus = TRAINING_FOCUS[skill as SkillName] ?? "general";
    const focusScore = getFocusAttributeScore(attributeScores, focus);
    const capBonus = Math.round((focusScore / 1000) * 10);
    return Math.min(100, baseSkillCap + capBonus);
  };

  const getAttributeInvestments = (
    focus: AttributeFocus,
    xpGain: number
  ): Partial<Record<AttributeKey, number>> => {
    const weights = ATTRIBUTE_INVESTMENT_WEIGHTS[focus] ?? ATTRIBUTE_INVESTMENT_WEIGHTS.general;
    const totalWeight = weights.reduce((sum, item) => sum + item.weight, 0);
    if (totalWeight <= 0 || xpGain <= 0) {
      return {};
    }

    const baseInvestment = Math.max(1, Math.round(xpGain * 4));
    return weights.reduce<Partial<Record<AttributeKey, number>>>((accumulator, { key, weight }) => {
      if (weight <= 0) {
        return accumulator;
      }

      const currentValue = attributeScores[key] ?? 0;
      const distributedGain = Math.round((baseInvestment * weight) / totalWeight);
      if (distributedGain <= 0) {
        return accumulator;
      }

      const nextValue = clampAttributeValue(currentValue + distributedGain);
      accumulator[key] = nextValue;
      return accumulator;
    }, {});
  };

  const handleTraining = async (session: TrainingSession) => {
    if (!skills || !profile) return;

    const currentSkill = Number(skills[session.skill] ?? 0);
    const playerCash = Number(profile.cash ?? 0);
    const totalExp = Number(profile.experience ?? 0);
    const focus = TRAINING_FOCUS[session.skill] ?? "general";
    const effectiveSkillCap = getEffectiveSkillCap(session.skill);
    const trainingCost = calculateTrainingCost(currentSkill, attributeScores, focus);
    const lastTraining = skills.updated_at;
    const isCoolingDown = lastTraining ? isOnCooldown(lastTraining, trainingCooldownMs) : false;

    if (currentSkill >= effectiveSkillCap) {
>>>>>>> 69498173
      toast({
        variant: "destructive",
        title: "Skill Locked",
        description: requirement
          ? `Reach ${requirement.requiredName} ${requirement.relationship.required_value} to unlock.`
          : "This training session is currently locked."
      });
      return;
    }

<<<<<<< HEAD
    const progressEntry = session.progressEntry;
    const lastTraining = progressEntry?.last_trained_at ?? progressEntry?.updated_at ?? null;
    const cooldownActive = lastTraining ? isOnCooldown(lastTraining, trainingCooldown) : false;

    if (cooldownActive) {
=======
    if (isCoolingDown) {
>>>>>>> 69498173
      const remainingMinutes = lastTraining
        ? getRemainingCooldown(lastTraining, trainingCooldownMs)
        : 0;
      toast({
        variant: "destructive",
        title: "Training Cooldown",
        description: `You can train again in ${remainingMinutes} minutes.`
      });
      return;
    }

    const currentSkill = getSkillValue(session.slug);
    const playerCash = Number(profile.cash ?? 0);
    const playerLevel = Number(profile.level ?? 1);
    const totalExperience = Number(profile.experience ?? 0);
    const skillCap = getSkillCap(playerLevel, totalExperience);
    const trainingCost = calculateTrainingCost(currentSkill);

    if (currentSkill >= skillCap) {
      toast({
        variant: "destructive",
        title: "Skill Cap Reached",
        description: `Level up to increase your ${session.slug} cap before training again.`
      });
      return;
    }

    if (playerCash < trainingCost) {
      toast({
        variant: "destructive",
        title: "Insufficient Funds",
        description: `You need $${trainingCost.toLocaleString()} to afford this training session.`
      });
      return;
    }

<<<<<<< HEAD
    const focusedXp = applyRewardBonus(session.xpGain, attributes?.mental_focus);
    const newSkillValue = Math.min(skillCap, currentSkill + focusedXp);
    const skillGain = newSkillValue - currentSkill;

    if (skillGain <= 0) {
      toast({
        variant: "destructive",
        title: "No Progress",
        description: "This session won't increase your skill right now. Try raising your cap first."
      });
      return;
    }
=======
    setTraining(true);
    setActiveTrainingKey(session.skill);
>>>>>>> 69498173

    const newCash = playerCash - trainingCost;
    const newExperience = totalExperience + focusedXp;
    const timestamp = new Date().toISOString();

    setTraining(true);
    try {
<<<<<<< HEAD
      await updateSkillProgress({
        skillSlug: session.slug,
        newSkillValue,
        xpGain: skillGain,
        timestamp
=======
      const xpGain = Math.max(1, calculateExperienceReward(session.xpGain, attributeScores, focus));
      const newSkillValue = Math.min(effectiveSkillCap, currentSkill + xpGain);
      const skillGain = newSkillValue - currentSkill;
      const newCash = playerCash - trainingCost;
      const newExperience = totalExp + xpGain;
      const timestamp = new Date().toISOString();

      const attributeInvestments = getAttributeInvestments(focus, xpGain);

      await updateSkills({
        [session.skill]: newSkillValue,
        updated_at: timestamp
>>>>>>> 69498173
      });

      await updateProfile({
        cash: newCash,
        experience: newExperience,
        updated_at: timestamp
      });

      if (Object.keys(attributeInvestments).length > 0) {
        await updateAttributes(attributeInvestments as Partial<PlayerAttributes>);
      }

      await addActivity(
        "training",
        `Completed ${session.name} training session (+${xpGain} XP)`,
        -trainingCost
      );

      toast({
        title: "Training Complete!",
<<<<<<< HEAD
        description: `Your ${session.slug} skill increased by ${skillGain} points!`
=======
        description: `Your ${session.skill} skill increased by ${skillGain} points (+${xpGain} XP).`
>>>>>>> 69498173
      });
    } catch (error) {
      console.error("Error during training:", error);
      toast({
        variant: "destructive",
        title: "Training Failed",
        description: "Something went wrong during your training session."
      });
    } finally {
      setTraining(false);
      setActiveTrainingKey(null);
    }
  };

  const handleAttributeTraining = async (attributeKey: AttributeKey) => {
    if (!profile || !attributes) {
      toast({
        variant: "destructive",
        title: "Attributes Unavailable",
        description: "We couldn't load your attribute data yet. Try again shortly."
      });
      return;
    }

    const currentValue = clampAttributeValue(Number(attributes[attributeKey] ?? 0));
    if (currentValue >= ATTRIBUTE_MAX_VALUE) {
      toast({
        variant: "destructive",
        title: "Attribute Maxed",
        description: `${ATTRIBUTE_METADATA[attributeKey].label} is already at its peak.`
      });
      return;
    }

    const availableExperience = Math.max(0, Number(profile.experience ?? 0));
    const trainingCost = getAttributeTrainingCost(currentValue);

    if (availableExperience < trainingCost) {
      toast({
        variant: "destructive",
        title: "Not Enough XP",
        description: `You need ${trainingCost} XP to train ${ATTRIBUTE_METADATA[attributeKey].label}.`
      });
      return;
    }

    setTraining(true);
    setActiveTrainingKey(`attribute:${attributeKey}`);

    try {
      const timestamp = new Date().toISOString();
      const nextValue = clampAttributeValue(currentValue + ATTRIBUTE_TRAINING_INCREMENT);
      const actualGain = nextValue - currentValue;
      const nextExperience = Math.max(0, availableExperience - trainingCost);

      const attributeUpdates: Partial<PlayerAttributes> = {
        [attributeKey]: nextValue,
        updated_at: timestamp
      } as Partial<PlayerAttributes>;

      await updateAttributes(attributeUpdates);

      await updateProfile({
        experience: nextExperience,
        updated_at: timestamp
      });

      await addActivity(
        "attribute_training",
        `Invested ${trainingCost} XP to improve ${ATTRIBUTE_METADATA[attributeKey].label} (+${actualGain}).`,
        0,
        {
          attribute: attributeKey,
          gain: actualGain,
          cost: trainingCost
        }
      );

      toast({
        title: "Attribute Improved!",
        description: `${ATTRIBUTE_METADATA[attributeKey].label} increased by ${actualGain} (cost ${trainingCost} XP).`
      });
    } catch (error) {
      console.error("Error during attribute training:", error);
      toast({
        variant: "destructive",
        title: "Training Failed",
        description: "Something went wrong while training that attribute."
      });
    } finally {
      setTraining(false);
      setActiveTrainingKey(null);
    }
  };

  if (isLoading) {
    return (
      <div className="flex h-screen items-center justify-center">
        <div className="text-center">
          <div className="animate-spin rounded-full h-32 w-32 border-b-2 border-primary mx-auto mb-4" />
          <p className="text-lg font-oswald">Loading training center...</p>
        </div>
      </div>
    );
  }

  if (!skills || !profile) {
    return (
      <div className="flex h-screen items-center justify-center">
        <div className="text-center space-y-4">
          <h2 className="text-2xl font-bebas tracking-wide">Character data unavailable</h2>
          <p className="text-muted-foreground">
            Select or create a character from your profile before starting a training session.
          </p>
        </div>
      </div>
    );
  }

  return (
    <div className="container mx-auto px-4 py-8 space-y-8">
      <div className="text-center space-y-4">
        <h1 className="text-4xl font-bebas tracking-wider">SKILL TRAINING CENTER</h1>
        <p className="text-lg text-muted-foreground font-oswald">
          Hone your craft and become a music legend
        </p>
        <div className="flex items-center justify-center gap-6 text-sm">
          <div className="flex items-center gap-2">
            <Coins className="h-4 w-4 text-yellow-400" />
            <span className="font-oswald">${profile.cash?.toLocaleString() || 0}</span>
          </div>
          <div className="flex items-center gap-2">
            <TrendingUp className="h-4 w-4 text-blue-400" />
            <span className="font-oswald">{profile.experience || 0} XP</span>
          </div>
          <div className="flex items-center gap-2">
            <Clock className="h-4 w-4 text-purple-400" />
            <span className="font-oswald">
              {cooldownActive ? `Cooldown: ${remainingCooldown}m` : "Ready to train"}
            </span>
          </div>
        </div>
      </div>

      <Tabs defaultValue="skills" className="space-y-6">
        <TabsList className="grid w-full grid-cols-3">
          <TabsTrigger value="skills">Current Skills</TabsTrigger>
          <TabsTrigger value="training">Training Sessions</TabsTrigger>
          <TabsTrigger value="attributes">Attribute Development</TabsTrigger>
        </TabsList>

        <TabsContent value="skills" className="space-y-4">
          <div className="grid grid-cols-1 md:grid-cols-2 lg:grid-cols-3 gap-4">
<<<<<<< HEAD
            {Object.entries(skills)
              .filter(([key]) => !["id", "user_id", "profile_id", "created_at", "updated_at"].includes(key))
              .map(([skill, value]) => {
                const session = sessionBySlug.get(skill);
                const Icon = session?.icon ?? Music;
                const numericValue = typeof value === "number" ? value : Number(value ?? 0);
                const progressValue = skillCap > 0 ? Math.min(100, (numericValue / skillCap) * 100) : 0;
                const displayName = session?.name ?? formatSkillName(skill);
=======
            {skills && Object.entries(skills)
              .filter(([key]) => !["id", "user_id", "profile_id", "created_at", "updated_at"].includes(key))
              .map(([skill, value]) => {
                const session = trainingSessions.find(s => s.skill === skill);
                const Icon = session?.icon || Music;
                const numericValue = typeof value === "number" ? value : Number(value ?? 0);
                const effectiveSkillCap = getEffectiveSkillCap(skill);
                const progressValue = effectiveSkillCap > 0 ? Math.min(100, (numericValue / effectiveSkillCap) * 100) : 0;
>>>>>>> 69498173

                return (
                  <Card key={skill} className="relative overflow-hidden">
                    <CardHeader className="pb-3">
                      <div className="flex items-center justify-between">
                        <div className="flex items-center gap-2">
                          <Icon className="h-5 w-5 text-primary" />
<<<<<<< HEAD
                          <CardTitle className="text-lg font-oswald">{displayName}</CardTitle>
=======
                          <CardTitle className="text-lg font-oswald capitalize">{skill}</CardTitle>
>>>>>>> 69498173
                        </div>
                        <Badge variant="outline" className={getSkillColor(numericValue)}>
                          {getSkillLevel(numericValue)}
                        </Badge>
                      </div>
                    </CardHeader>
                    <CardContent>
                      <div className="space-y-2">
                        <div className="flex justify-between text-sm">
                          <span>Progress</span>
<<<<<<< HEAD
                          <span className="font-mono">{numericValue}/{skillCap}</span>
=======
                          <span className="font-mono">{numericValue}/{effectiveSkillCap}</span>
>>>>>>> 69498173
                        </div>
                        <Progress value={progressValue} className="h-2" />
                      </div>
                    </CardContent>
                  </Card>
                );
              })}
          </div>
        </TabsContent>

        <TabsContent value="training" className="space-y-4">
          <div className="grid grid-cols-1 md:grid-cols-2 lg:grid-cols-3 gap-4">
<<<<<<< HEAD
            {derivedSessions.map(session => {
              const currentSkill = getSkillValue(session.slug);
              const trainingCost = calculateTrainingCost(currentSkill);
              const canAfford = (profile.cash ?? 0) >= trainingCost;
              const isAtCap = currentSkill >= skillCap;
              const buttonDisabled =
                training ||
                !canAfford ||
                isAtCap ||
                session.cooldownActive ||
                !session.isUnlocked;

              const buttonLabel = training
                ? "Training..."
                : !session.isUnlocked
                  ? "Locked"
                  : isAtCap
                    ? "Skill Cap Reached"
                    : session.cooldownActive
                      ? `Cooldown (${session.remainingCooldown}m)`
                      : !canAfford
                        ? "Can't Afford"
                        : "Start Training";
=======
            {trainingSessions.map(session => {
              const Icon = session.icon;
              const currentSkill = Number(skills?.[session.skill] ?? 0);
              const focus = TRAINING_FOCUS[session.skill] ?? "general";
              const effectiveSkillCap = getEffectiveSkillCap(session.skill);
              const trainingCost = calculateTrainingCost(currentSkill, attributeScores, focus);
              const canAfford = (profile?.cash ?? 0) >= trainingCost;
              const isAtCap = currentSkill >= effectiveSkillCap;
              const buttonDisabled = training || !canAfford || isAtCap || cooldownActive;
              const projectedXp = Math.max(1, calculateExperienceReward(session.xpGain, attributeScores, focus));
              const isActive = activeTrainingKey === session.skill;
>>>>>>> 69498173

              return (
                <Card key={session.slug} className="relative">
                  <CardHeader>
                    <div className="flex items-center justify-between gap-2">
                      <div className="flex items-center gap-2">
                        <session.icon className="h-5 w-5 text-primary" />
                        <div>
                          <CardTitle className="text-lg font-oswald">{session.name}</CardTitle>
                          <CardDescription className="text-sm">{session.description}</CardDescription>
                        </div>
                      </div>
                      {!session.isUnlocked && (
                        <Badge variant="secondary" className="flex items-center gap-1">
                          <Lock className="h-3 w-3" />
                          Locked
                        </Badge>
                      )}
                    </div>
                  </CardHeader>
                  <CardContent className="space-y-4">
                    <div className="grid grid-cols-2 gap-4 text-sm">
                      <div className="flex items-center gap-1">
                        <Coins className="h-3 w-3 text-yellow-400" />
                        <span>${trainingCost.toLocaleString()}</span>
                      </div>
                      <div className="flex items-center gap-1">
                        <Clock className="h-3 w-3 text-blue-400" />
                        <span>{session.duration}m</span>
                      </div>
                      <div className="flex items-center gap-1">
                        <Star className="h-3 w-3 text-purple-400" />
                        <span>
<<<<<<< HEAD
                          +{applyRewardBonus(session.xpGain, attributes?.mental_focus)} XP
=======
                          +{projectedXp} XP
                          {projectedXp !== session.xpGain ? " (attribute bonus)" : ""}
>>>>>>> 69498173
                        </span>
                      </div>
                      <div className="flex items-center gap-1">
                        <TrendingUp className="h-3 w-3 text-green-400" />
                        <span>Skill: {currentSkill}/{effectiveSkillCap}</span>
                      </div>
                    </div>

                    {session.missingRequirement && (
                      <div className="flex items-center gap-2 text-sm text-muted-foreground">
                        <Lock className="h-3 w-3" />
                        <span>
                          Requires {session.missingRequirement.requiredName} {" "}
                          {session.missingRequirement.relationship.required_value} (current {" "}
                          {session.missingRequirement.currentValue})
                        </span>
                      </div>
                    )}

                    {isAtCap && (
                      <div className="flex items-center gap-2 text-sm text-destructive">
                        <TrendingUp className="h-3 w-3" />
                        <span>Skill cap reached. Level up to continue training.</span>
                      </div>
                    )}

                    {session.cooldownActive && (
                      <div className="flex items-center gap-2 text-sm text-yellow-500">
                        <Clock className="h-3 w-3" />
                        <span>Training available in {session.remainingCooldown}m</span>
                      </div>
                    )}

                    <Button
                      onClick={() => handleTraining(session)}
                      disabled={buttonDisabled}
                      className="w-full"
                      variant={
                        !session.isUnlocked || !canAfford || isAtCap || session.cooldownActive
                          ? "outline"
                          : "default"
                      }
                    >
<<<<<<< HEAD
                      {buttonLabel}
=======
                      {training && isActive
                        ? "Training..."
                        : isAtCap
                          ? "Skill Cap Reached"
                          : cooldownActive
                            ? `Cooldown (${remainingCooldown}m)`
                            : !canAfford
                              ? "Can't Afford"
                              : "Start Training"}
>>>>>>> 69498173
                    </Button>
                  </CardContent>
                </Card>
              );
            })}
          </div>
        </TabsContent>

        <TabsContent value="attributes" className="space-y-4">
          <div className="grid grid-cols-1 md:grid-cols-2 lg:grid-cols-3 gap-4">
            {attributeSummaries.map(({ key, value, metadata, icon: AttributeIcon, cost, percentage }) => {
              const availableExperience = Math.max(0, Number(profile?.experience ?? 0));
              const canAfford = availableExperience >= cost;
              const isMaxed = value >= ATTRIBUTE_MAX_VALUE;
              const isActive = activeTrainingKey === `attribute:${key}`;

              return (
                <Card key={key} className="relative">
                  <CardHeader>
                    <div className="flex items-center gap-2">
                      <AttributeIcon className="h-5 w-5 text-primary" />
                      <div>
                        <CardTitle className="text-lg font-oswald">{metadata.label}</CardTitle>
                        <CardDescription className="text-sm">{metadata.description}</CardDescription>
                      </div>
                    </div>
                  </CardHeader>
                  <CardContent className="space-y-4">
                    <div className="space-y-2">
                      <div className="flex justify-between text-sm">
                        <span>Progress</span>
                        <span className="font-mono">{value}/{ATTRIBUTE_MAX_VALUE}</span>
                      </div>
                      <Progress value={percentage} className="h-2" />
                      {metadata.relatedSkills.length > 0 && (
                        <p className="text-xs text-muted-foreground">
                          Boosts: {metadata.relatedSkills.join(", ")}
                        </p>
                      )}
                    </div>

                    <div className="flex justify-between text-sm">
                      <span>Training Cost</span>
                      <span>{cost} XP</span>
                    </div>

                    {isMaxed && (
                      <div className="text-sm text-green-500">
                        Attribute mastered!
                      </div>
                    )}

                    {!isMaxed && !canAfford && (
                      <div className="text-sm text-destructive">
                        Need {Math.max(0, cost - Math.floor(availableExperience))} more XP
                      </div>
                    )}

                    <Button
                      onClick={() => handleAttributeTraining(key)}
                      disabled={training || isMaxed || !canAfford}
                      className="w-full"
                      variant={canAfford && !isMaxed ? "default" : "outline"}
                    >
                      {isMaxed
                        ? "Maxed Out"
                        : training && isActive
                          ? "Training..."
                          : canAfford
                            ? `Train (+${ATTRIBUTE_TRAINING_INCREMENT})`
                            : "Need XP"}
                    </Button>
                  </CardContent>
                </Card>
              );
            })}
          </div>
        </TabsContent>
      </Tabs>
    </div>
  );
};

const SkillTraining = () => (
  <SkillSystemProvider>
    <SkillTrainingContent />
  </SkillSystemProvider>
);

export default SkillTraining;<|MERGE_RESOLUTION|>--- conflicted
+++ resolved
@@ -1,8 +1,5 @@
-<<<<<<< HEAD
+
 import { useCallback, useMemo, useState } from "react";
-=======
-import { useMemo, useState } from "react";
->>>>>>> 69498173
 import { Button } from "@/components/ui/button";
 import { Card, CardContent, CardDescription, CardHeader, CardTitle } from "@/components/ui/card";
 import { Progress } from "@/components/ui/progress";
@@ -11,7 +8,6 @@
 import { useToast } from "@/components/ui/use-toast";
 import { type PlayerAttributes, useGameData } from "@/hooks/useGameData";
 import {
-<<<<<<< HEAD
   SkillSystemProvider,
   useSkillSystem,
   type SkillDefinitionRecord,
@@ -19,11 +15,6 @@
   type SkillRelationshipRecord
 } from "@/hooks/useSkillSystem";
 import {
-=======
-  AttributeFocus,
-  AttributeKey,
-  calculateExperienceReward,
->>>>>>> 69498173
   calculateTrainingCost,
   extractAttributeScores,
   getFocusAttributeScore,
@@ -33,7 +24,6 @@
   attributeScoreToMultiplier,
   COOLDOWNS
 } from "@/utils/gameBalance";
-<<<<<<< HEAD
 import { applyCooldownModifier, applyRewardBonus } from "@/utils/attributeModifiers";
 import {
   type LucideIcon,
@@ -126,64 +116,6 @@
   acc[definition.slug] = definition.description ?? "";
   return acc;
 }, {});
-=======
-import { type LucideIcon, Activity, Brain, Clock, Coins, Drum, Guitar, Mic, Music, PenTool, Sparkles, Star, TrendingUp, Volume2 } from "lucide-react";
-
-const ATTRIBUTE_MAX_VALUE = 1000;
-const ATTRIBUTE_TRAINING_INCREMENT = 10;
-
-const ATTRIBUTE_KEYS: AttributeKey[] = [
-  "musicality",
-  "charisma",
-  "looks",
-  "mental_focus",
-  "physical_endurance"
-];
-
-const ATTRIBUTE_METADATA: Record<AttributeKey, {
-  label: string;
-  description: string;
-  relatedSkills: string[];
-}> = {
-  musicality: {
-    label: "Musicality",
-    description: "Refines your ear, phrasing, and ability to express through instruments.",
-    relatedSkills: ["guitar", "bass", "drums", "songwriting"]
-  },
-  charisma: {
-    label: "Charisma",
-    description: "Determines how audiences connect with you on and off stage.",
-    relatedSkills: ["vocals", "performance", "busking"]
-  },
-  looks: {
-    label: "Presence",
-    description: "Enhances visual appeal, branding, and how memorable you appear.",
-    relatedSkills: ["performance", "promotion", "busking"]
-  },
-  mental_focus: {
-    label: "Mental Focus",
-    description: "Improves study efficiency and precision during long sessions.",
-    relatedSkills: ["songwriting", "studio", "training"]
-  },
-  physical_endurance: {
-    label: "Physical Endurance",
-    description: "Reduces downtime between intense rehearsals and demanding gigs.",
-    relatedSkills: ["performance", "touring", "training"]
-  }
-};
-
-const ATTRIBUTE_ICONS: Record<AttributeKey, LucideIcon> = {
-  musicality: Music,
-  charisma: Sparkles,
-  looks: Star,
-  mental_focus: Brain,
-  physical_endurance: Activity
-};
-
-const getAttributeTrainingCost = (currentValue: number) => Math.ceil(120 + currentValue * 0.85);
-
-const clampAttributeValue = (value: number) => Math.max(0, Math.min(ATTRIBUTE_MAX_VALUE, Math.round(value)));
->>>>>>> 69498173
 
 const fallbackDurationBySlug = fallbackDefinitions.reduce<Record<string, number>>((acc, definition) => {
   acc[definition.slug] = definition.training_duration_minutes ?? 30;
@@ -211,7 +143,6 @@
   currentValue: number;
 }
 
-<<<<<<< HEAD
 interface DerivedSession extends TrainingSessionConfig {
   progressEntry?: SkillProgressRecord;
   isUnlocked: boolean;
@@ -397,175 +328,6 @@
 
     if (!session.isUnlocked) {
       const requirement = session.missingRequirement;
-=======
-const TRAINING_FOCUS: Record<SkillName, AttributeFocus> = {
-  guitar: "instrumental",
-  vocals: "vocals",
-  drums: "instrumental",
-  bass: "instrumental",
-  performance: "performance",
-  songwriting: "songwriting"
-};
-
-const ATTRIBUTE_INVESTMENT_WEIGHTS: Record<AttributeFocus, Array<{ key: AttributeKey; weight: number }>> = {
-  general: [
-    { key: "musicality", weight: 0.4 },
-    { key: "charisma", weight: 0.35 },
-    { key: "looks", weight: 0.25 }
-  ],
-  instrumental: [{ key: "musicality", weight: 1 }],
-  vocals: [
-    { key: "charisma", weight: 0.6 },
-    { key: "musicality", weight: 0.4 }
-  ],
-  performance: [
-    { key: "charisma", weight: 0.55 },
-    { key: "looks", weight: 0.45 }
-  ],
-  songwriting: [
-    { key: "musicality", weight: 0.65 },
-    { key: "charisma", weight: 0.35 }
-  ]
-};
-
-const trainingSessions: TrainingSession[] = [
-  {
-    skill: "guitar",
-    name: "Guitar Practice",
-    icon: Guitar,
-    duration: 30,
-    xpGain: 5,
-    description: "Master guitar techniques and improve your playing skills"
-  },
-  {
-    skill: "vocals",
-    name: "Vocal Training",
-    icon: Mic,
-    duration: 45,
-    xpGain: 6,
-    description: "Develop your voice range, control, and stage presence"
-  },
-  {
-    skill: "drums",
-    name: "Drum Lessons",
-    icon: Drum,
-    duration: 40,
-    xpGain: 5,
-    description: "Learn rhythm patterns and improve your timing"
-  },
-  {
-    skill: "bass",
-    name: "Bass Workshop",
-    icon: Volume2,
-    duration: 35,
-    xpGain: 5,
-    description: "Strengthen your bass fundamentals and groove"
-  },
-  {
-    skill: "performance",
-    name: "Stage Performance",
-    icon: Star,
-    duration: 60,
-    xpGain: 8,
-    description: "Enhance your stage presence and crowd engagement"
-  },
-  {
-    skill: "songwriting",
-    name: "Songwriting Class",
-    icon: PenTool,
-    duration: 50,
-    xpGain: 7,
-    description: "Learn composition, lyrics, and musical arrangement"
-  }
-];
-
-const SkillTraining = () => {
-  const { toast } = useToast();
-  const { profile, skills, attributes, updateSkills, updateProfile, updateAttributes, addActivity, loading } = useGameData();
-  const [training, setTraining] = useState(false);
-  const [activeTrainingKey, setActiveTrainingKey] = useState<string | null>(null);
-
-  const attributeScores = useMemo(() => extractAttributeScores(attributes), [attributes]);
-
-  const attributeSummaries = useMemo(
-    () =>
-      ATTRIBUTE_KEYS.map(key => {
-        const value = clampAttributeValue(Number(attributes?.[key] ?? 0));
-        const Icon = ATTRIBUTE_ICONS[key];
-        return {
-          key,
-          value,
-          metadata: ATTRIBUTE_METADATA[key],
-          icon: Icon,
-          cost: getAttributeTrainingCost(value),
-          percentage: ATTRIBUTE_MAX_VALUE > 0 ? (value / ATTRIBUTE_MAX_VALUE) * 100 : 0
-        };
-      }),
-    [attributes]
-  );
-
-  const enduranceMultiplier = attributeScoreToMultiplier(attributeScores.physical_endurance ?? null, 0.25);
-  const baseTrainingCooldown = COOLDOWNS.skillTraining;
-  const trainingCooldownMs = Math.max(60_000, Math.round(baseTrainingCooldown / Math.max(enduranceMultiplier, 0.25)));
-
-  const playerLevel = Number(profile?.level ?? 1);
-  const totalExperience = Number(profile?.experience ?? 0);
-  const baseSkillCap = getSkillCap(playerLevel, totalExperience);
-  const lastTrainingTime = skills?.updated_at ?? null;
-  const cooldownActive = lastTrainingTime ? isOnCooldown(lastTrainingTime, trainingCooldownMs) : false;
-  const remainingCooldown = cooldownActive && lastTrainingTime
-    ? getRemainingCooldown(lastTrainingTime, trainingCooldownMs)
-    : 0;
-
-  const getEffectiveSkillCap = (skill: string): number => {
-    const focus = TRAINING_FOCUS[skill as SkillName] ?? "general";
-    const focusScore = getFocusAttributeScore(attributeScores, focus);
-    const capBonus = Math.round((focusScore / 1000) * 10);
-    return Math.min(100, baseSkillCap + capBonus);
-  };
-
-  const getAttributeInvestments = (
-    focus: AttributeFocus,
-    xpGain: number
-  ): Partial<Record<AttributeKey, number>> => {
-    const weights = ATTRIBUTE_INVESTMENT_WEIGHTS[focus] ?? ATTRIBUTE_INVESTMENT_WEIGHTS.general;
-    const totalWeight = weights.reduce((sum, item) => sum + item.weight, 0);
-    if (totalWeight <= 0 || xpGain <= 0) {
-      return {};
-    }
-
-    const baseInvestment = Math.max(1, Math.round(xpGain * 4));
-    return weights.reduce<Partial<Record<AttributeKey, number>>>((accumulator, { key, weight }) => {
-      if (weight <= 0) {
-        return accumulator;
-      }
-
-      const currentValue = attributeScores[key] ?? 0;
-      const distributedGain = Math.round((baseInvestment * weight) / totalWeight);
-      if (distributedGain <= 0) {
-        return accumulator;
-      }
-
-      const nextValue = clampAttributeValue(currentValue + distributedGain);
-      accumulator[key] = nextValue;
-      return accumulator;
-    }, {});
-  };
-
-  const handleTraining = async (session: TrainingSession) => {
-    if (!skills || !profile) return;
-
-    const currentSkill = Number(skills[session.skill] ?? 0);
-    const playerCash = Number(profile.cash ?? 0);
-    const totalExp = Number(profile.experience ?? 0);
-    const focus = TRAINING_FOCUS[session.skill] ?? "general";
-    const effectiveSkillCap = getEffectiveSkillCap(session.skill);
-    const trainingCost = calculateTrainingCost(currentSkill, attributeScores, focus);
-    const lastTraining = skills.updated_at;
-    const isCoolingDown = lastTraining ? isOnCooldown(lastTraining, trainingCooldownMs) : false;
-
-    if (currentSkill >= effectiveSkillCap) {
->>>>>>> 69498173
       toast({
         variant: "destructive",
         title: "Skill Locked",
@@ -576,15 +338,11 @@
       return;
     }
 
-<<<<<<< HEAD
     const progressEntry = session.progressEntry;
     const lastTraining = progressEntry?.last_trained_at ?? progressEntry?.updated_at ?? null;
     const cooldownActive = lastTraining ? isOnCooldown(lastTraining, trainingCooldown) : false;
 
     if (cooldownActive) {
-=======
-    if (isCoolingDown) {
->>>>>>> 69498173
       const remainingMinutes = lastTraining
         ? getRemainingCooldown(lastTraining, trainingCooldownMs)
         : 0;
@@ -621,7 +379,6 @@
       return;
     }
 
-<<<<<<< HEAD
     const focusedXp = applyRewardBonus(session.xpGain, attributes?.mental_focus);
     const newSkillValue = Math.min(skillCap, currentSkill + focusedXp);
     const skillGain = newSkillValue - currentSkill;
@@ -634,10 +391,6 @@
       });
       return;
     }
-=======
-    setTraining(true);
-    setActiveTrainingKey(session.skill);
->>>>>>> 69498173
 
     const newCash = playerCash - trainingCost;
     const newExperience = totalExperience + focusedXp;
@@ -645,26 +398,11 @@
 
     setTraining(true);
     try {
-<<<<<<< HEAD
       await updateSkillProgress({
         skillSlug: session.slug,
         newSkillValue,
         xpGain: skillGain,
         timestamp
-=======
-      const xpGain = Math.max(1, calculateExperienceReward(session.xpGain, attributeScores, focus));
-      const newSkillValue = Math.min(effectiveSkillCap, currentSkill + xpGain);
-      const skillGain = newSkillValue - currentSkill;
-      const newCash = playerCash - trainingCost;
-      const newExperience = totalExp + xpGain;
-      const timestamp = new Date().toISOString();
-
-      const attributeInvestments = getAttributeInvestments(focus, xpGain);
-
-      await updateSkills({
-        [session.skill]: newSkillValue,
-        updated_at: timestamp
->>>>>>> 69498173
       });
 
       await updateProfile({
@@ -685,11 +423,7 @@
 
       toast({
         title: "Training Complete!",
-<<<<<<< HEAD
         description: `Your ${session.slug} skill increased by ${skillGain} points!`
-=======
-        description: `Your ${session.skill} skill increased by ${skillGain} points (+${xpGain} XP).`
->>>>>>> 69498173
       });
     } catch (error) {
       console.error("Error during training:", error);
@@ -843,7 +577,6 @@
 
         <TabsContent value="skills" className="space-y-4">
           <div className="grid grid-cols-1 md:grid-cols-2 lg:grid-cols-3 gap-4">
-<<<<<<< HEAD
             {Object.entries(skills)
               .filter(([key]) => !["id", "user_id", "profile_id", "created_at", "updated_at"].includes(key))
               .map(([skill, value]) => {
@@ -852,16 +585,6 @@
                 const numericValue = typeof value === "number" ? value : Number(value ?? 0);
                 const progressValue = skillCap > 0 ? Math.min(100, (numericValue / skillCap) * 100) : 0;
                 const displayName = session?.name ?? formatSkillName(skill);
-=======
-            {skills && Object.entries(skills)
-              .filter(([key]) => !["id", "user_id", "profile_id", "created_at", "updated_at"].includes(key))
-              .map(([skill, value]) => {
-                const session = trainingSessions.find(s => s.skill === skill);
-                const Icon = session?.icon || Music;
-                const numericValue = typeof value === "number" ? value : Number(value ?? 0);
-                const effectiveSkillCap = getEffectiveSkillCap(skill);
-                const progressValue = effectiveSkillCap > 0 ? Math.min(100, (numericValue / effectiveSkillCap) * 100) : 0;
->>>>>>> 69498173
 
                 return (
                   <Card key={skill} className="relative overflow-hidden">
@@ -869,11 +592,7 @@
                       <div className="flex items-center justify-between">
                         <div className="flex items-center gap-2">
                           <Icon className="h-5 w-5 text-primary" />
-<<<<<<< HEAD
                           <CardTitle className="text-lg font-oswald">{displayName}</CardTitle>
-=======
-                          <CardTitle className="text-lg font-oswald capitalize">{skill}</CardTitle>
->>>>>>> 69498173
                         </div>
                         <Badge variant="outline" className={getSkillColor(numericValue)}>
                           {getSkillLevel(numericValue)}
@@ -884,11 +603,7 @@
                       <div className="space-y-2">
                         <div className="flex justify-between text-sm">
                           <span>Progress</span>
-<<<<<<< HEAD
                           <span className="font-mono">{numericValue}/{skillCap}</span>
-=======
-                          <span className="font-mono">{numericValue}/{effectiveSkillCap}</span>
->>>>>>> 69498173
                         </div>
                         <Progress value={progressValue} className="h-2" />
                       </div>
@@ -901,7 +616,6 @@
 
         <TabsContent value="training" className="space-y-4">
           <div className="grid grid-cols-1 md:grid-cols-2 lg:grid-cols-3 gap-4">
-<<<<<<< HEAD
             {derivedSessions.map(session => {
               const currentSkill = getSkillValue(session.slug);
               const trainingCost = calculateTrainingCost(currentSkill);
@@ -925,19 +639,6 @@
                       : !canAfford
                         ? "Can't Afford"
                         : "Start Training";
-=======
-            {trainingSessions.map(session => {
-              const Icon = session.icon;
-              const currentSkill = Number(skills?.[session.skill] ?? 0);
-              const focus = TRAINING_FOCUS[session.skill] ?? "general";
-              const effectiveSkillCap = getEffectiveSkillCap(session.skill);
-              const trainingCost = calculateTrainingCost(currentSkill, attributeScores, focus);
-              const canAfford = (profile?.cash ?? 0) >= trainingCost;
-              const isAtCap = currentSkill >= effectiveSkillCap;
-              const buttonDisabled = training || !canAfford || isAtCap || cooldownActive;
-              const projectedXp = Math.max(1, calculateExperienceReward(session.xpGain, attributeScores, focus));
-              const isActive = activeTrainingKey === session.skill;
->>>>>>> 69498173
 
               return (
                 <Card key={session.slug} className="relative">
@@ -971,12 +672,7 @@
                       <div className="flex items-center gap-1">
                         <Star className="h-3 w-3 text-purple-400" />
                         <span>
-<<<<<<< HEAD
                           +{applyRewardBonus(session.xpGain, attributes?.mental_focus)} XP
-=======
-                          +{projectedXp} XP
-                          {projectedXp !== session.xpGain ? " (attribute bonus)" : ""}
->>>>>>> 69498173
                         </span>
                       </div>
                       <div className="flex items-center gap-1">
@@ -1020,19 +716,7 @@
                           : "default"
                       }
                     >
-<<<<<<< HEAD
                       {buttonLabel}
-=======
-                      {training && isActive
-                        ? "Training..."
-                        : isAtCap
-                          ? "Skill Cap Reached"
-                          : cooldownActive
-                            ? `Cooldown (${remainingCooldown}m)`
-                            : !canAfford
-                              ? "Can't Afford"
-                              : "Start Training"}
->>>>>>> 69498173
                     </Button>
                   </CardContent>
                 </Card>
