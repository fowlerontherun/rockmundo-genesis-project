
import { useCallback, useMemo, useState } from "react";
import { Button } from "@/components/ui/button";
import { Card, CardContent, CardDescription, CardHeader, CardTitle } from "@/components/ui/card";
import { Progress } from "@/components/ui/progress";
import { Badge } from "@/components/ui/badge";
import { Tabs, TabsContent, TabsList, TabsTrigger } from "@/components/ui/tabs";
import { useToast } from "@/components/ui/use-toast";
import { SKILL_TIER_ORDER, type TierName } from "@/data/skillTree";
import { type PlayerAttributes, useGameData } from "@/hooks/useGameData";
import { SkillSystemProvider } from "@/hooks/SkillSystemProvider";
import { useSkillSystem } from "@/hooks/useSkillSystem";
import {
  type SkillDefinitionRecord,
  type SkillProgressRecord,
  type SkillRelationshipRecord
} from "@/hooks/useSkillSystem.types";
import {
  calculateTrainingCost,
  extractAttributeScores,
  getFocusAttributeScore,
  getSkillCap,
  isOnCooldown,
  getRemainingCooldown,
  COOLDOWNS,
  type AttributeFocus
} from "@/utils/gameBalance";
import { applyCooldownModifier, applyRewardBonus } from "@/utils/attributeModifiers";
import {
  ATTRIBUTE_METADATA,
  ATTRIBUTE_MAX_VALUE,
  ATTRIBUTE_TRAINING_INCREMENT,
  clampAttributeValue,
  getAttributeTrainingCost,
  type AttributeKey
} from "@/utils/attributeProgression";
import {
  type LucideIcon,
  Guitar,
  Mic,
  Music,
  Drum,
  Volume2,
  PenTool,
  Star,
  Lock,
  Coins,
  Clock,
  TrendingUp,
  Wallet
} from "lucide-react";

const iconMap: Record<string, LucideIcon> = {
  guitar: Guitar,
  vocals: Mic,
  drums: Drum,
  bass: Volume2,
  performance: Star,
  songwriting: PenTool,
  genre: Music,
  stagecraft: Star
};

interface CurrentSkillEntry {
  slug: string;
  name: string;
  currentValue: number;
  description?: string;
  order: number;
}

const fallbackDefinitions: SkillDefinitionRecord[] = [
  {
    id: "guitar",
    slug: "guitar",
    display_name: "Guitar Practice",
    description: "Master guitar techniques and improve your playing skills",
    base_xp_gain: 5,
    training_duration_minutes: 30,
    icon_slug: "guitar",
    is_trainable: true
  },
  {
    id: "vocals",
    slug: "vocals",
    display_name: "Vocal Training",
    description: "Develop your voice range, control, and stage presence",
    base_xp_gain: 6,
    training_duration_minutes: 45,
    icon_slug: "vocals",
    is_trainable: true
  },
  {
    id: "drums",
    slug: "drums",
    display_name: "Drum Lessons",
    description: "Learn rhythm patterns and improve your timing",
    base_xp_gain: 5,
    training_duration_minutes: 40,
    icon_slug: "drums",
    is_trainable: true
  },
  {
    id: "bass",
    slug: "bass",
    display_name: "Bass Workshop",
    description: "Strengthen your bass fundamentals and groove",
    base_xp_gain: 5,
    training_duration_minutes: 35,
    icon_slug: "bass",
    is_trainable: true
  },
  {
    id: "performance",
    slug: "performance",
    display_name: "Stage Performance",
    description: "Enhance your stage presence and crowd engagement",
    base_xp_gain: 8,
    training_duration_minutes: 60,
    icon_slug: "performance",
    is_trainable: true
  },
  {
    id: "songwriting",
    slug: "songwriting",
    display_name: "Songwriting Class",
    description: "Learn composition, lyrics, and musical arrangement",
    base_xp_gain: 7,
    training_duration_minutes: 50,
    icon_slug: "songwriting",
    is_trainable: true
  }
];

const fallbackDescriptionBySlug = fallbackDefinitions.reduce<Record<string, string>>((acc, definition) => {
  acc[definition.slug] = definition.description ?? "";
  return acc;
}, {});

const fallbackDurationBySlug = fallbackDefinitions.reduce<Record<string, number>>((acc, definition) => {
  acc[definition.slug] = definition.training_duration_minutes ?? 30;
  return acc;
}, {});

const fallbackXpBySlug = fallbackDefinitions.reduce<Record<string, number>>((acc, definition) => {
  acc[definition.slug] = definition.base_xp_gain ?? 5;
  return acc;
}, {});

interface TrainingSessionConfig {
  slug: string;
  name: string;
  icon: LucideIcon;
  duration: number;
  xpGain: number;
  description: string;
  category: string;
  tier: TierName;
  track?: string;
  definition: SkillDefinitionRecord;
}

interface SessionRequirement {
  relationship: SkillRelationshipRecord;
  requiredName: string;
  currentValue: number;
}

interface DerivedSession extends TrainingSessionConfig {
  progressEntry?: SkillProgressRecord;
  isUnlocked: boolean;
  missingRequirement?: SessionRequirement;
  cooldownActive: boolean;
  remainingCooldown: number;
}

const resolveSessionFocus = (session: DerivedSession): AttributeFocus => {
  const slug = session.slug.toLowerCase();
  const category = session.category.toLowerCase();
  const track = session.track?.toLowerCase() ?? "";

  if (slug.includes("vocal") || category.includes("vocal") || track.includes("vocal")) {
    return "vocals";
  }

  if (
    slug.includes("song") ||
    category.includes("songwriting") ||
    track.includes("song") ||
    track.includes("lyric")
  ) {
    return "songwriting";
  }

  if (slug.includes("performance") || category.includes("stage") || track.includes("stage")) {
    return "performance";
  }

  if (category.includes("instrument") || track.includes("guitar") || track.includes("drum") || track.includes("bass")) {
    return "instrumental";
  }

  return "instrumental";
};

const formatSkillName = (slug: string) =>
  slug
    .split("_")
    .map(part => part.charAt(0).toUpperCase() + part.slice(1))
    .join(" ");

const isTierName = (value: unknown): value is TierName =>
  typeof value === "string" && SKILL_TIER_ORDER.includes(value as TierName);

const tierDescriptions: Record<TierName, string> = {
  Basic: "Foundation training and entry-level techniques.",
  Professional: "Advanced industry workflows and expert coaching.",
  Mastery: "Signature artistry for world-class performers."
};

const CATEGORY_ORDER = [
  "Songwriting & Production",
  "Genres",
  "Instruments & Performance",
  "Stage & Showmanship"
] as const;

const categoryPriority = new Map<string, number>(
  CATEGORY_ORDER.map((category, index) => [category, index])
);

const SkillTrainingContent = () => {
  const { toast } = useToast();
<<<<<<< HEAD
    const {
      profile,
      skills,
      attributes,
      xpWallet,
      updateProfile,
      updateAttributes,
      awardActionXp,
      buyAttributeStar,
      addActivity,
      loading: gameDataLoading
    } = useGameData();
=======
  const {
    profile,
    skills,
    attributes,
    xpWallet,
    updateProfile,
    awardActionXp,
    buyAttributeStar,
    addActivity,
    loading: gameDataLoading
  } = useGameData();
>>>>>>> 2f3b1144
  const {
    definitions,
    relationships,
    progress,
    loading: skillSystemLoading,
    updateSkillProgress
  } = useSkillSystem();
  const [training, setTraining] = useState(false);

  const baseTrainingCooldown = COOLDOWNS.skillTraining;
  const trainingCooldown = applyCooldownModifier(baseTrainingCooldown, attributes?.physical_endurance);

  const playerLevel = Number(profile?.level ?? 1);
  const totalExperience = Number(profile?.experience ?? 0);
  const displayExperience = Number(xpWallet?.lifetime_xp ?? totalExperience);
  const skillCap = getSkillCap(playerLevel, totalExperience);
  const walletBalance = Math.max(0, xpWallet?.xp_balance ?? 0);
  const lifetimeXp = Math.max(0, xpWallet?.lifetime_xp ?? totalExperience);

  const availableDefinitions = useMemo(() => {
    const trainable = definitions.filter(definition => definition.is_trainable !== false);
    return trainable.length > 0 ? trainable : fallbackDefinitions;
  }, [definitions]);

  const definitionBySlug = useMemo(() => {
    return availableDefinitions.reduce<Record<string, SkillDefinitionRecord>>((acc, definition) => {
      acc[definition.slug] = definition;
      return acc;
    }, {});
  }, [availableDefinitions]);

  const trainingSessions = useMemo<TrainingSessionConfig[]>(() => {
    return availableDefinitions.map(definition => {
      const slug = definition.slug;
      const iconKey = definition.icon_slug ?? slug;
      const Icon = iconMap[iconKey] ?? Music;
      const name = definition.display_name ?? formatSkillName(slug);
      const duration = Number(
        definition.training_duration_minutes ?? fallbackDurationBySlug[slug] ?? 30
      );
      const xpGain = Number(definition.base_xp_gain ?? fallbackXpBySlug[slug] ?? 5);
      const description = definition.description ?? fallbackDescriptionBySlug[slug] ?? name;
      const metadata = (definition.metadata ?? {}) as Record<string, unknown>;
      const category = typeof metadata.category === "string" ? metadata.category : "General";
      const rawTier = metadata.tier;
      const tier: TierName = isTierName(rawTier) ? rawTier : "Basic";
      const track = typeof metadata.track === "string" ? metadata.track : undefined;

      return {
        slug,
        name,
        icon: Icon,
        duration,
        xpGain,
        description,
        category,
        tier,
        track,
        definition
      } satisfies TrainingSessionConfig;
    });
  }, [availableDefinitions]);

  const relationshipsBySkill = useMemo(() => {
    return relationships.reduce<Record<string, SkillRelationshipRecord[]>>((acc, relationship) => {
      if (!relationship.skill_slug) return acc;
      if (!acc[relationship.skill_slug]) {
        acc[relationship.skill_slug] = [];
      }
      acc[relationship.skill_slug].push(relationship);
      return acc;
    }, {});
  }, [relationships]);

  const progressMap = useMemo(() => {
    return progress.reduce<Record<string, SkillProgressRecord>>((acc, entry) => {
      if (entry.skill_slug) {
        acc[entry.skill_slug] = entry;
      }
      return acc;
    }, {});
  }, [progress]);

  const currentSkillEntries = useMemo<CurrentSkillEntry[]>(() => {
    const entries: CurrentSkillEntry[] = [];
    const processedSlugs = new Set<string>();

    if (skills) {
      Object.entries(skills)
        .filter(([key]) => !["id", "user_id", "profile_id", "created_at", "updated_at"].includes(key))
        .forEach(([key, value], index) => {
          const numericValue = typeof value === "number" ? value : Number(value ?? 0);
          const sanitizedValue = Number.isFinite(numericValue) ? Math.max(0, numericValue) : 0;

          entries.push({
            slug: key,
            name: formatSkillName(key),
            currentValue: sanitizedValue,
            order: index
          });

          processedSlugs.add(key);
        });
    }

    const baseCount = entries.length;

    availableDefinitions.forEach((definition, definitionIndex) => {
      const slug = definition.slug;
      if (!slug || processedSlugs.has(slug)) {
        return;
      }

      const displayName = definition.display_name ?? formatSkillName(slug);
      const description = definition.description ?? undefined;

      entries.push({
        slug,
        name: displayName,
        description,
        currentValue: 0,
        order: baseCount + definitionIndex
      });

      processedSlugs.add(slug);
    });

    return entries.sort((a, b) => a.order - b.order);
  }, [availableDefinitions, skills]);

  const getSkillValue = useCallback(
    (slug: string) => {
      if (!skills) return 0;
      const record = skills as unknown as Record<string, unknown>;
      const value = record[slug];
      if (typeof value === "number") return value;
      if (typeof value === "string") {
        const parsed = Number(value);
        return Number.isFinite(parsed) ? parsed : 0;
      }
      return 0;
    },
    [skills]
  );

  const derivedSessions = useMemo<DerivedSession[]>(() => {
    return trainingSessions.map(session => {
      const requirements = relationshipsBySkill[session.slug] ?? [];
      const missingRequirement = requirements
        .map(relationship => {
          const currentValue = getSkillValue(relationship.required_skill_slug);
          const requiredDefinition = definitionBySlug[relationship.required_skill_slug];
          return {
            relationship,
            currentValue,
            requiredName: requiredDefinition?.display_name ?? formatSkillName(relationship.required_skill_slug)
          } satisfies SessionRequirement;
        })
        .find(requirement => requirement.currentValue < requirement.relationship.required_value);

      const progressEntry = progressMap[session.slug];
      const lastTraining = progressEntry?.last_trained_at ?? progressEntry?.updated_at ?? null;
      const cooldownActive = lastTraining ? isOnCooldown(lastTraining, trainingCooldown) : false;
      const remainingCooldown = cooldownActive && lastTraining
        ? getRemainingCooldown(lastTraining, trainingCooldown)
        : 0;

      const isUnlocked = Boolean(progressEntry?.unlocked_at) || !missingRequirement;

      return {
        ...session,
        progressEntry,
        isUnlocked,
        missingRequirement,
        cooldownActive,
        remainingCooldown
      } satisfies DerivedSession;
    });
  }, [
    trainingSessions,
    relationshipsBySkill,
    getSkillValue,
    definitionBySlug,
    progressMap,
    trainingCooldown
  ]);

  const sessionBySlug = useMemo(() => {
    return derivedSessions.reduce<Map<string, DerivedSession>>((acc, session) => {
      acc.set(session.slug, session);
      return acc;
    }, new Map<string, DerivedSession>());
  }, [derivedSessions]);

  const categoryGroups = useMemo(() => {
    const categoryMap = new Map<string, Map<TierName, DerivedSession[]>>();

    derivedSessions.forEach(session => {
      const { category, tier } = session;
      if (!categoryMap.has(category)) {
        categoryMap.set(category, new Map());
      }

      const tierMap = categoryMap.get(category)!;
      const existing = tierMap.get(tier) ?? [];
      tierMap.set(tier, [...existing, session]);
    });

    return Array.from(categoryMap.entries())
      .map(([category, tierMap]) => {
        const tiers = (SKILL_TIER_ORDER as TierName[])
          .map(tier => {
            const sessions = tierMap.get(tier) ?? [];
            return {
              tier,
              sessions: [...sessions].sort((a, b) => a.name.localeCompare(b.name))
            };
          })
          .filter(group => group.sessions.length > 0);

        const total = tiers.reduce((sum, group) => sum + group.sessions.length, 0);

        return { category, tiers, total };
      })
      .sort((a, b) => {
        const priorityA = categoryPriority.get(a.category) ?? Number.MAX_SAFE_INTEGER;
        const priorityB = categoryPriority.get(b.category) ?? Number.MAX_SAFE_INTEGER;
        if (priorityA !== priorityB) {
          return priorityA - priorityB;
        }
        return a.category.localeCompare(b.category);
      });
  }, [derivedSessions]);

  const isLoading = gameDataLoading || skillSystemLoading;

  const getSkillLevel = (value: number) => {
    if (value >= 900) return "Master";
    if (value >= 750) return "Expert";
    if (value >= 600) return "Advanced";
    if (value >= 400) return "Intermediate";
    if (value >= 200) return "Beginner";
    return "Novice";
  };

  const getSkillColor = (value: number) => {
    if (value >= 900) return "text-purple-400";
    if (value >= 750) return "text-blue-400";
    if (value >= 600) return "text-green-400";
    if (value >= 400) return "text-yellow-400";
    if (value >= 200) return "text-orange-400";
    return "text-red-400";
  };

  const handleTraining = async (session: DerivedSession) => {
    if (!skills || !profile) return;

    if (!session.isUnlocked) {
      const requirement = session.missingRequirement;
      toast({
        variant: "destructive",
        title: "Skill Locked",
        description: requirement
          ? `Reach ${requirement.requiredName} ${requirement.relationship.required_value} to unlock.`
          : "This training session is currently locked."
      });
      return;
    }

    const progressEntry = session.progressEntry;
    const lastTraining = progressEntry?.last_trained_at ?? progressEntry?.updated_at ?? null;
    const cooldownActive = lastTraining ? isOnCooldown(lastTraining, trainingCooldown) : false;

    if (cooldownActive) {
      const remainingMinutes = lastTraining
        ? getRemainingCooldown(lastTraining, trainingCooldown)
        : 0;
      toast({
        variant: "destructive",
        title: "Training Cooldown",
        description: `You can train again in ${remainingMinutes} minutes.`
      });
      return;
    }

    const currentSkill = getSkillValue(session.slug);
    const playerCash = Number(profile.cash ?? 0);
    const playerLevel = Number(profile.level ?? 1);
    const totalExperience = Number(profile.experience ?? 0);
    const skillCap = getSkillCap(playerLevel, totalExperience);
    const trainingCost = calculateTrainingCost(currentSkill);

    if (currentSkill >= skillCap) {
      toast({
        variant: "destructive",
        title: "Skill Cap Reached",
        description: `Level up to increase your ${session.slug} cap before training again.`
      });
      return;
    }

    if (playerCash < trainingCost) {
      toast({
        variant: "destructive",
        title: "Insufficient Funds",
        description: `You need $${trainingCost.toLocaleString()} to afford this training session.`
      });
      return;
    }

    const focusedXp = applyRewardBonus(session.xpGain, attributes?.mental_focus);
    const newSkillValue = Math.min(skillCap, currentSkill + focusedXp);
    const skillGain = newSkillValue - currentSkill;
    const sessionFocus = resolveSessionFocus(session);

    if (skillGain <= 0) {
      toast({
        variant: "destructive",
        title: "No Progress",
        description: "This session won't increase your skill right now. Try raising your cap first."
      });
      return;
    }

    const newCash = playerCash - trainingCost;
    const timestamp = new Date().toISOString();

    setTraining(true);
    try {
      await updateSkillProgress({
        skillSlug: session.slug,
        newSkillValue,
        xpGain: skillGain,
        timestamp
      });

      if (focusedXp > 0) {
        await awardActionXp({
          amount: focusedXp,
          category: "practice",
          actionKey: "skill_training",
          uniqueEventId: `${session.slug}:${timestamp}`,
          metadata: {
            skill_slug: session.slug,
            skill_gain: skillGain,
            xp_awarded: focusedXp,
            training_cost: trainingCost,
          },
        });
      }

      await updateProfile({
        cash: newCash,
        updated_at: timestamp
      });

      await awardActionXp({
        amount: focusedXp,
        category: "training",
        actionKey: "skill_training",
        sessionSlug: session.slug,
        focus: sessionFocus,
        durationMinutes: session.duration,
        collaborationCount: 0,
        quality: skillGain,
        metadata: {
          skill_gain: skillGain,
          skill_value_after: newSkillValue,
          training_cost: trainingCost,
          category: session.category,
          tier: session.tier,
          track: session.track
        }
      });

      await addActivity(
        "training",
        `Completed ${session.name} training session (+${focusedXp} XP)`,
        -trainingCost
      );

      toast({
        title: "Training Complete!",
        description: `Your ${session.slug} skill increased by ${skillGain} points!`
      });
    } catch (error) {
      console.error("Error during training:", error);
      toast({
        variant: "destructive",
        title: "Training Failed",
        description: "Something went wrong during your training session."
      });
    } finally {
      setTraining(false);
      setActiveTrainingKey(null);
    }
  };

  const handleAttributeTraining = async (attributeKey: AttributeKey) => {
    if (!profile || !attributes) {
      toast({
        variant: "destructive",
        title: "Attributes Unavailable",
        description: "We couldn't load your attribute data yet. Try again shortly."
      });
      return;
    }

    const currentValue = clampAttributeValue(Number(attributes[attributeKey] ?? 0));
    if (currentValue >= ATTRIBUTE_MAX_VALUE) {
      toast({
        variant: "destructive",
        title: "Attribute Maxed",
        description: `${ATTRIBUTE_METADATA[attributeKey].label} is already at its peak.`
      });
      return;
    }

<<<<<<< HEAD
    const profileExperience = Number(profile.experience ?? 0);
    const walletBalance =
      typeof xpWallet?.xp_balance === "number" && Number.isFinite(xpWallet.xp_balance)
        ? xpWallet.xp_balance
        : null;
    const availableExperience = Math.max(0, walletBalance ?? profileExperience);
=======
    const availableXp = Math.max(0, Number(xpWallet?.xp_balance ?? 0));
>>>>>>> 2f3b1144
    const trainingCost = getAttributeTrainingCost(currentValue);

    if (availableXp < trainingCost) {
      toast({
        variant: "destructive",
        title: "Not Enough XP",
        description: `You need ${trainingCost} XP to train ${ATTRIBUTE_METADATA[attributeKey].label}.`
      });
      return;
    }

    setTraining(true);
    setActiveTrainingKey(`attribute:${attributeKey}`);

    try {
      const timestamp = new Date().toISOString();
      const nextValue = clampAttributeValue(currentValue + ATTRIBUTE_TRAINING_INCREMENT);
      const actualGain = nextValue - currentValue;

<<<<<<< HEAD
      const uniqueEventId = `attribute_training:${attributeKey}:${timestamp}`;

      await buyAttributeStar({
        attributeKey,
        points: actualGain,
        uniqueEventId,
        metadata: {
          source: "skill_training_center",
          attribute_gain: actualGain,
          training_cost: trainingCost,
        },
=======
      const attributeUpdates: Partial<PlayerAttributes> = {
        [attributeKey]: nextValue,
        updated_at: timestamp
      } as Partial<PlayerAttributes>;

      const starsPurchased = Math.max(1, Math.round(actualGain / ATTRIBUTE_TRAINING_INCREMENT));

      await buyAttributeStar({
        attributeKey,
        stars: starsPurchased,
        metadata: {
          xp_cost: trainingCost,
          attribute_gain: actualGain
        }
>>>>>>> 2f3b1144
      });

      await updateAttributes(attributeUpdates);

      await addActivity(
        "attribute_training",
        `Invested ${trainingCost} XP to improve ${ATTRIBUTE_METADATA[attributeKey].label} (+${actualGain}).`,
        0,
        {
          attribute: attributeKey,
          gain: actualGain,
          cost: trainingCost,
          event_id: uniqueEventId
        }
      );

      toast({
        title: "Attribute Improved!",
        description: `${ATTRIBUTE_METADATA[attributeKey].label} increased by ${actualGain} (cost ${trainingCost} XP).`
      });
    } catch (error) {
      console.error("Error during attribute training:", error);
      toast({
        variant: "destructive",
        title: "Training Failed",
        description: "Something went wrong while training that attribute."
      });
    } finally {
      setTraining(false);
      setActiveTrainingKey(null);
    }
  };

  if (isLoading) {
    return (
      <div className="flex h-screen items-center justify-center">
        <div className="text-center">
          <div className="animate-spin rounded-full h-32 w-32 border-b-2 border-primary mx-auto mb-4" />
          <p className="text-lg font-oswald">Loading training center...</p>
        </div>
      </div>
    );
  }

  if (!skills || !profile) {
    return (
      <div className="flex h-screen items-center justify-center">
        <div className="text-center space-y-4">
          <h2 className="text-2xl font-bebas tracking-wide">Character data unavailable</h2>
          <p className="text-muted-foreground">
            Select or create a character from your profile before starting a training session.
          </p>
        </div>
      </div>
    );
  }

  return (
    <div className="container mx-auto px-4 py-8 space-y-8">
      <div className="text-center space-y-4">
        <h1 className="text-4xl font-bebas tracking-wider">SKILL TRAINING CENTER</h1>
        <p className="text-lg text-muted-foreground font-oswald">
          Hone your craft and become a music legend
        </p>
        <div className="flex items-center justify-center gap-6 text-sm">
          <div className="flex items-center gap-2">
            <Coins className="h-4 w-4 text-yellow-400" />
            <span className="font-oswald">${profile.cash?.toLocaleString() || 0}</span>
          </div>
          <div className="flex items-center gap-2">
            <Wallet className="h-4 w-4 text-blue-400" />
            <span className="font-oswald">{walletBalance.toLocaleString()} XP available</span>
          </div>
          <div className="flex items-center gap-2">
            <TrendingUp className="h-4 w-4 text-green-400" />
            <span className="font-oswald">{lifetimeXp.toLocaleString()} lifetime XP</span>
          </div>
          <div className="flex items-center gap-2">
            <Clock className="h-4 w-4 text-purple-400" />
            <span className="font-oswald">
              {cooldownActive ? `Cooldown: ${remainingCooldown}m` : "Ready to train"}
            </span>
          </div>
        </div>
      </div>

      <Tabs defaultValue="skills" className="space-y-6">
        <TabsList className="grid w-full grid-cols-3">
          <TabsTrigger value="skills">Current Skills</TabsTrigger>
          <TabsTrigger value="training">Training Sessions</TabsTrigger>
          <TabsTrigger value="attributes">Attribute Development</TabsTrigger>
        </TabsList>

        <TabsContent value="skills" className="space-y-4">
          <div className="grid grid-cols-1 md:grid-cols-2 lg:grid-cols-3 gap-4">
            {currentSkillEntries.map(entry => {
              const session = sessionBySlug.get(entry.slug);
              const Icon = session?.icon ?? Music;
              const numericValue = entry.currentValue;
              const progressValue = skillCap > 0 ? Math.min(100, (numericValue / skillCap) * 100) : 0;
              const displayName = session?.name ?? entry.name;

              return (
                <Card key={entry.slug} className="relative overflow-hidden">
                  <CardHeader className="pb-3">
                    <div className="flex items-center justify-between">
                      <div className="flex items-center gap-2">
                        <Icon className="h-5 w-5 text-primary" />
                        <CardTitle className="text-lg font-oswald">{displayName}</CardTitle>
                      </div>
                      <Badge variant="outline" className={getSkillColor(numericValue)}>
                        {getSkillLevel(numericValue)}
                      </Badge>
                    </div>
                  </CardHeader>
                  <CardContent>
                    <div className="space-y-2">
                      <div className="flex justify-between text-sm">
                        <span>Progress</span>
                        <span className="font-mono">{numericValue}/{skillCap}</span>
                      </div>
                      <Progress value={progressValue} className="h-2" />
                    </div>
                  </CardContent>
                </Card>
              );
            })}
          </div>
        </TabsContent>

        <TabsContent value="training" className="space-y-6">
          {categoryGroups.length === 0 ? (
            <div className="rounded-lg border border-dashed p-8 text-center text-muted-foreground">
              No training sessions available yet. Check back after creating new skills.
            </div>
          ) : (
            categoryGroups.map(group => (
              <section key={group.category} className="space-y-4">
                <div className="flex items-center justify-between flex-wrap gap-3">
                  <div className="space-y-1">
                    <h3 className="text-2xl font-oswald">{group.category}</h3>
                    <p className="text-sm text-muted-foreground">
                      Specialized development paths across {group.category}.
                    </p>
                  </div>
                  <Badge variant="secondary" className="h-fit">
                    {group.total} skill{group.total === 1 ? '' : 's'}
                  </Badge>
                </div>

                {group.tiers.map(({ tier, sessions }) => (
                  <div key={tier} className="space-y-3">
                    <div className="flex items-center justify-between flex-wrap gap-2">
                      <div className="flex items-center gap-2">
                        <Badge variant="outline" className="uppercase tracking-wide">
                          {tier}
                        </Badge>
                        <span className="text-sm text-muted-foreground">{tierDescriptions[tier]}</span>
                      </div>
                    </div>

                    <div className="grid grid-cols-1 md:grid-cols-2 xl:grid-cols-3 gap-4">
                      {sessions.map(session => {
                        const currentSkill = getSkillValue(session.slug);
                        const trainingCost = calculateTrainingCost(currentSkill);
                        const canAfford = (profile.cash ?? 0) >= trainingCost;
                        const effectiveSkillCap = Math.max(skillCap, currentSkill);
                        const isAtCap = currentSkill >= skillCap;
                        const buttonDisabled =
                          training ||
                          !canAfford ||
                          isAtCap ||
                          session.cooldownActive ||
                          !session.isUnlocked;

                        const buttonLabel = training
                          ? "Training..."
                          : !session.isUnlocked
                            ? "Locked"
                            : isAtCap
                              ? "Skill Cap Reached"
                              : session.cooldownActive
                                ? `Cooldown (${session.remainingCooldown}m)`
                                : !canAfford
                                  ? "Can't Afford"
                                  : "Start Training";

                        return (
                          <Card key={session.slug} className="relative">
                            <CardHeader>
                              <div className="flex items-start justify-between gap-3">
                                <div className="flex items-start gap-3">
                                  <session.icon className="h-6 w-6 text-primary" />
                                  <div className="space-y-1">
                                    <CardTitle className="text-lg font-oswald">{session.name}</CardTitle>
                                    <CardDescription className="text-sm">
                                      {session.description}
                                    </CardDescription>
                                    <div className="flex flex-wrap gap-2 pt-1">
                                      <Badge variant="secondary" className="text-[10px] uppercase tracking-wide">
                                        {session.track ?? session.category}
                                      </Badge>
                                    </div>
                                  </div>
                                </div>
                                {!session.isUnlocked && (
                                  <Badge variant="secondary" className="flex items-center gap-1">
                                    <Lock className="h-3 w-3" />
                                    Locked
                                  </Badge>
                                )}
                              </div>
                            </CardHeader>
                            <CardContent className="space-y-4">
                              <div className="grid grid-cols-2 gap-4 text-sm">
                                <div className="flex items-center gap-1">
                                  <Coins className="h-3 w-3 text-yellow-400" />
                                  <span>${trainingCost.toLocaleString()}</span>
                                </div>
                                <div className="flex items-center gap-1">
                                  <Clock className="h-3 w-3 text-blue-400" />
                                  <span>{session.duration}m</span>
                                </div>
                                <div className="flex items-center gap-1">
                                  <Star className="h-3 w-3 text-purple-400" />
                                  <span>
                                    +{applyRewardBonus(session.xpGain, attributes?.mental_focus)} XP
                                  </span>
                                </div>
                                <div className="flex items-center gap-1">
                                  <TrendingUp className="h-3 w-3 text-green-400" />
                                  <span>Skill: {currentSkill}/{effectiveSkillCap}</span>
                                </div>
                              </div>

                              {session.missingRequirement && (
                                <div className="flex items-center gap-2 text-sm text-muted-foreground">
                                  <Lock className="h-3 w-3" />
                                  <span>
                                    Requires {session.missingRequirement.requiredName}{' '}
                                    {session.missingRequirement.relationship.required_value} (current{' '}
                                    {session.missingRequirement.currentValue})
                                  </span>
                                </div>
                              )}

                              {isAtCap && (
                                <div className="flex items-center gap-2 text-sm text-destructive">
                                  <TrendingUp className="h-3 w-3" />
                                  <span>Skill cap reached. Level up to continue training.</span>
                                </div>
                              )}

                              {session.cooldownActive && (
                                <div className="flex items-center gap-2 text-sm text-yellow-500">
                                  <Clock className="h-3 w-3" />
                                  <span>Training available in {session.remainingCooldown}m</span>
                                </div>
                              )}

                              <Button
                                onClick={() => handleTraining(session)}
                                disabled={buttonDisabled}
                                className="w-full"
                                variant={
                                  !session.isUnlocked || !canAfford || isAtCap || session.cooldownActive
                                    ? "outline"
                                    : "default"
                                }
                              >
                                {buttonLabel}
                              </Button>
                            </CardContent>
                          </Card>
                        );
                      })}
                    </div>
                  </div>
                ))}
              </section>
            ))
          )}
        </TabsContent>

        <TabsContent value="attributes" className="space-y-4">
          <div className="grid grid-cols-1 md:grid-cols-2 lg:grid-cols-3 gap-4">
            {attributeSummaries.map(({ key, value, metadata, icon: AttributeIcon, cost, percentage }) => {
              const availableExperience = Math.max(0, Number(xpWallet?.xp_balance ?? 0));
              const canAfford = availableExperience >= cost;
              const isMaxed = value >= ATTRIBUTE_MAX_VALUE;
              const isActive = activeTrainingKey === `attribute:${key}`;

              return (
                <Card key={key} className="relative">
                  <CardHeader>
                    <div className="flex items-center gap-2">
                      <AttributeIcon className="h-5 w-5 text-primary" />
                      <div>
                        <CardTitle className="text-lg font-oswald">{metadata.label}</CardTitle>
                        <CardDescription className="text-sm">{metadata.description}</CardDescription>
                      </div>
                    </div>
                  </CardHeader>
                  <CardContent className="space-y-4">
                    <div className="space-y-2">
                      <div className="flex justify-between text-sm">
                        <span>Progress</span>
                        <span className="font-mono">{value}/{ATTRIBUTE_MAX_VALUE}</span>
                      </div>
                      <Progress value={percentage} className="h-2" />
                      {metadata.relatedSkills.length > 0 && (
                        <p className="text-xs text-muted-foreground">
                          Boosts: {metadata.relatedSkills.join(", ")}
                        </p>
                      )}
                    </div>

                    <div className="flex justify-between text-sm">
                      <span>Training Cost</span>
                      <span>{cost} XP</span>
                    </div>

                    {isMaxed && (
                      <div className="text-sm text-green-500">
                        Attribute mastered!
                      </div>
                    )}

                    {!isMaxed && !canAfford && (
                      <div className="text-sm text-destructive">
                        Need {Math.max(0, cost - Math.floor(availableExperience))} more XP
                      </div>
                    )}

                    <Button
                      onClick={() => handleAttributeTraining(key)}
                      disabled={training || isMaxed || !canAfford}
                      className="w-full"
                      variant={canAfford && !isMaxed ? "default" : "outline"}
                    >
                      {isMaxed
                        ? "Maxed Out"
                        : training && isActive
                          ? "Training..."
                          : canAfford
                            ? `Train (+${ATTRIBUTE_TRAINING_INCREMENT})`
                            : "Need XP"}
                    </Button>
                  </CardContent>
                </Card>
              );
            })}
          </div>
        </TabsContent>
      </Tabs>
    </div>
  );
};

const SkillTraining = () => (
  <SkillSystemProvider>
    <SkillTrainingContent />
  </SkillSystemProvider>
);

export default SkillTraining;<|MERGE_RESOLUTION|>--- conflicted
+++ resolved
@@ -231,7 +231,6 @@
 
 const SkillTrainingContent = () => {
   const { toast } = useToast();
-<<<<<<< HEAD
     const {
       profile,
       skills,
@@ -244,19 +243,6 @@
       addActivity,
       loading: gameDataLoading
     } = useGameData();
-=======
-  const {
-    profile,
-    skills,
-    attributes,
-    xpWallet,
-    updateProfile,
-    awardActionXp,
-    buyAttributeStar,
-    addActivity,
-    loading: gameDataLoading
-  } = useGameData();
->>>>>>> 2f3b1144
   const {
     definitions,
     relationships,
@@ -675,16 +661,12 @@
       return;
     }
 
-<<<<<<< HEAD
     const profileExperience = Number(profile.experience ?? 0);
     const walletBalance =
       typeof xpWallet?.xp_balance === "number" && Number.isFinite(xpWallet.xp_balance)
         ? xpWallet.xp_balance
         : null;
     const availableExperience = Math.max(0, walletBalance ?? profileExperience);
-=======
-    const availableXp = Math.max(0, Number(xpWallet?.xp_balance ?? 0));
->>>>>>> 2f3b1144
     const trainingCost = getAttributeTrainingCost(currentValue);
 
     if (availableXp < trainingCost) {
@@ -703,8 +685,6 @@
       const timestamp = new Date().toISOString();
       const nextValue = clampAttributeValue(currentValue + ATTRIBUTE_TRAINING_INCREMENT);
       const actualGain = nextValue - currentValue;
-
-<<<<<<< HEAD
       const uniqueEventId = `attribute_training:${attributeKey}:${timestamp}`;
 
       await buyAttributeStar({
@@ -716,22 +696,6 @@
           attribute_gain: actualGain,
           training_cost: trainingCost,
         },
-=======
-      const attributeUpdates: Partial<PlayerAttributes> = {
-        [attributeKey]: nextValue,
-        updated_at: timestamp
-      } as Partial<PlayerAttributes>;
-
-      const starsPurchased = Math.max(1, Math.round(actualGain / ATTRIBUTE_TRAINING_INCREMENT));
-
-      await buyAttributeStar({
-        attributeKey,
-        stars: starsPurchased,
-        metadata: {
-          xp_cost: trainingCost,
-          attribute_gain: actualGain
-        }
->>>>>>> 2f3b1144
       });
 
       await updateAttributes(attributeUpdates);
