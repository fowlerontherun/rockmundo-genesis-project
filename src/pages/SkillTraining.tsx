--- conflicted
+++ resolved
@@ -740,17 +740,12 @@
             <span className="font-oswald">${profile.cash?.toLocaleString() || 0}</span>
           </div>
           <div className="flex items-center gap-2">
-<<<<<<< HEAD
             <Wallet className="h-4 w-4 text-blue-400" />
             <span className="font-oswald">{walletBalance.toLocaleString()} XP available</span>
           </div>
           <div className="flex items-center gap-2">
             <TrendingUp className="h-4 w-4 text-green-400" />
             <span className="font-oswald">{lifetimeXp.toLocaleString()} lifetime XP</span>
-=======
-            <TrendingUp className="h-4 w-4 text-blue-400" />
-            <span className="font-oswald">{displayExperience} XP</span>
->>>>>>> 93b9b9e0
           </div>
           <div className="flex items-center gap-2">
             <Clock className="h-4 w-4 text-purple-400" />
