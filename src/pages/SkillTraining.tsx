import { useMemo, useState } from "react";
import { Button } from "@/components/ui/button";
import { Card, CardContent, CardDescription, CardHeader, CardTitle } from "@/components/ui/card";
import { Progress } from "@/components/ui/progress";
import { Badge } from "@/components/ui/badge";
import { Tabs, TabsContent, TabsList, TabsTrigger } from "@/components/ui/tabs";
import { useToast } from "@/components/ui/use-toast";
import { type PlayerAttributes, useGameData } from "@/hooks/useGameData";
import {
  calculateTrainingCost,
  getSkillCap,
  isOnCooldown,
  getRemainingCooldown,
  COOLDOWNS
} from "@/utils/gameBalance";
<<<<<<< HEAD
import {
  type LucideIcon,
  Briefcase,
  Coins,
  Cpu,
  Drum,
  Guitar,
  Megaphone,
  Metronome,
  Mic,
  Mic2,
  Music,
  Palette,
  PenTool,
  PersonStanding,
  Sparkles,
  Star,
  TrendingUp,
  Volume2,
  Clock
} from "lucide-react";
import {
  ATTRIBUTE_KEYS,
  ATTRIBUTE_MAX_VALUE,
  ATTRIBUTE_METADATA,
  ATTRIBUTE_TRAINING_INCREMENT,
  SKILL_ATTRIBUTE_MAP,
  applyAttributeToValue,
  clampAttributeValue,
  getAttributeTrainingCost,
  type AttributeKey
} from "@/utils/attributeProgression";
=======
import { applyCooldownModifier, applyRewardBonus } from "@/utils/attributeModifiers";
import { type LucideIcon, Guitar, Mic, Music, Drum, Volume2, PenTool, Star, Coins, Clock, TrendingUp } from "lucide-react";
>>>>>>> 030d9c90

type SkillName = "guitar" | "vocals" | "drums" | "bass" | "performance" | "songwriting";

interface TrainingSession {
  skill: SkillName;
  name: string;
  icon: LucideIcon;
  duration: number;
  xpGain: number;
  description: string;
}

const ATTRIBUTE_ICONS: Record<AttributeKey, LucideIcon> = {
  musical_ability: Sparkles,
  vocal_talent: Mic2,
  rhythm_sense: Metronome,
  stage_presence: PersonStanding,
  creative_insight: Palette,
  technical_mastery: Cpu,
  business_acumen: Briefcase,
  marketing_savvy: Megaphone
};

const SkillTraining = () => {
  const { toast } = useToast();
<<<<<<< HEAD
  const { profile, skills, attributes, updateSkills, updateProfile, updateAttributes, addActivity, loading } = useGameData();
  const [training, setTraining] = useState(false);
  const [activeTrainingKey, setActiveTrainingKey] = useState<string | null>(null);
  const trainingCooldown = COOLDOWNS.skillTraining;
=======
  const { profile, skills, attributes, updateSkills, updateProfile, addActivity, loading } = useGameData();
  const [training, setTraining] = useState(false);
  const baseTrainingCooldown = COOLDOWNS.skillTraining;
>>>>>>> 030d9c90

  const attributeSummaries = useMemo(() =>
    ATTRIBUTE_KEYS.map(key => {
      const value = clampAttributeValue(Number(attributes?.[key] ?? 0));
      return {
        key,
        value,
        metadata: ATTRIBUTE_METADATA[key],
        icon: ATTRIBUTE_ICONS[key],
        cost: getAttributeTrainingCost(value),
        percentage: ATTRIBUTE_MAX_VALUE > 0 ? (value / ATTRIBUTE_MAX_VALUE) * 100 : 0
      };
    }),
  [attributes]);

  const trainingSessions: TrainingSession[] = [
    {
      skill: "guitar",
      name: "Guitar Practice",
      icon: Guitar,
      duration: 30,
      xpGain: 5,
      description: "Master guitar techniques and improve your playing skills"
    },
    {
      skill: "vocals",
      name: "Vocal Training",
      icon: Mic,
      duration: 45,
      xpGain: 6,
      description: "Develop your voice range, control, and stage presence"
    },
    {
      skill: "drums",
      name: "Drum Lessons",
      icon: Drum,
      duration: 40,
      xpGain: 5,
      description: "Learn rhythm patterns and improve your timing"
    },
    {
      skill: "bass",
      name: "Bass Workshop",
      icon: Volume2,
      duration: 35,
      xpGain: 5,
      description: "Strengthen your bass fundamentals and groove"
    },
    {
      skill: "performance",
      name: "Stage Performance",
      icon: Star,
      duration: 60,
      xpGain: 8,
      description: "Enhance your stage presence and crowd engagement"
    },
    {
      skill: "songwriting",
      name: "Songwriting Class",
      icon: PenTool,
      duration: 50,
      xpGain: 7,
      description: "Learn composition, lyrics, and musical arrangement"
    }
  ];

  const trainingCooldown = applyCooldownModifier(baseTrainingCooldown, attributes?.physical_endurance);

  const playerLevel = Number(profile?.level ?? 1);
  const totalExperience = Number(profile?.experience ?? 0);
  const skillCap = getSkillCap(playerLevel, totalExperience);
  const lastTrainingTime = skills?.updated_at ?? null;
  const cooldownActive = lastTrainingTime ? isOnCooldown(lastTrainingTime, trainingCooldown) : false;
  const remainingCooldown = cooldownActive && lastTrainingTime
    ? getRemainingCooldown(lastTrainingTime, trainingCooldown)
    : 0;

  const handleTraining = async (session: TrainingSession) => {
    if (!skills || !profile) return;

    const currentSkill = Number(skills[session.skill] ?? 0);
    const playerCash = Number(profile.cash ?? 0);
    const playerLevel = Number(profile.level ?? 1);
    const totalExperience = Number(profile.experience ?? 0);
    const skillCap = getSkillCap(playerLevel, totalExperience);
    const trainingCost = calculateTrainingCost(currentSkill);
    const lastTraining = skills.updated_at;
    const cooldownActive = lastTraining ? isOnCooldown(lastTraining, trainingCooldown) : false;
    const attributeKey = SKILL_ATTRIBUTE_MAP[session.skill] as AttributeKey | undefined;
    const attributeResult = applyAttributeToValue(session.xpGain, attributes, attributeKey);

    if (currentSkill >= skillCap) {
      toast({
        variant: "destructive",
        title: "Skill Cap Reached",
        description: `Level up to increase your ${session.skill} cap before training again.`
      });
      return;
    }

    if (cooldownActive) {
      const remainingMinutes = lastTraining
        ? getRemainingCooldown(lastTraining, trainingCooldown)
        : 0;
      toast({
        variant: "destructive",
        title: "Training Cooldown",
        description: `You can train again in ${remainingMinutes} minutes.`
      });
      return;
    }

    if (playerCash < trainingCost) {
      toast({
        variant: "destructive",
        title: "Insufficient Funds",
        description: `You need $${trainingCost.toLocaleString()} to afford this training session.`
      });
      return;
    }

    setTraining(true);
    setActiveTrainingKey(session.skill);

    try {
<<<<<<< HEAD
      const newSkillValue = Math.min(skillCap, currentSkill + attributeResult.value);
      const skillGain = newSkillValue - currentSkill;
      const newCash = playerCash - trainingCost;
      const experienceGain = attributeResult.value;
      const newExperience = totalExperience + experienceGain;
=======
      const focusedXp = applyRewardBonus(session.xpGain, attributes?.mental_focus);
      const newSkillValue = Math.min(skillCap, currentSkill + focusedXp);
      const skillGain = newSkillValue - currentSkill;
      const newCash = playerCash - trainingCost;
      const newExperience = totalExperience + focusedXp;
>>>>>>> 030d9c90
      const timestamp = new Date().toISOString();

      await updateSkills({
        [session.skill]: newSkillValue,
        updated_at: timestamp
      });

      await updateProfile({
        cash: newCash,
        experience: newExperience,
        updated_at: timestamp
      });

      const attributeLabel = attributeKey ? ATTRIBUTE_METADATA[attributeKey].label : null;

      await addActivity(
        "training",
<<<<<<< HEAD
        attributeLabel
          ? `Completed ${session.name} (+${experienceGain} XP, ${attributeLabel} ×${attributeResult.multiplier.toFixed(2)})`
          : `Completed ${session.name} training session (+${experienceGain} XP)`,
        -trainingCost,
        attributeKey
          ? {
              attribute: attributeKey,
              multiplier: attributeResult.multiplier,
              experience: experienceGain
            }
          : undefined
=======
        `Completed ${session.name} training session (+${focusedXp} XP)`,
        -trainingCost
>>>>>>> 030d9c90
      );

      toast({
        title: "Training Complete!",
        description: `Your ${session.skill} skill increased by ${skillGain} points (+${experienceGain} XP).`
      });
    } catch (error) {
      console.error("Error during training:", error);
      toast({
        variant: "destructive",
        title: "Training Failed",
        description: "Something went wrong during your training session."
      });
    } finally {
      setTraining(false);
      setActiveTrainingKey(null);
    }
  };

  const handleAttributeTraining = async (attributeKey: AttributeKey) => {
    if (!profile || !attributes) {
      toast({
        variant: "destructive",
        title: "Attributes Unavailable",
        description: "We couldn't load your attribute data yet. Try again shortly."
      });
      return;
    }

    const currentValue = clampAttributeValue(Number(attributes[attributeKey] ?? 0));
    if (currentValue >= ATTRIBUTE_MAX_VALUE) {
      toast({
        variant: "destructive",
        title: "Attribute Maxed",
        description: `${ATTRIBUTE_METADATA[attributeKey].label} is already at its peak.`
      });
      return;
    }

    const availableExperience = Math.max(0, Number(profile.experience ?? 0));
    const trainingCost = getAttributeTrainingCost(currentValue);

    if (availableExperience < trainingCost) {
      toast({
        variant: "destructive",
        title: "Not Enough XP",
        description: `You need ${trainingCost} XP to train ${ATTRIBUTE_METADATA[attributeKey].label}.`
      });
      return;
    }

    setTraining(true);
    setActiveTrainingKey(`attribute:${attributeKey}`);

    try {
      const timestamp = new Date().toISOString();
      const nextValue = clampAttributeValue(currentValue + ATTRIBUTE_TRAINING_INCREMENT);
      const actualGain = nextValue - currentValue;
      const nextExperience = Math.max(0, availableExperience - trainingCost);

      const attributeUpdates: Partial<PlayerAttributes> = {
        [attributeKey]: nextValue,
        updated_at: timestamp
      } as Partial<PlayerAttributes>;

      await updateAttributes(attributeUpdates);

      await updateProfile({
        experience: nextExperience,
        updated_at: timestamp
      });

      await addActivity(
        "attribute_training",
        `Invested ${trainingCost} XP to improve ${ATTRIBUTE_METADATA[attributeKey].label} (+${actualGain}).`,
        0,
        {
          attribute: attributeKey,
          gain: actualGain,
          cost: trainingCost
        }
      );

      toast({
        title: "Attribute Improved!",
        description: `${ATTRIBUTE_METADATA[attributeKey].label} increased by ${actualGain} (cost ${trainingCost} XP).`
      });
    } catch (error) {
      console.error("Error during attribute training:", error);
      toast({
        variant: "destructive",
        title: "Training Failed",
        description: "Something went wrong while training that attribute."
      });
    } finally {
      setTraining(false);
      setActiveTrainingKey(null);
    }
  };

  const getSkillLevel = (skill: number): string => {
    if (skill >= 90) return "Master";
    if (skill >= 75) return "Expert";
    if (skill >= 60) return "Advanced";
    if (skill >= 40) return "Intermediate";
    if (skill >= 20) return "Beginner";
    return "Novice";
  };

  const getSkillColor = (skill: number): string => {
    if (skill >= 90) return "text-purple-400";
    if (skill >= 75) return "text-blue-400";
    if (skill >= 60) return "text-green-400";
    if (skill >= 40) return "text-yellow-400";
    if (skill >= 20) return "text-orange-400";
    return "text-red-400";
  };

  if (loading) {
    return (
      <div className="flex h-screen items-center justify-center">
        <div className="text-center">
          <div className="animate-spin rounded-full h-32 w-32 border-b-2 border-primary mx-auto mb-4"></div>
          <p className="text-lg font-oswald">Loading training center...</p>
        </div>
      </div>
    );
  }

  if (!skills || !profile) {
    return (
      <div className="flex h-screen items-center justify-center">
        <div className="text-center space-y-4">
          <h2 className="text-2xl font-bebas tracking-wide">Character data unavailable</h2>
          <p className="text-muted-foreground">
            Select or create a character from your profile before starting a training session.
          </p>
        </div>
      </div>
    );
  }

  return (
    <div className="container mx-auto px-4 py-8 space-y-8">
      <div className="text-center space-y-4">
        <h1 className="text-4xl font-bebas tracking-wider">SKILL TRAINING CENTER</h1>
        <p className="text-lg text-muted-foreground font-oswald">
          Hone your craft and become a music legend
        </p>
        <div className="flex items-center justify-center gap-6 text-sm">
          <div className="flex items-center gap-2">
            <Coins className="h-4 w-4 text-yellow-400" />
            <span className="font-oswald">${profile?.cash?.toLocaleString() || 0}</span>
          </div>
          <div className="flex items-center gap-2">
            <TrendingUp className="h-4 w-4 text-blue-400" />
            <span className="font-oswald">{profile?.experience || 0} XP</span>
          </div>
        </div>
      </div>

      <Tabs defaultValue="skills" className="space-y-6">
        <TabsList className="grid w-full grid-cols-3">
          <TabsTrigger value="skills">Current Skills</TabsTrigger>
          <TabsTrigger value="training">Training Sessions</TabsTrigger>
          <TabsTrigger value="attributes">Attribute Development</TabsTrigger>
        </TabsList>

        <TabsContent value="skills" className="space-y-4">
          <div className="grid grid-cols-1 md:grid-cols-2 lg:grid-cols-3 gap-4">
            {skills && Object.entries(skills)
              .filter(([key]) => !['id', 'user_id', 'profile_id', 'created_at', 'updated_at'].includes(key))
              .map(([skill, value]) => {
              const session = trainingSessions.find(s => s.skill === skill);
              const Icon = session?.icon || Music;
              const numericValue = typeof value === "number" ? value : Number(value ?? 0);
              const progressValue = skillCap > 0 ? Math.min(100, (numericValue / skillCap) * 100) : 0;

              return (
                <Card key={skill} className="relative overflow-hidden">
                  <CardHeader className="pb-3">
                    <div className="flex items-center justify-between">
                      <div className="flex items-center gap-2">
                        <Icon className="h-5 w-5 text-primary" />
                        <CardTitle className="text-lg font-oswald capitalize">{skill}</CardTitle>
                      </div>
                      <Badge variant="outline" className={getSkillColor(numericValue)}>
                        {getSkillLevel(numericValue)}
                      </Badge>
                    </div>
                  </CardHeader>
                  <CardContent>
                    <div className="space-y-2">
                      <div className="flex justify-between text-sm">
                        <span>Progress</span>
                        <span className="font-mono">{numericValue}/{skillCap}</span>
                      </div>
                      <Progress value={progressValue} className="h-2" />
                    </div>
                  </CardContent>
                </Card>
              );
            })}
          </div>
        </TabsContent>

        <TabsContent value="training" className="space-y-4">
          <div className="grid grid-cols-1 md:grid-cols-2 lg:grid-cols-3 gap-4">
            {trainingSessions.map((session) => {
<<<<<<< HEAD
            const Icon = session.icon;
            const currentSkill = Number(skills?.[session.skill] ?? 0);
            const trainingCost = calculateTrainingCost(currentSkill);
            const canAfford = (profile?.cash ?? 0) >= trainingCost;
            const isAtCap = currentSkill >= skillCap;
            const attributeKey = SKILL_ATTRIBUTE_MAP[session.skill] as AttributeKey | undefined;
            const attributePreview = applyAttributeToValue(session.xpGain, attributes, attributeKey);
            const expectedXpGain = attributePreview.value;
            const attributeLabel = attributeKey ? ATTRIBUTE_METADATA[attributeKey].label : null;
            const multiplierLabel = attributePreview.multiplier.toFixed(2);
            const buttonDisabled = training || !canAfford || isAtCap || cooldownActive;
            const isActive = activeTrainingKey === session.skill;
=======
              const Icon = session.icon;
              const currentSkill = Number(skills?.[session.skill] ?? 0);
              const trainingCost = calculateTrainingCost(currentSkill);
              const canAfford = (profile?.cash ?? 0) >= trainingCost;
              const isAtCap = currentSkill >= skillCap;
              const buttonDisabled = training || !canAfford || isAtCap || cooldownActive;
              const adjustedXp = applyRewardBonus(session.xpGain, attributes?.mental_focus);
>>>>>>> 030d9c90

            return (
              <Card key={session.skill} className="relative">
                <CardHeader>
                  <div className="flex items-center gap-2">
                      <Icon className="h-5 w-5 text-primary" />
                      <div>
                        <CardTitle className="text-lg font-oswald">{session.name}</CardTitle>
                        <CardDescription className="text-sm">{session.description}</CardDescription>
                      </div>
                    </div>
                  </CardHeader>
                  <CardContent className="space-y-4">
                    <div className="grid grid-cols-2 gap-4 text-sm">
                      <div className="flex items-center gap-1">
                        <Coins className="h-3 w-3 text-yellow-400" />
                        <span>${trainingCost.toLocaleString()}</span>
                      </div>
                      <div className="flex items-center gap-1">
                        <Clock className="h-3 w-3 text-blue-400" />
                        <span>{session.duration}m</span>
                      </div>
                      <div className="flex items-center gap-1">
                        <Star className="h-3 w-3 text-purple-400" />
                        <span>
<<<<<<< HEAD
                          +{expectedXpGain} XP
                          {attributeLabel ? ` • ${attributeLabel} ×${multiplierLabel}` : ""}
=======
                          +{adjustedXp} XP
                          {adjustedXp !== session.xpGain ? " (focus bonus)" : ""}
>>>>>>> 030d9c90
                        </span>
                      </div>
                      <div className="flex items-center gap-1">
                        <TrendingUp className="h-3 w-3 text-green-400" />
                        <span>Skill: {currentSkill}/{skillCap}</span>
                      </div>
                    </div>

                    {isAtCap && (
                      <div className="flex items-center gap-2 text-sm text-destructive">
                        <TrendingUp className="h-3 w-3" />
                        <span>Skill cap reached. Level up to continue training.</span>
                      </div>
                    )}

                    {cooldownActive && (
                      <div className="flex items-center gap-2 text-sm text-yellow-500">
                        <Clock className="h-3 w-3" />
                        <span>Training available in {remainingCooldown}m</span>
                      </div>
                    )}

                    <Button
                      onClick={() => handleTraining(session)}
                      disabled={buttonDisabled}
                      className="w-full"
                      variant={canAfford && !isAtCap && !cooldownActive ? "default" : "outline"}
                    >
                      {training && isActive
                        ? "Training..."
                        : isAtCap
                          ? "Skill Cap Reached"
                          : cooldownActive
                            ? `Cooldown (${remainingCooldown}m)`
                            : !canAfford
                              ? "Can't Afford"
                              : "Start Training"}
                    </Button>
                  </CardContent>
                </Card>
              );
            })}
          </div>
        </TabsContent>

        <TabsContent value="attributes" className="space-y-4">
          <div className="grid grid-cols-1 md:grid-cols-2 lg:grid-cols-3 gap-4">
            {attributeSummaries.map(({ key, value, metadata, icon: AttributeIcon, cost, percentage }) => {
              const availableExperience = Math.max(0, Number(profile?.experience ?? 0));
              const canAfford = availableExperience >= cost;
              const isMaxed = value >= ATTRIBUTE_MAX_VALUE;
              const isActive = activeTrainingKey === `attribute:${key}`;

              return (
                <Card key={key} className="relative">
                  <CardHeader>
                    <div className="flex items-center gap-2">
                      <AttributeIcon className="h-5 w-5 text-primary" />
                      <div>
                        <CardTitle className="text-lg font-oswald">{metadata.label}</CardTitle>
                        <CardDescription className="text-sm">{metadata.description}</CardDescription>
                      </div>
                    </div>
                  </CardHeader>
                  <CardContent className="space-y-4">
                    <div className="space-y-2">
                      <div className="flex justify-between text-sm">
                        <span>Progress</span>
                        <span className="font-mono">{value}/{ATTRIBUTE_MAX_VALUE}</span>
                      </div>
                      <Progress value={percentage} className="h-2" />
                      {metadata.relatedSkills.length > 0 && (
                        <p className="text-xs text-muted-foreground">
                          Boosts: {metadata.relatedSkills.join(", ")}
                        </p>
                      )}
                    </div>

                    <div className="flex justify-between text-sm">
                      <span>Training Cost</span>
                      <span>{cost} XP</span>
                    </div>

                    {isMaxed && (
                      <div className="text-sm text-green-500">
                        Attribute mastered!
                      </div>
                    )}

                    {!isMaxed && !canAfford && (
                      <div className="text-sm text-destructive">
                        Need {Math.max(0, cost - Math.floor(availableExperience))} more XP
                      </div>
                    )}

                    <Button
                      onClick={() => handleAttributeTraining(key)}
                      disabled={training || isMaxed || !canAfford}
                      className="w-full"
                      variant={canAfford && !isMaxed ? "default" : "outline"}
                    >
                      {isMaxed
                        ? "Maxed Out"
                        : training && isActive
                          ? "Training..."
                          : canAfford
                            ? `Train (+${ATTRIBUTE_TRAINING_INCREMENT})`
                            : "Need XP"}
                    </Button>
                  </CardContent>
                </Card>
              );
            })}
          </div>
        </TabsContent>
      </Tabs>
    </div>
  );
};

export default SkillTraining;<|MERGE_RESOLUTION|>--- conflicted
+++ resolved
@@ -13,7 +13,6 @@
   getRemainingCooldown,
   COOLDOWNS
 } from "@/utils/gameBalance";
-<<<<<<< HEAD
 import {
   type LucideIcon,
   Briefcase,
@@ -46,10 +45,6 @@
   getAttributeTrainingCost,
   type AttributeKey
 } from "@/utils/attributeProgression";
-=======
-import { applyCooldownModifier, applyRewardBonus } from "@/utils/attributeModifiers";
-import { type LucideIcon, Guitar, Mic, Music, Drum, Volume2, PenTool, Star, Coins, Clock, TrendingUp } from "lucide-react";
->>>>>>> 030d9c90
 
 type SkillName = "guitar" | "vocals" | "drums" | "bass" | "performance" | "songwriting";
 
@@ -75,16 +70,10 @@
 
 const SkillTraining = () => {
   const { toast } = useToast();
-<<<<<<< HEAD
   const { profile, skills, attributes, updateSkills, updateProfile, updateAttributes, addActivity, loading } = useGameData();
   const [training, setTraining] = useState(false);
   const [activeTrainingKey, setActiveTrainingKey] = useState<string | null>(null);
   const trainingCooldown = COOLDOWNS.skillTraining;
-=======
-  const { profile, skills, attributes, updateSkills, updateProfile, addActivity, loading } = useGameData();
-  const [training, setTraining] = useState(false);
-  const baseTrainingCooldown = COOLDOWNS.skillTraining;
->>>>>>> 030d9c90
 
   const attributeSummaries = useMemo(() =>
     ATTRIBUTE_KEYS.map(key => {
@@ -210,19 +199,11 @@
     setActiveTrainingKey(session.skill);
 
     try {
-<<<<<<< HEAD
       const newSkillValue = Math.min(skillCap, currentSkill + attributeResult.value);
       const skillGain = newSkillValue - currentSkill;
       const newCash = playerCash - trainingCost;
       const experienceGain = attributeResult.value;
       const newExperience = totalExperience + experienceGain;
-=======
-      const focusedXp = applyRewardBonus(session.xpGain, attributes?.mental_focus);
-      const newSkillValue = Math.min(skillCap, currentSkill + focusedXp);
-      const skillGain = newSkillValue - currentSkill;
-      const newCash = playerCash - trainingCost;
-      const newExperience = totalExperience + focusedXp;
->>>>>>> 030d9c90
       const timestamp = new Date().toISOString();
 
       await updateSkills({
@@ -240,7 +221,6 @@
 
       await addActivity(
         "training",
-<<<<<<< HEAD
         attributeLabel
           ? `Completed ${session.name} (+${experienceGain} XP, ${attributeLabel} ×${attributeResult.multiplier.toFixed(2)})`
           : `Completed ${session.name} training session (+${experienceGain} XP)`,
@@ -252,10 +232,7 @@
               experience: experienceGain
             }
           : undefined
-=======
-        `Completed ${session.name} training session (+${focusedXp} XP)`,
-        -trainingCost
->>>>>>> 030d9c90
+
       );
 
       toast({
@@ -465,7 +442,6 @@
         <TabsContent value="training" className="space-y-4">
           <div className="grid grid-cols-1 md:grid-cols-2 lg:grid-cols-3 gap-4">
             {trainingSessions.map((session) => {
-<<<<<<< HEAD
             const Icon = session.icon;
             const currentSkill = Number(skills?.[session.skill] ?? 0);
             const trainingCost = calculateTrainingCost(currentSkill);
@@ -478,16 +454,6 @@
             const multiplierLabel = attributePreview.multiplier.toFixed(2);
             const buttonDisabled = training || !canAfford || isAtCap || cooldownActive;
             const isActive = activeTrainingKey === session.skill;
-=======
-              const Icon = session.icon;
-              const currentSkill = Number(skills?.[session.skill] ?? 0);
-              const trainingCost = calculateTrainingCost(currentSkill);
-              const canAfford = (profile?.cash ?? 0) >= trainingCost;
-              const isAtCap = currentSkill >= skillCap;
-              const buttonDisabled = training || !canAfford || isAtCap || cooldownActive;
-              const adjustedXp = applyRewardBonus(session.xpGain, attributes?.mental_focus);
->>>>>>> 030d9c90
-
             return (
               <Card key={session.skill} className="relative">
                 <CardHeader>
@@ -512,13 +478,8 @@
                       <div className="flex items-center gap-1">
                         <Star className="h-3 w-3 text-purple-400" />
                         <span>
-<<<<<<< HEAD
                           +{expectedXpGain} XP
                           {attributeLabel ? ` • ${attributeLabel} ×${multiplierLabel}` : ""}
-=======
-                          +{adjustedXp} XP
-                          {adjustedXp !== session.xpGain ? " (focus bonus)" : ""}
->>>>>>> 030d9c90
                         </span>
                       </div>
                       <div className="flex items-center gap-1">
