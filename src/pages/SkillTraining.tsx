import { useMemo, useState } from "react";
import { Button } from "@/components/ui/button";
import { Card, CardContent, CardDescription, CardHeader, CardTitle } from "@/components/ui/card";
import { Progress } from "@/components/ui/progress";
import { Badge } from "@/components/ui/badge";
import { Tabs, TabsContent, TabsList, TabsTrigger } from "@/components/ui/tabs";
import { useToast } from "@/components/ui/use-toast";
import { type PlayerAttributes, useGameData } from "@/hooks/useGameData";
import {
  calculateTrainingCost,
  getSkillCap,
  isOnCooldown,
  getRemainingCooldown,
  COOLDOWNS
} from "@/utils/gameBalance";
<<<<<<< HEAD
import { applyCooldownModifier, applyRewardBonus, resolveAttributeValue } from "@/utils/attributeModifiers";
import { type LucideIcon, Guitar, Mic, Music, Drum, Volume2, PenTool, Star, Coins, Clock, TrendingUp } from "lucide-react";
=======
import {
  type LucideIcon,
  Briefcase,
  Coins,
  Cpu,
  Drum,
  Guitar,
  Megaphone,
  Metronome,
  Mic,
  Mic2,
  Music,
  Palette,
  PenTool,
  PersonStanding,
  Sparkles,
  Star,
  TrendingUp,
  Volume2,
  Clock
} from "lucide-react";
import {
  ATTRIBUTE_KEYS,
  ATTRIBUTE_MAX_VALUE,
  ATTRIBUTE_METADATA,
  ATTRIBUTE_TRAINING_INCREMENT,
  SKILL_ATTRIBUTE_MAP,
  applyAttributeToValue,
  clampAttributeValue,
  getAttributeTrainingCost,
  type AttributeKey
} from "@/utils/attributeProgression";
>>>>>>> 5f5bbf5a

type SkillName = "guitar" | "vocals" | "drums" | "bass" | "performance" | "songwriting";

interface TrainingSession {
  skill: SkillName;
  name: string;
  icon: LucideIcon;
  duration: number;
  xpGain: number;
  description: string;
}

const ATTRIBUTE_ICONS: Record<AttributeKey, LucideIcon> = {
  musical_ability: Sparkles,
  vocal_talent: Mic2,
  rhythm_sense: Metronome,
  stage_presence: PersonStanding,
  creative_insight: Palette,
  technical_mastery: Cpu,
  business_acumen: Briefcase,
  marketing_savvy: Megaphone
};

const SkillTraining = () => {
  const { toast } = useToast();
  const { profile, skills, attributes, updateSkills, updateProfile, updateAttributes, addActivity, loading } = useGameData();
  const [training, setTraining] = useState(false);
  const [activeTrainingKey, setActiveTrainingKey] = useState<string | null>(null);
  const trainingCooldown = COOLDOWNS.skillTraining;

  const attributeSummaries = useMemo(() =>
    ATTRIBUTE_KEYS.map(key => {
      const value = clampAttributeValue(Number(attributes?.[key] ?? 0));
      return {
        key,
        value,
        metadata: ATTRIBUTE_METADATA[key],
        icon: ATTRIBUTE_ICONS[key],
        cost: getAttributeTrainingCost(value),
        percentage: ATTRIBUTE_MAX_VALUE > 0 ? (value / ATTRIBUTE_MAX_VALUE) * 100 : 0
      };
    }),
  [attributes]);

  const attributeSource = attributes as unknown as Record<string, unknown> | null;
  const physicalEndurance = resolveAttributeValue(attributeSource, "physical_endurance", 1);
  const mentalFocus = resolveAttributeValue(attributeSource, "mental_focus", 1);

  const trainingSessions: TrainingSession[] = [
    {
      skill: "guitar",
      name: "Guitar Practice",
      icon: Guitar,
      duration: 30,
      xpGain: 5,
      description: "Master guitar techniques and improve your playing skills"
    },
    {
      skill: "vocals",
      name: "Vocal Training",
      icon: Mic,
      duration: 45,
      xpGain: 6,
      description: "Develop your voice range, control, and stage presence"
    },
    {
      skill: "drums",
      name: "Drum Lessons",
      icon: Drum,
      duration: 40,
      xpGain: 5,
      description: "Learn rhythm patterns and improve your timing"
    },
    {
      skill: "bass",
      name: "Bass Workshop",
      icon: Volume2,
      duration: 35,
      xpGain: 5,
      description: "Strengthen your bass fundamentals and groove"
    },
    {
      skill: "performance",
      name: "Stage Performance",
      icon: Star,
      duration: 60,
      xpGain: 8,
      description: "Enhance your stage presence and crowd engagement"
    },
    {
      skill: "songwriting",
      name: "Songwriting Class",
      icon: PenTool,
      duration: 50,
      xpGain: 7,
      description: "Learn composition, lyrics, and musical arrangement"
    }
  ];

  const trainingCooldown = applyCooldownModifier(baseTrainingCooldown, physicalEndurance);

  const playerLevel = Number(profile?.level ?? 1);
  const totalExperience = Number(profile?.experience ?? 0);
  const skillCap = getSkillCap(playerLevel, totalExperience);
  const lastTrainingTime = skills?.updated_at ?? null;
  const cooldownActive = lastTrainingTime ? isOnCooldown(lastTrainingTime, trainingCooldown) : false;
  const remainingCooldown = cooldownActive && lastTrainingTime
    ? getRemainingCooldown(lastTrainingTime, trainingCooldown)
    : 0;

  const handleTraining = async (session: TrainingSession) => {
    if (!skills || !profile) return;

    const currentSkill = Number(skills[session.skill] ?? 0);
    const playerCash = Number(profile.cash ?? 0);
    const playerLevel = Number(profile.level ?? 1);
    const totalExperience = Number(profile.experience ?? 0);
    const skillCap = getSkillCap(playerLevel, totalExperience);
    const trainingCost = calculateTrainingCost(currentSkill);
    const lastTraining = skills.updated_at;
    const cooldownActive = lastTraining ? isOnCooldown(lastTraining, trainingCooldown) : false;
    const attributeKey = SKILL_ATTRIBUTE_MAP[session.skill] as AttributeKey | undefined;
    const attributeResult = applyAttributeToValue(session.xpGain, attributes, attributeKey);

    if (currentSkill >= skillCap) {
      toast({
        variant: "destructive",
        title: "Skill Cap Reached",
        description: `Level up to increase your ${session.skill} cap before training again.`
      });
      return;
    }

    if (cooldownActive) {
      const remainingMinutes = lastTraining
        ? getRemainingCooldown(lastTraining, trainingCooldown)
        : 0;
      toast({
        variant: "destructive",
        title: "Training Cooldown",
        description: `You can train again in ${remainingMinutes} minutes.`
      });
      return;
    }

    if (playerCash < trainingCost) {
      toast({
        variant: "destructive",
        title: "Insufficient Funds",
        description: `You need $${trainingCost.toLocaleString()} to afford this training session.`
      });
      return;
    }

    setTraining(true);
    setActiveTrainingKey(session.skill);

    try {
<<<<<<< HEAD
      const focusedXp = applyRewardBonus(session.xpGain, mentalFocus);
      const newSkillValue = Math.min(skillCap, currentSkill + focusedXp);
=======
      const newSkillValue = Math.min(skillCap, currentSkill + attributeResult.value);
>>>>>>> 5f5bbf5a
      const skillGain = newSkillValue - currentSkill;
      const newCash = playerCash - trainingCost;
      const experienceGain = attributeResult.value;
      const newExperience = totalExperience + experienceGain;
      const timestamp = new Date().toISOString();

      await updateSkills({
        [session.skill]: newSkillValue,
        updated_at: timestamp
      });

      await updateProfile({
        cash: newCash,
        experience: newExperience,
        updated_at: timestamp
      });

      const attributeLabel = attributeKey ? ATTRIBUTE_METADATA[attributeKey].label : null;

      await addActivity(
        "training",
        attributeLabel
          ? `Completed ${session.name} (+${experienceGain} XP, ${attributeLabel} ×${attributeResult.multiplier.toFixed(2)})`
          : `Completed ${session.name} training session (+${experienceGain} XP)`,
        -trainingCost,
        attributeKey
          ? {
              attribute: attributeKey,
              multiplier: attributeResult.multiplier,
              experience: experienceGain
            }
          : undefined

      );

      toast({
        title: "Training Complete!",
        description: `Your ${session.skill} skill increased by ${skillGain} points (+${experienceGain} XP).`
      });
    } catch (error) {
      console.error("Error during training:", error);
      toast({
        variant: "destructive",
        title: "Training Failed",
        description: "Something went wrong during your training session."
      });
    } finally {
      setTraining(false);
      setActiveTrainingKey(null);
    }
  };

  const handleAttributeTraining = async (attributeKey: AttributeKey) => {
    if (!profile || !attributes) {
      toast({
        variant: "destructive",
        title: "Attributes Unavailable",
        description: "We couldn't load your attribute data yet. Try again shortly."
      });
      return;
    }

    const currentValue = clampAttributeValue(Number(attributes[attributeKey] ?? 0));
    if (currentValue >= ATTRIBUTE_MAX_VALUE) {
      toast({
        variant: "destructive",
        title: "Attribute Maxed",
        description: `${ATTRIBUTE_METADATA[attributeKey].label} is already at its peak.`
      });
      return;
    }

    const availableExperience = Math.max(0, Number(profile.experience ?? 0));
    const trainingCost = getAttributeTrainingCost(currentValue);

    if (availableExperience < trainingCost) {
      toast({
        variant: "destructive",
        title: "Not Enough XP",
        description: `You need ${trainingCost} XP to train ${ATTRIBUTE_METADATA[attributeKey].label}.`
      });
      return;
    }

    setTraining(true);
    setActiveTrainingKey(`attribute:${attributeKey}`);

    try {
      const timestamp = new Date().toISOString();
      const nextValue = clampAttributeValue(currentValue + ATTRIBUTE_TRAINING_INCREMENT);
      const actualGain = nextValue - currentValue;
      const nextExperience = Math.max(0, availableExperience - trainingCost);

      const attributeUpdates: Partial<PlayerAttributes> = {
        [attributeKey]: nextValue,
        updated_at: timestamp
      } as Partial<PlayerAttributes>;

      await updateAttributes(attributeUpdates);

      await updateProfile({
        experience: nextExperience,
        updated_at: timestamp
      });

      await addActivity(
        "attribute_training",
        `Invested ${trainingCost} XP to improve ${ATTRIBUTE_METADATA[attributeKey].label} (+${actualGain}).`,
        0,
        {
          attribute: attributeKey,
          gain: actualGain,
          cost: trainingCost
        }
      );

      toast({
        title: "Attribute Improved!",
        description: `${ATTRIBUTE_METADATA[attributeKey].label} increased by ${actualGain} (cost ${trainingCost} XP).`
      });
    } catch (error) {
      console.error("Error during attribute training:", error);
      toast({
        variant: "destructive",
        title: "Training Failed",
        description: "Something went wrong while training that attribute."
      });
    } finally {
      setTraining(false);
      setActiveTrainingKey(null);
    }
  };

  const getSkillLevel = (skill: number): string => {
    if (skill >= 90) return "Master";
    if (skill >= 75) return "Expert";
    if (skill >= 60) return "Advanced";
    if (skill >= 40) return "Intermediate";
    if (skill >= 20) return "Beginner";
    return "Novice";
  };

  const getSkillColor = (skill: number): string => {
    if (skill >= 90) return "text-purple-400";
    if (skill >= 75) return "text-blue-400";
    if (skill >= 60) return "text-green-400";
    if (skill >= 40) return "text-yellow-400";
    if (skill >= 20) return "text-orange-400";
    return "text-red-400";
  };

  if (loading) {
    return (
      <div className="flex h-screen items-center justify-center">
        <div className="text-center">
          <div className="animate-spin rounded-full h-32 w-32 border-b-2 border-primary mx-auto mb-4"></div>
          <p className="text-lg font-oswald">Loading training center...</p>
        </div>
      </div>
    );
  }

  if (!skills || !profile) {
    return (
      <div className="flex h-screen items-center justify-center">
        <div className="text-center space-y-4">
          <h2 className="text-2xl font-bebas tracking-wide">Character data unavailable</h2>
          <p className="text-muted-foreground">
            Select or create a character from your profile before starting a training session.
          </p>
        </div>
      </div>
    );
  }

  return (
    <div className="container mx-auto px-4 py-8 space-y-8">
      <div className="text-center space-y-4">
        <h1 className="text-4xl font-bebas tracking-wider">SKILL TRAINING CENTER</h1>
        <p className="text-lg text-muted-foreground font-oswald">
          Hone your craft and become a music legend
        </p>
        <div className="flex items-center justify-center gap-6 text-sm">
          <div className="flex items-center gap-2">
            <Coins className="h-4 w-4 text-yellow-400" />
            <span className="font-oswald">${profile?.cash?.toLocaleString() || 0}</span>
          </div>
          <div className="flex items-center gap-2">
            <TrendingUp className="h-4 w-4 text-blue-400" />
            <span className="font-oswald">{profile?.experience || 0} XP</span>
          </div>
        </div>
      </div>

      <Tabs defaultValue="skills" className="space-y-6">
        <TabsList className="grid w-full grid-cols-3">
          <TabsTrigger value="skills">Current Skills</TabsTrigger>
          <TabsTrigger value="training">Training Sessions</TabsTrigger>
          <TabsTrigger value="attributes">Attribute Development</TabsTrigger>
        </TabsList>

        <TabsContent value="skills" className="space-y-4">
          <div className="grid grid-cols-1 md:grid-cols-2 lg:grid-cols-3 gap-4">
            {trainingSessions.map(session => {
              const Icon = session.icon;
              const numericValue = Number(skills?.[session.skill] ?? 0);
              const progressValue = skillCap > 0 ? Math.min(100, (numericValue / skillCap) * 100) : 0;

              return (
                <Card key={session.skill} className="relative overflow-hidden">
                  <CardHeader className="pb-3">
                    <div className="flex items-center justify-between">
                      <div className="flex items-center gap-2">
                        <Icon className="h-5 w-5 text-primary" />
                        <CardTitle className="text-lg font-oswald capitalize">{session.skill}</CardTitle>
                      </div>
                      <Badge variant="outline" className={getSkillColor(numericValue)}>
                        {getSkillLevel(numericValue)}
                      </Badge>
                    </div>
                  </CardHeader>
                  <CardContent>
                    <div className="space-y-2">
                      <div className="flex justify-between text-sm">
                        <span>Progress</span>
                        <span className="font-mono">{numericValue}/{skillCap}</span>
                      </div>
                      <Progress value={progressValue} className="h-2" />
                    </div>
                  </CardContent>
                </Card>
              );
            })}
          </div>
        </TabsContent>

        <TabsContent value="training" className="space-y-4">
          <div className="grid grid-cols-1 md:grid-cols-2 lg:grid-cols-3 gap-4">
            {trainingSessions.map((session) => {
            const Icon = session.icon;
            const currentSkill = Number(skills?.[session.skill] ?? 0);
            const trainingCost = calculateTrainingCost(currentSkill);
            const canAfford = (profile?.cash ?? 0) >= trainingCost;
            const isAtCap = currentSkill >= skillCap;
            const attributeKey = SKILL_ATTRIBUTE_MAP[session.skill] as AttributeKey | undefined;
            const attributePreview = applyAttributeToValue(session.xpGain, attributes, attributeKey);
            const expectedXpGain = attributePreview.value;
            const attributeLabel = attributeKey ? ATTRIBUTE_METADATA[attributeKey].label : null;
            const multiplierLabel = attributePreview.multiplier.toFixed(2);
            const buttonDisabled = training || !canAfford || isAtCap || cooldownActive;
            const isActive = activeTrainingKey === session.skill;
            return (
              <Card key={session.skill} className="relative">
                <CardHeader>
                  <div className="flex items-center gap-2">
                      <Icon className="h-5 w-5 text-primary" />
                      <div>
                        <CardTitle className="text-lg font-oswald">{session.name}</CardTitle>
                        <CardDescription className="text-sm">{session.description}</CardDescription>
                      </div>
                    </div>
                  </CardHeader>
                  <CardContent className="space-y-4">
                    <div className="grid grid-cols-2 gap-4 text-sm">
                      <div className="flex items-center gap-1">
                        <Coins className="h-3 w-3 text-yellow-400" />
                        <span>${trainingCost.toLocaleString()}</span>
                      </div>
                      <div className="flex items-center gap-1">
                        <Clock className="h-3 w-3 text-blue-400" />
                        <span>{session.duration}m</span>
                      </div>
                      <div className="flex items-center gap-1">
                        <Star className="h-3 w-3 text-purple-400" />
                        <span>
                          +{expectedXpGain} XP
                          {attributeLabel ? ` • ${attributeLabel} ×${multiplierLabel}` : ""}
                        </span>
                      </div>
                      <div className="flex items-center gap-1">
                        <TrendingUp className="h-3 w-3 text-green-400" />
                        <span>Skill: {currentSkill}/{skillCap}</span>
                      </div>
                    </div>

                    {isAtCap && (
                      <div className="flex items-center gap-2 text-sm text-destructive">
                        <TrendingUp className="h-3 w-3" />
                        <span>Skill cap reached. Level up to continue training.</span>
                      </div>
                    )}

                    {cooldownActive && (
                      <div className="flex items-center gap-2 text-sm text-yellow-500">
                        <Clock className="h-3 w-3" />
                        <span>Training available in {remainingCooldown}m</span>
                      </div>
                    )}

                    <Button
                      onClick={() => handleTraining(session)}
                      disabled={buttonDisabled}
                      className="w-full"
                      variant={canAfford && !isAtCap && !cooldownActive ? "default" : "outline"}
                    >
                      {training && isActive
                        ? "Training..."
                        : isAtCap
                          ? "Skill Cap Reached"
                          : cooldownActive
                            ? `Cooldown (${remainingCooldown}m)`
                            : !canAfford
                              ? "Can't Afford"
                              : "Start Training"}
                    </Button>
                  </CardContent>
                </Card>
              );
            })}
          </div>
        </TabsContent>

        <TabsContent value="attributes" className="space-y-4">
          <div className="grid grid-cols-1 md:grid-cols-2 lg:grid-cols-3 gap-4">
            {attributeSummaries.map(({ key, value, metadata, icon: AttributeIcon, cost, percentage }) => {
              const availableExperience = Math.max(0, Number(profile?.experience ?? 0));
              const canAfford = availableExperience >= cost;
              const isMaxed = value >= ATTRIBUTE_MAX_VALUE;
              const isActive = activeTrainingKey === `attribute:${key}`;

              return (
                <Card key={key} className="relative">
                  <CardHeader>
                    <div className="flex items-center gap-2">
                      <AttributeIcon className="h-5 w-5 text-primary" />
                      <div>
                        <CardTitle className="text-lg font-oswald">{metadata.label}</CardTitle>
                        <CardDescription className="text-sm">{metadata.description}</CardDescription>
                      </div>
                    </div>
                  </CardHeader>
                  <CardContent className="space-y-4">
                    <div className="space-y-2">
                      <div className="flex justify-between text-sm">
                        <span>Progress</span>
                        <span className="font-mono">{value}/{ATTRIBUTE_MAX_VALUE}</span>
                      </div>
                      <Progress value={percentage} className="h-2" />
                      {metadata.relatedSkills.length > 0 && (
                        <p className="text-xs text-muted-foreground">
                          Boosts: {metadata.relatedSkills.join(", ")}
                        </p>
                      )}
                    </div>

                    <div className="flex justify-between text-sm">
                      <span>Training Cost</span>
                      <span>{cost} XP</span>
                    </div>

                    {isMaxed && (
                      <div className="text-sm text-green-500">
                        Attribute mastered!
                      </div>
                    )}

                    {!isMaxed && !canAfford && (
                      <div className="text-sm text-destructive">
                        Need {Math.max(0, cost - Math.floor(availableExperience))} more XP
                      </div>
                    )}

                    <Button
                      onClick={() => handleAttributeTraining(key)}
                      disabled={training || isMaxed || !canAfford}
                      className="w-full"
                      variant={canAfford && !isMaxed ? "default" : "outline"}
                    >
                      {isMaxed
                        ? "Maxed Out"
                        : training && isActive
                          ? "Training..."
                          : canAfford
                            ? `Train (+${ATTRIBUTE_TRAINING_INCREMENT})`
                            : "Need XP"}
                    </Button>
                  </CardContent>
                </Card>
              );
            })}
          </div>
        </TabsContent>
      </Tabs>
    </div>
  );
};

export default SkillTraining;<|MERGE_RESOLUTION|>--- conflicted
+++ resolved
@@ -13,43 +13,8 @@
   getRemainingCooldown,
   COOLDOWNS
 } from "@/utils/gameBalance";
-<<<<<<< HEAD
 import { applyCooldownModifier, applyRewardBonus, resolveAttributeValue } from "@/utils/attributeModifiers";
 import { type LucideIcon, Guitar, Mic, Music, Drum, Volume2, PenTool, Star, Coins, Clock, TrendingUp } from "lucide-react";
-=======
-import {
-  type LucideIcon,
-  Briefcase,
-  Coins,
-  Cpu,
-  Drum,
-  Guitar,
-  Megaphone,
-  Metronome,
-  Mic,
-  Mic2,
-  Music,
-  Palette,
-  PenTool,
-  PersonStanding,
-  Sparkles,
-  Star,
-  TrendingUp,
-  Volume2,
-  Clock
-} from "lucide-react";
-import {
-  ATTRIBUTE_KEYS,
-  ATTRIBUTE_MAX_VALUE,
-  ATTRIBUTE_METADATA,
-  ATTRIBUTE_TRAINING_INCREMENT,
-  SKILL_ATTRIBUTE_MAP,
-  applyAttributeToValue,
-  clampAttributeValue,
-  getAttributeTrainingCost,
-  type AttributeKey
-} from "@/utils/attributeProgression";
->>>>>>> 5f5bbf5a
 
 type SkillName = "guitar" | "vocals" | "drums" | "bass" | "performance" | "songwriting";
 
@@ -208,12 +173,8 @@
     setActiveTrainingKey(session.skill);
 
     try {
-<<<<<<< HEAD
       const focusedXp = applyRewardBonus(session.xpGain, mentalFocus);
       const newSkillValue = Math.min(skillCap, currentSkill + focusedXp);
-=======
-      const newSkillValue = Math.min(skillCap, currentSkill + attributeResult.value);
->>>>>>> 5f5bbf5a
       const skillGain = newSkillValue - currentSkill;
       const newCash = playerCash - trainingCost;
       const experienceGain = attributeResult.value;
