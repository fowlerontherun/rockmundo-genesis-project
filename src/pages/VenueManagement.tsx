--- conflicted
+++ resolved
@@ -1,15 +1,10 @@
 import { useCallback, useEffect, useMemo, useState } from "react";
-<<<<<<< HEAD
-import { format } from "date-fns";
-=======
->>>>>>> 5e1759a9
 import { Card, CardContent, CardDescription, CardHeader, CardTitle } from "@/components/ui/card";
 import { Button } from "@/components/ui/button";
 import { Badge } from "@/components/ui/badge";
 import { Progress } from "@/components/ui/progress";
 import { Tabs, TabsContent, TabsList, TabsTrigger } from "@/components/ui/tabs";
 import { useToast } from "@/hooks/use-toast";
-<<<<<<< HEAD
 import { MapPin, Users, Calendar, DollarSign, Clock, Heart, Award } from "lucide-react";
 import { supabase } from "@/integrations/supabase/client";
 import { useAuth } from "@/hooks/useAuth";
@@ -232,23 +227,6 @@
     time: format(date, "h:mm a")
   };
 };
-=======
-import { supabase } from "@/integrations/supabase/client";
-import type { Tables } from "@/integrations/supabase/types";
-import { useAuth } from "@/hooks/useAuth";
-import {
-  MapPin,
-  Users,
-  Star,
-  Calendar,
-  DollarSign,
-  TrendingUp,
-  Music,
-  Clock,
-  Heart,
-  Award
-} from "lucide-react";
->>>>>>> 5e1759a9
 
 type VenueRelationshipRow = Tables<"venue_relationships">;
 
@@ -350,8 +328,6 @@
 const VenueManagement = () => {
   const { toast } = useToast();
   const { user } = useAuth();
-<<<<<<< HEAD
-
   const [playerReputation] = useState(75);
   const [activeTab, setActiveTab] = useState("venues");
   const [venues, setVenues] = useState<VenueRow[]>([]);
@@ -631,345 +607,11 @@
         variant: "destructive",
         title: "Venue locked",
         description: venue.requirementsText
-=======
-  const [playerReputation] = useState(75);
-  const [activeTab, setActiveTab] = useState("venues");
-  const [venues, setVenues] = useState<VenueCardData[]>(() =>
-    BASE_VENUES.map((venue) => ({
-      ...venue,
-      relationshipLevel: deriveRelationshipLevel(venue.relationship),
-    }))
-  );
-  const [bookings, setBookings] = useState<VenueBookingDisplay[]>([]);
-  const [loadingVenues, setLoadingVenues] = useState(true);
-  const [loadingBookings, setLoadingBookings] = useState(false);
-  const [relationshipUpdateTarget, setRelationshipUpdateTarget] = useState<string | null>(null);
-  const [bookingInProgress, setBookingInProgress] = useState<string | null>(null);
-
-  const defaultVenuesByName = useMemo(
-    () => new Map(BASE_VENUES.map((venue) => [venue.name, venue])),
-    []
-  );
-
-  const fetchBookings = useCallback(
-    async (venuesOverride?: VenueCardData[]) => {
-      if (!user) {
-        setBookings([]);
-        return;
-      }
-
-      setLoadingBookings(true);
-      try {
-        const venuesToUse = venuesOverride ?? venues;
-        const { data, error } = await supabase
-          .from("venue_bookings")
-          .select(
-            "id, venue_id, event_date, status, ticket_price, expected_attendance, actual_attendance, revenue"
-          )
-          .eq("user_id", user.id)
-          .gte("event_date", new Date().toISOString())
-          .order("event_date", { ascending: true });
-
-        if (error) throw error;
-
-        const venueLookup = new Map(
-          venuesToUse
-            .filter((venue) => venue.supabaseId)
-            .map((venue) => [venue.supabaseId as string, venue])
-        );
-
-        const mappedBookings: VenueBookingDisplay[] = (data ?? []).map((booking) => {
-          const eventDate = new Date(booking.event_date);
-          const venueMatch = venueLookup.get(booking.venue_id);
-          const capacity = venueMatch?.capacity ?? booking.expected_attendance ?? 0;
-          const soldTickets = booking.actual_attendance ?? booking.expected_attendance ?? 0;
-          const ticketPrice = booking.ticket_price ?? 0;
-          const revenue = booking.revenue ?? soldTickets * ticketPrice;
-          const progress = capacity > 0 ? Math.min(100, (soldTickets / capacity) * 100) : 0;
-
-          return {
-            id: booking.id,
-            venueName: venueMatch?.name ?? "Unknown Venue",
-            eventDate: eventDate.toLocaleDateString(undefined, {
-              month: "short",
-              day: "numeric",
-              year: "numeric",
-            }),
-            eventTime: eventDate.toLocaleTimeString(undefined, {
-              hour: "2-digit",
-              minute: "2-digit",
-            }),
-            capacity,
-            soldTickets,
-            ticketPrice,
-            revenue,
-            status: booking.status ?? "Upcoming",
-            progress,
-          };
-        });
-
-        setBookings(mappedBookings);
-      } catch (error) {
-        console.error("Error loading bookings:", error);
-        toast({
-          title: "Unable to load bookings",
-          description: "There was a problem loading your upcoming shows.",
-          variant: "destructive",
-        });
-      } finally {
-        setLoadingBookings(false);
-      }
-    },
-    [user, venues, toast]
-  );
-
-  const fetchVenuesAndRelationships = useCallback(async () => {
-    if (!user) {
-      setVenues(
-        BASE_VENUES.map((venue) => ({
-          ...venue,
-          relationshipLevel: deriveRelationshipLevel(venue.relationship),
-        }))
-      );
-      setBookings([]);
-      setLoadingVenues(false);
-      return;
-    }
-
-    setLoadingVenues(true);
-
-    try {
-      const [{ data: venuesData, error: venuesError }, { data: relationshipsData, error: relationshipsError }] =
-        await Promise.all([
-          supabase.from("venues").select("id, name, location, capacity, prestige_level, requirements"),
-          supabase
-            .from("venue_relationships")
-            .select("venue_id, relationship_score, relationship_level")
-            .eq("user_id", user.id),
-        ]);
-
-      if (venuesError) throw venuesError;
-      if (relationshipsError) throw relationshipsError;
-
-      const relationshipMap = new Map<string, VenueRelationshipRow>();
-      relationshipsData?.forEach((relationship) => {
-        relationshipMap.set(relationship.venue_id, relationship);
-      });
-
-      let mappedVenues: VenueCardData[];
-
-      if (venuesData && venuesData.length > 0) {
-        mappedVenues = venuesData.map((venue, index) => {
-          const defaults = defaultVenuesByName.get(venue.name);
-          const relationship = relationshipMap.get(venue.id);
-          const baseRelationship = defaults?.relationship ?? 0;
-          const relationshipScore = relationship?.relationship_score ?? baseRelationship;
-          const relationshipLevel = relationship?.relationship_level ?? deriveRelationshipLevel(relationshipScore);
-
-          return {
-            ...(defaults ?? {
-              id: BASE_VENUES.length + index + 1,
-              name: venue.name,
-              capacity: venue.capacity ?? 0,
-              location: venue.location ?? "Unknown",
-              relationship: relationshipScore,
-              bookedShows: 0,
-              revenue: 0,
-              reputation: "Emerging",
-              unlocked: true,
-              requirements: "Build more reputation to unlock this venue",
-              perks: [],
-            }),
-            name: venue.name,
-            capacity: venue.capacity ?? defaults?.capacity ?? 0,
-            location: venue.location ?? defaults?.location ?? "Unknown",
-            relationship: relationshipScore,
-            relationshipLevel,
-            supabaseId: venue.id,
-            unlocked: defaults?.unlocked ?? true,
-            requirements:
-              typeof venue.requirements === "string"
-                ? venue.requirements
-                : defaults?.requirements ?? "Build more reputation to unlock this venue",
-          };
-        });
-      } else {
-        mappedVenues = BASE_VENUES.map((venue) => ({
-          ...venue,
-          relationshipLevel: deriveRelationshipLevel(venue.relationship),
-        }));
-      }
-
-      setVenues(mappedVenues);
-      await fetchBookings(mappedVenues);
-    } catch (error) {
-      console.error("Error loading venue data:", error);
-      toast({
-        title: "Unable to load venues",
-        description: "There was a problem loading venue data. Please try again.",
-        variant: "destructive",
-      });
-      setVenues(
-        BASE_VENUES.map((venue) => ({
-          ...venue,
-          relationshipLevel: deriveRelationshipLevel(venue.relationship),
-        }))
-      );
-    } finally {
-      setLoadingVenues(false);
-    }
-  }, [user, toast, defaultVenuesByName, fetchBookings]);
-
-  useEffect(() => {
-    void fetchVenuesAndRelationships();
-  }, [fetchVenuesAndRelationships]);
-
-  useEffect(() => {
-    if (activeTab === "bookings") {
-      void fetchBookings();
-    }
-  }, [activeTab, fetchBookings]);
-
-  const handleImproveRelationship = async (venue: VenueCardData) => {
-    if (!user) {
-      toast({
-        title: "Sign in required",
-        description: "You need to be signed in to manage venue relationships.",
-        variant: "destructive",
       });
       return;
     }
 
-    if (!venue.supabaseId) {
-      toast({
-        title: "Venue not linked",
-        description: "This venue is not yet linked to the venue directory.",
-        variant: "destructive",
-      });
-      return;
-    }
-
-    setRelationshipUpdateTarget(venue.supabaseId);
-
-    try {
-      const updatedScore = Math.min(100, venue.relationship + 5);
-      const updatedLevel = deriveRelationshipLevel(updatedScore);
-      const timestamp = new Date().toISOString();
-
-      const { error } = await supabase
-        .from("venue_relationships")
-        .upsert(
-          {
-            user_id: user.id,
-            venue_id: venue.supabaseId,
-            relationship_score: updatedScore,
-            relationship_level: updatedLevel,
-            last_interaction_at: timestamp,
-            updated_at: timestamp,
-          },
-          { onConflict: "user_id,venue_id" }
-        );
-
-      if (error) throw error;
-
-      setVenues((current) =>
-        current.map((item) =>
-          item.supabaseId === venue.supabaseId
-            ? { ...item, relationship: updatedScore, relationshipLevel: updatedLevel }
-            : item
-        )
-      );
-
-      toast({
-        title: "Relationship improved!",
-        description: `Your relationship with ${venue.name} is now ${updatedLevel}.`,
-      });
-    } catch (error) {
-      console.error("Error updating venue relationship:", error);
-      toast({
-        title: "Unable to improve relationship",
-        description: "We couldn't update the venue relationship. Please try again.",
-        variant: "destructive",
-      });
-    } finally {
-      setRelationshipUpdateTarget(null);
-    }
-  };
-
-  const handleBookVenue = async (venue: VenueCardData) => {
-    if (!venue.unlocked) {
-      toast({
-        title: "Venue locked",
-        description: `Requirements: ${venue.requirements}`,
-        variant: "destructive",
-      });
-      return;
-    }
-
-    if (!user) {
-      toast({
-        title: "Sign in required",
-        description: "You need to be signed in to schedule a show.",
-        variant: "destructive",
->>>>>>> 5e1759a9
-      });
-      return;
-    }
-
-<<<<<<< HEAD
     setBookingVenueId(venue.id);
-=======
-    if (!venue.supabaseId) {
-      toast({
-        title: "Venue not linked",
-        description: "This venue is not yet connected to the venue directory.",
-        variant: "destructive",
-      });
-      return;
-    }
-
-    setBookingInProgress(venue.supabaseId);
-
-    const eventDate = new Date();
-    eventDate.setDate(eventDate.getDate() + 14);
-    const capacity = venue.capacity ?? 0;
-    const expectedAttendance = capacity > 0 ? Math.min(capacity, Math.max(50, Math.round(capacity * 0.75))) : 100;
-    const ticketPrice = Math.max(15, Math.round(((capacity || 200) * 0.2)));
-    const estimatedRevenue = expectedAttendance * ticketPrice;
-
-    try {
-      const { error } = await supabase.from("venue_bookings").insert({
-        user_id: user.id,
-        venue_id: venue.supabaseId,
-        event_date: eventDate.toISOString(),
-        status: "Upcoming",
-        ticket_price: ticketPrice,
-        expected_attendance: expectedAttendance,
-        actual_attendance: 0,
-        revenue: estimatedRevenue,
-      });
-
-      if (error) throw error;
-
-      toast({
-        title: "Show booked!",
-        description: `Your show at ${venue.name} has been scheduled for ${eventDate.toLocaleDateString()}.`,
-      });
-
-      setActiveTab("bookings");
-      await fetchBookings();
-    } catch (error) {
-      console.error("Error booking venue:", error);
-      toast({
-        title: "Unable to book venue",
-        description: "We couldn't schedule that show. Please try again.",
-        variant: "destructive",
-      });
-    } finally {
-      setBookingInProgress(null);
-    }
-  };
->>>>>>> 5e1759a9
 
     try {
       const eventDate = new Date();
@@ -985,8 +627,6 @@
       const { error } = await supabase
         .from("venue_bookings")
         .insert(insertPayload);
-
-<<<<<<< HEAD
       if (error) throw error;
 
       await loadBookings();
@@ -1006,23 +646,6 @@
       });
     } finally {
       setBookingVenueId(null);
-=======
-  const getStatusColor = (status: string) => {
-    switch (status) {
-      case "Confirmed":
-      case "Completed":
-        return "bg-green-500";
-      case "Selling":
-      case "On Sale":
-        return "bg-blue-500";
-      case "Upcoming":
-      case "Scheduled":
-        return "bg-purple-500";
-      case "Pending":
-        return "bg-amber-500";
-      default:
-        return "bg-gray-500";
->>>>>>> 5e1759a9
     }
   }, [loadBookings, toast, user]);
 
@@ -1057,7 +680,6 @@
           </TabsList>
 
           <TabsContent value="venues" className="space-y-6">
-<<<<<<< HEAD
             {loadingVenues ? (
               <Card className="bg-card/60 border-accent/40">
                 <CardContent className="py-10 text-center text-cream/60">
@@ -1106,51 +728,6 @@
                               {venue.relationshipLevel}
                             </Badge>
                           </div>
-=======
-            {loadingVenues && (
-              <div className="text-center text-cream/60 text-sm">Synchronizing venue data...</div>
-            )}
-            <div className="grid grid-cols-1 md:grid-cols-2 gap-6">
-              {venues.map((venue) => (
-                <Card
-                  key={venue.supabaseId ?? venue.id}
-                  className={`border-2 transition-all ${
-                    venue.unlocked
-                      ? "bg-card/80 border-accent hover:bg-card/90"
-                      : "bg-card/40 border-accent/40"
-                  }`}
-                >
-                  <CardHeader>
-                    <div className="flex justify-between items-start">
-                      <div>
-                        <CardTitle className={`${venue.unlocked ? 'text-cream' : 'text-cream/60'}`}>
-                          {venue.name}
-                          {!venue.unlocked && (
-                            <Badge variant="outline" className="ml-2 text-xs">
-                              Locked
-                            </Badge>
-                          )}
-                        </CardTitle>
-                        <CardDescription className="flex items-center gap-2">
-                          <MapPin className="h-4 w-4" />
-                          {venue.location}
-                        </CardDescription>
-                      </div>
-                      <div className="flex flex-col items-end gap-1">
-                        <Badge variant="secondary">{venue.reputation}</Badge>
-                        <Badge variant="outline" className="text-xs border-accent/40 text-accent/80 bg-transparent">
-                          {venue.relationshipLevel}
-                        </Badge>
-                      </div>
-                    </div>
-                  </CardHeader>
-                  <CardContent className="space-y-4">
-                    <div className="grid grid-cols-2 gap-4">
-                      <div className="space-y-2">
-                        <div className="flex items-center gap-2 text-cream/60">
-                          <Users className="h-4 w-4" />
-                          <span className="text-sm">Capacity</span>
->>>>>>> 5e1759a9
                         </div>
                       </CardHeader>
                       <CardContent className="space-y-4">
@@ -1196,20 +773,9 @@
                         <div className="space-y-2">
                           <div className="flex justify-between items-center">
                             <span className="text-cream/60 text-sm">Relationship</span>
-<<<<<<< HEAD
                             <span className={`font-bold ${getRelationshipColor(venue.relationshipScore)}`}>
                               {venue.relationshipScore}%
                             </span>
-=======
-                            <div className="flex items-center gap-2">
-                              <Badge variant="outline" className="text-xs border-accent/40 text-accent/80 bg-transparent">
-                                {venue.relationshipLevel}
-                              </Badge>
-                              <span className={`font-bold ${getRelationshipColor(venue.relationship)}`}>
-                                {venue.relationship}%
-                              </span>
-                            </div>
->>>>>>> 5e1759a9
                           </div>
                           <Progress value={venue.relationshipScore} className="h-2" />
                         </div>
@@ -1253,7 +819,6 @@
 
                         <div className="flex gap-2">
                           <Button
-<<<<<<< HEAD
                             onClick={() => void handleBookVenue(venue)}
                             className="flex-1 bg-accent hover:bg-accent/80 text-background"
                             disabled={bookingVenueId === venue.id || !venue.unlocked}
@@ -1265,28 +830,6 @@
                             variant="outline"
                             className="border-accent text-accent hover:bg-accent/10"
                             disabled={updatingRelationshipId === venue.id}
-=======
-                            onClick={() => { void handleBookVenue(venue); }}
-                            className="flex-1 bg-accent hover:bg-accent/80 text-background"
-                            disabled={
-                              !venue.unlocked ||
-                              !venue.supabaseId ||
-                              bookingInProgress === venue.supabaseId ||
-                              !user
-                            }
-                          >
-                            {bookingInProgress === venue.supabaseId ? "Booking..." : "Book Show"}
-                          </Button>
-                          <Button
-                            onClick={() => { void handleImproveRelationship(venue); }}
-                            variant="outline"
-                            className="border-accent text-accent hover:bg-accent/10"
-                            disabled={
-                              !venue.supabaseId ||
-                              !user ||
-                              relationshipUpdateTarget === venue.supabaseId
-                            }
->>>>>>> 5e1759a9
                           >
                             {updatingRelationshipId === venue.id ? "..." : <Heart className="h-4 w-4" />}
                           </Button>
@@ -1299,7 +842,6 @@
             )}
           </TabsContent>
           <TabsContent value="bookings" className="space-y-6">
-<<<<<<< HEAD
             {loadingBookings ? (
               <Card className="bg-card/60 border-accent/40">
                 <CardContent className="py-10 text-center text-cream/60">
@@ -1313,31 +855,11 @@
                   <p className="text-sm text-cream/60">
                     Book a venue to see your upcoming schedule.
                   </p>
-=======
-            {!user ? (
-              <Card className="bg-card/80 border-accent/40">
-                <CardContent className="py-6 text-center text-cream/70">
-                  Sign in to view and manage your upcoming bookings.
-                </CardContent>
-              </Card>
-            ) : loadingBookings ? (
-              <Card className="bg-card/80 border-accent/40">
-                <CardContent className="py-6 text-center text-cream/70">
-                  Loading upcoming bookings...
-                </CardContent>
-              </Card>
-            ) : bookings.length === 0 ? (
-              <Card className="bg-card/80 border-accent/40">
-                <CardContent className="py-6 text-center text-cream/70 space-y-2">
-                  <p>No upcoming bookings yet.</p>
-                  <p className="text-sm text-cream/50">Schedule a show to see it appear here.</p>
->>>>>>> 5e1759a9
                 </CardContent>
               </Card>
             ) : (
               <div className="space-y-4">
                 {bookings.map((booking) => {
-<<<<<<< HEAD
                   const bookingVenue = booking.venues;
                   const { date, time } = formatBookingDate(booking);
                   const capacity = calculateTicketCapacity(booking);
@@ -1345,19 +867,11 @@
                   const revenue = calculateExpectedRevenue(booking);
                   const progressValue = capacity > 0 ? (soldTickets / capacity) * 100 : 0;
                   const statusLabel = formatStatusLabel(booking.status);
-=======
-                  const hasCapacity = booking.capacity > 0;
-                  const ticketsLabel = hasCapacity
-                    ? `${booking.soldTickets}/${booking.capacity}`
-                    : `${booking.soldTickets}`;
-
->>>>>>> 5e1759a9
                   return (
                     <Card key={booking.id} className="bg-card/80 border-accent">
                       <CardContent className="pt-6">
                         <div className="grid grid-cols-1 md:grid-cols-5 gap-4 items-center">
                           <div className="space-y-1">
-<<<<<<< HEAD
                             <h3 className="font-semibold text-cream">{bookingVenue?.name ?? "Venue"}</h3>
                             <div className="flex items-center gap-2 text-cream/60 text-sm">
                               <Calendar className="h-4 w-4" />
@@ -1366,68 +880,36 @@
                             <div className="flex items-center gap-2 text-cream/60 text-sm">
                               <Clock className="h-4 w-4" />
                               {time}
-=======
-                            <h3 className="font-semibold text-cream">{booking.venueName}</h3>
-                            <div className="flex items-center gap-2 text-cream/60 text-sm">
-                              <Calendar className="h-4 w-4" />
-                              {booking.eventDate}
-                            </div>
-                            <div className="flex items-center gap-2 text-cream/60 text-sm">
-                              <Clock className="h-4 w-4" />
-                              {booking.eventTime}
->>>>>>> 5e1759a9
                             </div>
                           </div>
 
                           <div className="space-y-1">
                             <p className="text-cream/60 text-sm">Capacity</p>
                             <p className="text-lg font-bold text-accent">
-<<<<<<< HEAD
                               {capacity.toLocaleString()}
-=======
-                              {hasCapacity ? booking.capacity.toLocaleString() : "-"}
->>>>>>> 5e1759a9
                             </p>
                           </div>
 
                           <div className="space-y-1">
-<<<<<<< HEAD
                             <p className="text-cream/60 text-sm">Tickets Sold</p>
                             <div className="space-y-1">
                               <p className="text-lg font-bold text-accent">
                                 {soldTickets.toLocaleString()}/{capacity.toLocaleString()}
                               </p>
                               <Progress value={progressValue} className="h-2" />
-=======
-                            <p className="text-cream/60 text-sm">Tickets Reserved</p>
-                            <div className="space-y-1">
-                              <p className="text-lg font-bold text-accent">{ticketsLabel}</p>
-                              <Progress value={booking.progress} className="h-2" />
->>>>>>> 5e1759a9
                             </div>
                           </div>
 
                           <div className="space-y-1">
                             <p className="text-cream/60 text-sm">Projected Revenue</p>
-<<<<<<< HEAD
                             <p className="text-lg font-bold text-accent">
                               ${Math.round(revenue).toLocaleString()}
-=======
-                            <p className="text-lg font-bold text-accent">${booking.revenue.toLocaleString()}</p>
-                            <p className="text-xs text-cream/50">
-                              Ticket Price: ${booking.ticketPrice.toLocaleString()}
->>>>>>> 5e1759a9
                             </p>
                           </div>
 
                           <div className="space-y-2">
-<<<<<<< HEAD
                             <Badge className={`${getStatusColor(statusLabel)} text-white`}>
                               {statusLabel}
-=======
-                            <Badge className={`${getStatusColor(booking.status)} text-white`}>
-                              {booking.status}
->>>>>>> 5e1759a9
                             </Badge>
                             <div className="flex gap-2">
                               <Button size="sm" variant="outline" className="border-accent text-accent">
@@ -1492,7 +974,6 @@
               </CardHeader>
               <CardContent>
                 <div className="space-y-4">
-<<<<<<< HEAD
                   {unlockedVenuesWithBookings.length === 0 ? (
                     <p className="text-sm text-cream/60">
                       Book a show to see performance metrics for each venue.
@@ -1526,28 +1007,6 @@
                               </span>
                             </div>
                           </div>
-=======
-                  {venues.filter(v => v.unlocked && v.bookedShows > 0).map((venue) => (
-                    <div key={venue.supabaseId ?? venue.id} className="space-y-2">
-                      <div className="flex justify-between items-center">
-                        <span className="text-cream">{venue.name}</span>
-                        <span className="text-accent font-bold">{venue.bookedShows} shows</span>
-                      </div>
-                      <div className="grid grid-cols-3 gap-4 text-sm">
-                        <div>
-                          <span className="text-cream/60">Revenue: </span>
-                          <span className="text-accent">${venue.revenue.toLocaleString()}</span>
-                        </div>
-                        <div>
-                          <span className="text-cream/60">Relationship: </span>
-                          <span className={getRelationshipColor(venue.relationship)}>
-                            {venue.relationship}%
-                          </span>
-                        </div>
-                        <div>
-                          <span className="text-cream/60">Capacity: </span>
-                          <span className="text-cream">{venue.capacity.toLocaleString()}</span>
->>>>>>> 5e1759a9
                         </div>
                       );
                     })
