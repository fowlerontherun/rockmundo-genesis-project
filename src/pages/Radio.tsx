import { useEffect, useMemo, useState } from "react";
import { useQuery, useMutation, useQueryClient } from "@tanstack/react-query";
import { supabase } from "@/integrations/supabase/client";
import { useNavigate } from "react-router-dom";
import { Button } from "@/components/ui/button";
import { Card, CardContent, CardDescription, CardHeader, CardTitle } from "@/components/ui/card";
import { Badge } from "@/components/ui/badge";
import { Tabs, TabsContent, TabsList, TabsTrigger } from "@/components/ui/tabs";
import { Select, SelectContent, SelectItem, SelectTrigger, SelectValue } from "@/components/ui/select";
import { Alert, AlertDescription } from "@/components/ui/alert";
import {
  ChartContainer,
  ChartTooltip,
  ChartTooltipContent,
  type ChartConfig,
} from "@/components/ui/chart";
import { toast } from "sonner";
import {
  Area,
  AreaChart,
  CartesianGrid,
  Line,
  XAxis,
  YAxis,
} from "recharts";
import {
  Radio as RadioIcon,
  Music,
  TrendingUp,
  Star,
  Clock,
  Send,
  CheckCircle,
  XCircle,
  PlayCircle,
  DollarSign,
  Sparkles,
<<<<<<< HEAD
  Download,
} from "lucide-react";
import { Table, TableBody, TableCell, TableHead, TableHeader, TableRow } from "@/components/ui/table";
=======
  Users,
} from "lucide-react";
import { formatUtcDate, getUtcWeekStart } from "@/utils/week";

type ProfileBand = {
  id: string;
  name: string | null;
  fame: number | null;
};

type ProfileRecord = {
  id: string;
  user_id: string;
  display_name: string | null;
  bands?: ProfileBand[] | ProfileBand | null;
};
>>>>>>> ea295386

type BandRadioEarning = {
  band_id: string;
  amount: number;
  created_at: string;
  bands?: { name?: string | null } | null;
  metadata?: Record<string, unknown> | null;
};

type NowPlayingRecord = {
  id: string;
  played_at: string | null;
  listeners: number;
  hype_gained: number | null;
  streams_boost: number | null;
  songs?: {
    id: string;
    title: string;
    genre: string;
    band_id: string | null;
    bands?: { id: string; name: string | null; fame: number | null } | null;
  } | null;
  radio_shows?: { id: string; show_name: string | null } | null;
};

type RadioStationRecord = {
  id: string;
  name: string;
  frequency: string | null;
  station_type: string;
  listener_base: number;
  quality_level: number;
  accepted_genres?: string[] | null;
  cities?: { name?: string | null; country?: string | null } | null;
  country?: string | null;
};

type RadioShowRecord = {
  id: string;
  show_name: string;
  host_name: string;
  show_genres: string[] | null;
  time_slot: string;
  listener_multiplier: number | null;
};

const clamp = (value: number, min: number, max: number) => {
  return Math.min(Math.max(value, min), max);
};

const calculateRadioPlayMetrics = ({
  listenerBase,
  listenerMultiplier,
  songHype,
  totalRadioPlays,
}: {
  listenerBase: number;
  listenerMultiplier: number;
  songHype: number;
  totalRadioPlays: number;
}) => {
  const hypeFactor = 0.75 + clamp(songHype / 1200, 0, 0.9);
  const fatiguePenalty = 1 - clamp(totalRadioPlays / 80, 0, 0.35);
  const effectiveMultiplier = Math.max(listenerMultiplier, 0.1);
  const effectiveListenerBase = Math.max(listenerBase, 0);

  const listeners = Math.max(
    100,
    Math.round(effectiveListenerBase * effectiveMultiplier * hypeFactor * fatiguePenalty)
  );

  const hypeGain = Math.max(1, Math.round(listeners * 0.002));
  const streamsBoost = Math.max(10, Math.round(listeners * 0.6));
  const radioRevenue = Math.max(5, Math.round(listeners * 0.015));

  return { listeners, hypeGain, streamsBoost, radioRevenue };
};

type StationPlaySummary = {
  total_spins: number;
  total_listeners: number;
  total_streams: number;
  total_revenue: number;
  total_hype: number;
};

type StationPlayTimelineEntry = {
  play_date: string;
  spins: number;
  revenue: number;
  listeners: number;
  streams: number;
  hype: number;
};

type RecordedSongRecord = {
  id: string;
  title: string;
  genre: string | null;
  quality_score: number | null;
  band_id: string | null;
};

export default function Radio() {
  const navigate = useNavigate();
  const queryClient = useQueryClient();
  const [user, setUser] = useState<any>(null);

  // Get current user
  useEffect(() => {
    let isMounted = true;

    supabase.auth.getUser().then(({ data }) => {
      if (isMounted) {
        setUser(data.user);
      }
    });
  });
  const [selectedStation, setSelectedStation] = useState<string>(() => {
    if (typeof window !== "undefined") {
      return localStorage.getItem("radio-selected-station") ?? "";
    }
    return "";
  });
  const [selectedSong, setSelectedSong] = useState<string>("");
  const [selectedShow, setSelectedShow] = useState<string>("");
  const [filterType, setFilterType] = useState<'all' | 'national' | 'local'>('all');
  const [metricsRange, setMetricsRange] = useState<7 | 14 | 30>(14);

  const getErrorMessage = (error: unknown, fallback = 'An unexpected error occurred.') =>
    error instanceof Error ? error.message : fallback;

  const { data: profile } = useQuery({
    queryKey: ['profile', user?.id],
    queryFn: async () => {
      const { data, error } = await supabase
        .from('profiles')
        .select('*, bands!bands_leader_id_fkey(id, name, fame)')
        .eq('user_id', user?.id)
        .single();
      if (error) throw error;
      return submission;
    },
    enabled: !!user?.id,
  });

  const {
    data: stations,
    isLoading: stationsLoading,
    isError: stationsError,
    error: stationsErrorData,
  } = useQuery<RadioStationRecord[]>({
    queryKey: ['radio-stations', filterType],
    queryFn: async () => {
      let query = supabase
        .from('radio_stations')
        .select('*, cities(name, country)')
        .eq('is_active', true)
        .order('quality_level', { ascending: false });

      if (filterType !== 'all') {
        query = query.eq('station_type', filterType);
      }

      const { data, error } = await query;
      if (error) throw error;
      return (data as RadioStationRecord[]) || [];
    },
  });

  useEffect(() => {
    if (!stations || stations.length === 0) return;

    const stationExists = stations.some((station) => station.id === selectedStation);

    if (selectedStation && !stationExists) {
      setSelectedStation(stations[0].id);
      return;
    }

    if (!selectedStation) {
      setSelectedStation(stations[0].id);
    }
  }, [stations, selectedStation]);

  useEffect(() => {
    if (typeof window === "undefined") return;

    if (selectedStation) {
      localStorage.setItem("radio-selected-station", selectedStation);
    } else {
      localStorage.removeItem("radio-selected-station");
    }
  }, [selectedStation]);

  const activeStation = useMemo(() => {
    return stations?.find((station) => station.id === selectedStation);
  }, [stations, selectedStation]);

  const {
    data: shows,
    isLoading: showsLoading,
    isError: showsError,
    error: showsErrorData,
  } = useQuery<RadioShowRecord[]>({
    queryKey: ['radio-shows', selectedStation],
    queryFn: async () => {
      if (!selectedStation) return [];
      const { data, error } = await supabase
        .from('radio_shows')
        .select('*')
        .eq('station_id', selectedStation)
        .eq('is_active', true)
        .order('time_slot');
      if (error) throw error;
      return (data as RadioShowRecord[]) || [];
    },
    enabled: !!selectedStation,
  });

  useEffect(() => {
    if (!shows || shows.length === 0) {
      setSelectedShow("");
      return;
    }

    setSelectedShow((current) => {
      const isValidSelection = shows.some((show) => show.id === current);
      return isValidSelection ? current : shows[0].id;
    });
  }, [shows]);

  const { data: nowPlaying } = useQuery<NowPlayingRecord | null>({
    queryKey: ['station-now-playing', selectedStation],
    queryFn: async () => {
      if (!selectedStation) return null;
      const { data, error } = await supabase
        .from('radio_plays')
        .select(`
          id,
          played_at,
          listeners,
          hype_gained,
          streams_boost,
          songs (
            id,
            title,
            genre,
            band_id,
            bands ( id, name, fame )
          ),
          radio_shows ( id, show_name )
        `)
        .eq('station_id', selectedStation)
        .order('played_at', { ascending: false })
        .limit(1)
        .maybeSingle();

      if (error) throw error;
      return (data as NowPlayingRecord | null) ?? null;
    },
    enabled: !!selectedStation,
  });

  const {
    data: bandRadioEarnings,
    isLoading: bandRadioEarningsLoading,
    isError: bandRadioEarningsError,
    error: bandRadioEarningsErrorData,
  } = useQuery<BandRadioEarning[]>({
    queryKey: ['band-radio-earnings', selectedStation],
    queryFn: async () => {
      if (!selectedStation) return [];
      const startOfDay = new Date();
      startOfDay.setHours(0, 0, 0, 0);

      const { data, error } = await supabase
        .from('band_earnings')
        .select('amount, created_at, band_id, bands(name), metadata')
        .eq('source', 'radio_play')
        .gte('created_at', startOfDay.toISOString())
        .contains('metadata', { station_id: selectedStation })
        .order('created_at', { ascending: false });

      if (error) throw error;
      return (data as BandRadioEarning[]) || [];
    },
    enabled: !!selectedStation,
  });

  type AggregatedBandRevenue = {
    bandId: string;
    name: string;
    total: number;
    plays: number;
    latestPlayAt: string | null;
    latestShowName: string | null;
  };

  const aggregatedBandRevenue: AggregatedBandRevenue[] = useMemo(() => {
    if (!bandRadioEarnings) return [];

    const revenueMap = new Map<string, AggregatedBandRevenue>();

    for (const earning of bandRadioEarnings) {
      const key = earning.band_id;
      const metadata = (earning.metadata as { [key: string]: unknown } | null) ?? null;
      const metadataShowName = metadata && typeof metadata.show_name === 'string' ? metadata.show_name : null;
      const metadataPlayTime = metadata && typeof metadata.play_time === 'string' ? metadata.play_time : null;

      const entry = revenueMap.get(key) || {
        bandId: key,
        name: earning.bands?.name || 'Unknown Band',
        total: 0,
        plays: 0,
        latestPlayAt: null,
        latestShowName: null,
      };

      entry.total += earning.amount;
      entry.plays += 1;

      const candidatePlayAt = metadataPlayTime || earning.created_at;
      const currentPlayAt = entry.latestPlayAt;

      const candidateDate = candidatePlayAt ? new Date(candidatePlayAt).getTime() : null;
      const currentDate = currentPlayAt ? new Date(currentPlayAt).getTime() : null;

      if (candidateDate !== null && (currentDate === null || candidateDate >= currentDate)) {
        entry.latestPlayAt = candidatePlayAt;
        entry.latestShowName = metadataShowName ?? entry.latestShowName;
      }

      revenueMap.set(key, entry);
    }

    return Array.from(revenueMap.values()).sort((a, b) => b.total - a.total);
  }, [bandRadioEarnings]);

  const currencyFormatter = useMemo(
    () =>
      new Intl.NumberFormat('en-US', {
        style: 'currency',
        currency: 'USD',
        maximumFractionDigits: 0,
      }),
    []
  );

  const formatPlayTimestamp = (timestamp: string | null) => {
    if (!timestamp) return null;
    const date = new Date(timestamp);
    if (Number.isNaN(date.getTime())) return null;
    return date.toLocaleString([], { month: 'short', day: 'numeric', hour: '2-digit', minute: '2-digit' });
  };

  const handleExportRevenue = () => {
    if (typeof window === 'undefined' || !aggregatedBandRevenue.length) return;

    const headers = ['Band Name', 'Plays', 'Revenue (USD)', 'Latest Spin', 'Show Name'];
    const rows = aggregatedBandRevenue.map((entry) => [
      entry.name,
      entry.plays.toString(),
      entry.total.toFixed(2),
      formatPlayTimestamp(entry.latestPlayAt) ?? '',
      entry.latestShowName ?? '',
    ]);

    const csvContent = [headers, ...rows]
      .map((row) =>
        row
          .map((value) => {
            const stringValue = String(value ?? '');
            const escapedValue = stringValue.replace(/"/g, '""');
            return `"${escapedValue}"`;
          })
          .join(',')
      )
      .join('\n');

    const blob = new Blob([csvContent], { type: 'text/csv;charset=utf-8;' });
    const url = URL.createObjectURL(blob);
    const link = document.createElement('a');
    const stationSlug = (activeStation?.name ?? 'radio-station')
      .toLowerCase()
      .replace(/[^a-z0-9]+/gi, '-')
      .replace(/^-+|-+$/g, '') || 'radio-station';
    link.href = url;
    link.setAttribute('download', `${stationSlug}-daily-revenue.csv`);
    document.body.appendChild(link);
    link.click();
    document.body.removeChild(link);
    URL.revokeObjectURL(url);
  };

  const dailyRevenueTotal = useMemo(
    () => aggregatedBandRevenue.reduce((sum, band) => sum + band.total, 0),
    [aggregatedBandRevenue]
  );

  const { data: stationPlaySummary } = useQuery<StationPlaySummary | null>({
    queryKey: ['station-play-summary', selectedStation, metricsRange],
    queryFn: async () => {
      if (!selectedStation) return null;

      const { data, error } = await supabase.rpc('get_radio_station_play_summary' as any, {
        p_station_id: selectedStation,
        p_days: metricsRange,
      });

      if (error) throw error;

      const results = Array.isArray(data) ? data : [];
      const summary = results.length > 0 ? results[0] : null;

      return {
        total_spins: Number(summary?.total_spins ?? 0),
        total_listeners: Number(summary?.total_listeners ?? 0),
        total_streams: Number(summary?.total_streams ?? 0),
        total_revenue: Number(summary?.total_revenue ?? 0),
        total_hype: Number(summary?.total_hype ?? 0),
      };
    },
    enabled: !!selectedStation,
  });

  const { data: stationPlayTimeline } = useQuery<StationPlayTimelineEntry[]>({
    queryKey: ['station-play-timeline', selectedStation, metricsRange],
    queryFn: async () => {
      if (!selectedStation) return [];

      const { data, error } = await supabase.rpc('get_radio_station_play_timeline' as any, {
        p_station_id: selectedStation,
        p_days: metricsRange,
      });

      if (error) throw error;
      return (data as StationPlayTimelineEntry[]) || [];
    },
    enabled: !!selectedStation,
  });

  const timelineData = useMemo(() => {
    if (!selectedStation) return [];

    const days: string[] = [];
    const today = new Date();
    today.setHours(0, 0, 0, 0);

    for (let i = metricsRange - 1; i >= 0; i--) {
      const day = new Date(today);
      day.setDate(today.getDate() - i);
      days.push(day.toISOString().split('T')[0]);
    }

    const timelineMap = new Map(
      (stationPlayTimeline || []).map((entry) => [entry.play_date, entry])
    );

    return days.map((date) => {
      const entry = timelineMap.get(date);

      return {
        date,
        spins: Number(entry?.spins ?? 0),
        revenue: Number(entry?.revenue ?? 0),
        listeners: Number(entry?.listeners ?? 0),
        streams: Number(entry?.streams ?? 0),
        hype: Number(entry?.hype ?? 0),
      };
    });
  }, [stationPlayTimeline, selectedStation, metricsRange]);

  const timelineChartConfig = useMemo<ChartConfig>(
    () => ({
      spins: {
        label: 'Spins',
        color: 'hsl(var(--chart-1))',
      },
      listeners: {
        label: 'Listeners',
        color: 'hsl(var(--chart-2))',
      },
      revenue: {
        label: 'Revenue',
        color: 'hsl(var(--chart-3))',
      },
    }),
    []
  );

  const timelineSummaryStats = useMemo(() => {
    if (!timelineData.length) {
      return { avgSpins: 0, avgListeners: 0, avgRevenue: 0 };
    }

    const totals = timelineData.reduce(
      (acc, day) => ({
        spins: acc.spins + day.spins,
        listeners: acc.listeners + day.listeners,
        revenue: acc.revenue + day.revenue,
      }),
      { spins: 0, listeners: 0, revenue: 0 }
    );

    return {
      avgSpins: totals.spins / timelineData.length,
      avgListeners: totals.listeners / timelineData.length,
      avgRevenue: totals.revenue / timelineData.length,
    };
  }, [timelineData]);

  const timelineHasData = useMemo(
    () =>
      timelineData.some(
        (entry) => entry.spins > 0 || entry.listeners > 0 || entry.revenue > 0
      ),
    [timelineData]
  );

  const formatTimelineDate = (value: string) => {
    const date = new Date(value);
    if (Number.isNaN(date.getTime())) {
      return value;
    }
    return date.toLocaleDateString(undefined, { month: 'short', day: 'numeric' });
  };

  const timelineTooltipFormatter = (value: number | string, name: string) => {
    const numericValue = typeof value === 'number' ? value : Number(value ?? 0);

    switch (name) {
      case 'spins':
        return [numericValue.toLocaleString(), 'Spins'];
      case 'listeners':
        return [numericValue.toLocaleString(), 'Listeners'];
      case 'revenue':
        return [currencyFormatter.format(numericValue), 'Revenue'];
      default:
        return [numericValue.toLocaleString(), name];
    }
  };

  const { data: recordedSongs } = useQuery<RecordedSongRecord[]>({
    queryKey: ['recorded-songs', user?.id],
    queryFn: async () => {
      const { data, error } = await supabase
        .from('songs')
        .select('*')
        .eq('user_id', user?.id)
        .eq('status', 'recorded')
        .order('created_at', { ascending: false });
      if (error) throw error;
      return (data as RecordedSongRecord[]) || [];
    },
    enabled: !!user?.id,
  });

  const selectedSongData = useMemo(() => {
    if (!selectedSong) return null;
    return recordedSongs?.find((song) => song.id === selectedSong) ?? null;
  }, [recordedSongs, selectedSong]);

  const primaryBand = useMemo(() => {
    const bandsData = (profile as any)?.bands;
    if (!bandsData) return null;
    return Array.isArray(bandsData) ? bandsData[0] : bandsData;
  }, [profile]);

  const bandFame = Number(primaryBand?.fame ?? 0);
  const hasBand = Boolean(primaryBand?.id);

  const stationAcceptedGenres = useMemo<string[]>(() => {
    return activeStation?.accepted_genres ?? [];
  }, [activeStation]);

  const normalizedAcceptedGenres = useMemo(
    () => stationAcceptedGenres.map((genre) => genre.toLowerCase()),
    [stationAcceptedGenres],
  );

  const songGenre = (selectedSongData?.genre ?? '').toLowerCase();

  const stationRequirements = useMemo<{ quality: number; fame: number }>(() => {
    if (!activeStation) {
      return { quality: 0, fame: 0 };
    }

    const baseQuality = 400 + (activeStation.quality_level - 1) * 200;
    const listenerQualityAdjustment = Math.min(
      400,
      Math.round(((activeStation.listener_base ?? 0) / 50000) * 100),
    );
    const qualityRequirement = Math.min(2000, baseQuality + listenerQualityAdjustment);

    const fameBase = Math.max(0, (activeStation.quality_level - 1) * 250);
    const fameListenerAdjustment = Math.round(((activeStation.listener_base ?? 0) / 100000) * 100);
    const fameRequirement = Math.max(0, fameBase + fameListenerAdjustment);

    return {
      quality: Math.round(qualityRequirement),
      fame: Math.round(fameRequirement),
    };
  }, [activeStation]);

  const songQuality = Number(selectedSongData?.quality_score ?? 0);

  const genreMatches = useMemo(() => {
    if (!selectedSong) return true;
    if (normalizedAcceptedGenres.length === 0) return true;
    if (!songGenre) return false;
    return normalizedAcceptedGenres.includes(songGenre);
  }, [normalizedAcceptedGenres, selectedSong, songGenre]);

  const meetsQualityRequirement = useMemo(() => {
    if (!selectedSong) return true;
    if (!stationRequirements.quality) return true;
    return songQuality >= stationRequirements.quality;
  }, [selectedSong, stationRequirements.quality, songQuality]);

  const meetsFameRequirement = useMemo(() => {
    if (!selectedSong) return true;
    if (!stationRequirements.fame) return true;
    return bandFame >= stationRequirements.fame;
  }, [bandFame, selectedSong, stationRequirements.fame]);

  const canSubmit = Boolean(
    selectedStation &&
    selectedSong &&
    genreMatches &&
    meetsQualityRequirement &&
    meetsFameRequirement,
  );

  const { data: mySubmissions } = useQuery({
    queryKey: ['my-radio-submissions', user?.id],
    queryFn: async () => {
      const { data, error } = await supabase
        .from('radio_submissions')
        .select('*, songs(title, genre), radio_stations(name)')
        .eq('user_id', user?.id)
        .order('submitted_at', { ascending: false });
      if (error) throw error;
      return submission;
    },
    enabled: !!user?.id,
  });

  const {
    data: topSongs,
    isLoading: topSongsLoading,
    isError: topSongsError,
    error: topSongsErrorData,
  } = useQuery({
    queryKey: ['top-radio-songs'],
    queryFn: async () => {
      const { data, error } = await supabase
        .from('songs')
        .select('*, profiles(display_name)')
        .order('hype', { ascending: false })
        .limit(10);
      if (error) throw error;
      return data;
    },
  });

  useEffect(() => {
    const errors = [
      {
        hasError: stationsError,
        error: stationsErrorData,
        title: 'Unable to load radio stations',
      },
      {
        hasError: showsError,
        error: showsErrorData,
        title: 'Unable to load station shows',
      },
      {
        hasError: nowPlayingError,
        error: nowPlayingErrorData,
        title: 'Unable to load now playing details',
      },
      {
        hasError: bandRadioEarningsError,
        error: bandRadioEarningsErrorData,
        title: 'Unable to load band radio earnings',
      },
      {
        hasError: stationPlaySummaryError,
        error: stationPlaySummaryErrorData,
        title: 'Unable to load station summary',
      },
      {
        hasError: stationPlayTimelineError,
        error: stationPlayTimelineErrorData,
        title: 'Unable to load station timeline',
      },
      {
        hasError: recordedSongsError,
        error: recordedSongsErrorData,
        title: 'Unable to load recorded songs',
      },
      {
        hasError: mySubmissionsError,
        error: mySubmissionsErrorData,
        title: 'Unable to load your submissions',
      },
      {
        hasError: topSongsError,
        error: topSongsErrorData,
        title: 'Unable to load trending songs',
      },
    ];

    errors.forEach(({ hasError, error, title }) => {
      if (hasError) {
        toast.error(title, {
          description: getErrorMessage(error),
        });
      }
    });
  }, [
    stationsError,
    stationsErrorData,
    showsError,
    showsErrorData,
    nowPlayingError,
    nowPlayingErrorData,
    bandRadioEarningsError,
    bandRadioEarningsErrorData,
    stationPlaySummaryError,
    stationPlaySummaryErrorData,
    stationPlayTimelineError,
    stationPlayTimelineErrorData,
    recordedSongsError,
    recordedSongsErrorData,
    mySubmissionsError,
    mySubmissionsErrorData,
    topSongsError,
    topSongsErrorData,
  ]);

  const submitSong = useMutation({
    mutationFn: async () => {
      if (!selectedStation || !selectedSong) {
        throw new Error('Please select a station and song');
      }

      if (!selectedSongData) {
        throw new Error('Please select a song that meets the station requirements');
      }

      if (normalizedAcceptedGenres.length > 0) {
        const normalizedGenre = (selectedSongData.genre ?? '').toLowerCase();
        if (!normalizedGenre || !normalizedAcceptedGenres.includes(normalizedGenre)) {
          const acceptedList = stationAcceptedGenres.join(', ');
          throw new Error(
            acceptedList
              ? `This station is currently accepting: ${acceptedList}.`
              : 'This station has restricted genre requirements right now.',
          );
        }
      }

      if (stationRequirements.quality && songQuality < stationRequirements.quality) {
        throw new Error(
          `This station requires a song quality of ${stationRequirements.quality.toLocaleString()} or higher.`,
        );
      }

      if (stationRequirements.fame && bandFame < stationRequirements.fame) {
        const fameRequirementMessage = hasBand
          ? `Your band needs at least ${stationRequirements.fame.toLocaleString()} fame to submit here.`
          : 'Join or create a band to build the fame required for this station.';
        throw new Error(fameRequirementMessage);
      }

      // Check if already submitted this week
      const weekStart = new Date();
      weekStart.setDate(weekStart.getDate() - weekStart.getDay());
      const weekStartDate = weekStart.toISOString().split('T')[0];

      if (weekCheckError) {
        console.error('Failed to verify radio submission window', weekCheckError);
        throw new Error('Unable to verify submission window. Please try again.');
      }

      const weekCheck = Array.isArray(weekCheckData) ? weekCheckData[0] : weekCheckData;
      const weekStartDate = weekCheck?.week_start_date ?? formatUtcDate(getUtcWeekStart(new Date(), 1));

      if (existing) {
        throw new Error(
          "You've already submitted this track to this station this week. Try another station or wait until next week."
        );
      }

      const { data, error } = await supabase
        .from('radio_submissions')
        .insert({
          song_id: selectedSong,
          user_id: user?.id,
          station_id: selectedStation,
          week_submitted: weekStartDate,
        })
        .select()
        .single();

      if (error) throw error;

      const { data: stationData } = await supabase
        .from('radio_stations')
        .select('id, name, listener_base')
        .eq('id', selectedStation)
        .single();

<<<<<<< HEAD
      const { data: show } = await supabase
        .from('radio_shows')
        .select('id, show_name')
        .eq('station_id', selectedStation)
        .eq('is_active', true)
        .order('time_slot', { ascending: true })
        .limit(1)
        .maybeSingle();

=======
>>>>>>> ea295386
      await supabase
        .from('radio_submissions')
        .update({
          status: 'accepted',
          reviewed_at: nowIso,
          rejection_reason: null,
        })
        .eq('id', data.id);

      if (selectedSongData && stationData && show) {
        let playlistId: string | null = null;

        const { data: existingPlaylist } = await supabase
          .from('radio_playlists')
          .select('*')
          .eq('show_id', show.id)
          .eq('song_id', selectedSong)
          .eq('week_start_date', weekStartDate)
          .maybeSingle();

        if (existingPlaylist) {
          await supabase
            .from('radio_playlists')
            .update({
              times_played: (existingPlaylist.times_played || 0) + 1,
              added_at: nowIso,
              is_active: true,
            })
            .eq('id', existingPlaylist.id);

          playlistId = existingPlaylist.id;
        } else {
          const { data: newPlaylist } = await supabase
            .from('radio_playlists')
            .insert({
              show_id: show.id,
              song_id: selectedSong,
              week_start_date: weekStartDate,
              added_at: nowIso,
              is_active: true,
              times_played: 1,
            })
            .select()
            .single();

          playlistId = newPlaylist?.id ?? null;
        }

        if (playlistId) {
          const listeners = Math.max(
            100,
            Math.round((stationData.listener_base || 0) * (0.55 + Math.random() * 0.35))
          );
          const hypeGain = Math.max(1, Math.round(listeners * 0.002));
          const streamsBoost = Math.max(10, Math.round(listeners * 0.6));
          const radioRevenue = Math.max(5, Math.round(listeners * 0.015));

          const { data: playRecord } = await supabase
            .from('radio_plays')
            .insert({
              playlist_id: playlistId,
              show_id: show.id,
              song_id: selectedSong,
              station_id: selectedStation,
              listeners,
              played_at: nowIso,
              hype_gained: hypeGain,
              streams_boost: streamsBoost,
              sales_boost: radioRevenue,
            })
            .select()
            .single();

          await supabase
            .from('songs')
            .update({
              hype: (selectedSongData.hype || 0) + hypeGain,
              total_radio_plays: (selectedSongData.total_radio_plays || 0) + 1,
              last_radio_play: nowIso,
              streams: (selectedSongData.streams || 0) + streamsBoost,
              revenue: (selectedSongData.revenue || 0) + radioRevenue,
            })
            .eq('id', selectedSong);

          if (selectedSongData.band_id) {
            const { data: band } = await supabase
              .from('bands')
              .select('fame')
              .eq('id', selectedSongData.band_id)
              .single();

            if (band) {
              const fameGain = 0.1;

              await supabase
                .from('bands')
                .update({ fame: (band.fame || 0) + fameGain })
                .eq('id', selectedSongData.band_id);

              await supabase.from('band_fame_events').insert({
                band_id: selectedSongData.band_id,
                fame_gained: fameGain,
                event_type: 'radio_play',
                event_data: {
                  station_id: selectedStation,
                  station_name: stationData.name,
                  play_id: playRecord?.id,
                },
              });

              if (radioRevenue > 0) {
                await supabase.from('band_earnings').insert({
                  band_id: selectedSongData.band_id,
                  amount: radioRevenue,
                  source: 'radio_play',
                  description: `Radio play on ${stationData.name}`,
                  metadata: {
                    station_id: selectedStation,
                    station_name: stationData.name,
                    song_id: selectedSongData.id,
                    play_id: playRecord?.id,
                    play_time: playRecord?.played_at,
                    show_id: (show as any)?.id ?? null,
                    show_name: (show as any)?.show_name ?? null,
                  },
                });
              }
            }
          }
        }

        throw error;
      }

      if (!submission) {
        throw new Error('Failed to create radio submission.');
      }

      return data;
    },
    onSuccess: () => {
      queryClient.invalidateQueries({ queryKey: ['my-radio-submissions'] });
      toast.success('Submission received! The station team will review it soon.');
      setSelectedSong('');
    },
    onError: (error: any) => {
      const message = error?.message ?? 'An unexpected error occurred while submitting your track.';

      if (
        typeof message === 'string' &&
        message.includes("You've already submitted this track to this station this week")
      ) {
        toast.info(
          "You've already submitted this track to this station this week. Try another station or wait until next week."
        );
        return;
      }

      toast.error(message);
    },
  });

  const submitDisabled = submitSong.isPending || !canSubmit;

  const getQualityColor = (level: number) => {
    if (level >= 4) return 'text-yellow-500';
    if (level >= 3) return 'text-blue-500';
    return 'text-gray-500';
  };

  const getStatusIcon = (status: string) => {
    switch (status) {
      case 'accepted':
        return <CheckCircle className="h-4 w-4 text-green-500" />;
      case 'rejected':
        return <XCircle className="h-4 w-4 text-red-500" />;
      default:
        return <Clock className="h-4 w-4 text-yellow-500" />;
    }
  };

  if (!user) {
    navigate('/auth');
    return null;
  }

  return (
    <div className="min-h-screen bg-gradient-stage">
      <div className="container mx-auto p-6 space-y-6">
        <div className="flex items-center gap-3">
          <RadioIcon className="h-8 w-8" />
          <div>
            <h1 className="text-4xl font-oswald">Radio Airplay</h1>
            <p className="text-muted-foreground">
              Submit your songs to radio stations and build hype with predictable reach
            </p>
          </div>
        </div>

        <Alert>
          <Music className="h-4 w-4" />
          <AlertDescription>
            Submit your recorded songs to radio stations. Higher quality stations are more selective but reach more listeners.
            Audience reach scales with each show's listener multiplier and your song's hype, so build momentum to grow your
            streams and sales with every spin.
          </AlertDescription>
        </Alert>

        <Tabs defaultValue="submit" className="w-full">
          <TabsList>
            <TabsTrigger value="submit">Submit Song</TabsTrigger>
            <TabsTrigger value="submissions">My Submissions</TabsTrigger>
            <TabsTrigger value="trending">Trending on Radio</TabsTrigger>
          </TabsList>

          <TabsContent value="submit" className="space-y-6">
            <Card>
              <CardHeader>
                <CardTitle>Submit Song to Radio</CardTitle>
                <CardDescription>Choose a station and one of your recorded songs to submit</CardDescription>
              </CardHeader>
              <CardContent className="space-y-4">
                {!isProfileLoading && (
                  canSubmitSongs ? (
                    <Alert className="border-primary/30 bg-primary/5">
                      <Sparkles className="h-4 w-4" />
                      <AlertTitle>
                        Submitting as {primaryBand?.name || 'your band'}
                      </AlertTitle>
                      <AlertDescription>
                        Keep your band&apos;s reputation strong—each spin boosts fame. Current fame:{' '}
                        {Math.round((primaryBand?.fame ?? 0) * 10) / 10}
                      </AlertDescription>
                    </Alert>
                  ) : (
                    <Alert variant="destructive">
                      <XCircle className="h-4 w-4" />
                      <AlertTitle>Band required for radio submissions</AlertTitle>
                      <AlertDescription>
                        Create or lead a band before pitching songs to stations. Radio deals are handled through band
                        managers.
                      </AlertDescription>
                      <Button
                        size="sm"
                        variant="outline"
                        className="mt-3"
                        onClick={() => navigate('/band')}
                      >
                        Go to Band Manager
                      </Button>
                    </Alert>
                  )
                )}

                <div>
                  <label className="text-sm font-medium mb-2 block">Filter Stations</label>
                  <div className="flex gap-2">
                    <Button
                      variant={filterType === 'all' ? 'default' : 'outline'}
                      onClick={() => setFilterType('all')}
                    >
                      All
                    </Button>
                    <Button
                      variant={filterType === 'national' ? 'default' : 'outline'}
                      onClick={() => setFilterType('national')}
                    >
                      National
                    </Button>
                    <Button
                      variant={filterType === 'local' ? 'default' : 'outline'}
                      onClick={() => setFilterType('local')}
                    >
                      Local
                    </Button>
                  </div>
                </div>

                <div className="grid grid-cols-1 md:grid-cols-2 gap-4">
                  {stations?.map((station) => (
                    <Card
                      key={station.id}
                      className={`cursor-pointer transition-colors ${
                        selectedStation === station.id ? 'border-primary' : ''
                      }`}
                      onClick={() => {
                        setSelectedStation(station.id);
                        setSelectedShow('');
                      }}
                    >
                      <CardHeader>
                        <div className="flex items-start justify-between">
                          <div>
                            <CardTitle className="text-lg">{station.name}</CardTitle>
                            <CardDescription>{station.frequency}</CardDescription>
                          </div>
                          <div className="flex items-center gap-1">
                            {[...Array(5)].map((_, i) => (
                              <Star
                                key={i}
                                className={`h-4 w-4 ${
                                  i < station.quality_level
                                    ? 'fill-yellow-500 text-yellow-500'
                                    : 'text-gray-300'
                                }`}
                              />
                            ))}
                          </div>
                        </div>
                      </CardHeader>
                      <CardContent className="space-y-2">
                        <div className="flex justify-between text-sm">
                          <span className="text-muted-foreground">Type:</span>
                          <Badge variant="outline">{station.station_type}</Badge>
                        </div>
                        <div className="flex justify-between text-sm">
                          <span className="text-muted-foreground">Location:</span>
                          <span className="text-sm">
                            {station.station_type === 'national'
                              ? station.country
                              : `${station.cities?.name}, ${station.cities?.country}`}
                          </span>
                        </div>
                        <div className="flex justify-between text-sm">
                          <span className="text-muted-foreground">Listeners:</span>
                          <span className="font-semibold">
                            {station.listener_base.toLocaleString()}
                          </span>
                        </div>
                        {station.accepted_genres?.length > 0 && (
                          <div className="pt-2">
                            <p className="text-xs text-muted-foreground mb-1">Accepts:</p>
                            <div className="flex flex-wrap gap-1">
                              {station.accepted_genres.map((genre: string) => (
                                <Badge key={genre} variant="secondary" className="text-xs">
                                  {genre}
                                </Badge>
                              ))}
                            </div>
                          </CardHeader>
                          <CardContent className="space-y-3">
                            <Skeleton className="h-4 w-full" />
                            <Skeleton className="h-4 w-3/4" />
                            <Skeleton className="h-4 w-2/3" />
                            <div className="space-y-2 pt-1">
                              <Skeleton className="h-3 w-24" />
                              <div className="flex flex-wrap gap-1">
                                {Array.from({ length: 3 }).map((_, i) => (
                                  <Skeleton key={i} className="h-5 w-16" />
                                ))}
                              </div>
                            </div>
                          </CardContent>
                        </Card>
                      ))
                    : stations?.map((station) => (
                        <Card
                          key={station.id}
                          className={`cursor-pointer transition-colors ${
                            selectedStation === station.id ? 'border-primary' : ''
                          }`}
                          onClick={() => setSelectedStation(station.id)}
                        >
                          <CardHeader>
                            <div className="flex items-start justify-between">
                              <div>
                                <CardTitle className="text-lg">{station.name}</CardTitle>
                                <CardDescription>{station.frequency}</CardDescription>
                              </div>
                              <div className="flex items-center gap-1">
                                {[...Array(5)].map((_, i) => (
                                  <Star
                                    key={i}
                                    className={`h-4 w-4 ${
                                      i < station.quality_level
                                        ? 'fill-yellow-500 text-yellow-500'
                                        : 'text-gray-300'
                                    }`}
                                  />
                                ))}
                              </div>
                            </div>
                          </CardHeader>
                          <CardContent className="space-y-2">
                            <div className="flex justify-between text-sm">
                              <span className="text-muted-foreground">Type:</span>
                              <Badge variant="outline">{station.station_type}</Badge>
                            </div>
                            <div className="flex justify-between text-sm">
                              <span className="text-muted-foreground">Location:</span>
                              <span className="text-sm">
                                {station.station_type === 'national'
                                  ? station.country
                                  : `${station.cities?.name}, ${station.cities?.country}`}
                              </span>
                            </div>
                            <div className="flex justify-between text-sm">
                              <span className="text-muted-foreground">Listeners:</span>
                              <span className="font-semibold">
                                {station.listener_base.toLocaleString()}
                              </span>
                            </div>
                            {station.accepted_genres?.length > 0 && (
                              <div className="pt-2">
                                <p className="mb-1 text-xs text-muted-foreground">Accepts:</p>
                                <div className="flex flex-wrap gap-1">
                                  {station.accepted_genres.map((genre: string) => (
                                    <Badge key={genre} variant="secondary" className="text-xs">
                                      {genre}
                                    </Badge>
                                  ))}
                                </div>
                              </div>
                            )}
                          </CardContent>
                        </Card>
                      ))}
                </div>

                {!stationsLoading && !stationsError && (stations?.length ?? 0) === 0 && (
                  <p className="text-sm text-muted-foreground">No stations found for this filter.</p>
                )}

                {selectedStation && (
                  <div className="space-y-4 rounded-lg border border-dashed border-primary/40 bg-primary/5 p-4">
                    <div className="flex flex-wrap items-center justify-between gap-3">
                      <div>
                        <p className="text-sm font-semibold uppercase tracking-wide text-primary">Station Performance</p>
                        <p className="text-xs text-muted-foreground">
                          Aggregated over the last {metricsRange} days
                        </p>
                      </div>
                      <div className="flex items-center gap-2">
                        {([7, 14, 30] as const).map((range) => (
                          <Button
                            key={range}
                            size="sm"
                            variant={metricsRange === range ? "default" : "outline"}
                            onClick={() => setMetricsRange(range)}
                          >
                            {range}D
                          </Button>
                        ))}
                      </div>
                    </div>

                    {stationPlaySummary && (
                      <div className="grid gap-3 md:grid-cols-3">
                        <Card className="border-primary/30 bg-background/80 shadow-sm">
                          <CardHeader className="flex flex-row items-center justify-between space-y-0 pb-2">
                            <CardTitle className="text-xs font-semibold uppercase tracking-wide text-muted-foreground">
                              Total Spins
                            </CardTitle>
                            <RadioIcon className="h-4 w-4 text-primary" />
                          </CardHeader>
                          <CardContent>
                            <div className="text-2xl font-semibold">
                              {stationPlaySummary.total_spins.toLocaleString()}
                            </div>
                            <p className="text-xs text-muted-foreground">
                              Across {metricsRange} day window
                            </p>
                          </CardContent>
                        </Card>
                        <Card className="border-primary/30 bg-background/80 shadow-sm">
                          <CardHeader className="flex flex-row items-center justify-between space-y-0 pb-2">
                            <CardTitle className="text-xs font-semibold uppercase tracking-wide text-muted-foreground">
                              Listeners Reached
                            </CardTitle>
                            <Users className="h-4 w-4 text-primary" />
                          </CardHeader>
                          <CardContent>
                            <div className="text-2xl font-semibold">
                              {stationPlaySummary.total_listeners.toLocaleString()}
                            </div>
                            <p className="text-xs text-muted-foreground">
                              Unique listeners during this period
                            </p>
                          </CardContent>
                        </Card>
                        <Card className="border-primary/30 bg-background/80 shadow-sm">
                          <CardHeader className="flex flex-row items-center justify-between space-y-0 pb-2">
                            <CardTitle className="text-xs font-semibold uppercase tracking-wide text-muted-foreground">
                              Estimated Payouts
                            </CardTitle>
                            <DollarSign className="h-4 w-4 text-primary" />
                          </CardHeader>
                          <CardContent>
                            <div className="text-2xl font-semibold">
                              {currencyFormatter.format(stationPlaySummary.total_revenue || 0)}
                            </div>
                            <p className="text-xs text-muted-foreground">Projected from reported spins</p>
                          </CardContent>
                        </Card>
                      </div>
                    )}

                    {stationPlaySummary && (
                      <div className="rounded-md border border-primary/20 bg-background/60 p-3 text-xs text-muted-foreground">
                        Streams boosted over this window:
                        <span className="ml-1 font-semibold text-foreground">
                          {stationPlaySummary.total_streams.toLocaleString()}
                        </span>
                      </div>
                    ) : (
                      !stationPlaySummaryError && (
                        <p className="text-xs text-muted-foreground">
                          Summary data will appear after the station records more plays.
                        </p>
                      )
                    )}

                    <div className="flex items-start gap-3">
                      <PlayCircle className="h-6 w-6 text-primary" />
                      <div>
                        <p className="text-sm font-semibold uppercase tracking-wide text-primary">
                          Now Playing
                        </p>
                        <p className="text-sm text-muted-foreground">
                          {activeStation?.name || 'Selected Station'} • {nowPlaying?.radio_shows?.show_name || 'Automated Rotation'}
                        </p>
                      </div>
                    </div>

                    {nowPlayingError && (
                      <Alert variant="destructive">
                        <AlertTitle>Unable to load now playing</AlertTitle>
                        <AlertDescription>
                          {getErrorMessage(nowPlayingErrorData)}
                        </AlertDescription>
                      </Alert>
                    )}

                    {nowPlayingLoading ? (
                      <div className="grid gap-4 md:grid-cols-2">
                        <div className="space-y-3">
                          <Skeleton className="h-6 w-3/4" />
                          <Skeleton className="h-4 w-2/3" />
                          <Skeleton className="h-4 w-1/2" />
                        </div>
                        <div className="space-y-2">
                          {Array.from({ length: 3 }).map((_, index) => (
                            <Skeleton key={`now-playing-${index}`} className="h-10 w-full" />
                          ))}
                        </div>
                      </div>
                    ) : nowPlaying ? (
                      <div className="grid gap-4 md:grid-cols-2">
                        <div>
                          <p className="text-xl font-semibold">{nowPlaying.songs?.title}</p>
                          <p className="text-sm text-muted-foreground">
                            {nowPlaying.songs?.genre} · {nowPlaying.songs?.bands?.name || 'Independent Artist'}
                          </p>
                          <p className="text-xs text-muted-foreground mt-2">
                            Last spun {nowPlaying.played_at ? new Date(nowPlaying.played_at).toLocaleTimeString([], { hour: '2-digit', minute: '2-digit' }) : 'just now'}
                          </p>
                        </div>
                        <div className="grid grid-cols-1 gap-2 text-sm">
                          <div className="flex justify-between rounded-md bg-background/60 px-3 py-2">
                            <span className="text-muted-foreground">Listeners</span>
                            <span className="font-semibold">{nowPlaying.listeners?.toLocaleString()}</span>
                          </div>
                          <div className="flex justify-between rounded-md bg-background/60 px-3 py-2">
                            <span className="text-muted-foreground">Streams Boost</span>
                            <span className="font-semibold">{nowPlaying.streams_boost?.toLocaleString()}</span>
                          </div>
                          <div className="flex justify-between rounded-md bg-background/60 px-3 py-2">
                            <span className="text-muted-foreground">Hype Gained</span>
                            <span className="font-semibold">{nowPlaying.hype_gained ?? 0}</span>
                          </div>
                        </div>
                      </div>
                    ) : (
                      !nowPlayingError && (
                        <div className="rounded-md border border-dashed border-primary/20 bg-background/80 p-4 text-sm text-muted-foreground">
                          No spins recorded yet today. Submitting a song will immediately trigger airplay for this station.
                        </div>
                      )
                    )}

                    <div className="space-y-4 rounded-md border border-primary/20 bg-background/70 p-3">
                      <div className="flex flex-wrap items-center justify-between gap-3">
                        <div className="flex items-center gap-2 text-sm font-medium">
                          <DollarSign className="h-4 w-4 text-primary" />
                          Daily Band Revenue
                        </div>
                        <div className="flex items-center gap-2">
                          <span className="text-sm font-semibold">
                            {currencyFormatter.format(dailyRevenueTotal || 0)}
                          </span>
                          {aggregatedBandRevenue.length > 0 && (
                            <Button
                              variant="outline"
                              size="sm"
                              className="flex items-center gap-2"
                              onClick={handleExportRevenue}
                            >
                              <Download className="h-4 w-4" />
                              Export CSV
                            </Button>
                          )}
                        </div>
                      </div>
<<<<<<< HEAD
                      {aggregatedBandRevenue.length > 0 ? (
                        <div className="space-y-4 text-sm">
                          <div className="space-y-2">
                            {aggregatedBandRevenue.map((entry) => {
                              const latestPlayDisplay = formatPlayTimestamp(entry.latestPlayAt);
                              return (
                                <div
                                  key={entry.bandId}
                                  className="flex items-center justify-between rounded-md border border-border/60 bg-background/90 px-3 py-2"
                                >
                                  <div>
                                    <p className="font-medium">{entry.name}</p>
                                    <p className="text-xs text-muted-foreground">
                                      {entry.plays} play{entry.plays === 1 ? '' : 's'} today
                                    </p>
                                    {latestPlayDisplay && (
                                      <p className="text-xs text-muted-foreground">
                                        Last spin {latestPlayDisplay}
                                        {entry.latestShowName ? ` • ${entry.latestShowName}` : ''}
                                      </p>
                                    )}
                                  </div>
                                  <span className="font-semibold">{currencyFormatter.format(entry.total)}</span>
                                </div>
                              );
                            })}
                          </div>
                          <div className="overflow-hidden rounded-md border border-border/60 bg-background/90">
                            <Table>
                              <TableHeader>
                                <TableRow>
                                  <TableHead>Band</TableHead>
                                  <TableHead className="w-24">Plays</TableHead>
                                  <TableHead className="w-32">Revenue</TableHead>
                                  <TableHead className="w-40">Latest Spin</TableHead>
                                  <TableHead className="w-48">Show</TableHead>
                                </TableRow>
                              </TableHeader>
                              <TableBody>
                                {aggregatedBandRevenue.map((entry) => (
                                  <TableRow key={`${entry.bandId}-detail`}>
                                    <TableCell className="font-medium">{entry.name}</TableCell>
                                    <TableCell>{entry.plays}</TableCell>
                                    <TableCell>{currencyFormatter.format(entry.total)}</TableCell>
                                    <TableCell>{formatPlayTimestamp(entry.latestPlayAt) ?? '—'}</TableCell>
                                    <TableCell>{entry.latestShowName ?? '—'}</TableCell>
                                  </TableRow>
                                ))}
                              </TableBody>
                            </Table>
                          </div>
=======
                      {bandRadioEarningsLoading ? (
                        <div className="space-y-2 text-sm">
                          {Array.from({ length: 3 }).map((_, index) => (
                            <Skeleton key={`revenue-skeleton-${index}`} className="h-10 w-full" />
                          ))}
                        </div>
                      ) : bandRadioEarningsError ? (
                        <Alert variant="destructive">
                          <AlertTitle>Unable to load earnings</AlertTitle>
                          <AlertDescription>
                            {getErrorMessage(bandRadioEarningsErrorData)}
                          </AlertDescription>
                        </Alert>
                      ) : aggregatedBandRevenue.length > 0 ? (
                        <div className="space-y-2 text-sm">
                          {aggregatedBandRevenue.map((entry) => (
                            <div
                              key={entry.bandId}
                              className="flex items-center justify-between rounded-md border border-border/60 bg-background/90 px-3 py-2"
                            >
                              <div>
                                <p className="font-medium">{entry.name}</p>
                                <p className="text-xs text-muted-foreground">{entry.plays} play{entry.plays === 1 ? '' : 's'} today</p>
                              </div>
                              <span className="font-semibold">{currencyFormatter.format(entry.total)}</span>
                            </div>
                          ))}
>>>>>>> ea295386
                        </div>
                      ) : (
                        <p className="text-xs text-muted-foreground">
                          No radio revenue logged yet today for this station. Keep submitting to earn automated payouts.
                        </p>
                      )}
                    </div>

                    <div className="rounded-md border border-primary/20 bg-background/70 p-3">
                      <div className="flex items-center justify-between">
                        <div className="flex items-center gap-2 text-sm font-medium">
                          <Clock className="h-4 w-4 text-primary" />
                          {metricsRange}-Day Performance Timeline
                        </div>
                        <span className="text-xs text-muted-foreground">
                          Spins, listeners & revenue trends
                        </span>
                      </div>
                      {timelineHasData ? (
                        <>
                          <div className="mt-4 h-64">
                            <ChartContainer config={timelineChartConfig} className="h-full w-full">
                              <AreaChart data={timelineData} margin={{ left: 12, right: 12, top: 12, bottom: 0 }}>
                                <defs>
                                  <linearGradient id="radio-spins" x1="0" y1="0" x2="0" y2="1">
                                    <stop offset="5%" stopColor="var(--color-spins)" stopOpacity={0.35} />
                                    <stop offset="95%" stopColor="var(--color-spins)" stopOpacity={0.05} />
                                  </linearGradient>
                                </defs>
                                <CartesianGrid strokeDasharray="3 3" className="stroke-muted" />
                                <XAxis
                                  dataKey="date"
                                  tickLine={false}
                                  axisLine={false}
                                  tickMargin={8}
                                  tickFormatter={formatTimelineDate}
                                />
                                <YAxis
                                  yAxisId="left"
                                  tickLine={false}
                                  axisLine={false}
                                  width={60}
                                  tickFormatter={(value) => Number(value).toLocaleString()}
                                />
                                <YAxis
                                  yAxisId="right"
                                  orientation="right"
                                  tickLine={false}
                                  axisLine={false}
                                  width={70}
                                  tickFormatter={(value) => currencyFormatter.format(Number(value))}
                                />
                                <ChartTooltip
                                  cursor={{ strokeDasharray: '4 4' }}
                                  content={
                                    <ChartTooltipContent
                                      labelFormatter={formatTimelineDate}
                                      formatter={timelineTooltipFormatter}
                                    />
                                  }
                                />
                                <Area
                                  yAxisId="left"
                                  type="monotone"
                                  dataKey="spins"
                                  stroke="var(--color-spins)"
                                  fill="url(#radio-spins)"
                                  strokeWidth={2}
                                  activeDot={{ r: 4 }}
                                />
                                <Line
                                  yAxisId="left"
                                  type="monotone"
                                  dataKey="listeners"
                                  stroke="var(--color-listeners)"
                                  strokeWidth={2}
                                  dot={false}
                                />
                                <Line
                                  yAxisId="right"
                                  type="monotone"
                                  dataKey="revenue"
                                  stroke="var(--color-revenue)"
                                  strokeWidth={2}
                                  strokeDasharray="6 4"
                                  dot={false}
                                />
                              </AreaChart>
                            </ChartContainer>
                          </div>
                          <div className="grid gap-2 pt-3 text-xs text-muted-foreground sm:grid-cols-3">
                            <div className="rounded-md border border-border/60 bg-background/80 p-3">
                              <p className="font-medium text-foreground">
                                {Math.round(timelineSummaryStats.avgSpins).toLocaleString()}
                              </p>
                              <p>Avg spins per day</p>
                            </div>
                            <div className="rounded-md border border-border/60 bg-background/80 p-3">
                              <p className="font-medium text-foreground">
                                {Math.round(timelineSummaryStats.avgListeners).toLocaleString()}
                              </p>
                              <p>Avg listeners per day</p>
                            </div>
                            <div className="rounded-md border border-border/60 bg-background/80 p-3">
                              <p className="font-medium text-foreground">
                                {currencyFormatter.format(timelineSummaryStats.avgRevenue || 0)}
                              </p>
                              <p>Avg revenue per day</p>
                            </div>
                          </div>
                        </>
                      ) : (
                        <p className="mt-3 text-xs text-muted-foreground">
                          No spins recorded in the last {metricsRange} days.
                        </p>
                      )}
                    </div>

                {selectedStation && shows && shows.length > 0 && (
                  <div className="pt-4">
                    <h3 className="text-lg font-semibold mb-2">Shows on this station:</h3>
                    <div className="grid grid-cols-1 md:grid-cols-2 gap-2">
                      {shows.map((show) => (
                        <button
                          key={show.id}
                          type="button"
                          onClick={() => setSelectedShow(show.id)}
                          aria-pressed={selectedShow === show.id}
                          className={`text-left p-3 border rounded-lg transition-colors focus:outline-none focus:ring-2 focus:ring-primary/60 ${
                            selectedShow === show.id
                              ? 'border-primary bg-primary/10 shadow-sm'
                              : 'hover:border-primary/60 hover:bg-background/80'
                          }`}
                        >
                          <div className="flex items-center justify-between gap-2">
                            <p className="font-medium">{show.show_name}</p>
                            <Badge variant="secondary" className="text-xs">
                              {show.time_slot}
                            </Badge>
                          </div>
                          <p className="text-sm text-muted-foreground mt-1">Host: {show.host_name}</p>
                          {show.show_genres?.length ? (
                            <div className="flex flex-wrap gap-1 mt-2">
                              {show.show_genres.map((genre: string) => (
                                <Badge key={genre} variant="outline" className="text-xs">
                                  {genre}
                                </Badge>
                              ))}
                            </div>
                          ) : (
                            <p className="mt-2 text-xs text-muted-foreground">
                              Accepts all genres
                            </p>
                          )}
                        </button>
                      ))}
                    </div>
                  </div>
                )}

                <div>
                  <label className="text-sm font-medium mb-2 block">Select Song</label>
                  {recordedSongsError && (
                    <Alert variant="destructive" className="mb-3">
                      <AlertTitle>Unable to load recorded songs</AlertTitle>
                      <AlertDescription>
                        {getErrorMessage(recordedSongsErrorData)}
                      </AlertDescription>
                    </Alert>
                  )}
                  {recordedSongsLoading ? (
                    <Skeleton className="h-10 w-full" />
                  ) : (
                    <Select
                      value={selectedSong}
                      onValueChange={setSelectedSong}
                      disabled={recordedSongsError || !recordedSongs?.length}
                    >
                      <SelectTrigger>
                        <SelectValue
                          placeholder={
                            recordedSongsError
                              ? 'Unable to load songs'
                              : recordedSongs?.length
                              ? 'Choose a recorded song'
                              : 'No recorded songs available'
                          }
                        />
                      </SelectTrigger>
                      <SelectContent>
                        {recordedSongs?.map((song) => (
                          <SelectItem key={song.id} value={song.id}>
                            {song.title} ({song.genre}) - Quality: {song.quality_score}
                          </SelectItem>
                        ))}
                      </SelectContent>
                    </Select>
                  )}
                </div>

                {activeStation && (
                  <div className="rounded-md border border-border/60 bg-background/80 p-3 space-y-3 text-sm">
                    <div className="flex items-center justify-between">
                      <span className="font-semibold">Station Requirements</span>
                      <Badge variant="outline">Level {activeStation.quality_level}</Badge>
                    </div>
                    {stationAcceptedGenres.length > 0 ? (
                      <>
                        <p className="text-xs text-muted-foreground">Accepted genres</p>
                        <div className="flex flex-wrap gap-1">
                          {stationAcceptedGenres.map((genre) => (
                            <Badge key={genre} variant="secondary" className="text-xs">
                              {genre}
                            </Badge>
                          ))}
                        </div>
                      </>
                    ) : (
                      <p className="text-xs text-muted-foreground">This station accepts all genres.</p>
                    )}
                    {selectedSong && (
                      <div className="space-y-2">
                        <div
                          className={`flex items-center justify-between rounded-md border px-3 py-2 text-xs sm:text-sm ${
                            genreMatches
                              ? 'border-emerald-500/40 bg-emerald-500/10 text-emerald-600 dark:text-emerald-400'
                              : 'border-destructive/40 bg-destructive/10 text-destructive'
                          }`}
                        >
                          <span>Genre match</span>
                          <span className="font-semibold">
                            {selectedSongData?.genre ?? 'None'}
                          </span>
                        </div>
                        {stationRequirements.quality > 0 && (
                          <div
                            className={`flex items-center justify-between rounded-md border px-3 py-2 text-xs sm:text-sm ${
                              meetsQualityRequirement
                                ? 'border-emerald-500/40 bg-emerald-500/10 text-emerald-600 dark:text-emerald-400'
                                : 'border-destructive/40 bg-destructive/10 text-destructive'
                            }`}
                          >
                            <span>Song quality</span>
                            <span className="font-semibold">
                              {Math.round(songQuality).toLocaleString()} /{' '}
                              {stationRequirements.quality.toLocaleString()}
                            </span>
                          </div>
                        )}
                        {stationRequirements.fame > 0 && (
                          <div
                            className={`flex items-center justify-between rounded-md border px-3 py-2 text-xs sm:text-sm ${
                              meetsFameRequirement
                                ? 'border-emerald-500/40 bg-emerald-500/10 text-emerald-600 dark:text-emerald-400'
                                : 'border-destructive/40 bg-destructive/10 text-destructive'
                            }`}
                          >
                            <span>Band fame</span>
                            <span className="font-semibold">
                              {Math.round(bandFame).toLocaleString()} /{' '}
                              {stationRequirements.fame.toLocaleString()}
                            </span>
                          </div>
                        )}
                      </div>
                    )}
                  </div>
                )}

                {selectedSong && activeStation && (
                  <div className="space-y-2">
                    {!genreMatches && (
                      <Alert variant="destructive">
                        <AlertDescription>
                          {stationAcceptedGenres.length > 0
                            ? `This station prefers ${stationAcceptedGenres.join(', ')}. Pick a song in one of those genres to submit.`
                            : 'Please assign a genre to this song before submitting.'}
                        </AlertDescription>
                      </Alert>
                    )}
                    {!meetsQualityRequirement && stationRequirements.quality > 0 && (
                      <Alert variant="destructive">
                        <AlertDescription>
                          {`This station requires a song quality of ${stationRequirements.quality.toLocaleString()} or higher. Your track is currently ${Math.round(songQuality).toLocaleString()}.`}
                        </AlertDescription>
                      </Alert>
                    )}
                    {!meetsFameRequirement && stationRequirements.fame > 0 && (
                      <Alert variant="destructive">
                        <AlertDescription>
                          {hasBand
                            ? `Your band has ${Math.round(bandFame).toLocaleString()} fame. Earn ${Math.max(0, stationRequirements.fame - bandFame).toLocaleString()} more to unlock this station.`
                            : 'Join or create a band to build the fame required for this station.'}
                        </AlertDescription>
                      </Alert>
                    )}
                  </div>
                )}

                <Button
                  onClick={() => {
                    if (!submitDisabled) {
                      submitSong.mutate();
                    }
                  }}
                  disabled={submitDisabled}
                  className="w-full"
                >
                  <Send className="h-4 w-4 mr-2" />
                  Submit to Radio Station
                </Button>
              </CardContent>
            </Card>
          </TabsContent>

          <TabsContent value="submissions" className="space-y-4">
            {mySubmissionsError ? (
              <Alert variant="destructive">
                <AlertTitle>Unable to load your submissions</AlertTitle>
                <AlertDescription>
                  {getErrorMessage(mySubmissionsErrorData)}
                </AlertDescription>
              </Alert>
            ) : mySubmissionsLoading ? (
              Array.from({ length: 2 }).map((_, index) => (
                <Card key={`submission-skeleton-${index}`}>
                  <CardHeader>
                    <div className="space-y-2">
                      <Skeleton className="h-5 w-1/2" />
                      <Skeleton className="h-4 w-1/3" />
                    </div>
                  </CardHeader>
                  <CardContent>
                    <div className="space-y-2">
                      {Array.from({ length: 3 }).map((_, lineIndex) => (
                        <Skeleton key={lineIndex} className="h-4 w-full" />
                      ))}
                    </div>
                  </CardContent>
                </Card>
              ))
            ) : mySubmissions && mySubmissions.length === 0 ? (
              <Card>
                <CardContent className="pt-6">
                  <p className="text-center text-muted-foreground">
                    No submissions yet. Submit your first song to a radio station!
                  </p>
                </CardContent>
              </Card>
            ) : (
              mySubmissions?.map((submission) => (
                <Card key={submission.id}>
                  <CardHeader>
                    <div className="flex items-start justify-between">
                      <div>
                        <CardTitle className="text-lg">{submission.songs?.title}</CardTitle>
                        <CardDescription>{submission.radio_stations?.name}</CardDescription>
                      </div>
                      <div className="flex items-center gap-2">
                        {getStatusIcon(submission.status)}
                        <Badge
                          variant={
                            submission.status === 'accepted'
                              ? 'default'
                              : submission.status === 'rejected'
                              ? 'destructive'
                              : 'secondary'
                          }
                        >
                          {submission.status}
                        </Badge>
                      </div>
                    </div>
                  </CardHeader>
                  <CardContent>
                    <div className="space-y-2 text-sm">
                      <div className="flex justify-between">
                        <span className="text-muted-foreground">Genre:</span>
                        <Badge variant="outline">{submission.songs?.genre}</Badge>
                      </div>
                      <div className="flex justify-between">
                        <span className="text-muted-foreground">Submitted:</span>
                        <span>{new Date(submission.submitted_at).toLocaleDateString()}</span>
                      </div>
                      {submission.rejection_reason && (
                        <Alert variant="destructive">
                          <AlertDescription>{submission.rejection_reason}</AlertDescription>
                        </Alert>
                      )}
                    </div>
                  </CardContent>
                </Card>
              ))
            )}
          </TabsContent>

          <TabsContent value="trending" className="space-y-4">
            <Card>
              <CardHeader>
                <CardTitle>Top Songs on Radio</CardTitle>
                <CardDescription>Songs with the most hype from radio airplay</CardDescription>
              </CardHeader>
              <CardContent>
                {topSongsError && (
                  <Alert variant="destructive" className="mb-3">
                    <AlertTitle>Unable to load trending songs</AlertTitle>
                    <AlertDescription>
                      {getErrorMessage(topSongsErrorData)}
                    </AlertDescription>
                  </Alert>
                )}
                {topSongsLoading ? (
                  <div className="space-y-3">
                    {Array.from({ length: 5 }).map((_, index) => (
                      <div
                        key={`top-song-skeleton-${index}`}
                        className="flex items-center gap-4 rounded-lg border p-3"
                      >
                        <Skeleton className="h-8 w-8 rounded-full" />
                        <div className="flex-1 space-y-2">
                          <Skeleton className="h-4 w-1/2" />
                          <Skeleton className="h-3 w-1/3" />
                        </div>
                        <Skeleton className="h-4 w-16" />
                        <Skeleton className="h-5 w-20" />
                      </div>
                    ))}
                  </div>
                ) : topSongs && topSongs.length > 0 ? (
                  <div className="space-y-3">
                    {topSongs.map((song, index) => (
                      <div key={song.id} className="flex items-center gap-4 p-3 border rounded-lg">
                        <div className="flex h-8 w-8 items-center justify-center rounded-full bg-primary/10">
                          <span className="font-bold">{index + 1}</span>
                        </div>
                        <div className="flex-1">
                          <p className="font-medium">{song.title}</p>
                          <p className="text-sm text-muted-foreground">
                            by {song.profiles?.display_name}
                          </p>
                        </div>
                        <div className="flex items-center gap-2">
                          <TrendingUp className="h-4 w-4 text-green-500" />
                          <span className="font-semibold">{song.hype || 0} hype</span>
                        </div>
                        <Badge variant="outline">{song.genre}</Badge>
                        {song.total_radio_plays > 0 && (
                          <Badge variant="secondary">{song.total_radio_plays} plays</Badge>
                        )}
                      </div>
                    ))}
                  </div>
                ) : (
                  !topSongsError && (
                    <p className="text-sm text-muted-foreground">
                      No trending radio songs are available yet.
                    </p>
                  )
                )}
              </CardContent>
            </Card>

            <Card>
              <CardHeader>
                <CardTitle className="flex items-center gap-2">
                  <Sparkles className="h-5 w-5 text-primary" />
                  Future Radio Enhancements
                </CardTitle>
                <CardDescription>Opportunities to deepen the broadcast management experience</CardDescription>
              </CardHeader>
              <CardContent>
                <ul className="list-disc space-y-2 pl-5 text-sm text-muted-foreground">
                  <li>
                    Build a rotation planner that balances hot, recurrent, and gold categories so accepted songs receive
                    predictable spins throughout the week.
                  </li>
                  <li>
                    Introduce genre-specific programming blocks and gate submissions based on music director preferences for
                    each show.
                  </li>
                  <li>
                    Surface historical analytics (reach, conversion, and fan growth) so bands can compare station performance
                    before spending promo budgets.
                  </li>
                  <li>
                    Allow station managers to run ad campaigns, sponsorships, and interview slots that boost revenue and fame
                    when combined with airplay.
                  </li>
                </ul>
              </CardContent>
            </Card>
          </TabsContent>
        </Tabs>
      </div>
    </div>
  );
}<|MERGE_RESOLUTION|>--- conflicted
+++ resolved
@@ -35,28 +35,9 @@
   PlayCircle,
   DollarSign,
   Sparkles,
-<<<<<<< HEAD
   Download,
 } from "lucide-react";
 import { Table, TableBody, TableCell, TableHead, TableHeader, TableRow } from "@/components/ui/table";
-=======
-  Users,
-} from "lucide-react";
-import { formatUtcDate, getUtcWeekStart } from "@/utils/week";
-
-type ProfileBand = {
-  id: string;
-  name: string | null;
-  fame: number | null;
-};
-
-type ProfileRecord = {
-  id: string;
-  user_id: string;
-  display_name: string | null;
-  bands?: ProfileBand[] | ProfileBand | null;
-};
->>>>>>> ea295386
 
 type BandRadioEarning = {
   band_id: string;
@@ -873,7 +854,6 @@
         .eq('id', selectedStation)
         .single();
 
-<<<<<<< HEAD
       const { data: show } = await supabase
         .from('radio_shows')
         .select('id, show_name')
@@ -883,8 +863,6 @@
         .limit(1)
         .maybeSingle();
 
-=======
->>>>>>> ea295386
       await supabase
         .from('radio_submissions')
         .update({
@@ -1488,7 +1466,6 @@
                           )}
                         </div>
                       </div>
-<<<<<<< HEAD
                       {aggregatedBandRevenue.length > 0 ? (
                         <div className="space-y-4 text-sm">
                           <div className="space-y-2">
@@ -1540,35 +1517,6 @@
                               </TableBody>
                             </Table>
                           </div>
-=======
-                      {bandRadioEarningsLoading ? (
-                        <div className="space-y-2 text-sm">
-                          {Array.from({ length: 3 }).map((_, index) => (
-                            <Skeleton key={`revenue-skeleton-${index}`} className="h-10 w-full" />
-                          ))}
-                        </div>
-                      ) : bandRadioEarningsError ? (
-                        <Alert variant="destructive">
-                          <AlertTitle>Unable to load earnings</AlertTitle>
-                          <AlertDescription>
-                            {getErrorMessage(bandRadioEarningsErrorData)}
-                          </AlertDescription>
-                        </Alert>
-                      ) : aggregatedBandRevenue.length > 0 ? (
-                        <div className="space-y-2 text-sm">
-                          {aggregatedBandRevenue.map((entry) => (
-                            <div
-                              key={entry.bandId}
-                              className="flex items-center justify-between rounded-md border border-border/60 bg-background/90 px-3 py-2"
-                            >
-                              <div>
-                                <p className="font-medium">{entry.name}</p>
-                                <p className="text-xs text-muted-foreground">{entry.plays} play{entry.plays === 1 ? '' : 's'} today</p>
-                              </div>
-                              <span className="font-semibold">{currencyFormatter.format(entry.total)}</span>
-                            </div>
-                          ))}
->>>>>>> ea295386
                         </div>
                       ) : (
                         <p className="text-xs text-muted-foreground">
