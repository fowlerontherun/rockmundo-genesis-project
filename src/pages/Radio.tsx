import { useEffect, useMemo, useState } from "react";
import { useQuery, useMutation, useQueryClient } from "@tanstack/react-query";
import { supabase } from "@/integrations/supabase/client";
import { useNavigate } from "react-router-dom";
import { Button } from "@/components/ui/button";
import { Card, CardContent, CardDescription, CardHeader, CardTitle } from "@/components/ui/card";
import { Badge } from "@/components/ui/badge";
import { Tabs, TabsContent, TabsList, TabsTrigger } from "@/components/ui/tabs";
import { Select, SelectContent, SelectItem, SelectTrigger, SelectValue } from "@/components/ui/select";
import { Alert, AlertDescription, AlertTitle } from "@/components/ui/alert";
import { Skeleton } from "@/components/ui/skeleton";
import { toast } from "sonner";
import {
  Radio as RadioIcon,
  Music,
  TrendingUp,
  Star,
  Clock,
  Send,
  CheckCircle,
  XCircle,
  PlayCircle,
  DollarSign,
  Sparkles,
} from "lucide-react";
import { formatUtcDate, getUtcWeekStart } from "@/utils/week";

type ProfileBand = {
  id: string;
  name: string | null;
  fame: number | null;
};

type ProfileRecord = {
  id: string;
  user_id: string;
  display_name: string | null;
  bands?: ProfileBand[] | ProfileBand | null;
};

type BandRadioEarning = {
  band_id: string;
  amount: number;
  bands?: { name?: string | null } | null;
  metadata?: Record<string, unknown> | null;
};

type NowPlayingRecord = {
  id: string;
  played_at: string | null;
  listeners: number;
  hype_gained: number | null;
  streams_boost: number | null;
  songs?: {
    id: string;
    title: string;
    genre: string;
    band_id: string | null;
    bands?: { id: string; name: string | null; fame: number | null } | null;
  } | null;
  radio_shows?: { id: string; show_name: string | null } | null;
};

type RadioStationRecord = {
  id: string;
  name: string;
  frequency: string | null;
  station_type: string;
  listener_base: number;
  quality_level: number;
  accepted_genres?: string[] | null;
  cities?: { name?: string | null; country?: string | null } | null;
  country?: string | null;
};

type RadioShowRecord = {
  id: string;
  show_name: string;
  host_name: string;
  show_genres: string[] | null;
  time_slot: string;
  listener_multiplier: number | null;
};

const clamp = (value: number, min: number, max: number) => {
  return Math.min(Math.max(value, min), max);
};

const calculateRadioPlayMetrics = ({
  listenerBase,
  listenerMultiplier,
  songHype,
  totalRadioPlays,
}: {
  listenerBase: number;
  listenerMultiplier: number;
  songHype: number;
  totalRadioPlays: number;
}) => {
  const hypeFactor = 0.75 + clamp(songHype / 1200, 0, 0.9);
  const fatiguePenalty = 1 - clamp(totalRadioPlays / 80, 0, 0.35);
  const effectiveMultiplier = Math.max(listenerMultiplier, 0.1);
  const effectiveListenerBase = Math.max(listenerBase, 0);

  const listeners = Math.max(
    100,
    Math.round(effectiveListenerBase * effectiveMultiplier * hypeFactor * fatiguePenalty)
  );

  const hypeGain = Math.max(1, Math.round(listeners * 0.002));
  const streamsBoost = Math.max(10, Math.round(listeners * 0.6));
  const radioRevenue = Math.max(5, Math.round(listeners * 0.015));

  return { listeners, hypeGain, streamsBoost, radioRevenue };
};

type StationPlaySummary = {
  total_spins: number;
  total_listeners: number;
  total_streams: number;
  total_revenue: number;
  total_hype: number;
};

type StationPlayTimelineEntry = {
  play_date: string;
  spins: number;
  revenue: number;
  listeners: number;
  streams: number;
  hype: number;
};

export default function Radio() {
  const navigate = useNavigate();
  const queryClient = useQueryClient();
  const [user, setUser] = useState<any>(null);

  // Get current user
  useEffect(() => {
    let isMounted = true;

    supabase.auth.getUser().then(({ data }) => {
      if (isMounted) {
        setUser(data.user);
      }
    });
  });
  const [selectedStation, setSelectedStation] = useState<string>(() => {
    if (typeof window !== "undefined") {
      return localStorage.getItem("radio-selected-station") ?? "";
    }
    return "";
  });
  const [selectedSong, setSelectedSong] = useState<string>("");
  const [filterType, setFilterType] = useState<'all' | 'national' | 'local'>('all');

  const getErrorMessage = (error: unknown, fallback = 'An unexpected error occurred.') =>
    error instanceof Error ? error.message : fallback;

  const { data: profile } = useQuery({
    queryKey: ['profile', user?.id],
    queryFn: async () => {
      const { data, error } = await supabase
        .from('profiles')
        .select('*, bands!bands_leader_id_fkey(id, name, fame)')
        .eq('user_id', user?.id)
        .single();
      if (error) throw error;
      return submission;
    },
    enabled: !!user?.id,
  });

  const {
    data: stations,
    isLoading: stationsLoading,
    isError: stationsError,
    error: stationsErrorData,
  } = useQuery<RadioStationRecord[]>({
    queryKey: ['radio-stations', filterType],
    queryFn: async () => {
      let query = supabase
        .from('radio_stations')
        .select('*, cities(name, country)')
        .eq('is_active', true)
        .order('quality_level', { ascending: false });

      if (filterType !== 'all') {
        query = query.eq('station_type', filterType);
      }

      const { data, error } = await query;
      if (error) throw error;
      return (data as RadioStationRecord[]) || [];
    },
  });

  useEffect(() => {
    if (!stations || stations.length === 0) return;

    const stationExists = stations.some((station) => station.id === selectedStation);

    if (selectedStation && !stationExists) {
      setSelectedStation(stations[0].id);
      return;
    }

    if (!selectedStation) {
      setSelectedStation(stations[0].id);
    }
  }, [stations, selectedStation]);

  useEffect(() => {
    if (typeof window === "undefined") return;

    if (selectedStation) {
      localStorage.setItem("radio-selected-station", selectedStation);
    } else {
      localStorage.removeItem("radio-selected-station");
    }
  }, [selectedStation]);

  const activeStation = useMemo(() => {
    return stations?.find((station) => station.id === selectedStation);
  }, [stations, selectedStation]);

  const {
    data: shows,
    isLoading: showsLoading,
    isError: showsError,
    error: showsErrorData,
  } = useQuery<RadioShowRecord[]>({
    queryKey: ['radio-shows', selectedStation],
    queryFn: async () => {
      if (!selectedStation) return [];
      const { data, error } = await supabase
        .from('radio_shows')
        .select('*')
        .eq('station_id', selectedStation)
        .eq('is_active', true)
        .order('time_slot');
      if (error) throw error;
      return (data as RadioShowRecord[]) || [];
    },
    enabled: !!selectedStation,
  });

  const {
    data: nowPlaying,
    isLoading: nowPlayingLoading,
    isError: nowPlayingError,
    error: nowPlayingErrorData,
  } = useQuery<NowPlayingRecord | null>({
    queryKey: ['station-now-playing', selectedStation],
    queryFn: async () => {
      if (!selectedStation) return null;
      const { data, error } = await supabase
        .from('radio_plays')
        .select(`
          id,
          played_at,
          listeners,
          hype_gained,
          streams_boost,
          songs (
            id,
            title,
            genre,
            band_id,
            bands ( id, name, fame )
          ),
          radio_shows ( id, show_name )
        `)
        .eq('station_id', selectedStation)
        .order('played_at', { ascending: false })
        .limit(1)
        .maybeSingle();

      if (error) throw error;
      return (data as NowPlayingRecord | null) ?? null;
    },
    enabled: !!selectedStation,
  });

  const {
    data: bandRadioEarnings,
    isLoading: bandRadioEarningsLoading,
    isError: bandRadioEarningsError,
    error: bandRadioEarningsErrorData,
  } = useQuery<BandRadioEarning[]>({
    queryKey: ['band-radio-earnings', selectedStation],
    queryFn: async () => {
      if (!selectedStation) return [];
      const startOfDay = new Date();
      startOfDay.setHours(0, 0, 0, 0);

      const { data, error } = await supabase
        .from('band_earnings')
        .select('amount, created_at, band_id, bands(name), metadata')
        .eq('source', 'radio_play')
        .gte('created_at', startOfDay.toISOString())
        .contains('metadata', { station_id: selectedStation })
        .order('created_at', { ascending: false });

      if (error) throw error;
      return (data as BandRadioEarning[]) || [];
    },
    enabled: !!selectedStation,
  });

  const aggregatedBandRevenue = useMemo(() => {
    if (!bandRadioEarnings) return [];

    const revenueMap = new Map<string, { name: string; total: number; plays: number }>();

    for (const earning of bandRadioEarnings) {
      const key = earning.band_id;
      const entry = revenueMap.get(key) || {
        name: earning.bands?.name || 'Unknown Band',
        total: 0,
        plays: 0,
      };

      entry.total += earning.amount;
      entry.plays += 1;
      revenueMap.set(key, entry);
    }

    return Array.from(revenueMap.entries()).map(([bandId, info]) => ({
      bandId,
      ...info,
    }));
  }, [bandRadioEarnings]);

  const currencyFormatter = useMemo(
    () =>
      new Intl.NumberFormat('en-US', {
        style: 'currency',
        currency: 'USD',
        maximumFractionDigits: 0,
      }),
    []
  );

  const dailyRevenueTotal = useMemo(
    () => aggregatedBandRevenue.reduce((sum, band) => sum + band.total, 0),
    [aggregatedBandRevenue]
  );

  const {
    data: stationPlaySummary,
    isLoading: stationPlaySummaryLoading,
    isError: stationPlaySummaryError,
    error: stationPlaySummaryErrorData,
  } = useQuery<StationPlaySummary | null>({
    queryKey: ['station-play-summary', selectedStation],
    queryFn: async () => {
      if (!selectedStation) return null;

      const { data, error } = await supabase.rpc('get_radio_station_play_summary' as any, {
        p_station_id: selectedStation,
        p_days: 14,
      });

      if (error) throw error;

      const results = Array.isArray(data) ? data : [];
      const summary = results.length > 0 ? results[0] : null;

      return {
        total_spins: Number(summary?.total_spins ?? 0),
        total_listeners: Number(summary?.total_listeners ?? 0),
        total_streams: Number(summary?.total_streams ?? 0),
        total_revenue: Number(summary?.total_revenue ?? 0),
        total_hype: Number(summary?.total_hype ?? 0),
      };
    },
    enabled: !!selectedStation,
  });

  const {
    data: stationPlayTimeline,
    isLoading: stationPlayTimelineLoading,
    isError: stationPlayTimelineError,
    error: stationPlayTimelineErrorData,
  } = useQuery<StationPlayTimelineEntry[]>({
    queryKey: ['station-play-timeline', selectedStation],
    queryFn: async () => {
      if (!selectedStation) return [];

      const { data, error } = await supabase.rpc('get_radio_station_play_timeline' as any, {
        p_station_id: selectedStation,
        p_days: 14,
      });

      if (error) throw error;
      return (data as StationPlayTimelineEntry[]) || [];
    },
    enabled: !!selectedStation,
  });

  const fourteenDayTimeline = useMemo(() => {
    if (!selectedStation) return [];

    const days: string[] = [];
    const today = new Date();
    today.setHours(0, 0, 0, 0);

    for (let i = 13; i >= 0; i--) {
      const day = new Date(today);
      day.setDate(today.getDate() - i);
      days.push(day.toISOString().split('T')[0]);
    }

    const timelineMap = new Map(
      (stationPlayTimeline || []).map((entry) => [entry.play_date, entry])
    );

    return days.map((date) => {
      const entry = timelineMap.get(date);

      return {
        date,
        spins: Number(entry?.spins ?? 0),
        revenue: Number(entry?.revenue ?? 0),
        listeners: Number(entry?.listeners ?? 0),
        streams: Number(entry?.streams ?? 0),
        hype: Number(entry?.hype ?? 0),
      };
    });
  }, [stationPlayTimeline, selectedStation]);

  const {
    data: recordedSongs,
    isLoading: recordedSongsLoading,
    isError: recordedSongsError,
    error: recordedSongsErrorData,
  } = useQuery({
    queryKey: ['recorded-songs', user?.id],
    queryFn: async () => {
      const { data, error } = await supabase
        .from('songs')
        .select('*')
        .eq('user_id', user?.id)
        .eq('status', 'recorded')
        .order('created_at', { ascending: false });
      if (error) throw error;
      return submission;
    },
    enabled: !!user?.id,
  });

  const {
    data: mySubmissions,
    isLoading: mySubmissionsLoading,
    isError: mySubmissionsError,
    error: mySubmissionsErrorData,
  } = useQuery({
    queryKey: ['my-radio-submissions', user?.id],
    queryFn: async () => {
      const { data, error } = await supabase
        .from('radio_submissions')
        .select('*, songs(title, genre), radio_stations(name)')
        .eq('user_id', user?.id)
        .order('submitted_at', { ascending: false });
      if (error) throw error;
      return submission;
    },
    enabled: !!user?.id,
  });

  const {
    data: topSongs,
    isLoading: topSongsLoading,
    isError: topSongsError,
    error: topSongsErrorData,
  } = useQuery({
    queryKey: ['top-radio-songs'],
    queryFn: async () => {
      const { data, error } = await supabase
        .from('songs')
        .select('*, profiles(display_name)')
        .order('hype', { ascending: false })
        .limit(10);
      if (error) throw error;
      return data;
    },
  });

  useEffect(() => {
    const errors = [
      {
        hasError: stationsError,
        error: stationsErrorData,
        title: 'Unable to load radio stations',
      },
      {
        hasError: showsError,
        error: showsErrorData,
        title: 'Unable to load station shows',
      },
      {
        hasError: nowPlayingError,
        error: nowPlayingErrorData,
        title: 'Unable to load now playing details',
      },
      {
        hasError: bandRadioEarningsError,
        error: bandRadioEarningsErrorData,
        title: 'Unable to load band radio earnings',
      },
      {
        hasError: stationPlaySummaryError,
        error: stationPlaySummaryErrorData,
        title: 'Unable to load station summary',
      },
      {
        hasError: stationPlayTimelineError,
        error: stationPlayTimelineErrorData,
        title: 'Unable to load station timeline',
      },
      {
        hasError: recordedSongsError,
        error: recordedSongsErrorData,
        title: 'Unable to load recorded songs',
      },
      {
        hasError: mySubmissionsError,
        error: mySubmissionsErrorData,
        title: 'Unable to load your submissions',
      },
      {
        hasError: topSongsError,
        error: topSongsErrorData,
        title: 'Unable to load trending songs',
      },
    ];

    errors.forEach(({ hasError, error, title }) => {
      if (hasError) {
        toast.error(title, {
          description: getErrorMessage(error),
        });
      }
    });
  }, [
    stationsError,
    stationsErrorData,
    showsError,
    showsErrorData,
    nowPlayingError,
    nowPlayingErrorData,
    bandRadioEarningsError,
    bandRadioEarningsErrorData,
    stationPlaySummaryError,
    stationPlaySummaryErrorData,
    stationPlayTimelineError,
    stationPlayTimelineErrorData,
    recordedSongsError,
    recordedSongsErrorData,
    mySubmissionsError,
    mySubmissionsErrorData,
    topSongsError,
    topSongsErrorData,
  ]);

  const submitSong = useMutation({
    mutationFn: async () => {
      if (!selectedStation || !selectedSong) {
        throw new Error('Please select a station and song');
      }

      const { data: weekCheckData, error: weekCheckError } = await supabase.rpc('check_radio_submission_week', {
        p_station_id: selectedStation,
        p_song_id: selectedSong,
      });

      if (weekCheckError) {
        console.error('Failed to verify radio submission window', weekCheckError);
        throw new Error('Unable to verify submission window. Please try again.');
      }

      const weekCheck = Array.isArray(weekCheckData) ? weekCheckData[0] : weekCheckData;
      const weekStartDate = weekCheck?.week_start_date ?? formatUtcDate(getUtcWeekStart(new Date(), 1));

      if (existing) {
        throw new Error(
          "You've already submitted this track to this station this week. Try another station or wait until next week."
        );
      }

      const { data, error } = await supabase
        .from('radio_submissions')
        .insert({
          song_id: selectedSong,
          user_id: user?.id,
          station_id: selectedStation,
          week_submitted: weekStartDate,
        })
        .select()
        .single();

<<<<<<< HEAD
      if (error) throw error;

      const { data: selectedSongData } = await supabase
        .from('songs')
        .select('id, title, hype, band_id, total_radio_plays, streams, revenue')
        .eq('id', selectedSong)
        .single();

      const { data: stationData } = await supabase
        .from('radio_stations')
        .select('id, name, listener_base')
        .eq('id', selectedStation)
        .single();

      const { data: show } = await supabase
        .from('radio_shows')
        .select('id, show_name, host_name, time_slot')
        .eq('station_id', selectedStation)
        .eq('is_active', true)
        .order('time_slot', { ascending: true })
        .limit(1)
        .maybeSingle<RadioShowRecord>();

      if (!show) {
        await supabase
          .from('radio_submissions')
          .delete()
          .eq('id', data.id);
        throw new Error('No active shows are available for this station right now. Please try again later.');
      }

      await supabase
        .from('radio_submissions')
        .update({
          status: 'accepted',
          reviewed_at: nowIso,
          rejection_reason: null,
        })
        .eq('id', data.id);

      if (selectedSongData && stationData && show) {
        let playlistId: string | null = null;

        const { data: existingPlaylist } = await supabase
          .from('radio_playlists')
          .select('*')
          .eq('show_id', show.id)
          .eq('song_id', selectedSong)
          .eq('week_start_date', weekStartDate)
          .maybeSingle();

        if (existingPlaylist) {
          await supabase
            .from('radio_playlists')
            .update({
              times_played: (existingPlaylist.times_played || 0) + 1,
              added_at: nowIso,
              is_active: true,
            })
            .eq('id', existingPlaylist.id);

          playlistId = existingPlaylist.id;
        } else {
          const { data: newPlaylist } = await supabase
            .from('radio_playlists')
            .insert({
              show_id: show.id,
              song_id: selectedSong,
              week_start_date: weekStartDate,
              added_at: nowIso,
              is_active: true,
              times_played: 1,
            })
            .select()
            .single();

          playlistId = newPlaylist?.id ?? null;
        }

        if (playlistId) {
          const listeners = Math.max(
            100,
            Math.round((stationData.listener_base || 0) * (0.55 + Math.random() * 0.35))
          );
          const hypeGain = Math.max(1, Math.round(listeners * 0.002));
          const streamsBoost = Math.max(10, Math.round(listeners * 0.6));
          const radioRevenue = Math.max(5, Math.round(listeners * 0.015));

          const { data: playRecord } = await supabase
            .from('radio_plays')
            .insert({
              playlist_id: playlistId,
              show_id: show.id,
              song_id: selectedSong,
              station_id: selectedStation,
              listeners,
              played_at: nowIso,
              hype_gained: hypeGain,
              streams_boost: streamsBoost,
              sales_boost: radioRevenue,
            })
            .select()
            .single();

          await supabase
            .from('songs')
            .update({
              hype: (selectedSongData.hype || 0) + hypeGain,
              total_radio_plays: (selectedSongData.total_radio_plays || 0) + 1,
              last_radio_play: nowIso,
              streams: (selectedSongData.streams || 0) + streamsBoost,
              revenue: (selectedSongData.revenue || 0) + radioRevenue,
            })
            .eq('id', selectedSong);

          if (selectedSongData.band_id) {
            const { data: band } = await supabase
              .from('bands')
              .select('fame')
              .eq('id', selectedSongData.band_id)
              .single();

            if (band) {
              const fameGain = 0.1;

              await supabase
                .from('bands')
                .update({ fame: (band.fame || 0) + fameGain })
                .eq('id', selectedSongData.band_id);

              await supabase.from('band_fame_events').insert({
                band_id: selectedSongData.band_id,
                fame_gained: fameGain,
                event_type: 'radio_play',
                event_data: {
                  station_id: selectedStation,
                  station_name: stationData.name,
                  play_id: playRecord?.id,
                },
              });

              if (radioRevenue > 0) {
                await supabase.from('band_earnings').insert({
                  band_id: selectedSongData.band_id,
                  amount: radioRevenue,
                  source: 'radio_play',
                  description: `Radio play on ${stationData.name}`,
                  metadata: {
                    station_id: selectedStation,
                    station_name: stationData.name,
                    song_id: selectedSongData.id,
                    play_id: playRecord?.id,
                  },
                });
              }
            }
          }
=======
        submission = data;
      } catch (error: any) {
        if (error?.code === '23505' || error?.message?.includes('one_submission_per_week')) {
          throw new Error(
            "You've already submitted this track to this station this week. Try another station or wait until next week."
          );
>>>>>>> e64fa089
        }

        throw error;
      }

      if (!submission) {
        throw new Error('Failed to create radio submission.');
      }

      return data;
    },
    onSuccess: () => {
      queryClient.invalidateQueries({ queryKey: ['my-radio-submissions'] });
      toast.success('Submission received! The station team will review it soon.');
      setSelectedSong('');
    },
    onError: (error: any) => {
      const message = error?.message ?? 'An unexpected error occurred while submitting your track.';

      if (
        typeof message === 'string' &&
        message.includes("You've already submitted this track to this station this week")
      ) {
        toast.info(
          "You've already submitted this track to this station this week. Try another station or wait until next week."
        );
        return;
      }

      toast.error(message);
    },
  });

  const getStatusIcon = (status: string) => {
    switch (status) {
      case 'accepted':
        return <CheckCircle className="h-4 w-4 text-green-500" />;
      case 'rejected':
        return <XCircle className="h-4 w-4 text-red-500" />;
      default:
        return <Clock className="h-4 w-4 text-yellow-500" />;
    }
  };

  if (!user) {
    navigate('/auth');
    return null;
  }

  return (
    <div className="min-h-screen bg-gradient-stage">
      <div className="container mx-auto p-6 space-y-6">
        <div className="flex items-center gap-3">
          <RadioIcon className="h-8 w-8" />
          <div>
            <h1 className="text-4xl font-oswald">Radio Airplay</h1>
            <p className="text-muted-foreground">
              Submit your songs to radio stations and build hype with predictable reach
            </p>
          </div>
        </div>

        <Alert>
          <Music className="h-4 w-4" />
          <AlertDescription>
            Submit your recorded songs to radio stations. Higher quality stations are more selective but reach more listeners.
            Audience reach scales with each show's listener multiplier and your song's hype, so build momentum to grow your
            streams and sales with every spin.
          </AlertDescription>
        </Alert>

        <Tabs defaultValue="submit" className="w-full">
          <TabsList>
            <TabsTrigger value="submit">Submit Song</TabsTrigger>
            <TabsTrigger value="submissions">My Submissions</TabsTrigger>
            <TabsTrigger value="trending">Trending on Radio</TabsTrigger>
          </TabsList>

          <TabsContent value="submit" className="space-y-6">
            <Card>
              <CardHeader>
                <CardTitle>Submit Song to Radio</CardTitle>
                <CardDescription>Choose a station and one of your recorded songs to submit</CardDescription>
              </CardHeader>
              <CardContent className="space-y-4">
                {!isProfileLoading && (
                  canSubmitSongs ? (
                    <Alert className="border-primary/30 bg-primary/5">
                      <Sparkles className="h-4 w-4" />
                      <AlertTitle>
                        Submitting as {primaryBand?.name || 'your band'}
                      </AlertTitle>
                      <AlertDescription>
                        Keep your band&apos;s reputation strong—each spin boosts fame. Current fame:{' '}
                        {Math.round((primaryBand?.fame ?? 0) * 10) / 10}
                      </AlertDescription>
                    </Alert>
                  ) : (
                    <Alert variant="destructive">
                      <XCircle className="h-4 w-4" />
                      <AlertTitle>Band required for radio submissions</AlertTitle>
                      <AlertDescription>
                        Create or lead a band before pitching songs to stations. Radio deals are handled through band
                        managers.
                      </AlertDescription>
                      <Button
                        size="sm"
                        variant="outline"
                        className="mt-3"
                        onClick={() => navigate('/band')}
                      >
                        Go to Band Manager
                      </Button>
                    </Alert>
                  )
                )}

                <div>
                  <label className="text-sm font-medium mb-2 block">Filter Stations</label>
                  <div className="flex gap-2">
                    <Button
                      variant={filterType === 'all' ? 'default' : 'outline'}
                      onClick={() => setFilterType('all')}
                    >
                      All
                    </Button>
                    <Button
                      variant={filterType === 'national' ? 'default' : 'outline'}
                      onClick={() => setFilterType('national')}
                    >
                      National
                    </Button>
                    <Button
                      variant={filterType === 'local' ? 'default' : 'outline'}
                      onClick={() => setFilterType('local')}
                    >
                      Local
                    </Button>
                  </div>
                </div>

                {stationsError && (
                  <Alert variant="destructive">
                    <AlertTitle>Unable to load stations</AlertTitle>
                    <AlertDescription>
                      {getErrorMessage(stationsErrorData)}
                    </AlertDescription>
                  </Alert>
                )}

                <div className="grid grid-cols-1 gap-4 md:grid-cols-2">
                  {stationsLoading
                    ? Array.from({ length: 4 }).map((_, index) => (
                        <Card key={`station-skeleton-${index}`} className="space-y-4">
                          <CardHeader>
                            <div className="flex items-start justify-between">
                              <div className="space-y-2">
                                <Skeleton className="h-5 w-40" />
                                <Skeleton className="h-4 w-24" />
                              </div>
                              <div className="flex items-center gap-1">
                                {Array.from({ length: 5 }).map((_, i) => (
                                  <Skeleton key={i} className="h-4 w-4 rounded-full" />
                                ))}
                              </div>
                            </div>
                          </CardHeader>
                          <CardContent className="space-y-3">
                            <Skeleton className="h-4 w-full" />
                            <Skeleton className="h-4 w-3/4" />
                            <Skeleton className="h-4 w-2/3" />
                            <div className="space-y-2 pt-1">
                              <Skeleton className="h-3 w-24" />
                              <div className="flex flex-wrap gap-1">
                                {Array.from({ length: 3 }).map((_, i) => (
                                  <Skeleton key={i} className="h-5 w-16" />
                                ))}
                              </div>
                            </div>
                          </CardContent>
                        </Card>
                      ))
                    : stations?.map((station) => (
                        <Card
                          key={station.id}
                          className={`cursor-pointer transition-colors ${
                            selectedStation === station.id ? 'border-primary' : ''
                          }`}
                          onClick={() => setSelectedStation(station.id)}
                        >
                          <CardHeader>
                            <div className="flex items-start justify-between">
                              <div>
                                <CardTitle className="text-lg">{station.name}</CardTitle>
                                <CardDescription>{station.frequency}</CardDescription>
                              </div>
                              <div className="flex items-center gap-1">
                                {[...Array(5)].map((_, i) => (
                                  <Star
                                    key={i}
                                    className={`h-4 w-4 ${
                                      i < station.quality_level
                                        ? 'fill-yellow-500 text-yellow-500'
                                        : 'text-gray-300'
                                    }`}
                                  />
                                ))}
                              </div>
                            </div>
                          </CardHeader>
                          <CardContent className="space-y-2">
                            <div className="flex justify-between text-sm">
                              <span className="text-muted-foreground">Type:</span>
                              <Badge variant="outline">{station.station_type}</Badge>
                            </div>
                            <div className="flex justify-between text-sm">
                              <span className="text-muted-foreground">Location:</span>
                              <span className="text-sm">
                                {station.station_type === 'national'
                                  ? station.country
                                  : `${station.cities?.name}, ${station.cities?.country}`}
                              </span>
                            </div>
                            <div className="flex justify-between text-sm">
                              <span className="text-muted-foreground">Listeners:</span>
                              <span className="font-semibold">
                                {station.listener_base.toLocaleString()}
                              </span>
                            </div>
                            {station.accepted_genres?.length > 0 && (
                              <div className="pt-2">
                                <p className="mb-1 text-xs text-muted-foreground">Accepts:</p>
                                <div className="flex flex-wrap gap-1">
                                  {station.accepted_genres.map((genre: string) => (
                                    <Badge key={genre} variant="secondary" className="text-xs">
                                      {genre}
                                    </Badge>
                                  ))}
                                </div>
                              </div>
                            )}
                          </CardContent>
                        </Card>
                      ))}
                </div>

                {!stationsLoading && !stationsError && (stations?.length ?? 0) === 0 && (
                  <p className="text-sm text-muted-foreground">No stations found for this filter.</p>
                )}

                {selectedStation && (
                  <div className="space-y-4 rounded-lg border border-dashed border-primary/40 bg-primary/5 p-4">
                    {stationPlaySummaryError && (
                      <Alert variant="destructive">
                        <AlertTitle>Unable to load station summary</AlertTitle>
                        <AlertDescription>
                          {getErrorMessage(stationPlaySummaryErrorData)}
                        </AlertDescription>
                      </Alert>
                    )}

                    {stationPlaySummaryLoading ? (
                      <div className="grid gap-3 md:grid-cols-4">
                        {Array.from({ length: 4 }).map((_, index) => (
                          <div
                            key={`summary-skeleton-${index}`}
                            className="rounded-md border border-primary/20 bg-background/80 p-3"
                          >
                            <Skeleton className="h-3 w-24" />
                            <Skeleton className="mt-2 h-6 w-1/2" />
                          </div>
                        ))}
                      </div>
                    ) : stationPlaySummary ? (
                      <div className="grid gap-3 md:grid-cols-4">
                        <div className="rounded-md border border-primary/20 bg-background/80 p-3">
                          <p className="text-xs font-semibold uppercase tracking-wide text-muted-foreground">Spins (14 days)</p>
                          <p className="text-2xl font-semibold">{stationPlaySummary.total_spins.toLocaleString()}</p>
                        </div>
                        <div className="rounded-md border border-primary/20 bg-background/80 p-3">
                          <p className="text-xs font-semibold uppercase tracking-wide text-muted-foreground">Listeners reached</p>
                          <p className="text-2xl font-semibold">{stationPlaySummary.total_listeners.toLocaleString()}</p>
                        </div>
                        <div className="rounded-md border border-primary/20 bg-background/80 p-3">
                          <p className="text-xs font-semibold uppercase tracking-wide text-muted-foreground">Streams boosted</p>
                          <p className="text-2xl font-semibold">{stationPlaySummary.total_streams.toLocaleString()}</p>
                        </div>
                        <div className="rounded-md border border-primary/20 bg-background/80 p-3">
                          <p className="text-xs font-semibold uppercase tracking-wide text-muted-foreground">Estimated payouts (14 days)</p>
                          <p className="text-2xl font-semibold">{currencyFormatter.format(stationPlaySummary.total_revenue || 0)}</p>
                        </div>
                      </div>
                    ) : (
                      !stationPlaySummaryError && (
                        <p className="text-xs text-muted-foreground">
                          Summary data will appear after the station records more plays.
                        </p>
                      )
                    )}

                    <div className="flex items-start gap-3">
                      <PlayCircle className="h-6 w-6 text-primary" />
                      <div>
                        <p className="text-sm font-semibold uppercase tracking-wide text-primary">
                          Now Playing
                        </p>
                        <p className="text-sm text-muted-foreground">
                          {activeStation?.name || 'Selected Station'} • {nowPlaying?.radio_shows?.show_name || 'Automated Rotation'}
                        </p>
                      </div>
                    </div>

                    {nowPlayingError && (
                      <Alert variant="destructive">
                        <AlertTitle>Unable to load now playing</AlertTitle>
                        <AlertDescription>
                          {getErrorMessage(nowPlayingErrorData)}
                        </AlertDescription>
                      </Alert>
                    )}

                    {nowPlayingLoading ? (
                      <div className="grid gap-4 md:grid-cols-2">
                        <div className="space-y-3">
                          <Skeleton className="h-6 w-3/4" />
                          <Skeleton className="h-4 w-2/3" />
                          <Skeleton className="h-4 w-1/2" />
                        </div>
                        <div className="space-y-2">
                          {Array.from({ length: 3 }).map((_, index) => (
                            <Skeleton key={`now-playing-${index}`} className="h-10 w-full" />
                          ))}
                        </div>
                      </div>
                    ) : nowPlaying ? (
                      <div className="grid gap-4 md:grid-cols-2">
                        <div>
                          <p className="text-xl font-semibold">{nowPlaying.songs?.title}</p>
                          <p className="text-sm text-muted-foreground">
                            {nowPlaying.songs?.genre} · {nowPlaying.songs?.bands?.name || 'Independent Artist'}
                          </p>
                          <p className="text-xs text-muted-foreground mt-2">
                            Last spun {nowPlaying.played_at ? new Date(nowPlaying.played_at).toLocaleTimeString([], { hour: '2-digit', minute: '2-digit' }) : 'just now'}
                          </p>
                        </div>
                        <div className="grid grid-cols-1 gap-2 text-sm">
                          <div className="flex justify-between rounded-md bg-background/60 px-3 py-2">
                            <span className="text-muted-foreground">Listeners</span>
                            <span className="font-semibold">{nowPlaying.listeners?.toLocaleString()}</span>
                          </div>
                          <div className="flex justify-between rounded-md bg-background/60 px-3 py-2">
                            <span className="text-muted-foreground">Streams Boost</span>
                            <span className="font-semibold">{nowPlaying.streams_boost?.toLocaleString()}</span>
                          </div>
                          <div className="flex justify-between rounded-md bg-background/60 px-3 py-2">
                            <span className="text-muted-foreground">Hype Gained</span>
                            <span className="font-semibold">{nowPlaying.hype_gained ?? 0}</span>
                          </div>
                        </div>
                      </div>
                    ) : (
                      !nowPlayingError && (
                        <div className="rounded-md border border-dashed border-primary/20 bg-background/80 p-4 text-sm text-muted-foreground">
                          No spins recorded yet today. Submitting a song will immediately trigger airplay for this station.
                        </div>
                      )
                    )}

                    <div className="space-y-3 rounded-md border border-primary/20 bg-background/70 p-3">
                      <div className="flex items-center justify-between">
                        <div className="flex items-center gap-2 text-sm font-medium">
                          <DollarSign className="h-4 w-4 text-primary" />
                          Daily Band Revenue
                        </div>
                        <span className="text-sm font-semibold">
                          {currencyFormatter.format(dailyRevenueTotal || 0)}
                        </span>
                      </div>
                      {bandRadioEarningsLoading ? (
                        <div className="space-y-2 text-sm">
                          {Array.from({ length: 3 }).map((_, index) => (
                            <Skeleton key={`revenue-skeleton-${index}`} className="h-10 w-full" />
                          ))}
                        </div>
                      ) : bandRadioEarningsError ? (
                        <Alert variant="destructive">
                          <AlertTitle>Unable to load earnings</AlertTitle>
                          <AlertDescription>
                            {getErrorMessage(bandRadioEarningsErrorData)}
                          </AlertDescription>
                        </Alert>
                      ) : aggregatedBandRevenue.length > 0 ? (
                        <div className="space-y-2 text-sm">
                          {aggregatedBandRevenue.map((entry) => (
                            <div
                              key={entry.bandId}
                              className="flex items-center justify-between rounded-md border border-border/60 bg-background/90 px-3 py-2"
                            >
                              <div>
                                <p className="font-medium">{entry.name}</p>
                                <p className="text-xs text-muted-foreground">{entry.plays} play{entry.plays === 1 ? '' : 's'} today</p>
                              </div>
                              <span className="font-semibold">{currencyFormatter.format(entry.total)}</span>
                            </div>
                          ))}
                        </div>
                      ) : (
                        <p className="text-xs text-muted-foreground">
                          No radio revenue logged yet today for this station. Keep submitting to earn automated payouts.
                        </p>
                      )}
                    </div>

                    <div className="rounded-md border border-primary/20 bg-background/70 p-3">
                      <div className="flex items-center justify-between">
                        <div className="flex items-center gap-2 text-sm font-medium">
                          <Clock className="h-4 w-4 text-primary" />
                          14-Day Spin Timeline
                        </div>
                        <span className="text-xs text-muted-foreground">Aggregated from all spins in the last 14 days</span>
                      </div>
                      {stationPlayTimelineError && (
                        <Alert variant="destructive" className="mt-3">
                          <AlertTitle>Unable to load timeline</AlertTitle>
                          <AlertDescription>
                            {getErrorMessage(stationPlayTimelineErrorData)}
                          </AlertDescription>
                        </Alert>
                      )}
                      {stationPlayTimelineLoading ? (
                        <div className="mt-3 space-y-2 text-xs">
                          {Array.from({ length: 5 }).map((_, index) => (
                            <Skeleton key={`timeline-skeleton-${index}`} className="h-10 w-full" />
                          ))}
                        </div>
                      ) : fourteenDayTimeline.length > 0 ? (
                        <div className="mt-3 grid gap-2 text-xs">
                          {fourteenDayTimeline.map((day) => (
                            <div
                              key={day.date}
                              className="flex items-center justify-between rounded-md border border-border/60 bg-background/90 px-3 py-2"
                            >
                              <span className="font-medium">
                                {new Date(day.date).toLocaleDateString(undefined, {
                                  month: 'short',
                                  day: 'numeric',
                                })}
                              </span>
                              <div className="flex flex-wrap items-center gap-4">
                                <span className="text-muted-foreground">
                                  {day.spins} spin{day.spins === 1 ? '' : 's'}
                                </span>
                                <span className="text-muted-foreground">
                                  {day.listeners.toLocaleString()} listeners
                                </span>
                                <span className="font-semibold">
                                  {currencyFormatter.format(day.revenue || 0)}
                                </span>
                              </div>
                            </div>
                          ))}
                        </div>
                      ) : (
                        !stationPlayTimelineError && (
                          <p className="mt-3 text-xs text-muted-foreground">
                            No spins recorded in the last 14 days.
                          </p>
                        )
                      )}
                    </div>

                    <div className="space-y-3 pt-4">
                      <h3 className="text-lg font-semibold">Shows on this station:</h3>
                      {showsError && (
                        <Alert variant="destructive">
                          <AlertTitle>Unable to load station shows</AlertTitle>
                          <AlertDescription>
                            {getErrorMessage(showsErrorData)}
                          </AlertDescription>
                        </Alert>
                      )}
                      {showsLoading ? (
                        <div className="grid grid-cols-1 md:grid-cols-2 gap-2">
                          {Array.from({ length: 4 }).map((_, index) => (
                            <div key={`show-skeleton-${index}`} className="p-3 border rounded-lg">
                              <Skeleton className="h-4 w-1/2" />
                              <Skeleton className="mt-2 h-3 w-1/3" />
                              <div className="mt-3 flex flex-wrap gap-1">
                                {Array.from({ length: 3 }).map((_, tagIndex) => (
                                  <Skeleton key={tagIndex} className="h-5 w-16" />
                                ))}
                              </div>
                            </div>
                          ))}
                        </div>
                      ) : shows && shows.length > 0 ? (
                        <div className="grid grid-cols-1 md:grid-cols-2 gap-2">
                          {shows.map((show) => (
                            <div key={show.id} className="p-3 border rounded-lg">
                              <p className="font-medium">{show.show_name}</p>
                              <p className="text-sm text-muted-foreground">Host: {show.host_name}</p>
                              <div className="flex flex-wrap gap-1 mt-1">
                                {show.show_genres?.map((genre: string) => (
                                  <Badge key={genre} variant="outline" className="text-xs">
                                    {genre}
                                  </Badge>
                                ))}
                              </div>
                            </div>
                          ))}
                        </div>
                      ) : (
                        !showsError && (
                          <p className="text-sm text-muted-foreground">
                            No active shows are configured for this station yet.
                          </p>
                        )
                      )}
                    </div>
                  </div>
                )}

                <div>
                  <label className="text-sm font-medium mb-2 block">Select Song</label>
                  {recordedSongsError && (
                    <Alert variant="destructive" className="mb-3">
                      <AlertTitle>Unable to load recorded songs</AlertTitle>
                      <AlertDescription>
                        {getErrorMessage(recordedSongsErrorData)}
                      </AlertDescription>
                    </Alert>
                  )}
                  {recordedSongsLoading ? (
                    <Skeleton className="h-10 w-full" />
                  ) : (
                    <Select
                      value={selectedSong}
                      onValueChange={setSelectedSong}
                      disabled={recordedSongsError || !recordedSongs?.length}
                    >
                      <SelectTrigger>
                        <SelectValue
                          placeholder={
                            recordedSongsError
                              ? 'Unable to load songs'
                              : recordedSongs?.length
                              ? 'Choose a recorded song'
                              : 'No recorded songs available'
                          }
                        />
                      </SelectTrigger>
                      <SelectContent>
                        {recordedSongs?.map((song) => (
                          <SelectItem key={song.id} value={song.id}>
                            {song.title} ({song.genre}) - Quality: {song.quality_score}
                          </SelectItem>
                        ))}
                      </SelectContent>
                    </Select>
                  )}
                </div>

                <Button
                  onClick={() => submitSong.mutate()}
                  disabled={!selectedStation || !selectedSong || submitSong.isPending || !canSubmitSongs}
                  className="w-full"
                >
                  <Send className="h-4 w-4 mr-2" />
                  Submit to Radio Station
                </Button>
              </CardContent>
            </Card>
          </TabsContent>

          <TabsContent value="submissions" className="space-y-4">
            {mySubmissionsError ? (
              <Alert variant="destructive">
                <AlertTitle>Unable to load your submissions</AlertTitle>
                <AlertDescription>
                  {getErrorMessage(mySubmissionsErrorData)}
                </AlertDescription>
              </Alert>
            ) : mySubmissionsLoading ? (
              Array.from({ length: 2 }).map((_, index) => (
                <Card key={`submission-skeleton-${index}`}>
                  <CardHeader>
                    <div className="space-y-2">
                      <Skeleton className="h-5 w-1/2" />
                      <Skeleton className="h-4 w-1/3" />
                    </div>
                  </CardHeader>
                  <CardContent>
                    <div className="space-y-2">
                      {Array.from({ length: 3 }).map((_, lineIndex) => (
                        <Skeleton key={lineIndex} className="h-4 w-full" />
                      ))}
                    </div>
                  </CardContent>
                </Card>
              ))
            ) : mySubmissions && mySubmissions.length === 0 ? (
              <Card>
                <CardContent className="pt-6">
                  <p className="text-center text-muted-foreground">
                    No submissions yet. Submit your first song to a radio station!
                  </p>
                </CardContent>
              </Card>
            ) : (
              mySubmissions?.map((submission) => (
                <Card key={submission.id}>
                  <CardHeader>
                    <div className="flex items-start justify-between">
                      <div>
                        <CardTitle className="text-lg">{submission.songs?.title}</CardTitle>
                        <CardDescription>{submission.radio_stations?.name}</CardDescription>
                      </div>
                      <div className="flex items-center gap-2">
                        {getStatusIcon(submission.status)}
                        <Badge
                          variant={
                            submission.status === 'accepted'
                              ? 'default'
                              : submission.status === 'rejected'
                              ? 'destructive'
                              : 'secondary'
                          }
                        >
                          {submission.status}
                        </Badge>
                      </div>
                    </div>
                  </CardHeader>
                  <CardContent>
                    <div className="space-y-2 text-sm">
                      <div className="flex justify-between">
                        <span className="text-muted-foreground">Genre:</span>
                        <Badge variant="outline">{submission.songs?.genre}</Badge>
                      </div>
                      <div className="flex justify-between">
                        <span className="text-muted-foreground">Submitted:</span>
                        <span>{new Date(submission.submitted_at).toLocaleDateString()}</span>
                      </div>
                      {submission.rejection_reason && (
                        <Alert variant="destructive">
                          <AlertDescription>{submission.rejection_reason}</AlertDescription>
                        </Alert>
                      )}
                    </div>
                  </CardContent>
                </Card>
              ))
            )}
          </TabsContent>

          <TabsContent value="trending" className="space-y-4">
            <Card>
              <CardHeader>
                <CardTitle>Top Songs on Radio</CardTitle>
                <CardDescription>Songs with the most hype from radio airplay</CardDescription>
              </CardHeader>
              <CardContent>
                {topSongsError && (
                  <Alert variant="destructive" className="mb-3">
                    <AlertTitle>Unable to load trending songs</AlertTitle>
                    <AlertDescription>
                      {getErrorMessage(topSongsErrorData)}
                    </AlertDescription>
                  </Alert>
                )}
                {topSongsLoading ? (
                  <div className="space-y-3">
                    {Array.from({ length: 5 }).map((_, index) => (
                      <div
                        key={`top-song-skeleton-${index}`}
                        className="flex items-center gap-4 rounded-lg border p-3"
                      >
                        <Skeleton className="h-8 w-8 rounded-full" />
                        <div className="flex-1 space-y-2">
                          <Skeleton className="h-4 w-1/2" />
                          <Skeleton className="h-3 w-1/3" />
                        </div>
                        <Skeleton className="h-4 w-16" />
                        <Skeleton className="h-5 w-20" />
                      </div>
                    ))}
                  </div>
                ) : topSongs && topSongs.length > 0 ? (
                  <div className="space-y-3">
                    {topSongs.map((song, index) => (
                      <div key={song.id} className="flex items-center gap-4 p-3 border rounded-lg">
                        <div className="flex h-8 w-8 items-center justify-center rounded-full bg-primary/10">
                          <span className="font-bold">{index + 1}</span>
                        </div>
                        <div className="flex-1">
                          <p className="font-medium">{song.title}</p>
                          <p className="text-sm text-muted-foreground">
                            by {song.profiles?.display_name}
                          </p>
                        </div>
                        <div className="flex items-center gap-2">
                          <TrendingUp className="h-4 w-4 text-green-500" />
                          <span className="font-semibold">{song.hype || 0} hype</span>
                        </div>
                        <Badge variant="outline">{song.genre}</Badge>
                        {song.total_radio_plays > 0 && (
                          <Badge variant="secondary">{song.total_radio_plays} plays</Badge>
                        )}
                      </div>
                    ))}
                  </div>
                ) : (
                  !topSongsError && (
                    <p className="text-sm text-muted-foreground">
                      No trending radio songs are available yet.
                    </p>
                  )
                )}
              </CardContent>
            </Card>

            <Card>
              <CardHeader>
                <CardTitle className="flex items-center gap-2">
                  <Sparkles className="h-5 w-5 text-primary" />
                  Future Radio Enhancements
                </CardTitle>
                <CardDescription>Opportunities to deepen the broadcast management experience</CardDescription>
              </CardHeader>
              <CardContent>
                <ul className="list-disc space-y-2 pl-5 text-sm text-muted-foreground">
                  <li>
                    Build a rotation planner that balances hot, recurrent, and gold categories so accepted songs receive
                    predictable spins throughout the week.
                  </li>
                  <li>
                    Introduce genre-specific programming blocks and gate submissions based on music director preferences for
                    each show.
                  </li>
                  <li>
                    Surface historical analytics (reach, conversion, and fan growth) so bands can compare station performance
                    before spending promo budgets.
                  </li>
                  <li>
                    Allow station managers to run ad campaigns, sponsorships, and interview slots that boost revenue and fame
                    when combined with airplay.
                  </li>
                </ul>
              </CardContent>
            </Card>
          </TabsContent>
        </Tabs>
      </div>
    </div>
  );
}<|MERGE_RESOLUTION|>--- conflicted
+++ resolved
@@ -601,7 +601,6 @@
         .select()
         .single();
 
-<<<<<<< HEAD
       if (error) throw error;
 
       const { data: selectedSongData } = await supabase
@@ -759,14 +758,6 @@
               }
             }
           }
-=======
-        submission = data;
-      } catch (error: any) {
-        if (error?.code === '23505' || error?.message?.includes('one_submission_per_week')) {
-          throw new Error(
-            "You've already submitted this track to this station this week. Try another station or wait until next week."
-          );
->>>>>>> e64fa089
         }
 
         throw error;
