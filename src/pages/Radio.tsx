import { useEffect, useMemo, useState } from "react";
import { useQuery, useMutation, useQueryClient } from "@tanstack/react-query";
import { supabase } from "@/integrations/supabase/client";
import { useNavigate } from "react-router-dom";
import { Button } from "@/components/ui/button";
import { Card, CardContent, CardDescription, CardHeader, CardTitle } from "@/components/ui/card";
import { Badge } from "@/components/ui/badge";
import { Tabs, TabsContent, TabsList, TabsTrigger } from "@/components/ui/tabs";
import { Select, SelectContent, SelectItem, SelectTrigger, SelectValue } from "@/components/ui/select";
import { Alert, AlertDescription } from "@/components/ui/alert";
import {
  ChartContainer,
  ChartTooltip,
  ChartTooltipContent,
  type ChartConfig,
} from "@/components/ui/chart";
import { toast } from "sonner";
import { EmptyState } from "@/components/ui/empty-state";
import {
  Area,
  AreaChart,
  CartesianGrid,
  Line,
  XAxis,
  YAxis,
} from "recharts";
import {
  Radio as RadioIcon,
  Music,
  TrendingUp,
  Star,
  Clock,
  Send,
  CheckCircle,
  XCircle,
  PlayCircle,
  DollarSign,
  Sparkles,
  Download,
} from "lucide-react";
import { Table, TableBody, TableCell, TableHead, TableHeader, TableRow } from "@/components/ui/table";

type BandRadioEarning = {
  band_id: string;
  amount: number;
  created_at: string;
  bands?: { name?: string | null } | null;
  metadata?: Record<string, unknown> | null;
};

type NowPlayingRecord = {
  id: string;
  played_at: string | null;
  listeners: number;
  hype_gained: number | null;
  streams_boost: number | null;
  songs?: {
    id: string;
    title: string;
    genre: string;
    band_id: string | null;
    bands?: { id: string; name: string | null; fame: number | null } | null;
  } | null;
  radio_shows?: { id: string; show_name: string | null } | null;
};

type RadioStationRecord = {
  id: string;
  name: string;
  frequency: string | null;
  station_type: string;
  listener_base: number;
  quality_level: number;
  accepted_genres?: string[] | null;
  cities?: { name?: string | null; country?: string | null } | null;
  country?: string | null;
};

type RadioShowRecord = {
  id: string;
  show_name: string;
  host_name: string;
  show_genres: string[] | null;
  time_slot: string;
  listener_multiplier: number | null;
};

const clamp = (value: number, min: number, max: number) => {
  return Math.min(Math.max(value, min), max);
};

const calculateRadioPlayMetrics = ({
  listenerBase,
  listenerMultiplier,
  songHype,
  totalRadioPlays,
}: {
  listenerBase: number;
  listenerMultiplier: number;
  songHype: number;
  totalRadioPlays: number;
}) => {
  const hypeFactor = 0.75 + clamp(songHype / 1200, 0, 0.9);
  const fatiguePenalty = 1 - clamp(totalRadioPlays / 80, 0, 0.35);
  const effectiveMultiplier = Math.max(listenerMultiplier, 0.1);
  const effectiveListenerBase = Math.max(listenerBase, 0);

  const listeners = Math.max(
    100,
    Math.round(effectiveListenerBase * effectiveMultiplier * hypeFactor * fatiguePenalty)
  );

  const hypeGain = Math.max(1, Math.round(listeners * 0.002));
  const streamsBoost = Math.max(10, Math.round(listeners * 0.6));
  const radioRevenue = Math.max(5, Math.round(listeners * 0.015));

  return { listeners, hypeGain, streamsBoost, radioRevenue };
};

type StationPlaySummary = {
  total_spins: number;
  total_listeners: number;
  total_streams: number;
  total_revenue: number;
  total_hype: number;
};

type StationPlayTimelineEntry = {
  play_date: string;
  spins: number;
  revenue: number;
  listeners: number;
  streams: number;
  hype: number;
};

type RecordedSongRecord = {
  id: string;
  title: string;
  genre: string | null;
  quality_score: number | null;
  band_id: string | null;
};

export default function Radio() {
  const navigate = useNavigate();
  const queryClient = useQueryClient();
  const [user, setUser] = useState<any>(null);

  // Get current user
  useEffect(() => {
    let isMounted = true;

    supabase.auth.getUser().then(({ data }) => {
      if (isMounted) {
        setUser(data.user);
      }
    });
  });
  const [selectedStation, setSelectedStation] = useState<string>(() => {
    if (typeof window !== "undefined") {
      return localStorage.getItem("radio-selected-station") ?? "";
    }
    return "";
  });
  const [selectedSong, setSelectedSong] = useState<string>("");
<<<<<<< HEAD
  const [activeTab, setActiveTab] = useState<"submit" | "submissions" | "trending">("submit");
=======
  const [selectedShow, setSelectedShow] = useState<string>("");
>>>>>>> 8204c32f
  const [filterType, setFilterType] = useState<'all' | 'national' | 'local'>('all');
  const [metricsRange, setMetricsRange] = useState<7 | 14 | 30>(14);

  const getErrorMessage = (error: unknown, fallback = 'An unexpected error occurred.') =>
    error instanceof Error ? error.message : fallback;

  const { data: profile } = useQuery({
    queryKey: ['profile', user?.id],
    queryFn: async () => {
      const { data, error } = await supabase
        .from('profiles')
        .select('*, bands!bands_leader_id_fkey(id, name, fame)')
        .eq('user_id', user?.id)
        .single();
      if (error) throw error;
      return submission;
    },
    enabled: !!user?.id,
  });

  const {
    data: stations,
    isLoading: stationsLoading,
    isError: stationsError,
    error: stationsErrorData,
  } = useQuery<RadioStationRecord[]>({
    queryKey: ['radio-stations', filterType],
    queryFn: async () => {
      let query = supabase
        .from('radio_stations')
        .select('*, cities(name, country)')
        .eq('is_active', true)
        .order('quality_level', { ascending: false });

      if (filterType !== 'all') {
        query = query.eq('station_type', filterType);
      }

      const { data, error } = await query;
      if (error) throw error;
      return (data as RadioStationRecord[]) || [];
    },
  });

  useEffect(() => {
    if (!stations || stations.length === 0) return;

    const stationExists = stations.some((station) => station.id === selectedStation);

    if (selectedStation && !stationExists) {
      setSelectedStation(stations[0].id);
      return;
    }

    if (!selectedStation) {
      setSelectedStation(stations[0].id);
    }
  }, [stations, selectedStation]);

  useEffect(() => {
    if (typeof window === "undefined") return;

    if (selectedStation) {
      localStorage.setItem("radio-selected-station", selectedStation);
    } else {
      localStorage.removeItem("radio-selected-station");
    }
  }, [selectedStation]);

  const activeStation = useMemo(() => {
    return stations?.find((station) => station.id === selectedStation);
  }, [stations, selectedStation]);

  const {
    data: shows,
    isLoading: showsLoading,
    isError: showsError,
    error: showsErrorData,
  } = useQuery<RadioShowRecord[]>({
    queryKey: ['radio-shows', selectedStation],
    queryFn: async () => {
      if (!selectedStation) return [];
      const { data, error } = await supabase
        .from('radio_shows')
        .select('*')
        .eq('station_id', selectedStation)
        .eq('is_active', true)
        .order('time_slot');
      if (error) throw error;
      return (data as RadioShowRecord[]) || [];
    },
    enabled: !!selectedStation,
  });

  useEffect(() => {
    if (!shows || shows.length === 0) {
      setSelectedShow("");
      return;
    }

    setSelectedShow((current) => {
      const isValidSelection = shows.some((show) => show.id === current);
      return isValidSelection ? current : shows[0].id;
    });
  }, [shows]);

  const { data: nowPlaying } = useQuery<NowPlayingRecord | null>({
    queryKey: ['station-now-playing', selectedStation],
    queryFn: async () => {
      if (!selectedStation) return null;
      const { data, error } = await supabase
        .from('radio_plays')
        .select(`
          id,
          played_at,
          listeners,
          hype_gained,
          streams_boost,
          songs (
            id,
            title,
            genre,
            band_id,
            bands ( id, name, fame )
          ),
          radio_shows ( id, show_name )
        `)
        .eq('station_id', selectedStation)
        .order('played_at', { ascending: false })
        .limit(1)
        .maybeSingle();

      if (error) throw error;
      return (data as NowPlayingRecord | null) ?? null;
    },
    enabled: !!selectedStation,
  });

  const {
    data: bandRadioEarnings,
    isLoading: bandRadioEarningsLoading,
    isError: bandRadioEarningsError,
    error: bandRadioEarningsErrorData,
  } = useQuery<BandRadioEarning[]>({
    queryKey: ['band-radio-earnings', selectedStation],
    queryFn: async () => {
      if (!selectedStation) return [];
      const startOfDay = new Date();
      startOfDay.setHours(0, 0, 0, 0);

      const { data, error } = await supabase
        .from('band_earnings')
        .select('amount, created_at, band_id, bands(name), metadata')
        .eq('source', 'radio_play')
        .gte('created_at', startOfDay.toISOString())
        .contains('metadata', { station_id: selectedStation })
        .order('created_at', { ascending: false });

      if (error) throw error;
      return (data as BandRadioEarning[]) || [];
    },
    enabled: !!selectedStation,
  });

  type AggregatedBandRevenue = {
    bandId: string;
    name: string;
    total: number;
    plays: number;
    latestPlayAt: string | null;
    latestShowName: string | null;
  };

  const aggregatedBandRevenue: AggregatedBandRevenue[] = useMemo(() => {
    if (!bandRadioEarnings) return [];

    const revenueMap = new Map<string, AggregatedBandRevenue>();

    for (const earning of bandRadioEarnings) {
      const key = earning.band_id;
      const metadata = (earning.metadata as { [key: string]: unknown } | null) ?? null;
      const metadataShowName = metadata && typeof metadata.show_name === 'string' ? metadata.show_name : null;
      const metadataPlayTime = metadata && typeof metadata.play_time === 'string' ? metadata.play_time : null;

      const entry = revenueMap.get(key) || {
        bandId: key,
        name: earning.bands?.name || 'Unknown Band',
        total: 0,
        plays: 0,
        latestPlayAt: null,
        latestShowName: null,
      };

      entry.total += earning.amount;
      entry.plays += 1;

      const candidatePlayAt = metadataPlayTime || earning.created_at;
      const currentPlayAt = entry.latestPlayAt;

      const candidateDate = candidatePlayAt ? new Date(candidatePlayAt).getTime() : null;
      const currentDate = currentPlayAt ? new Date(currentPlayAt).getTime() : null;

      if (candidateDate !== null && (currentDate === null || candidateDate >= currentDate)) {
        entry.latestPlayAt = candidatePlayAt;
        entry.latestShowName = metadataShowName ?? entry.latestShowName;
      }

      revenueMap.set(key, entry);
    }

    return Array.from(revenueMap.values()).sort((a, b) => b.total - a.total);
  }, [bandRadioEarnings]);

  const currencyFormatter = useMemo(
    () =>
      new Intl.NumberFormat('en-US', {
        style: 'currency',
        currency: 'USD',
        maximumFractionDigits: 0,
      }),
    []
  );

  const formatPlayTimestamp = (timestamp: string | null) => {
    if (!timestamp) return null;
    const date = new Date(timestamp);
    if (Number.isNaN(date.getTime())) return null;
    return date.toLocaleString([], { month: 'short', day: 'numeric', hour: '2-digit', minute: '2-digit' });
  };

  const handleExportRevenue = () => {
    if (typeof window === 'undefined' || !aggregatedBandRevenue.length) return;

    const headers = ['Band Name', 'Plays', 'Revenue (USD)', 'Latest Spin', 'Show Name'];
    const rows = aggregatedBandRevenue.map((entry) => [
      entry.name,
      entry.plays.toString(),
      entry.total.toFixed(2),
      formatPlayTimestamp(entry.latestPlayAt) ?? '',
      entry.latestShowName ?? '',
    ]);

    const csvContent = [headers, ...rows]
      .map((row) =>
        row
          .map((value) => {
            const stringValue = String(value ?? '');
            const escapedValue = stringValue.replace(/"/g, '""');
            return `"${escapedValue}"`;
          })
          .join(',')
      )
      .join('\n');

    const blob = new Blob([csvContent], { type: 'text/csv;charset=utf-8;' });
    const url = URL.createObjectURL(blob);
    const link = document.createElement('a');
    const stationSlug = (activeStation?.name ?? 'radio-station')
      .toLowerCase()
      .replace(/[^a-z0-9]+/gi, '-')
      .replace(/^-+|-+$/g, '') || 'radio-station';
    link.href = url;
    link.setAttribute('download', `${stationSlug}-daily-revenue.csv`);
    document.body.appendChild(link);
    link.click();
    document.body.removeChild(link);
    URL.revokeObjectURL(url);
  };

  const dailyRevenueTotal = useMemo(
    () => aggregatedBandRevenue.reduce((sum, band) => sum + band.total, 0),
    [aggregatedBandRevenue]
  );

  const { data: stationPlaySummary } = useQuery<StationPlaySummary | null>({
    queryKey: ['station-play-summary', selectedStation, metricsRange],
    queryFn: async () => {
      if (!selectedStation) return null;

      const { data, error } = await supabase.rpc('get_radio_station_play_summary' as any, {
        p_station_id: selectedStation,
        p_days: metricsRange,
      });

      if (error) throw error;

      const results = Array.isArray(data) ? data : [];
      const summary = results.length > 0 ? results[0] : null;

      return {
        total_spins: Number(summary?.total_spins ?? 0),
        total_listeners: Number(summary?.total_listeners ?? 0),
        total_streams: Number(summary?.total_streams ?? 0),
        total_revenue: Number(summary?.total_revenue ?? 0),
        total_hype: Number(summary?.total_hype ?? 0),
      };
    },
    enabled: !!selectedStation,
  });

  const { data: stationPlayTimeline } = useQuery<StationPlayTimelineEntry[]>({
    queryKey: ['station-play-timeline', selectedStation, metricsRange],
    queryFn: async () => {
      if (!selectedStation) return [];

      const { data, error } = await supabase.rpc('get_radio_station_play_timeline' as any, {
        p_station_id: selectedStation,
        p_days: metricsRange,
      });

      if (error) throw error;
      return (data as StationPlayTimelineEntry[]) || [];
    },
    enabled: !!selectedStation,
  });

  const timelineData = useMemo(() => {
    if (!selectedStation) return [];

    const days: string[] = [];
    const today = new Date();
    today.setHours(0, 0, 0, 0);

    for (let i = metricsRange - 1; i >= 0; i--) {
      const day = new Date(today);
      day.setDate(today.getDate() - i);
      days.push(day.toISOString().split('T')[0]);
    }

    const timelineMap = new Map(
      (stationPlayTimeline || []).map((entry) => [entry.play_date, entry])
    );

    return days.map((date) => {
      const entry = timelineMap.get(date);

      return {
        date,
        spins: Number(entry?.spins ?? 0),
        revenue: Number(entry?.revenue ?? 0),
        listeners: Number(entry?.listeners ?? 0),
        streams: Number(entry?.streams ?? 0),
        hype: Number(entry?.hype ?? 0),
      };
    });
  }, [stationPlayTimeline, selectedStation, metricsRange]);

  const timelineChartConfig = useMemo<ChartConfig>(
    () => ({
      spins: {
        label: 'Spins',
        color: 'hsl(var(--chart-1))',
      },
      listeners: {
        label: 'Listeners',
        color: 'hsl(var(--chart-2))',
      },
      revenue: {
        label: 'Revenue',
        color: 'hsl(var(--chart-3))',
      },
    }),
    []
  );

  const timelineSummaryStats = useMemo(() => {
    if (!timelineData.length) {
      return { avgSpins: 0, avgListeners: 0, avgRevenue: 0 };
    }

    const totals = timelineData.reduce(
      (acc, day) => ({
        spins: acc.spins + day.spins,
        listeners: acc.listeners + day.listeners,
        revenue: acc.revenue + day.revenue,
      }),
      { spins: 0, listeners: 0, revenue: 0 }
    );

    return {
      avgSpins: totals.spins / timelineData.length,
      avgListeners: totals.listeners / timelineData.length,
      avgRevenue: totals.revenue / timelineData.length,
    };
  }, [timelineData]);

  const timelineHasData = useMemo(
    () =>
      timelineData.some(
        (entry) => entry.spins > 0 || entry.listeners > 0 || entry.revenue > 0
      ),
    [timelineData]
  );

  const formatTimelineDate = (value: string) => {
    const date = new Date(value);
    if (Number.isNaN(date.getTime())) {
      return value;
    }
    return date.toLocaleDateString(undefined, { month: 'short', day: 'numeric' });
  };

  const timelineTooltipFormatter = (value: number | string, name: string) => {
    const numericValue = typeof value === 'number' ? value : Number(value ?? 0);

    switch (name) {
      case 'spins':
        return [numericValue.toLocaleString(), 'Spins'];
      case 'listeners':
        return [numericValue.toLocaleString(), 'Listeners'];
      case 'revenue':
        return [currencyFormatter.format(numericValue), 'Revenue'];
      default:
        return [numericValue.toLocaleString(), name];
    }
  };

  const { data: recordedSongs } = useQuery<RecordedSongRecord[]>({
    queryKey: ['recorded-songs', user?.id],
    queryFn: async () => {
      const { data, error } = await supabase
        .from('songs')
        .select('*')
        .eq('user_id', user?.id)
        .eq('status', 'recorded')
        .order('created_at', { ascending: false });
      if (error) throw error;
      return (data as RecordedSongRecord[]) || [];
    },
    enabled: !!user?.id,
  });

  const selectedSongData = useMemo(() => {
    if (!selectedSong) return null;
    return recordedSongs?.find((song) => song.id === selectedSong) ?? null;
  }, [recordedSongs, selectedSong]);

  const primaryBand = useMemo(() => {
    const bandsData = (profile as any)?.bands;
    if (!bandsData) return null;
    return Array.isArray(bandsData) ? bandsData[0] : bandsData;
  }, [profile]);

  const bandFame = Number(primaryBand?.fame ?? 0);
  const hasBand = Boolean(primaryBand?.id);

  const stationAcceptedGenres = useMemo<string[]>(() => {
    return activeStation?.accepted_genres ?? [];
  }, [activeStation]);

  const normalizedAcceptedGenres = useMemo(
    () => stationAcceptedGenres.map((genre) => genre.toLowerCase()),
    [stationAcceptedGenres],
  );

  const songGenre = (selectedSongData?.genre ?? '').toLowerCase();

  const stationRequirements = useMemo<{ quality: number; fame: number }>(() => {
    if (!activeStation) {
      return { quality: 0, fame: 0 };
    }

    const baseQuality = 400 + (activeStation.quality_level - 1) * 200;
    const listenerQualityAdjustment = Math.min(
      400,
      Math.round(((activeStation.listener_base ?? 0) / 50000) * 100),
    );
    const qualityRequirement = Math.min(2000, baseQuality + listenerQualityAdjustment);

    const fameBase = Math.max(0, (activeStation.quality_level - 1) * 250);
    const fameListenerAdjustment = Math.round(((activeStation.listener_base ?? 0) / 100000) * 100);
    const fameRequirement = Math.max(0, fameBase + fameListenerAdjustment);

    return {
      quality: Math.round(qualityRequirement),
      fame: Math.round(fameRequirement),
    };
  }, [activeStation]);

  const songQuality = Number(selectedSongData?.quality_score ?? 0);

  const genreMatches = useMemo(() => {
    if (!selectedSong) return true;
    if (normalizedAcceptedGenres.length === 0) return true;
    if (!songGenre) return false;
    return normalizedAcceptedGenres.includes(songGenre);
  }, [normalizedAcceptedGenres, selectedSong, songGenre]);

  const meetsQualityRequirement = useMemo(() => {
    if (!selectedSong) return true;
    if (!stationRequirements.quality) return true;
    return songQuality >= stationRequirements.quality;
  }, [selectedSong, stationRequirements.quality, songQuality]);

  const meetsFameRequirement = useMemo(() => {
    if (!selectedSong) return true;
    if (!stationRequirements.fame) return true;
    return bandFame >= stationRequirements.fame;
  }, [bandFame, selectedSong, stationRequirements.fame]);

  const canSubmit = Boolean(
    selectedStation &&
    selectedSong &&
    genreMatches &&
    meetsQualityRequirement &&
    meetsFameRequirement,
  );

  const { data: mySubmissions } = useQuery({
    queryKey: ['my-radio-submissions', user?.id],
    queryFn: async () => {
      const { data, error } = await supabase
        .from('radio_submissions')
        .select('*, songs(title, genre), radio_stations(name)')
        .eq('user_id', user?.id)
        .order('submitted_at', { ascending: false });
      if (error) throw error;
      return submission;
    },
    enabled: !!user?.id,
  });

  const {
    data: topSongs,
    isLoading: topSongsLoading,
    isError: topSongsError,
    error: topSongsErrorData,
  } = useQuery({
    queryKey: ['top-radio-songs'],
    queryFn: async () => {
      const { data, error } = await supabase
        .from('songs')
        .select('*, profiles(display_name)')
        .order('hype', { ascending: false })
        .limit(10);
      if (error) throw error;
      return data;
    },
  });

  useEffect(() => {
<<<<<<< HEAD
    if (recordedSongs?.length === 0) {
      setSelectedSong('');
    }
  }, [recordedSongs]);
=======
    const errors = [
      {
        hasError: stationsError,
        error: stationsErrorData,
        title: 'Unable to load radio stations',
      },
      {
        hasError: showsError,
        error: showsErrorData,
        title: 'Unable to load station shows',
      },
      {
        hasError: nowPlayingError,
        error: nowPlayingErrorData,
        title: 'Unable to load now playing details',
      },
      {
        hasError: bandRadioEarningsError,
        error: bandRadioEarningsErrorData,
        title: 'Unable to load band radio earnings',
      },
      {
        hasError: stationPlaySummaryError,
        error: stationPlaySummaryErrorData,
        title: 'Unable to load station summary',
      },
      {
        hasError: stationPlayTimelineError,
        error: stationPlayTimelineErrorData,
        title: 'Unable to load station timeline',
      },
      {
        hasError: recordedSongsError,
        error: recordedSongsErrorData,
        title: 'Unable to load recorded songs',
      },
      {
        hasError: mySubmissionsError,
        error: mySubmissionsErrorData,
        title: 'Unable to load your submissions',
      },
      {
        hasError: topSongsError,
        error: topSongsErrorData,
        title: 'Unable to load trending songs',
      },
    ];

    errors.forEach(({ hasError, error, title }) => {
      if (hasError) {
        toast.error(title, {
          description: getErrorMessage(error),
        });
      }
    });
  }, [
    stationsError,
    stationsErrorData,
    showsError,
    showsErrorData,
    nowPlayingError,
    nowPlayingErrorData,
    bandRadioEarningsError,
    bandRadioEarningsErrorData,
    stationPlaySummaryError,
    stationPlaySummaryErrorData,
    stationPlayTimelineError,
    stationPlayTimelineErrorData,
    recordedSongsError,
    recordedSongsErrorData,
    mySubmissionsError,
    mySubmissionsErrorData,
    topSongsError,
    topSongsErrorData,
  ]);
>>>>>>> 8204c32f

  const submitSong = useMutation({
    mutationFn: async () => {
      if (!selectedStation || !selectedSong) {
        throw new Error('Please select a station and song');
      }

      if (!selectedSongData) {
        throw new Error('Please select a song that meets the station requirements');
      }

      if (normalizedAcceptedGenres.length > 0) {
        const normalizedGenre = (selectedSongData.genre ?? '').toLowerCase();
        if (!normalizedGenre || !normalizedAcceptedGenres.includes(normalizedGenre)) {
          const acceptedList = stationAcceptedGenres.join(', ');
          throw new Error(
            acceptedList
              ? `This station is currently accepting: ${acceptedList}.`
              : 'This station has restricted genre requirements right now.',
          );
        }
      }

      if (stationRequirements.quality && songQuality < stationRequirements.quality) {
        throw new Error(
          `This station requires a song quality of ${stationRequirements.quality.toLocaleString()} or higher.`,
        );
      }

      if (stationRequirements.fame && bandFame < stationRequirements.fame) {
        const fameRequirementMessage = hasBand
          ? `Your band needs at least ${stationRequirements.fame.toLocaleString()} fame to submit here.`
          : 'Join or create a band to build the fame required for this station.';
        throw new Error(fameRequirementMessage);
      }

      // Check if already submitted this week
      const weekStart = new Date();
      weekStart.setDate(weekStart.getDate() - weekStart.getDay());
      const weekStartDate = weekStart.toISOString().split('T')[0];

      if (weekCheckError) {
        console.error('Failed to verify radio submission window', weekCheckError);
        throw new Error('Unable to verify submission window. Please try again.');
      }

      const weekCheck = Array.isArray(weekCheckData) ? weekCheckData[0] : weekCheckData;
      const weekStartDate = weekCheck?.week_start_date ?? formatUtcDate(getUtcWeekStart(new Date(), 1));

      if (existing) {
        throw new Error(
          "You've already submitted this track to this station this week. Try another station or wait until next week."
        );
      }

      const { data, error } = await supabase
        .from('radio_submissions')
        .insert({
          song_id: selectedSong,
          user_id: user?.id,
          station_id: selectedStation,
          week_submitted: weekStartDate,
        })
        .select()
        .single();

      if (error) throw error;

      const { data: stationData } = await supabase
        .from('radio_stations')
        .select('id, name, listener_base')
        .eq('id', selectedStation)
        .single();

      const { data: show } = await supabase
        .from('radio_shows')
        .select('id, show_name')
        .eq('station_id', selectedStation)
        .eq('is_active', true)
        .order('time_slot', { ascending: true })
        .limit(1)
        .maybeSingle();

      await supabase
        .from('radio_submissions')
        .update({
          status: 'accepted',
          reviewed_at: nowIso,
          rejection_reason: null,
        })
        .eq('id', data.id);

      if (selectedSongData && stationData && show) {
        let playlistId: string | null = null;

        const { data: existingPlaylist } = await supabase
          .from('radio_playlists')
          .select('*')
          .eq('show_id', show.id)
          .eq('song_id', selectedSong)
          .eq('week_start_date', weekStartDate)
          .maybeSingle();

        if (existingPlaylist) {
          await supabase
            .from('radio_playlists')
            .update({
              times_played: (existingPlaylist.times_played || 0) + 1,
              added_at: nowIso,
              is_active: true,
            })
            .eq('id', existingPlaylist.id);

          playlistId = existingPlaylist.id;
        } else {
          const { data: newPlaylist } = await supabase
            .from('radio_playlists')
            .insert({
              show_id: show.id,
              song_id: selectedSong,
              week_start_date: weekStartDate,
              added_at: nowIso,
              is_active: true,
              times_played: 1,
            })
            .select()
            .single();

          playlistId = newPlaylist?.id ?? null;
        }

        if (playlistId) {
          const listeners = Math.max(
            100,
            Math.round((stationData.listener_base || 0) * (0.55 + Math.random() * 0.35))
          );
          const hypeGain = Math.max(1, Math.round(listeners * 0.002));
          const streamsBoost = Math.max(10, Math.round(listeners * 0.6));
          const radioRevenue = Math.max(5, Math.round(listeners * 0.015));

          const { data: playRecord } = await supabase
            .from('radio_plays')
            .insert({
              playlist_id: playlistId,
              show_id: show.id,
              song_id: selectedSong,
              station_id: selectedStation,
              listeners,
              played_at: nowIso,
              hype_gained: hypeGain,
              streams_boost: streamsBoost,
              sales_boost: radioRevenue,
            })
            .select()
            .single();

          await supabase
            .from('songs')
            .update({
              hype: (selectedSongData.hype || 0) + hypeGain,
              total_radio_plays: (selectedSongData.total_radio_plays || 0) + 1,
              last_radio_play: nowIso,
              streams: (selectedSongData.streams || 0) + streamsBoost,
              revenue: (selectedSongData.revenue || 0) + radioRevenue,
            })
            .eq('id', selectedSong);

          if (selectedSongData.band_id) {
            const { data: band } = await supabase
              .from('bands')
              .select('fame')
              .eq('id', selectedSongData.band_id)
              .single();

            if (band) {
              const fameGain = 0.1;

              await supabase
                .from('bands')
                .update({ fame: (band.fame || 0) + fameGain })
                .eq('id', selectedSongData.band_id);

              await supabase.from('band_fame_events').insert({
                band_id: selectedSongData.band_id,
                fame_gained: fameGain,
                event_type: 'radio_play',
                event_data: {
                  station_id: selectedStation,
                  station_name: stationData.name,
                  play_id: playRecord?.id,
                },
              });

              if (radioRevenue > 0) {
                await supabase.from('band_earnings').insert({
                  band_id: selectedSongData.band_id,
                  amount: radioRevenue,
                  source: 'radio_play',
                  description: `Radio play on ${stationData.name}`,
                  metadata: {
                    station_id: selectedStation,
                    station_name: stationData.name,
                    song_id: selectedSongData.id,
                    play_id: playRecord?.id,
                    play_time: playRecord?.played_at,
                    show_id: (show as any)?.id ?? null,
                    show_name: (show as any)?.show_name ?? null,
                  },
                });
              }
            }
          }
        }

        throw error;
      }

      if (!submission) {
        throw new Error('Failed to create radio submission.');
      }

      return data;
    },
    onSuccess: () => {
      queryClient.invalidateQueries({ queryKey: ['my-radio-submissions'] });
      toast.success('Submission received! The station team will review it soon.');
      setSelectedSong('');
    },
    onError: (error: any) => {
      const message = error?.message ?? 'An unexpected error occurred while submitting your track.';

      if (
        typeof message === 'string' &&
        message.includes("You've already submitted this track to this station this week")
      ) {
        toast.info(
          "You've already submitted this track to this station this week. Try another station or wait until next week."
        );
        return;
      }

      toast.error(message);
    },
  });

  const submitDisabled = submitSong.isPending || !canSubmit;

  const getQualityColor = (level: number) => {
    if (level >= 4) return 'text-yellow-500';
    if (level >= 3) return 'text-blue-500';
    return 'text-gray-500';
  };

  const getStatusIcon = (status: string) => {
    switch (status) {
      case 'accepted':
        return <CheckCircle className="h-4 w-4 text-green-500" />;
      case 'rejected':
        return <XCircle className="h-4 w-4 text-red-500" />;
      default:
        return <Clock className="h-4 w-4 text-yellow-500" />;
    }
  };

  if (!user) {
    navigate('/auth');
    return null;
  }

  return (
    <div className="min-h-screen bg-gradient-stage">
      <div className="container mx-auto p-6 space-y-6">
        <div className="flex items-center gap-3">
          <RadioIcon className="h-8 w-8" />
          <div>
            <h1 className="text-4xl font-oswald">Radio Airplay</h1>
            <p className="text-muted-foreground">
              Submit your songs to radio stations and build hype with predictable reach
            </p>
          </div>
        </div>

        <Alert>
          <Music className="h-4 w-4" />
          <AlertDescription>
            Submit your recorded songs to radio stations. Higher quality stations are more selective but reach more listeners.
            Audience reach scales with each show's listener multiplier and your song's hype, so build momentum to grow your
            streams and sales with every spin.
          </AlertDescription>
        </Alert>

        <Tabs value={activeTab} onValueChange={setActiveTab} className="w-full">
          <TabsList>
            <TabsTrigger value="submit">Submit Song</TabsTrigger>
            <TabsTrigger value="submissions">My Submissions</TabsTrigger>
            <TabsTrigger value="trending">Trending on Radio</TabsTrigger>
          </TabsList>

          <TabsContent value="submit" className="space-y-6">
            <Card>
              <CardHeader>
                <CardTitle>Submit Song to Radio</CardTitle>
                <CardDescription>Choose a station and one of your recorded songs to submit</CardDescription>
              </CardHeader>
              <CardContent className="space-y-4">
                {!isProfileLoading && (
                  canSubmitSongs ? (
                    <Alert className="border-primary/30 bg-primary/5">
                      <Sparkles className="h-4 w-4" />
                      <AlertTitle>
                        Submitting as {primaryBand?.name || 'your band'}
                      </AlertTitle>
                      <AlertDescription>
                        Keep your band&apos;s reputation strong—each spin boosts fame. Current fame:{' '}
                        {Math.round((primaryBand?.fame ?? 0) * 10) / 10}
                      </AlertDescription>
                    </Alert>
                  ) : (
                    <Alert variant="destructive">
                      <XCircle className="h-4 w-4" />
                      <AlertTitle>Band required for radio submissions</AlertTitle>
                      <AlertDescription>
                        Create or lead a band before pitching songs to stations. Radio deals are handled through band
                        managers.
                      </AlertDescription>
                      <Button
                        size="sm"
                        variant="outline"
                        className="mt-3"
                        onClick={() => navigate('/band')}
                      >
                        Go to Band Manager
                      </Button>
                    </Alert>
                  )
                )}

                <div>
                  <label className="text-sm font-medium mb-2 block">Filter Stations</label>
                  <div className="flex gap-2">
                    <Button
                      variant={filterType === 'all' ? 'default' : 'outline'}
                      onClick={() => setFilterType('all')}
                    >
                      All
                    </Button>
                    <Button
                      variant={filterType === 'national' ? 'default' : 'outline'}
                      onClick={() => setFilterType('national')}
                    >
                      National
                    </Button>
                    <Button
                      variant={filterType === 'local' ? 'default' : 'outline'}
                      onClick={() => setFilterType('local')}
                    >
                      Local
                    </Button>
                  </div>
                </div>

                <div className="grid grid-cols-1 md:grid-cols-2 gap-4">
                  {stations?.map((station) => (
                    <Card
                      key={station.id}
                      className={`cursor-pointer transition-colors ${
                        selectedStation === station.id ? 'border-primary' : ''
                      }`}
                      onClick={() => {
                        setSelectedStation(station.id);
                        setSelectedShow('');
                      }}
                    >
                      <CardHeader>
                        <div className="flex items-start justify-between">
                          <div>
                            <CardTitle className="text-lg">{station.name}</CardTitle>
                            <CardDescription>{station.frequency}</CardDescription>
                          </div>
                          <div className="flex items-center gap-1">
                            {[...Array(5)].map((_, i) => (
                              <Star
                                key={i}
                                className={`h-4 w-4 ${
                                  i < station.quality_level
                                    ? 'fill-yellow-500 text-yellow-500'
                                    : 'text-gray-300'
                                }`}
                              />
                            ))}
                          </div>
                        </div>
                      </CardHeader>
                      <CardContent className="space-y-2">
                        <div className="flex justify-between text-sm">
                          <span className="text-muted-foreground">Type:</span>
                          <Badge variant="outline">{station.station_type}</Badge>
                        </div>
                        <div className="flex justify-between text-sm">
                          <span className="text-muted-foreground">Location:</span>
                          <span className="text-sm">
                            {station.station_type === 'national'
                              ? station.country
                              : `${station.cities?.name}, ${station.cities?.country}`}
                          </span>
                        </div>
                        <div className="flex justify-between text-sm">
                          <span className="text-muted-foreground">Listeners:</span>
                          <span className="font-semibold">
                            {station.listener_base.toLocaleString()}
                          </span>
                        </div>
                        {station.accepted_genres?.length > 0 && (
                          <div className="pt-2">
                            <p className="text-xs text-muted-foreground mb-1">Accepts:</p>
                            <div className="flex flex-wrap gap-1">
                              {station.accepted_genres.map((genre: string) => (
                                <Badge key={genre} variant="secondary" className="text-xs">
                                  {genre}
                                </Badge>
                              ))}
                            </div>
                          </CardHeader>
                          <CardContent className="space-y-3">
                            <Skeleton className="h-4 w-full" />
                            <Skeleton className="h-4 w-3/4" />
                            <Skeleton className="h-4 w-2/3" />
                            <div className="space-y-2 pt-1">
                              <Skeleton className="h-3 w-24" />
                              <div className="flex flex-wrap gap-1">
                                {Array.from({ length: 3 }).map((_, i) => (
                                  <Skeleton key={i} className="h-5 w-16" />
                                ))}
                              </div>
                            </div>
                          </CardContent>
                        </Card>
                      ))
                    : stations?.map((station) => (
                        <Card
                          key={station.id}
                          className={`cursor-pointer transition-colors ${
                            selectedStation === station.id ? 'border-primary' : ''
                          }`}
                          onClick={() => setSelectedStation(station.id)}
                        >
                          <CardHeader>
                            <div className="flex items-start justify-between">
                              <div>
                                <CardTitle className="text-lg">{station.name}</CardTitle>
                                <CardDescription>{station.frequency}</CardDescription>
                              </div>
                              <div className="flex items-center gap-1">
                                {[...Array(5)].map((_, i) => (
                                  <Star
                                    key={i}
                                    className={`h-4 w-4 ${
                                      i < station.quality_level
                                        ? 'fill-yellow-500 text-yellow-500'
                                        : 'text-gray-300'
                                    }`}
                                  />
                                ))}
                              </div>
                            </div>
                          </CardHeader>
                          <CardContent className="space-y-2">
                            <div className="flex justify-between text-sm">
                              <span className="text-muted-foreground">Type:</span>
                              <Badge variant="outline">{station.station_type}</Badge>
                            </div>
                            <div className="flex justify-between text-sm">
                              <span className="text-muted-foreground">Location:</span>
                              <span className="text-sm">
                                {station.station_type === 'national'
                                  ? station.country
                                  : `${station.cities?.name}, ${station.cities?.country}`}
                              </span>
                            </div>
                            <div className="flex justify-between text-sm">
                              <span className="text-muted-foreground">Listeners:</span>
                              <span className="font-semibold">
                                {station.listener_base.toLocaleString()}
                              </span>
                            </div>
                            {station.accepted_genres?.length > 0 && (
                              <div className="pt-2">
                                <p className="mb-1 text-xs text-muted-foreground">Accepts:</p>
                                <div className="flex flex-wrap gap-1">
                                  {station.accepted_genres.map((genre: string) => (
                                    <Badge key={genre} variant="secondary" className="text-xs">
                                      {genre}
                                    </Badge>
                                  ))}
                                </div>
                              </div>
                            )}
                          </CardContent>
                        </Card>
                      ))}
                </div>

                {!stationsLoading && !stationsError && (stations?.length ?? 0) === 0 && (
                  <p className="text-sm text-muted-foreground">No stations found for this filter.</p>
                )}

                {selectedStation && (
                  <div className="space-y-4 rounded-lg border border-dashed border-primary/40 bg-primary/5 p-4">
                    <div className="flex flex-wrap items-center justify-between gap-3">
                      <div>
                        <p className="text-sm font-semibold uppercase tracking-wide text-primary">Station Performance</p>
                        <p className="text-xs text-muted-foreground">
                          Aggregated over the last {metricsRange} days
                        </p>
                      </div>
                      <div className="flex items-center gap-2">
                        {([7, 14, 30] as const).map((range) => (
                          <Button
                            key={range}
                            size="sm"
                            variant={metricsRange === range ? "default" : "outline"}
                            onClick={() => setMetricsRange(range)}
                          >
                            {range}D
                          </Button>
                        ))}
                      </div>
                    </div>

                    {stationPlaySummary && (
                      <div className="grid gap-3 md:grid-cols-3">
                        <Card className="border-primary/30 bg-background/80 shadow-sm">
                          <CardHeader className="flex flex-row items-center justify-between space-y-0 pb-2">
                            <CardTitle className="text-xs font-semibold uppercase tracking-wide text-muted-foreground">
                              Total Spins
                            </CardTitle>
                            <RadioIcon className="h-4 w-4 text-primary" />
                          </CardHeader>
                          <CardContent>
                            <div className="text-2xl font-semibold">
                              {stationPlaySummary.total_spins.toLocaleString()}
                            </div>
                            <p className="text-xs text-muted-foreground">
                              Across {metricsRange} day window
                            </p>
                          </CardContent>
                        </Card>
                        <Card className="border-primary/30 bg-background/80 shadow-sm">
                          <CardHeader className="flex flex-row items-center justify-between space-y-0 pb-2">
                            <CardTitle className="text-xs font-semibold uppercase tracking-wide text-muted-foreground">
                              Listeners Reached
                            </CardTitle>
                            <Users className="h-4 w-4 text-primary" />
                          </CardHeader>
                          <CardContent>
                            <div className="text-2xl font-semibold">
                              {stationPlaySummary.total_listeners.toLocaleString()}
                            </div>
                            <p className="text-xs text-muted-foreground">
                              Unique listeners during this period
                            </p>
                          </CardContent>
                        </Card>
                        <Card className="border-primary/30 bg-background/80 shadow-sm">
                          <CardHeader className="flex flex-row items-center justify-between space-y-0 pb-2">
                            <CardTitle className="text-xs font-semibold uppercase tracking-wide text-muted-foreground">
                              Estimated Payouts
                            </CardTitle>
                            <DollarSign className="h-4 w-4 text-primary" />
                          </CardHeader>
                          <CardContent>
                            <div className="text-2xl font-semibold">
                              {currencyFormatter.format(stationPlaySummary.total_revenue || 0)}
                            </div>
                            <p className="text-xs text-muted-foreground">Projected from reported spins</p>
                          </CardContent>
                        </Card>
                      </div>
                    )}

                    {stationPlaySummary && (
                      <div className="rounded-md border border-primary/20 bg-background/60 p-3 text-xs text-muted-foreground">
                        Streams boosted over this window:
                        <span className="ml-1 font-semibold text-foreground">
                          {stationPlaySummary.total_streams.toLocaleString()}
                        </span>
                      </div>
                    ) : (
                      !stationPlaySummaryError && (
                        <p className="text-xs text-muted-foreground">
                          Summary data will appear after the station records more plays.
                        </p>
                      )
                    )}

                    <div className="flex items-start gap-3">
                      <PlayCircle className="h-6 w-6 text-primary" />
                      <div>
                        <p className="text-sm font-semibold uppercase tracking-wide text-primary">
                          Now Playing
                        </p>
                        <p className="text-sm text-muted-foreground">
                          {activeStation?.name || 'Selected Station'} • {nowPlaying?.radio_shows?.show_name || 'Automated Rotation'}
                        </p>
                      </div>
                    </div>

                    {nowPlayingError && (
                      <Alert variant="destructive">
                        <AlertTitle>Unable to load now playing</AlertTitle>
                        <AlertDescription>
                          {getErrorMessage(nowPlayingErrorData)}
                        </AlertDescription>
                      </Alert>
                    )}

                    {nowPlayingLoading ? (
                      <div className="grid gap-4 md:grid-cols-2">
                        <div className="space-y-3">
                          <Skeleton className="h-6 w-3/4" />
                          <Skeleton className="h-4 w-2/3" />
                          <Skeleton className="h-4 w-1/2" />
                        </div>
                        <div className="space-y-2">
                          {Array.from({ length: 3 }).map((_, index) => (
                            <Skeleton key={`now-playing-${index}`} className="h-10 w-full" />
                          ))}
                        </div>
                      </div>
                    ) : nowPlaying ? (
                      <div className="grid gap-4 md:grid-cols-2">
                        <div>
                          <p className="text-xl font-semibold">{nowPlaying.songs?.title}</p>
                          <p className="text-sm text-muted-foreground">
                            {nowPlaying.songs?.genre} · {nowPlaying.songs?.bands?.name || 'Independent Artist'}
                          </p>
                          <p className="text-xs text-muted-foreground mt-2">
                            Last spun {nowPlaying.played_at ? new Date(nowPlaying.played_at).toLocaleTimeString([], { hour: '2-digit', minute: '2-digit' }) : 'just now'}
                          </p>
                        </div>
                        <div className="grid grid-cols-1 gap-2 text-sm">
                          <div className="flex justify-between rounded-md bg-background/60 px-3 py-2">
                            <span className="text-muted-foreground">Listeners</span>
                            <span className="font-semibold">{nowPlaying.listeners?.toLocaleString()}</span>
                          </div>
                          <div className="flex justify-between rounded-md bg-background/60 px-3 py-2">
                            <span className="text-muted-foreground">Streams Boost</span>
                            <span className="font-semibold">{nowPlaying.streams_boost?.toLocaleString()}</span>
                          </div>
                          <div className="flex justify-between rounded-md bg-background/60 px-3 py-2">
                            <span className="text-muted-foreground">Hype Gained</span>
                            <span className="font-semibold">{nowPlaying.hype_gained ?? 0}</span>
                          </div>
                        </div>
                      </div>
                    ) : (
                      !nowPlayingError && (
                        <div className="rounded-md border border-dashed border-primary/20 bg-background/80 p-4 text-sm text-muted-foreground">
                          No spins recorded yet today. Submitting a song will immediately trigger airplay for this station.
                        </div>
                      )
                    )}

                    <div className="space-y-4 rounded-md border border-primary/20 bg-background/70 p-3">
                      <div className="flex flex-wrap items-center justify-between gap-3">
                        <div className="flex items-center gap-2 text-sm font-medium">
                          <DollarSign className="h-4 w-4 text-primary" />
                          Daily Band Revenue
                        </div>
                        <div className="flex items-center gap-2">
                          <span className="text-sm font-semibold">
                            {currencyFormatter.format(dailyRevenueTotal || 0)}
                          </span>
                          {aggregatedBandRevenue.length > 0 && (
                            <Button
                              variant="outline"
                              size="sm"
                              className="flex items-center gap-2"
                              onClick={handleExportRevenue}
                            >
                              <Download className="h-4 w-4" />
                              Export CSV
                            </Button>
                          )}
                        </div>
                      </div>
                      {aggregatedBandRevenue.length > 0 ? (
                        <div className="space-y-4 text-sm">
                          <div className="space-y-2">
                            {aggregatedBandRevenue.map((entry) => {
                              const latestPlayDisplay = formatPlayTimestamp(entry.latestPlayAt);
                              return (
                                <div
                                  key={entry.bandId}
                                  className="flex items-center justify-between rounded-md border border-border/60 bg-background/90 px-3 py-2"
                                >
                                  <div>
                                    <p className="font-medium">{entry.name}</p>
                                    <p className="text-xs text-muted-foreground">
                                      {entry.plays} play{entry.plays === 1 ? '' : 's'} today
                                    </p>
                                    {latestPlayDisplay && (
                                      <p className="text-xs text-muted-foreground">
                                        Last spin {latestPlayDisplay}
                                        {entry.latestShowName ? ` • ${entry.latestShowName}` : ''}
                                      </p>
                                    )}
                                  </div>
                                  <span className="font-semibold">{currencyFormatter.format(entry.total)}</span>
                                </div>
                              );
                            })}
                          </div>
                          <div className="overflow-hidden rounded-md border border-border/60 bg-background/90">
                            <Table>
                              <TableHeader>
                                <TableRow>
                                  <TableHead>Band</TableHead>
                                  <TableHead className="w-24">Plays</TableHead>
                                  <TableHead className="w-32">Revenue</TableHead>
                                  <TableHead className="w-40">Latest Spin</TableHead>
                                  <TableHead className="w-48">Show</TableHead>
                                </TableRow>
                              </TableHeader>
                              <TableBody>
                                {aggregatedBandRevenue.map((entry) => (
                                  <TableRow key={`${entry.bandId}-detail`}>
                                    <TableCell className="font-medium">{entry.name}</TableCell>
                                    <TableCell>{entry.plays}</TableCell>
                                    <TableCell>{currencyFormatter.format(entry.total)}</TableCell>
                                    <TableCell>{formatPlayTimestamp(entry.latestPlayAt) ?? '—'}</TableCell>
                                    <TableCell>{entry.latestShowName ?? '—'}</TableCell>
                                  </TableRow>
                                ))}
                              </TableBody>
                            </Table>
                          </div>
                        </div>
                      ) : (
                        <p className="text-xs text-muted-foreground">
                          No radio revenue logged yet today for this station. Keep submitting to earn automated payouts.
                        </p>
                      )}
                    </div>

                    <div className="rounded-md border border-primary/20 bg-background/70 p-3">
                      <div className="flex items-center justify-between">
                        <div className="flex items-center gap-2 text-sm font-medium">
                          <Clock className="h-4 w-4 text-primary" />
                          {metricsRange}-Day Performance Timeline
                        </div>
                        <span className="text-xs text-muted-foreground">
                          Spins, listeners & revenue trends
                        </span>
                      </div>
                      {timelineHasData ? (
                        <>
                          <div className="mt-4 h-64">
                            <ChartContainer config={timelineChartConfig} className="h-full w-full">
                              <AreaChart data={timelineData} margin={{ left: 12, right: 12, top: 12, bottom: 0 }}>
                                <defs>
                                  <linearGradient id="radio-spins" x1="0" y1="0" x2="0" y2="1">
                                    <stop offset="5%" stopColor="var(--color-spins)" stopOpacity={0.35} />
                                    <stop offset="95%" stopColor="var(--color-spins)" stopOpacity={0.05} />
                                  </linearGradient>
                                </defs>
                                <CartesianGrid strokeDasharray="3 3" className="stroke-muted" />
                                <XAxis
                                  dataKey="date"
                                  tickLine={false}
                                  axisLine={false}
                                  tickMargin={8}
                                  tickFormatter={formatTimelineDate}
                                />
                                <YAxis
                                  yAxisId="left"
                                  tickLine={false}
                                  axisLine={false}
                                  width={60}
                                  tickFormatter={(value) => Number(value).toLocaleString()}
                                />
                                <YAxis
                                  yAxisId="right"
                                  orientation="right"
                                  tickLine={false}
                                  axisLine={false}
                                  width={70}
                                  tickFormatter={(value) => currencyFormatter.format(Number(value))}
                                />
                                <ChartTooltip
                                  cursor={{ strokeDasharray: '4 4' }}
                                  content={
                                    <ChartTooltipContent
                                      labelFormatter={formatTimelineDate}
                                      formatter={timelineTooltipFormatter}
                                    />
                                  }
                                />
                                <Area
                                  yAxisId="left"
                                  type="monotone"
                                  dataKey="spins"
                                  stroke="var(--color-spins)"
                                  fill="url(#radio-spins)"
                                  strokeWidth={2}
                                  activeDot={{ r: 4 }}
                                />
                                <Line
                                  yAxisId="left"
                                  type="monotone"
                                  dataKey="listeners"
                                  stroke="var(--color-listeners)"
                                  strokeWidth={2}
                                  dot={false}
                                />
                                <Line
                                  yAxisId="right"
                                  type="monotone"
                                  dataKey="revenue"
                                  stroke="var(--color-revenue)"
                                  strokeWidth={2}
                                  strokeDasharray="6 4"
                                  dot={false}
                                />
                              </AreaChart>
                            </ChartContainer>
                          </div>
                          <div className="grid gap-2 pt-3 text-xs text-muted-foreground sm:grid-cols-3">
                            <div className="rounded-md border border-border/60 bg-background/80 p-3">
                              <p className="font-medium text-foreground">
                                {Math.round(timelineSummaryStats.avgSpins).toLocaleString()}
                              </p>
                              <p>Avg spins per day</p>
                            </div>
                            <div className="rounded-md border border-border/60 bg-background/80 p-3">
                              <p className="font-medium text-foreground">
                                {Math.round(timelineSummaryStats.avgListeners).toLocaleString()}
                              </p>
                              <p>Avg listeners per day</p>
                            </div>
                            <div className="rounded-md border border-border/60 bg-background/80 p-3">
                              <p className="font-medium text-foreground">
                                {currencyFormatter.format(timelineSummaryStats.avgRevenue || 0)}
                              </p>
                              <p>Avg revenue per day</p>
                            </div>
                          </div>
                        </>
                      ) : (
                        <p className="mt-3 text-xs text-muted-foreground">
                          No spins recorded in the last {metricsRange} days.
                        </p>
                      )}
                    </div>

                {selectedStation && shows && shows.length > 0 && (
                  <div className="pt-4">
                    <h3 className="text-lg font-semibold mb-2">Shows on this station:</h3>
                    <div className="grid grid-cols-1 md:grid-cols-2 gap-2">
                      {shows.map((show) => (
                        <button
                          key={show.id}
                          type="button"
                          onClick={() => setSelectedShow(show.id)}
                          aria-pressed={selectedShow === show.id}
                          className={`text-left p-3 border rounded-lg transition-colors focus:outline-none focus:ring-2 focus:ring-primary/60 ${
                            selectedShow === show.id
                              ? 'border-primary bg-primary/10 shadow-sm'
                              : 'hover:border-primary/60 hover:bg-background/80'
                          }`}
                        >
                          <div className="flex items-center justify-between gap-2">
                            <p className="font-medium">{show.show_name}</p>
                            <Badge variant="secondary" className="text-xs">
                              {show.time_slot}
                            </Badge>
                          </div>
                          <p className="text-sm text-muted-foreground mt-1">Host: {show.host_name}</p>
                          {show.show_genres?.length ? (
                            <div className="flex flex-wrap gap-1 mt-2">
                              {show.show_genres.map((genre: string) => (
                                <Badge key={genre} variant="outline" className="text-xs">
                                  {genre}
                                </Badge>
                              ))}
                            </div>
                          ) : (
                            <p className="mt-2 text-xs text-muted-foreground">
                              Accepts all genres
                            </p>
                          )}
                        </button>
                      ))}
                    </div>
                  </div>
                )}

<<<<<<< HEAD
                {recordedSongs && recordedSongs.length === 0 ? (
                  <EmptyState
                    icon={Music}
                    title="No recorded songs yet"
                    description="Record a track in the studio to unlock radio submissions."
                    action={
                      <Button onClick={() => navigate('/recording-studio')}>
                        Record a new song
                      </Button>
                    }
                  />
                ) : (
                  <>
                    <div>
                      <label className="text-sm font-medium mb-2 block">Select Song</label>
                      <Select
                        value={selectedSong}
                        onValueChange={setSelectedSong}
                        disabled={!recordedSongs?.length}
                      >
                        <SelectTrigger>
                          <SelectValue placeholder="Choose a recorded song" />
                        </SelectTrigger>
                        <SelectContent>
                          {recordedSongs?.map((song) => (
                            <SelectItem key={song.id} value={song.id}>
                              {song.title} ({song.genre}) - Quality: {song.quality_score}
                            </SelectItem>
                          ))}
                        </SelectContent>
                      </Select>
                    </div>

                    <Button
                      onClick={() => submitSong.mutate()}
                      disabled={
                        !selectedStation ||
                        !selectedSong ||
                        submitSong.isPending ||
                        !recordedSongs?.length
                      }
                      className="w-full"
                    >
                      <Send className="h-4 w-4 mr-2" />
                      Submit to Radio Station
                    </Button>
                  </>
                )}
=======
                <div>
                  <label className="text-sm font-medium mb-2 block">Select Song</label>
                  {recordedSongsError && (
                    <Alert variant="destructive" className="mb-3">
                      <AlertTitle>Unable to load recorded songs</AlertTitle>
                      <AlertDescription>
                        {getErrorMessage(recordedSongsErrorData)}
                      </AlertDescription>
                    </Alert>
                  )}
                  {recordedSongsLoading ? (
                    <Skeleton className="h-10 w-full" />
                  ) : (
                    <Select
                      value={selectedSong}
                      onValueChange={setSelectedSong}
                      disabled={recordedSongsError || !recordedSongs?.length}
                    >
                      <SelectTrigger>
                        <SelectValue
                          placeholder={
                            recordedSongsError
                              ? 'Unable to load songs'
                              : recordedSongs?.length
                              ? 'Choose a recorded song'
                              : 'No recorded songs available'
                          }
                        />
                      </SelectTrigger>
                      <SelectContent>
                        {recordedSongs?.map((song) => (
                          <SelectItem key={song.id} value={song.id}>
                            {song.title} ({song.genre}) - Quality: {song.quality_score}
                          </SelectItem>
                        ))}
                      </SelectContent>
                    </Select>
                  )}
                </div>

                {activeStation && (
                  <div className="rounded-md border border-border/60 bg-background/80 p-3 space-y-3 text-sm">
                    <div className="flex items-center justify-between">
                      <span className="font-semibold">Station Requirements</span>
                      <Badge variant="outline">Level {activeStation.quality_level}</Badge>
                    </div>
                    {stationAcceptedGenres.length > 0 ? (
                      <>
                        <p className="text-xs text-muted-foreground">Accepted genres</p>
                        <div className="flex flex-wrap gap-1">
                          {stationAcceptedGenres.map((genre) => (
                            <Badge key={genre} variant="secondary" className="text-xs">
                              {genre}
                            </Badge>
                          ))}
                        </div>
                      </>
                    ) : (
                      <p className="text-xs text-muted-foreground">This station accepts all genres.</p>
                    )}
                    {selectedSong && (
                      <div className="space-y-2">
                        <div
                          className={`flex items-center justify-between rounded-md border px-3 py-2 text-xs sm:text-sm ${
                            genreMatches
                              ? 'border-emerald-500/40 bg-emerald-500/10 text-emerald-600 dark:text-emerald-400'
                              : 'border-destructive/40 bg-destructive/10 text-destructive'
                          }`}
                        >
                          <span>Genre match</span>
                          <span className="font-semibold">
                            {selectedSongData?.genre ?? 'None'}
                          </span>
                        </div>
                        {stationRequirements.quality > 0 && (
                          <div
                            className={`flex items-center justify-between rounded-md border px-3 py-2 text-xs sm:text-sm ${
                              meetsQualityRequirement
                                ? 'border-emerald-500/40 bg-emerald-500/10 text-emerald-600 dark:text-emerald-400'
                                : 'border-destructive/40 bg-destructive/10 text-destructive'
                            }`}
                          >
                            <span>Song quality</span>
                            <span className="font-semibold">
                              {Math.round(songQuality).toLocaleString()} /{' '}
                              {stationRequirements.quality.toLocaleString()}
                            </span>
                          </div>
                        )}
                        {stationRequirements.fame > 0 && (
                          <div
                            className={`flex items-center justify-between rounded-md border px-3 py-2 text-xs sm:text-sm ${
                              meetsFameRequirement
                                ? 'border-emerald-500/40 bg-emerald-500/10 text-emerald-600 dark:text-emerald-400'
                                : 'border-destructive/40 bg-destructive/10 text-destructive'
                            }`}
                          >
                            <span>Band fame</span>
                            <span className="font-semibold">
                              {Math.round(bandFame).toLocaleString()} /{' '}
                              {stationRequirements.fame.toLocaleString()}
                            </span>
                          </div>
                        )}
                      </div>
                    )}
                  </div>
                )}

                {selectedSong && activeStation && (
                  <div className="space-y-2">
                    {!genreMatches && (
                      <Alert variant="destructive">
                        <AlertDescription>
                          {stationAcceptedGenres.length > 0
                            ? `This station prefers ${stationAcceptedGenres.join(', ')}. Pick a song in one of those genres to submit.`
                            : 'Please assign a genre to this song before submitting.'}
                        </AlertDescription>
                      </Alert>
                    )}
                    {!meetsQualityRequirement && stationRequirements.quality > 0 && (
                      <Alert variant="destructive">
                        <AlertDescription>
                          {`This station requires a song quality of ${stationRequirements.quality.toLocaleString()} or higher. Your track is currently ${Math.round(songQuality).toLocaleString()}.`}
                        </AlertDescription>
                      </Alert>
                    )}
                    {!meetsFameRequirement && stationRequirements.fame > 0 && (
                      <Alert variant="destructive">
                        <AlertDescription>
                          {hasBand
                            ? `Your band has ${Math.round(bandFame).toLocaleString()} fame. Earn ${Math.max(0, stationRequirements.fame - bandFame).toLocaleString()} more to unlock this station.`
                            : 'Join or create a band to build the fame required for this station.'}
                        </AlertDescription>
                      </Alert>
                    )}
                  </div>
                )}

                <Button
                  onClick={() => {
                    if (!submitDisabled) {
                      submitSong.mutate();
                    }
                  }}
                  disabled={submitDisabled}
                  className="w-full"
                >
                  <Send className="h-4 w-4 mr-2" />
                  Submit to Radio Station
                </Button>
>>>>>>> 8204c32f
              </CardContent>
            </Card>
          </TabsContent>

          <TabsContent value="submissions" className="space-y-4">
<<<<<<< HEAD
            {mySubmissions && mySubmissions.length > 0 ? (
              mySubmissions.map((submission) => (
=======
            {mySubmissionsError ? (
              <Alert variant="destructive">
                <AlertTitle>Unable to load your submissions</AlertTitle>
                <AlertDescription>
                  {getErrorMessage(mySubmissionsErrorData)}
                </AlertDescription>
              </Alert>
            ) : mySubmissionsLoading ? (
              Array.from({ length: 2 }).map((_, index) => (
                <Card key={`submission-skeleton-${index}`}>
                  <CardHeader>
                    <div className="space-y-2">
                      <Skeleton className="h-5 w-1/2" />
                      <Skeleton className="h-4 w-1/3" />
                    </div>
                  </CardHeader>
                  <CardContent>
                    <div className="space-y-2">
                      {Array.from({ length: 3 }).map((_, lineIndex) => (
                        <Skeleton key={lineIndex} className="h-4 w-full" />
                      ))}
                    </div>
                  </CardContent>
                </Card>
              ))
            ) : mySubmissions && mySubmissions.length === 0 ? (
              <Card>
                <CardContent className="pt-6">
                  <p className="text-center text-muted-foreground">
                    No submissions yet. Submit your first song to a radio station!
                  </p>
                </CardContent>
              </Card>
            ) : (
              mySubmissions?.map((submission) => (
>>>>>>> 8204c32f
                <Card key={submission.id}>
                  <CardHeader>
                    <div className="flex items-start justify-between">
                      <div>
                        <CardTitle className="text-lg">{submission.songs?.title}</CardTitle>
                        <CardDescription>{submission.radio_stations?.name}</CardDescription>
                      </div>
                      <div className="flex items-center gap-2">
                        {getStatusIcon(submission.status)}
                        <Badge
                          variant={
                            submission.status === 'accepted'
                              ? 'default'
                              : submission.status === 'rejected'
                              ? 'destructive'
                              : 'secondary'
                          }
                        >
                          {submission.status}
                        </Badge>
                      </div>
                    </div>
                  </CardHeader>
                  <CardContent>
                    <div className="space-y-2 text-sm">
                      <div className="flex justify-between">
                        <span className="text-muted-foreground">Genre:</span>
                        <Badge variant="outline">{submission.songs?.genre}</Badge>
                      </div>
                      <div className="flex justify-between">
                        <span className="text-muted-foreground">Submitted:</span>
                        <span>{new Date(submission.submitted_at).toLocaleDateString()}</span>
                      </div>
                      {submission.rejection_reason && (
                        <Alert variant="destructive">
                          <AlertDescription>{submission.rejection_reason}</AlertDescription>
                        </Alert>
                      )}
                    </div>
                  </CardContent>
                </Card>
              ))
            ) : mySubmissions ? (
              <EmptyState
                icon={RadioIcon}
                title="You haven't submitted any songs yet"
                description="Share a recorded track with a station to start building hype from radio spins."
                action={
                  <Button onClick={() => setActiveTab('submit')}>
                    Submit a song
                  </Button>
                }
              />
            ) : null}
          </TabsContent>

          <TabsContent value="trending" className="space-y-4">
            <Card>
              <CardHeader>
                <CardTitle>Top Songs on Radio</CardTitle>
                <CardDescription>Songs with the most hype from radio airplay</CardDescription>
              </CardHeader>
              <CardContent>
<<<<<<< HEAD
                {topSongs && topSongs.length > 0 ? (
                  <div className="space-y-3">
                    {topSongs.map((song, index) => (
                      <div key={song.id} className="flex items-center gap-4 p-3 border rounded-lg">
                        <div className="flex items-center justify-center w-8 h-8 rounded-full bg-primary/10">
=======
                {topSongsError && (
                  <Alert variant="destructive" className="mb-3">
                    <AlertTitle>Unable to load trending songs</AlertTitle>
                    <AlertDescription>
                      {getErrorMessage(topSongsErrorData)}
                    </AlertDescription>
                  </Alert>
                )}
                {topSongsLoading ? (
                  <div className="space-y-3">
                    {Array.from({ length: 5 }).map((_, index) => (
                      <div
                        key={`top-song-skeleton-${index}`}
                        className="flex items-center gap-4 rounded-lg border p-3"
                      >
                        <Skeleton className="h-8 w-8 rounded-full" />
                        <div className="flex-1 space-y-2">
                          <Skeleton className="h-4 w-1/2" />
                          <Skeleton className="h-3 w-1/3" />
                        </div>
                        <Skeleton className="h-4 w-16" />
                        <Skeleton className="h-5 w-20" />
                      </div>
                    ))}
                  </div>
                ) : topSongs && topSongs.length > 0 ? (
                  <div className="space-y-3">
                    {topSongs.map((song, index) => (
                      <div key={song.id} className="flex items-center gap-4 p-3 border rounded-lg">
                        <div className="flex h-8 w-8 items-center justify-center rounded-full bg-primary/10">
>>>>>>> 8204c32f
                          <span className="font-bold">{index + 1}</span>
                        </div>
                        <div className="flex-1">
                          <p className="font-medium">{song.title}</p>
                          <p className="text-sm text-muted-foreground">
                            by {song.profiles?.display_name}
                          </p>
                        </div>
                        <div className="flex items-center gap-2">
                          <TrendingUp className="h-4 w-4 text-green-500" />
                          <span className="font-semibold">{song.hype || 0} hype</span>
                        </div>
                        <Badge variant="outline">{song.genre}</Badge>
                        {song.total_radio_plays > 0 && (
                          <Badge variant="secondary">{song.total_radio_plays} plays</Badge>
                        )}
                      </div>
                    ))}
                  </div>
<<<<<<< HEAD
                ) : topSongs ? (
                  <EmptyState
                    icon={Sparkles}
                    title="No radio charts yet"
                    description="Once artists start submitting songs, the most hyped tracks will appear here."
                    action={
                      <Button onClick={() => setActiveTab('submit')}>
                        Submit a song
                      </Button>
                    }
                  />
                ) : null}
=======
                ) : (
                  !topSongsError && (
                    <p className="text-sm text-muted-foreground">
                      No trending radio songs are available yet.
                    </p>
                  )
                )}
>>>>>>> 8204c32f
              </CardContent>
            </Card>

            <Card>
              <CardHeader>
                <CardTitle className="flex items-center gap-2">
                  <Sparkles className="h-5 w-5 text-primary" />
                  Future Radio Enhancements
                </CardTitle>
                <CardDescription>Opportunities to deepen the broadcast management experience</CardDescription>
              </CardHeader>
              <CardContent>
                <ul className="list-disc space-y-2 pl-5 text-sm text-muted-foreground">
                  <li>
                    Build a rotation planner that balances hot, recurrent, and gold categories so accepted songs receive
                    predictable spins throughout the week.
                  </li>
                  <li>
                    Introduce genre-specific programming blocks and gate submissions based on music director preferences for
                    each show.
                  </li>
                  <li>
                    Surface historical analytics (reach, conversion, and fan growth) so bands can compare station performance
                    before spending promo budgets.
                  </li>
                  <li>
                    Allow station managers to run ad campaigns, sponsorships, and interview slots that boost revenue and fame
                    when combined with airplay.
                  </li>
                </ul>
              </CardContent>
            </Card>
          </TabsContent>
        </Tabs>
      </div>
    </div>
  );
}<|MERGE_RESOLUTION|>--- conflicted
+++ resolved
@@ -164,11 +164,7 @@
     return "";
   });
   const [selectedSong, setSelectedSong] = useState<string>("");
-<<<<<<< HEAD
   const [activeTab, setActiveTab] = useState<"submit" | "submissions" | "trending">("submit");
-=======
-  const [selectedShow, setSelectedShow] = useState<string>("");
->>>>>>> 8204c32f
   const [filterType, setFilterType] = useState<'all' | 'national' | 'local'>('all');
   const [metricsRange, setMetricsRange] = useState<7 | 14 | 30>(14);
 
@@ -710,88 +706,10 @@
   });
 
   useEffect(() => {
-<<<<<<< HEAD
     if (recordedSongs?.length === 0) {
       setSelectedSong('');
     }
   }, [recordedSongs]);
-=======
-    const errors = [
-      {
-        hasError: stationsError,
-        error: stationsErrorData,
-        title: 'Unable to load radio stations',
-      },
-      {
-        hasError: showsError,
-        error: showsErrorData,
-        title: 'Unable to load station shows',
-      },
-      {
-        hasError: nowPlayingError,
-        error: nowPlayingErrorData,
-        title: 'Unable to load now playing details',
-      },
-      {
-        hasError: bandRadioEarningsError,
-        error: bandRadioEarningsErrorData,
-        title: 'Unable to load band radio earnings',
-      },
-      {
-        hasError: stationPlaySummaryError,
-        error: stationPlaySummaryErrorData,
-        title: 'Unable to load station summary',
-      },
-      {
-        hasError: stationPlayTimelineError,
-        error: stationPlayTimelineErrorData,
-        title: 'Unable to load station timeline',
-      },
-      {
-        hasError: recordedSongsError,
-        error: recordedSongsErrorData,
-        title: 'Unable to load recorded songs',
-      },
-      {
-        hasError: mySubmissionsError,
-        error: mySubmissionsErrorData,
-        title: 'Unable to load your submissions',
-      },
-      {
-        hasError: topSongsError,
-        error: topSongsErrorData,
-        title: 'Unable to load trending songs',
-      },
-    ];
-
-    errors.forEach(({ hasError, error, title }) => {
-      if (hasError) {
-        toast.error(title, {
-          description: getErrorMessage(error),
-        });
-      }
-    });
-  }, [
-    stationsError,
-    stationsErrorData,
-    showsError,
-    showsErrorData,
-    nowPlayingError,
-    nowPlayingErrorData,
-    bandRadioEarningsError,
-    bandRadioEarningsErrorData,
-    stationPlaySummaryError,
-    stationPlaySummaryErrorData,
-    stationPlayTimelineError,
-    stationPlayTimelineErrorData,
-    recordedSongsError,
-    recordedSongsErrorData,
-    mySubmissionsError,
-    mySubmissionsErrorData,
-    topSongsError,
-    topSongsErrorData,
-  ]);
->>>>>>> 8204c32f
 
   const submitSong = useMutation({
     mutationFn: async () => {
@@ -1689,7 +1607,6 @@
                   </div>
                 )}
 
-<<<<<<< HEAD
                 {recordedSongs && recordedSongs.length === 0 ? (
                   <EmptyState
                     icon={Music}
@@ -1738,204 +1655,13 @@
                     </Button>
                   </>
                 )}
-=======
-                <div>
-                  <label className="text-sm font-medium mb-2 block">Select Song</label>
-                  {recordedSongsError && (
-                    <Alert variant="destructive" className="mb-3">
-                      <AlertTitle>Unable to load recorded songs</AlertTitle>
-                      <AlertDescription>
-                        {getErrorMessage(recordedSongsErrorData)}
-                      </AlertDescription>
-                    </Alert>
-                  )}
-                  {recordedSongsLoading ? (
-                    <Skeleton className="h-10 w-full" />
-                  ) : (
-                    <Select
-                      value={selectedSong}
-                      onValueChange={setSelectedSong}
-                      disabled={recordedSongsError || !recordedSongs?.length}
-                    >
-                      <SelectTrigger>
-                        <SelectValue
-                          placeholder={
-                            recordedSongsError
-                              ? 'Unable to load songs'
-                              : recordedSongs?.length
-                              ? 'Choose a recorded song'
-                              : 'No recorded songs available'
-                          }
-                        />
-                      </SelectTrigger>
-                      <SelectContent>
-                        {recordedSongs?.map((song) => (
-                          <SelectItem key={song.id} value={song.id}>
-                            {song.title} ({song.genre}) - Quality: {song.quality_score}
-                          </SelectItem>
-                        ))}
-                      </SelectContent>
-                    </Select>
-                  )}
-                </div>
-
-                {activeStation && (
-                  <div className="rounded-md border border-border/60 bg-background/80 p-3 space-y-3 text-sm">
-                    <div className="flex items-center justify-between">
-                      <span className="font-semibold">Station Requirements</span>
-                      <Badge variant="outline">Level {activeStation.quality_level}</Badge>
-                    </div>
-                    {stationAcceptedGenres.length > 0 ? (
-                      <>
-                        <p className="text-xs text-muted-foreground">Accepted genres</p>
-                        <div className="flex flex-wrap gap-1">
-                          {stationAcceptedGenres.map((genre) => (
-                            <Badge key={genre} variant="secondary" className="text-xs">
-                              {genre}
-                            </Badge>
-                          ))}
-                        </div>
-                      </>
-                    ) : (
-                      <p className="text-xs text-muted-foreground">This station accepts all genres.</p>
-                    )}
-                    {selectedSong && (
-                      <div className="space-y-2">
-                        <div
-                          className={`flex items-center justify-between rounded-md border px-3 py-2 text-xs sm:text-sm ${
-                            genreMatches
-                              ? 'border-emerald-500/40 bg-emerald-500/10 text-emerald-600 dark:text-emerald-400'
-                              : 'border-destructive/40 bg-destructive/10 text-destructive'
-                          }`}
-                        >
-                          <span>Genre match</span>
-                          <span className="font-semibold">
-                            {selectedSongData?.genre ?? 'None'}
-                          </span>
-                        </div>
-                        {stationRequirements.quality > 0 && (
-                          <div
-                            className={`flex items-center justify-between rounded-md border px-3 py-2 text-xs sm:text-sm ${
-                              meetsQualityRequirement
-                                ? 'border-emerald-500/40 bg-emerald-500/10 text-emerald-600 dark:text-emerald-400'
-                                : 'border-destructive/40 bg-destructive/10 text-destructive'
-                            }`}
-                          >
-                            <span>Song quality</span>
-                            <span className="font-semibold">
-                              {Math.round(songQuality).toLocaleString()} /{' '}
-                              {stationRequirements.quality.toLocaleString()}
-                            </span>
-                          </div>
-                        )}
-                        {stationRequirements.fame > 0 && (
-                          <div
-                            className={`flex items-center justify-between rounded-md border px-3 py-2 text-xs sm:text-sm ${
-                              meetsFameRequirement
-                                ? 'border-emerald-500/40 bg-emerald-500/10 text-emerald-600 dark:text-emerald-400'
-                                : 'border-destructive/40 bg-destructive/10 text-destructive'
-                            }`}
-                          >
-                            <span>Band fame</span>
-                            <span className="font-semibold">
-                              {Math.round(bandFame).toLocaleString()} /{' '}
-                              {stationRequirements.fame.toLocaleString()}
-                            </span>
-                          </div>
-                        )}
-                      </div>
-                    )}
-                  </div>
-                )}
-
-                {selectedSong && activeStation && (
-                  <div className="space-y-2">
-                    {!genreMatches && (
-                      <Alert variant="destructive">
-                        <AlertDescription>
-                          {stationAcceptedGenres.length > 0
-                            ? `This station prefers ${stationAcceptedGenres.join(', ')}. Pick a song in one of those genres to submit.`
-                            : 'Please assign a genre to this song before submitting.'}
-                        </AlertDescription>
-                      </Alert>
-                    )}
-                    {!meetsQualityRequirement && stationRequirements.quality > 0 && (
-                      <Alert variant="destructive">
-                        <AlertDescription>
-                          {`This station requires a song quality of ${stationRequirements.quality.toLocaleString()} or higher. Your track is currently ${Math.round(songQuality).toLocaleString()}.`}
-                        </AlertDescription>
-                      </Alert>
-                    )}
-                    {!meetsFameRequirement && stationRequirements.fame > 0 && (
-                      <Alert variant="destructive">
-                        <AlertDescription>
-                          {hasBand
-                            ? `Your band has ${Math.round(bandFame).toLocaleString()} fame. Earn ${Math.max(0, stationRequirements.fame - bandFame).toLocaleString()} more to unlock this station.`
-                            : 'Join or create a band to build the fame required for this station.'}
-                        </AlertDescription>
-                      </Alert>
-                    )}
-                  </div>
-                )}
-
-                <Button
-                  onClick={() => {
-                    if (!submitDisabled) {
-                      submitSong.mutate();
-                    }
-                  }}
-                  disabled={submitDisabled}
-                  className="w-full"
-                >
-                  <Send className="h-4 w-4 mr-2" />
-                  Submit to Radio Station
-                </Button>
->>>>>>> 8204c32f
               </CardContent>
             </Card>
           </TabsContent>
 
           <TabsContent value="submissions" className="space-y-4">
-<<<<<<< HEAD
             {mySubmissions && mySubmissions.length > 0 ? (
               mySubmissions.map((submission) => (
-=======
-            {mySubmissionsError ? (
-              <Alert variant="destructive">
-                <AlertTitle>Unable to load your submissions</AlertTitle>
-                <AlertDescription>
-                  {getErrorMessage(mySubmissionsErrorData)}
-                </AlertDescription>
-              </Alert>
-            ) : mySubmissionsLoading ? (
-              Array.from({ length: 2 }).map((_, index) => (
-                <Card key={`submission-skeleton-${index}`}>
-                  <CardHeader>
-                    <div className="space-y-2">
-                      <Skeleton className="h-5 w-1/2" />
-                      <Skeleton className="h-4 w-1/3" />
-                    </div>
-                  </CardHeader>
-                  <CardContent>
-                    <div className="space-y-2">
-                      {Array.from({ length: 3 }).map((_, lineIndex) => (
-                        <Skeleton key={lineIndex} className="h-4 w-full" />
-                      ))}
-                    </div>
-                  </CardContent>
-                </Card>
-              ))
-            ) : mySubmissions && mySubmissions.length === 0 ? (
-              <Card>
-                <CardContent className="pt-6">
-                  <p className="text-center text-muted-foreground">
-                    No submissions yet. Submit your first song to a radio station!
-                  </p>
-                </CardContent>
-              </Card>
-            ) : (
-              mySubmissions?.map((submission) => (
->>>>>>> 8204c32f
                 <Card key={submission.id}>
                   <CardHeader>
                     <div className="flex items-start justify-between">
@@ -1999,44 +1725,11 @@
                 <CardDescription>Songs with the most hype from radio airplay</CardDescription>
               </CardHeader>
               <CardContent>
-<<<<<<< HEAD
                 {topSongs && topSongs.length > 0 ? (
                   <div className="space-y-3">
                     {topSongs.map((song, index) => (
                       <div key={song.id} className="flex items-center gap-4 p-3 border rounded-lg">
                         <div className="flex items-center justify-center w-8 h-8 rounded-full bg-primary/10">
-=======
-                {topSongsError && (
-                  <Alert variant="destructive" className="mb-3">
-                    <AlertTitle>Unable to load trending songs</AlertTitle>
-                    <AlertDescription>
-                      {getErrorMessage(topSongsErrorData)}
-                    </AlertDescription>
-                  </Alert>
-                )}
-                {topSongsLoading ? (
-                  <div className="space-y-3">
-                    {Array.from({ length: 5 }).map((_, index) => (
-                      <div
-                        key={`top-song-skeleton-${index}`}
-                        className="flex items-center gap-4 rounded-lg border p-3"
-                      >
-                        <Skeleton className="h-8 w-8 rounded-full" />
-                        <div className="flex-1 space-y-2">
-                          <Skeleton className="h-4 w-1/2" />
-                          <Skeleton className="h-3 w-1/3" />
-                        </div>
-                        <Skeleton className="h-4 w-16" />
-                        <Skeleton className="h-5 w-20" />
-                      </div>
-                    ))}
-                  </div>
-                ) : topSongs && topSongs.length > 0 ? (
-                  <div className="space-y-3">
-                    {topSongs.map((song, index) => (
-                      <div key={song.id} className="flex items-center gap-4 p-3 border rounded-lg">
-                        <div className="flex h-8 w-8 items-center justify-center rounded-full bg-primary/10">
->>>>>>> 8204c32f
                           <span className="font-bold">{index + 1}</span>
                         </div>
                         <div className="flex-1">
@@ -2056,7 +1749,6 @@
                       </div>
                     ))}
                   </div>
-<<<<<<< HEAD
                 ) : topSongs ? (
                   <EmptyState
                     icon={Sparkles}
@@ -2069,15 +1761,6 @@
                     }
                   />
                 ) : null}
-=======
-                ) : (
-                  !topSongsError && (
-                    <p className="text-sm text-muted-foreground">
-                      No trending radio songs are available yet.
-                    </p>
-                  )
-                )}
->>>>>>> 8204c32f
               </CardContent>
             </Card>
 
