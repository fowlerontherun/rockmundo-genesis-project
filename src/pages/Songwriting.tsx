--- conflicted
+++ resolved
@@ -384,11 +384,7 @@
       const { data, error } = await supabase
         .from("songs")
         .select(
-<<<<<<< HEAD
-          "id, title, genre, status, quality_score, streams, revenue, release_date, lyrics_strength, melody_strength, rhythm_strength, arrangement_strength, production_potential, inspiration_modifiers, mood_modifiers, co_writers, split_percentages, rating_revealed_at",
-=======
           "id, title, genre, status, quality_score, song_rating, genre_id, genre_familiarity, streams, revenue, release_date"
->>>>>>> 68f7fbd0
         )
         .eq("user_id", user.id)
         .order("updated_at", { ascending: false });
@@ -1720,110 +1716,11 @@
                             </div>
                           )}
                         </div>
-<<<<<<< HEAD
-                      )}
-
-                      {linkedSong && (
-                        <div className="rounded-lg border p-3 text-xs space-y-2 bg-muted/30">
-                          <div className="flex items-center justify-between">
-                            <span className="font-medium text-foreground">{linkedSong.title}</span>
-                            <Badge variant="outline">{linkedSong.status}</Badge>
-                          </div>
-                          <div className="grid grid-cols-2 gap-2">
-                            <div>
-                              <p className="text-muted-foreground">Genre</p>
-                              <p className="font-semibold text-foreground">{linkedSong.genre}</p>
-                            </div>
-                            <div>
-                              <p className="text-muted-foreground">Quality</p>
-                              <p className="font-semibold text-foreground">
-                                {linkedSongQuality ? linkedSongQuality.label : "Unknown"}
-                              </p>
-                            </div>
-                            {linkedSong.production_potential != null && (
-                              <div>
-                                <p className="text-muted-foreground">Production potential</p>
-                                <p className="font-semibold text-foreground">{linkedSong.production_potential}</p>
-                              </div>
-                            )}
-                            <div>
-                              <p className="text-muted-foreground">Streams</p>
-                              <p className="font-semibold text-foreground">{formatNumber.format(linkedSong.streams)}</p>
-                            </div>
-                            <div>
-                              <p className="text-muted-foreground">Revenue</p>
-                              <p className="font-semibold text-foreground">{formatCurrency.format(linkedSong.revenue)}</p>
-                            </div>
-                            <div className="col-span-2">
-                              <p className="text-muted-foreground">Release</p>
-                              <p className="font-semibold text-foreground">
-                                {linkedSong.release_date
-                                  ? new Date(linkedSong.release_date).toLocaleDateString()
-                                  : "TBD"}
-                              </p>
-                            </div>
-                            {linkedSong.rating_revealed_at && (
-                              <div className="col-span-2">
-                                <p className="text-muted-foreground">Rating revealed</p>
-                                <p className="font-semibold text-foreground">
-                                  {new Date(linkedSong.rating_revealed_at).toLocaleDateString()}
-                                </p>
-                              </div>
-                            )}
-                            {(linkedSong.lyrics_strength != null ||
-                              linkedSong.melody_strength != null ||
-                              linkedSong.rhythm_strength != null ||
-                              linkedSong.arrangement_strength != null) && (
-                              <div className="col-span-2 grid grid-cols-2 gap-2">
-                                {linkedSong.lyrics_strength != null && (
-                                  <div>
-                                    <p className="text-muted-foreground">Lyrics strength</p>
-                                    <p className="font-semibold text-foreground">{linkedSong.lyrics_strength}</p>
-                                  </div>
-                                )}
-                                {linkedSong.melody_strength != null && (
-                                  <div>
-                                    <p className="text-muted-foreground">Melody strength</p>
-                                    <p className="font-semibold text-foreground">{linkedSong.melody_strength}</p>
-                                  </div>
-                                )}
-                                {linkedSong.rhythm_strength != null && (
-                                  <div>
-                                    <p className="text-muted-foreground">Rhythm strength</p>
-                                    <p className="font-semibold text-foreground">{linkedSong.rhythm_strength}</p>
-                                  </div>
-                                )}
-                                {linkedSong.arrangement_strength != null && (
-                                  <div>
-                                    <p className="text-muted-foreground">Arrangement strength</p>
-                                    <p className="font-semibold text-foreground">{linkedSong.arrangement_strength}</p>
-                                  </div>
-                                )}
-                              </div>
-                            )}
-                            {linkedSong.co_writers && linkedSong.co_writers.length > 0 && (
-                              <div className="col-span-2">
-                                <p className="text-muted-foreground">Co-writers</p>
-                                <div className="flex flex-wrap gap-2">
-                                  {linkedSong.co_writers.map((name, index) => (
-                                    <Badge key={`${name}-${index}`} variant="outline">
-                                      {name}
-                                      {linkedSong.split_percentages?.[index] != null
-                                        ? ` · ${linkedSong.split_percentages[index]}%`
-                                        : ""}
-                                    </Badge>
-                                  ))}
-                                </div>
-                              </div>
-                            )}
-                          </div>
-=======
                         <div>
                           <p className="text-muted-foreground">Rating</p>
                           <p className="font-semibold text-foreground">
                             {linkedSongQuality ? linkedSongQuality.label : "Unknown"}
                           </p>
->>>>>>> 68f7fbd0
                         </div>
                       )}
                     </div>
