--- conflicted
+++ resolved
@@ -91,10 +91,6 @@
   effortLevel: SessionEffortOption["id"];
 }
 
-<<<<<<< HEAD
-const MAX_PROGRESS = 2000;
-const SESSION_DURATION_MINUTES = 80;
-=======
 type SessionEffortOption = {
   id: "burst-6" | "standard-8" | "deep-10" | "marathon-12";
   label: string;
@@ -131,7 +127,6 @@
 
 const DEFAULT_EFFORT_OPTION = SESSION_EFFORT_OPTIONS[1];
 const PROGRESS_TARGET = SONG_RATING_RANGE.max * 2;
->>>>>>> 13f5688e
 
 const DEFAULT_FORM_STATE: ProjectFormState = {
   title: "",
@@ -869,11 +864,7 @@
     };
 
     try {
-<<<<<<< HEAD
-      await startSession.mutateAsync({ projectId: project.id });
-=======
       await startSession.mutateAsync({ projectId: project.id, effortHours: effortOption.hours });
->>>>>>> 13f5688e
       await startActivity({
         status: "songwriting_session",
         durationMinutes: effortOption.hours * 60,
