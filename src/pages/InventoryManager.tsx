--- conflicted
+++ resolved
@@ -13,40 +13,7 @@
 import { RECENT_WEAR_STORAGE_KEY, WearEventType, WearSummary } from "@/utils/equipmentWear";
 import { Package, Wrench, Star, Zap, TrendingUp, Shield } from "lucide-react";
 
-<<<<<<< HEAD
 type EquipmentStatBoosts = Record<string, number>;
-=======
-type StatBoostKey = "performance" | "creativity" | "technical" | "charisma";
-
-type StatBoosts = Partial<Record<StatBoostKey, number>> & {
-  [key: string]: number | undefined;
-};
-
-const normalizeStatBoosts = (boosts: unknown): StatBoosts | null => {
-  if (!boosts || typeof boosts !== "object" || Array.isArray(boosts)) {
-    return null;
-  }
-
-  return Object.entries(boosts as Record<string, unknown>).reduce<StatBoosts>((acc, [stat, value]) => {
-    const numericValue = typeof value === "number" ? value : Number(value);
-
-    if (Number.isFinite(numericValue)) {
-      acc[stat] = numericValue;
-    }
-
-    return acc;
-  }, {} as StatBoosts);
-};
-
-const getStatBoostEntries = (boosts: StatBoosts | null): Array<[string, number]> => {
-  if (!boosts) return [];
-
-  return Object.entries(boosts).filter((entry): entry is [string, number] => {
-    const value = entry[1];
-    return typeof value === "number" && Number.isFinite(value);
-  });
-};
->>>>>>> 025f15d6
 
 interface InventoryItem {
   id: string;
@@ -63,11 +30,6 @@
     category: string;
     rarity: string;
     price: number;
-<<<<<<< HEAD
-    stat_boosts: EquipmentStatBoosts | null;
-=======
-    stat_boosts: StatBoosts | null;
->>>>>>> 025f15d6
     description: string;
   };
 }
@@ -500,11 +462,7 @@
           <TabsContent value={selectedCategory}>
             <div className="grid grid-cols-1 md:grid-cols-2 lg:grid-cols-3 gap-6">
               {filteredInventory.map((item) => {
-<<<<<<< HEAD
                 const statBoosts = item.equipment.stat_boosts;
-=======
-                const statBoostEntries = getStatBoostEntries(item.equipment.stat_boosts);
->>>>>>> 025f15d6
 
                 return (
                   <Card key={item.id} className={`hover:shadow-lg transition-shadow ${(item.equipped || item.is_equipped) ? 'ring-2 ring-primary' : ''}`}>
@@ -526,17 +484,9 @@
                         </div>
                       </div>
                     </CardHeader>
-<<<<<<< HEAD
-
                     <CardContent className="space-y-4">
                       <p className="text-sm text-muted-foreground">{item.equipment.description}</p>
 
-=======
-
-                    <CardContent className="space-y-4">
-                      <p className="text-sm text-muted-foreground">{item.equipment.description}</p>
-
->>>>>>> 025f15d6
                       {/* Condition */}
                       <div>
                         <div className="flex justify-between text-sm mb-1">
@@ -547,9 +497,7 @@
                         </div>
                         <Progress value={item.condition} className="h-2" />
                       </div>
-
                       {/* Stat Boosts */}
-<<<<<<< HEAD
                       {statBoosts && Object.keys(statBoosts).length > 0 && (
                         <div>
                           <h4 className="text-sm font-semibold mb-2">Stat Boosts</h4>
@@ -559,17 +507,6 @@
                                 {getStatIcon(stat)}
                                 <span className="capitalize">{stat}</span>
                                 <span className="text-green-600">+{String(boost)}</span>
-=======
-                      {statBoostEntries.length > 0 && (
-                        <div>
-                          <h4 className="text-sm font-semibold mb-2">Stat Boosts</h4>
-                          <div className="grid grid-cols-2 gap-2">
-                            {statBoostEntries.map(([stat, boost]) => (
-                              <div key={stat} className="flex items-center gap-1 text-sm">
-                                {getStatIcon(stat)}
-                                <span className="capitalize">{stat}</span>
-                                <span className="text-green-600">+{boost}</span>
->>>>>>> 025f15d6
                               </div>
                             ))}
                           </div>
