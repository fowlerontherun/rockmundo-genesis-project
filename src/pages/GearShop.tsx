--- conflicted
+++ resolved
@@ -3,20 +3,11 @@
 import { toast } from "sonner";
 import {
   BadgeDollarSign,
-<<<<<<< HEAD
   CheckCircle2,
   Filter,
   Info,
   Loader2,
   PackageSearch,
-=======
-  Filter,
-  Flame,
-  Infinity,
-  Loader2,
-  PackageSearch,
-  RefreshCcw,
->>>>>>> 19bfbacb
   Shield,
   ShoppingBag,
   ShoppingCart,
@@ -52,22 +43,8 @@
   qualityTierStyles,
 } from "@/utils/gearQuality";
 import { GearRarityKey, getRarityLabel, parseRarityKey, rarityStyles } from "@/utils/gearRarity";
-<<<<<<< HEAD
 import { GearComparisonDrawer, type ComparableGearItem } from "@/components/gear/GearComparisonDrawer";
 import type { PlayerEquipmentWithItem } from "@/hooks/usePlayerEquipment";
-=======
-import {
-  type EquipmentItemRecord,
-  type GearCategory,
-  normalizeEquipmentStatBoosts,
-} from "@/types/gear";
-
-interface CategoryOption {
-  value: string;
-  label: string;
-  sort: number;
-}
->>>>>>> 19bfbacb
 
 interface GearShopItem extends Omit<EquipmentItemRecord, "stat_boosts"> {
   stat_boosts: Record<string, number> | null;
@@ -187,7 +164,6 @@
   const [category, setCategory] = useState<string>("all");
   const [rarity, setRarity] = useState<RarityFilterValue>("all");
   const [quality, setQuality] = useState<QualityFilterValue>("all");
-<<<<<<< HEAD
   const [comparisonOpen, setComparisonOpen] = useState(false);
   const [selectedItem, setSelectedItem] = useState<GearShopItem | null>(null);
   const [confirmationItem, setConfirmationItem] = useState<GearShopItem | null>(null);
@@ -200,12 +176,6 @@
     error: itemsError,
     refetch: refetchItems,
   } = useQuery<GearShopItem[]>({
-=======
-  const [currencyFilter, setCurrencyFilter] = useState<CurrencyFilterValue>("all");
-  const [stockFilter, setStockFilter] = useState<StockFilterValue>("all");
-
-  const { data: items, isLoading: loadingItems } = useQuery<GearShopItem[]>({
->>>>>>> 19bfbacb
     queryKey: ["gear-shop-items"],
     queryFn: async () => {
       const { data, error } = await supabase
@@ -590,12 +560,8 @@
                 const rarityClass = rarityStyles[item.rarityKey];
                 const qualityClass = qualityTierStyles[item.qualityTier];
                 const isOwned = ownedIds.has(item.id);
-<<<<<<< HEAD
                 const outOfStock = (item.stock ?? 0) <= 0;
                 const justPurchased = recentPurchases.includes(item.id);
-=======
-                const outOfStock = item.is_stock_tracked && (item.stock ?? 0) <= 0;
->>>>>>> 19bfbacb
 
                 const stockTone = !item.is_stock_tracked
                   ? "text-emerald-600"
