import { type ReactNode, useMemo, useState } from "react";
import { useMutation, useQuery, useQueryClient } from "@tanstack/react-query";
import { toast } from "sonner";
import { BadgeDollarSign, Filter, Loader2, PackageSearch, Shield, ShoppingBag, ShoppingCart, Sparkles } from "lucide-react";
import { useNavigate } from "react-router-dom";

import { Badge } from "@/components/ui/badge";
import { Button } from "@/components/ui/button";
import { Card, CardContent, CardDescription, CardHeader, CardTitle } from "@/components/ui/card";
import { Input } from "@/components/ui/input";
import { Select, SelectContent, SelectItem, SelectTrigger, SelectValue } from "@/components/ui/select";
import { Tabs, TabsContent, TabsList, TabsTrigger } from "@/components/ui/tabs";
import { Separator } from "@/components/ui/separator";
import {
  Dialog,
  DialogContent,
  DialogDescription,
  DialogFooter,
  DialogHeader,
  DialogTitle,
} from "@/components/ui/dialog";
import { useAuth } from "@/hooks/use-auth-context";
import { useGameData } from "@/hooks/useGameData";
<<<<<<< HEAD
import {
  usePlayerEquipment,
  type PlayerGearPoolStatus,
} from "@/hooks/usePlayerEquipment";
=======
import { usePlayerEquipment } from "@/hooks/usePlayerEquipment";
import { useEquipPlayerEquipment } from "@/hooks/usePlayerEquipmentMutations";
>>>>>>> e7810aee
import { supabase } from "@/integrations/supabase/client";
import {
  GearQualityTier,
  deriveQualityTier,
  getQualityLabel,
  qualityTierStyles,
} from "@/utils/gearQuality";
import { GearRarityKey, getRarityLabel, parseRarityKey, rarityStyles } from "@/utils/gearRarity";
import { GearComparisonDrawer, type ComparableGearItem } from "@/components/gear/GearComparisonDrawer";
import type { PlayerEquipmentWithItem } from "@/hooks/usePlayerEquipment";

interface GearShopItem extends Omit<EquipmentItemRecord, "stat_boosts"> {
  stat_boosts: Record<string, number> | null;
  gear_category?: GearCategory | null;
  qualityTier: GearQualityTier;
  rarityKey: GearRarityKey;
}

interface GearShopSnapshotRow {
  equipment_id: string;
  stock: number | null;
  cash: number | null;
  reserved_funds: number | null;
}

interface PurchaseResultRow {
  player_equipment_id: string | null;
  remaining_stock: number | null;
  new_cash: number | null;
}

interface OptimisticReservationState {
  reservedStock: number;
  reservedFunds: number;
}

type PurchaseMutationInput = {
  item: GearShopItem;
};

type PurchaseMutationContext = {
  itemId: string;
  price: number;
};

<<<<<<< HEAD
interface PurchaseResult {
  player_equipment_id: string;
  remaining_stock: number | null;
  new_cash: number | null;
  new_secondary_balance: number | null;
  pool_category: string | null;
  slot_kind: string | null;
  remaining_pool_capacity: number | null;
}
=======
const SNAPSHOT_QUERY_KEY = ["gear-shop-snapshot"] as const;

type QualityFilterValue = "all" | GearQualityTier;
type RarityFilterValue = "all" | GearRarityKey;
type CurrencyFilterValue = "all" | "cash" | "fame" | "hybrid";
type StockFilterValue = "all" | "limited" | "unlimited" | "auto-restock";
>>>>>>> e7810aee

const QUALITY_FILTERS: QualityFilterValue[] = [
  "all",
  "budget",
  "standard",
  "professional",
  "boutique",
  "experimental",
];

const CURRENCY_FILTER_OPTIONS: Array<{ value: CurrencyFilterValue; label: string }> = [
  { value: "all", label: "All costs" },
  { value: "cash", label: "Cash only" },
  { value: "fame", label: "Fame only" },
  { value: "hybrid", label: "Cash + Fame" },
];

const STOCK_FILTER_OPTIONS: Array<{ value: StockFilterValue; label: string }> = [
  { value: "all", label: "Any stock policy" },
  { value: "limited", label: "Limited stock" },
  { value: "unlimited", label: "Unlimited stock" },
  { value: "auto-restock", label: "Auto restock" },
];

const mapRowToItem = (row: EquipmentItemRecord): GearShopItem => {
  const statBoosts = normalizeEquipmentStatBoosts(row.stat_boosts);
  const qualityTier = deriveQualityTier(row.price_cash, statBoosts);
  const rarityKey = parseRarityKey(row.rarity);

  return {
    ...row,
    stat_boosts: statBoosts,
    qualityTier,
    rarityKey,
  };
};

const formatStatBoosts = (boosts: Record<string, number> | null) => {
  if (!boosts) {
    return [];
  }

  return Object.entries(boosts).filter(([, value]) => typeof value === "number");
};

interface PurchaseMutationResult {
  playerEquipmentId: string | null;
  remainingStock: number | null;
  newCash: number | null;
}

interface EquipPromptState {
  item: GearShopItem;
  playerEquipmentId: string | null;
}

const formatStatLabel = (label: string) =>
  label
    .split(/[_-]/)
    .filter(Boolean)
    .map((segment) => segment.charAt(0).toUpperCase() + segment.slice(1))
    .join(" ");

const formatNumericValue = (value: number) =>
  Number.isInteger(value) ? value.toString() : value.toFixed(1);

const GearShop = () => {
  const queryClient = useQueryClient();
  const { profile, refetch } = useGameData();
  const { user } = useAuth();
<<<<<<< HEAD
  const { data: equipmentData } = usePlayerEquipment();
  const ownedEquipment = equipmentData?.items ?? [];
  const gearPoolStatus = equipmentData?.poolStatus ?? [];
=======
  const { data: ownedEquipment } = usePlayerEquipment();
  const { equipGear, isUpdating: equipping } = useEquipPlayerEquipment();
  const navigate = useNavigate();
>>>>>>> e7810aee

  const [search, setSearch] = useState("");
  const [category, setCategory] = useState<string>("all");
  const [rarity, setRarity] = useState<RarityFilterValue>("all");
  const [quality, setQuality] = useState<QualityFilterValue>("all");
  const [equipPrompt, setEquipPrompt] = useState<EquipPromptState | null>(null);

  const { data: items, isLoading: loadingItems } = useQuery<GearShopItem[]>({
    queryKey: ["gear-shop-items"],
    queryFn: async () => {
      const { data, error } = await supabase
        .from("equipment_items")
        .select(
          `id,
           name,
           category,
           gear_category_id,
           gear_category:gear_categories (id, slug, label, description, icon, sort_order),
           subcategory,
           price_cash,
           price_fame,
           rarity,
           description,
           stat_boosts,
           stock,
           is_stock_tracked,
           auto_restock`
        )
        .order("price_cash");

      if (error) {
        throw error;
      }

      return ((data as EquipmentItemRecord[] | null) ?? []).map(mapRowToItem);
    },
  });

<<<<<<< HEAD
  const poolByCategory = useMemo(() => {
    const map = new Map<string, PlayerGearPoolStatus>();
    gearPoolStatus.forEach((status) => {
      if (status?.category) {
        map.set(status.category, status);
      }
    });
    return map;
  }, [gearPoolStatus]);

  const purchaseMutation = useMutation({
    mutationFn: async (itemId: string) => {
      const { data, error } = await supabase.rpc("purchase_equipment_item" as any, {
        p_equipment_id: itemId,
      });
      if (error) {
        throw error;
      }
      return Array.isArray(data) && data.length > 0 ? (data[0] as PurchaseResult) : undefined;
    },
    onSuccess: async (result) => {
      const remainingSlots = result?.remaining_pool_capacity;
      const slotLabel = result?.slot_kind ?? "gear";
      const slotMessage =
        typeof remainingSlots === "number"
          ? `${remainingSlots} ${slotLabel} slot${remainingSlots === 1 ? "" : "s"} remaining`
          : "Ready for loadout assignment";
      toast.success(`Gear purchased. ${slotMessage}`);
=======
  const purchaseMutation = useMutation<PurchaseMutationResult, Error, GearShopItem>({
    mutationFn: async (item) => {
      const { data, error } = await supabase.rpc("purchase_equipment_item" as any, {
        p_equipment_id: item.id,
      });

      if (error) {
        throw error;
      }

      const payload = Array.isArray(data) ? data?.[0] : data;

      return {
        playerEquipmentId: payload?.v_player_equipment_id ?? null,
        remainingStock: payload?.v_remaining_stock ?? null,
        newCash: payload?.v_new_cash ?? null,
      } satisfies PurchaseMutationResult;
    },
    onSuccess: async (result, item) => {
      toast.success("Gear purchased");
      setEquipPrompt({ item, playerEquipmentId: result.playerEquipmentId });
>>>>>>> e7810aee
      queryClient.invalidateQueries({ queryKey: ["gear-shop-items"] });
      queryClient.invalidateQueries({ queryKey: ["equipment-store-items"] });
      queryClient.invalidateQueries({ queryKey: ["player-equipment", user?.id] });
      await refetch();
    },
<<<<<<< HEAD
    onError: (error: Error) => {
      const message =
        error.message?.includes("Gear pool is full")
          ? error.message
          : error.message || "Unable to complete purchase";
      toast.error(message);
=======
    onSettled: () => {
      setActivePurchaseId(null);
>>>>>>> e7810aee
    },
  });

  const categoryOptions = useMemo<CategoryOption[]>(() => {
    if (!items) {
      return [{ value: "all", label: "All categories", sort: -1 }];
    }

    const mapped = new Map<string, CategoryOption>();

    items.forEach((item) => {
      const slug = item.gear_category?.slug ?? item.category;
      const label = item.gear_category?.label ?? item.category;
      const sort = item.gear_category?.sort_order ?? Number.MAX_SAFE_INTEGER;

      if (!mapped.has(slug)) {
        mapped.set(slug, { value: slug, label, sort });
      }
    });

    const sorted = Array.from(mapped.values()).sort((a, b) => {
      if (a.sort === b.sort) {
        return a.label.localeCompare(b.label);
      }

      return a.sort - b.sort;
    });

    return [{ value: "all", label: "All categories", sort: -1 }, ...sorted];
  }, [items]);

  const rarityFilters = useMemo(() => {
    if (!items) {
      return ["all"] as RarityFilterValue[];
    }

    const unique = new Set<GearRarityKey>();
    items.forEach((item) => unique.add(item.rarityKey));

    return ["all", ...Array.from(unique)] as RarityFilterValue[];
  }, [items]);

  const ownedIds = useMemo(() => {
    const ids = ownedEquipment
      .map((entry) => entry.equipment?.id)
      .filter((value): value is string => Boolean(value));

    return new Set(ids);
  }, [ownedEquipment]);

  const filteredItems = useMemo(() => {
    if (!items) {
      return [];
    }

    return items.filter((item) => {
      const categorySlug = item.gear_category?.slug ?? item.category;
      const matchesCategory = category === "all" || categorySlug === category;
      const matchesRarity = rarity === "all" || item.rarityKey === rarity;
      const matchesQuality = quality === "all" || item.qualityTier === quality;
      const matchesSearch = item.name.toLowerCase().includes(search.toLowerCase());
      const matchesCurrency = matchesCurrencyFilter(item, currencyFilter);
      const matchesStockPolicy = matchesStockFilter(item, stockFilter);

      return (
        matchesCategory &&
        matchesRarity &&
        matchesQuality &&
        matchesCurrency &&
        matchesStockPolicy &&
        matchesSearch
      );
    });
  }, [items, category, rarity, quality, currencyFilter, stockFilter, search]);

  const equippedInCategory = useMemo(() => {
    if (!equipPrompt || !ownedEquipment) {
      return null;
    }

    return (
      ownedEquipment.find(
        (entry) =>
          entry.is_equipped &&
          entry.equipment?.category === equipPrompt.item.category &&
          entry.id !== equipPrompt.playerEquipmentId,
      ) ?? null
    );
  }, [equipPrompt, ownedEquipment]);

  const statComparisons = useMemo(() => {
    if (!equipPrompt) {
      return [] as Array<{ stat: string; currentValue: number; nextValue: number; diff: number }>;
    }

    const nextStats = equipPrompt.item.stat_boosts ?? {};
    const currentStats = normalizeStatBoosts(equippedInCategory?.equipment?.stat_boosts ?? null) ?? {};
    const keys = new Set([...Object.keys(nextStats), ...Object.keys(currentStats)]);

    return Array.from(keys)
      .map((key) => {
        const currentValue = currentStats[key] ?? 0;
        const nextValue = nextStats[key] ?? 0;
        const diff = Number((nextValue - currentValue).toFixed(2));
        return { stat: key, currentValue, nextValue, diff };
      })
      .sort((a, b) => a.stat.localeCompare(b.stat));
  }, [equipPrompt, equippedInCategory]);

  const handleClosePrompt = () => setEquipPrompt(null);

  const handleOpenLoadout = () => {
    if (equipPrompt?.playerEquipmentId) {
      navigate("/gear", { state: { preselectGearId: equipPrompt.playerEquipmentId } });
    } else {
      navigate("/gear");
    }
    setEquipPrompt(null);
  };

  const handleEquipNow = () => {
    if (!equipPrompt?.playerEquipmentId) {
      toast.error("Unable to equip item yet. Please refresh and try again.");
      return;
    }

    const positivePieces = statComparisons
      .filter((entry) => entry.diff > 0)
      .map((entry) => `+${formatNumericValue(entry.diff)} ${formatStatLabel(entry.stat)}`);

    const activityMessage = positivePieces.length
      ? `Equipped ${equipPrompt.item.name} (${positivePieces.join(", ")})`
      : `Equipped ${equipPrompt.item.name}`;

    const statDelta = statComparisons.reduce<Record<string, number>>((acc, entry) => {
      if (entry.diff !== 0) {
        acc[entry.stat] = entry.diff;
      }
      return acc;
    }, {});

    equipGear(
      {
        playerEquipmentId: equipPrompt.playerEquipmentId,
        equip: true,
        unequipIds: equippedInCategory ? [equippedInCategory.id] : undefined,
        activityMessage,
        activityMetadata: {
          gearId: equipPrompt.playerEquipmentId,
          gearName: equipPrompt.item.name,
          category: equipPrompt.item.category,
          statDelta,
          newStats: equipPrompt.item.stat_boosts ?? {},
          previousGearId: equippedInCategory?.id ?? null,
          previousGearName: equippedInCategory?.equipment?.name ?? null,
          previousStats: normalizeStatBoosts(equippedInCategory?.equipment?.stat_boosts ?? null) ?? {},
        },
      },
      {
        onSuccess: () => {
          toast.success(`${equipPrompt.item.name} equipped`);
          setEquipPrompt(null);
        },
      },
    );
  };

  const cashOnHand = typeof profile?.cash === "number" ? profile.cash : 0;
  const profileReservedFunds = parseNumericValue(profile?.reserved_funds, 0);

  const snapshotMap = useMemo(() => {
    const map = new Map<string, GearShopSnapshotRow>();

    if (Array.isArray(snapshotRows)) {
      snapshotRows.forEach((row) => {
        if (row?.equipment_id) {
          map.set(row.equipment_id, row);
        }
      });
    }

    return map;
  }, [snapshotRows]);

  const baselineCash = snapshotRows && snapshotRows.length > 0 ? parseNumericValue(snapshotRows[0]?.cash, cashOnHand) : cashOnHand;
  const baselineReservedFunds =
    snapshotRows && snapshotRows.length > 0
      ? parseNumericValue(snapshotRows[0]?.reserved_funds, profileReservedFunds)
      : profileReservedFunds;

  const totalOptimisticReservedFunds = useMemo(() => {
    return Object.values(optimisticReservations).reduce((total, entry) => total + entry.reservedFunds, 0);
  }, [optimisticReservations]);

  const totalReservedFunds = baselineReservedFunds + totalOptimisticReservedFunds;
  const availableBudget = Math.max(baselineCash - totalReservedFunds, 0);

  return (
    <>
      <div className="container mx-auto space-y-6 p-6">
        <div className="flex flex-col gap-2 md:flex-row md:items-center md:justify-between">
          <div>
            <h1 className="text-3xl font-bold">Gear Shop</h1>
            <p className="text-muted-foreground">
              Outfit your rig with curated gear tiers. Rarity and quality directly amplify your performance stats.
            </p>
          </div>
          <div className="flex items-center gap-2 rounded-lg border bg-card px-4 py-2 text-sm shadow-sm">
            <Sparkles className="h-4 w-4 text-primary" />
            <span className="font-medium">Budget</span>
            <Separator orientation="vertical" className="h-4" />
            <span>${cashOnHand.toLocaleString()}</span>
          </div>
        </div>
<<<<<<< HEAD
        <div className="flex items-center gap-2 rounded-lg border bg-card px-4 py-2 text-sm shadow-sm">
          <Sparkles className="h-4 w-4 text-primary" />
          <span className="font-medium">Budget</span>
          <Separator orientation="vertical" className="h-4" />
          <span>${cashOnHand.toLocaleString()}</span>
        </div>
      </div>

      <Card>
        <CardHeader>
          <CardTitle className="flex items-center gap-2 text-lg">
            <Filter className="h-4 w-4" /> Filters
          </CardTitle>
          <CardDescription>Search by item type, rarity tier, or quality band to zero in on upgrades.</CardDescription>
        </CardHeader>
        <CardContent className="grid gap-4 md:grid-cols-4">
          <Input
            value={search}
            onChange={(event) => setSearch(event.target.value)}
            placeholder="Search gear..."
            className="md:col-span-2"
          />

          <Select value={category} onValueChange={setCategory}>
            <SelectTrigger>
              <SelectValue placeholder="Item type" />
            </SelectTrigger>
            <SelectContent>
              {categories.map((option) => (
                <SelectItem key={option} value={option}>
                  {option === "all" ? "All types" : option}
                </SelectItem>
              ))}
            </SelectContent>
          </Select>

          <Select value={rarity} onValueChange={(value) => setRarity(value as RarityFilterValue)}>
            <SelectTrigger>
              <SelectValue placeholder="Rarity" />
            </SelectTrigger>
            <SelectContent>
              {rarityFilters.map((option) => (
                <SelectItem key={option} value={option}>
                  {option === "all" ? "All rarities" : getRarityLabel(option)}
                </SelectItem>
              ))}
            </SelectContent>
          </Select>

          <Select value={quality} onValueChange={(value) => setQuality(value as QualityFilterValue)}>
            <SelectTrigger>
              <SelectValue placeholder="Quality tier" />
            </SelectTrigger>
            <SelectContent>
              {QUALITY_FILTERS.map((option) => (
                <SelectItem key={option} value={option}>
                  {option === "all" ? "All quality" : getQualityLabel(option)}
                </SelectItem>
              ))}
            </SelectContent>
          </Select>
        </CardContent>
      </Card>

      {gearPoolStatus.length > 0 ? (
        <Card>
          <CardHeader className="pb-3">
            <CardTitle className="text-lg">Gear pool overview</CardTitle>
            <CardDescription>Track remaining capacity before locking in purchases.</CardDescription>
          </CardHeader>
          <CardContent className="grid gap-3 sm:grid-cols-2 lg:grid-cols-3">
            {gearPoolStatus.map((status) => {
              const categoryLabel = status.category ?? "uncategorized";
              const used = status.used_count ?? 0;
              const capacity = status.capacity ?? 0;
              const available = status.available_slots ?? Math.max(capacity - used, 0);
              return (
                <div key={categoryLabel} className="rounded-lg border p-3">
                  <div className="flex items-center justify-between text-sm font-medium">
                    <span className="capitalize">{categoryLabel}</span>
                    <Badge variant={available > 0 ? "secondary" : "destructive"}>{available} open</Badge>
                  </div>
                  <p className="mt-1 text-xs text-muted-foreground">
                    {used}/{capacity} assigned • Slot type: {status.slot_kind ?? "–"}
                  </p>
                </div>
              );
            })}
          </CardContent>
        </Card>
      ) : null}

      <Tabs defaultValue="catalogue" className="space-y-6">
        <TabsList>
          <TabsTrigger value="catalogue">Catalogue</TabsTrigger>
          <TabsTrigger value="owned">Owned gear</TabsTrigger>
        </TabsList>

        <TabsContent value="catalogue" className="space-y-6">
          {loadingItems ? (
            <div className="flex items-center justify-center py-20">
              <Loader2 className="h-6 w-6 animate-spin" />
            </div>
          ) : filteredItems.length === 0 ? (
            <Card>
              <CardContent className="flex items-center gap-3 py-12 text-muted-foreground">
                <PackageSearch className="h-5 w-5" />
                <span>No gear matches your filters.</span>
              </CardContent>
            </Card>
          ) : (
            <div className="grid gap-4 md:grid-cols-2 xl:grid-cols-3">
              {filteredItems.map((item) => {
                const boosts = formatStatBoosts(item.stat_boosts);
                const rarityClass = rarityStyles[item.rarityKey];
                const qualityClass = qualityTierStyles[item.qualityTier];
                const isOwned = ownedIds.has(item.id);
                const outOfStock = (item.stock ?? 0) <= 0;
                const poolStatus = poolByCategory.get(item.category);
                const availableSlots = poolStatus?.available_slots ?? null;
                const noCapacity = availableSlots !== null && (availableSlots ?? 0) <= 0;

                const stockTone = outOfStock
                  ? "text-destructive"
                  : item.stock && item.stock <= 2
                  ? "text-amber-600"
                  : "text-muted-foreground";

                return (
                  <Card key={item.id} className="flex flex-col border-2">
                    <CardHeader className="space-y-3">
                      <div className="flex items-start justify-between gap-3">
                        <div>
                          <CardTitle className="text-xl">{item.name}</CardTitle>
                          <CardDescription>{item.subcategory || item.category}</CardDescription>
                        </div>
                        <div className="flex flex-col items-end gap-2">
                          <Badge variant="outline" className={rarityClass}>
                            {getRarityLabel(item.rarityKey)}
                          </Badge>
                          <Badge variant="outline" className={qualityClass}>
                            {getQualityLabel(item.qualityTier)}
                          </Badge>
                        </div>
                      </div>
                      {item.description ? (
                        <p className="text-sm text-muted-foreground">{item.description}</p>
                      ) : null}
                    </CardHeader>
                    <CardContent className="flex flex-1 flex-col gap-4">
                      <div className="grid grid-cols-2 gap-3 text-sm">
                        <div className="flex items-center gap-2">
                          <ShoppingCart className="h-4 w-4 text-primary" />
                          <span className="font-semibold">${item.price.toLocaleString()}</span>
                        </div>
                        <div className="flex items-center gap-2 text-muted-foreground">
                          <Shield className="h-4 w-4" />
                          <span>{item.category}</span>
                        </div>
                        <div className="flex items-center gap-2">
                          <ShoppingBag className="h-4 w-4" />
                          <span className={`${stockTone}`}>
                            {outOfStock ? "Sold out" : `${item.stock ?? 0} in stock`}
                          </span>
                        </div>
                        <div className="flex items-center gap-2 text-muted-foreground">
                          <BadgeDollarSign className="h-4 w-4" />
                          <span>{isOwned ? "Owned" : "Available"}</span>
                        </div>
                      </div>

                      {boosts.length > 0 ? (
                        <div className="flex flex-wrap gap-2 text-xs">
                          {boosts.map(([stat, value]) => (
                            <Badge key={stat} variant="outline" className={rarityClass}>
                              {stat}: +{value}
                            </Badge>
                          ))}
                        </div>
                      ) : null}

                      <Button
                        className="mt-auto"
                        disabled={
                          purchaseMutation.isPending || isOwned || outOfStock || noCapacity
                        }
                        onClick={() => purchaseMutation.mutate(item.id)}
                      >
                        {isOwned
                          ? "Already owned"
                          : outOfStock
                          ? "Out of stock"
                          : noCapacity
                          ? "Pool full"
                          : purchaseMutation.isPending
                          ? (
                              <>
                                <Loader2 className="mr-2 h-4 w-4 animate-spin" /> Processing
                              </>
                            )
                          : `Purchase for $${item.price.toLocaleString()}`}
                      </Button>
                      {noCapacity ? (
                        <p className="text-xs text-destructive">
                          No remaining {poolStatus?.slot_kind ?? item.category} slots. Retire gear or expand
                          capacity before buying.
                        </p>
                      ) : null}
                    </CardContent>
                  </Card>
                );
              })}
            </div>
          )}
        </TabsContent>

        <TabsContent value="owned">
          <Card>
            <CardHeader>
              <CardTitle>Owned gear</CardTitle>
              <CardDescription>Quick view of inventory ready to assign in your loadouts.</CardDescription>
            </CardHeader>
            <CardContent>
              {!ownedEquipment || ownedEquipment.length === 0 ? (
                <p className="py-12 text-center text-sm text-muted-foreground">
                  You haven&apos;t purchased any gear yet. Buy items from the catalogue to populate your loadout inventory.
                </p>
              ) : (
                <div className="grid gap-3 md:grid-cols-2">
                  {ownedEquipment.map((entry) => (
                    <Card key={entry.id} className="border">
                      <CardContent className="space-y-3 py-4">
=======

        <Card>
          <CardHeader>
            <CardTitle className="flex items-center gap-2 text-lg">
              <Filter className="h-4 w-4" /> Filters
            </CardTitle>
            <CardDescription>Search by item type, rarity tier, or quality band to zero in on upgrades.</CardDescription>
          </CardHeader>
          <CardContent className="grid gap-4 md:grid-cols-4">
            <Input
              value={search}
              onChange={(event) => setSearch(event.target.value)}
              placeholder="Search gear..."
              className="md:col-span-2"
            />

            <Select value={category} onValueChange={setCategory}>
              <SelectTrigger>
                <SelectValue placeholder="Item type" />
              </SelectTrigger>
              <SelectContent>
                {categories.map((option) => (
                  <SelectItem key={option} value={option}>
                    {option === "all" ? "All types" : option}
                  </SelectItem>
                ))}
              </SelectContent>
            </Select>

            <Select value={rarity} onValueChange={(value) => setRarity(value as RarityFilterValue)}>
              <SelectTrigger>
                <SelectValue placeholder="Rarity" />
              </SelectTrigger>
              <SelectContent>
                {rarityFilters.map((option) => (
                  <SelectItem key={option} value={option}>
                    {option === "all" ? "All rarities" : getRarityLabel(option)}
                  </SelectItem>
                ))}
              </SelectContent>
            </Select>

            <Select value={quality} onValueChange={(value) => setQuality(value as QualityFilterValue)}>
              <SelectTrigger>
                <SelectValue placeholder="Quality tier" />
              </SelectTrigger>
              <SelectContent>
                {QUALITY_FILTERS.map((option) => (
                  <SelectItem key={option} value={option}>
                    {option === "all" ? "All quality" : getQualityLabel(option)}
                  </SelectItem>
                ))}
              </SelectContent>
            </Select>
          </CardContent>
        </Card>

        <Tabs defaultValue="catalogue" className="space-y-6">
          <TabsList>
            <TabsTrigger value="catalogue">Catalogue</TabsTrigger>
            <TabsTrigger value="owned">Owned gear</TabsTrigger>
          </TabsList>

          <TabsContent value="catalogue" className="space-y-6">
            {loadingItems ? (
              <div className="flex items-center justify-center py-20">
                <Loader2 className="h-6 w-6 animate-spin" />
              </div>
            ) : filteredItems.length === 0 ? (
              <Card>
                <CardContent className="flex items-center gap-3 py-12 text-muted-foreground">
                  <PackageSearch className="h-5 w-5" />
                  <span>No gear matches your filters.</span>
                </CardContent>
              </Card>
            ) : (
              <div className="grid gap-4 md:grid-cols-2 xl:grid-cols-3">
                {filteredItems.map((item) => {
                  const boosts = formatStatBoosts(item.stat_boosts);
                  const rarityClass = rarityStyles[item.rarityKey];
                  const qualityClass = qualityTierStyles[item.qualityTier];
                  const isOwned = ownedIds.has(item.id);
                  const outOfStock = (item.stock ?? 0) <= 0;

                  const stockTone = outOfStock
                    ? "text-destructive"
                    : item.stock && item.stock <= 2
                    ? "text-amber-600"
                    : "text-muted-foreground";

                  return (
                    <Card key={item.id} className="flex flex-col border-2">
                      <CardHeader className="space-y-3">
>>>>>>> e7810aee
                        <div className="flex items-start justify-between gap-3">
                          <div>
                            <CardTitle className="text-xl">{item.name}</CardTitle>
                            <CardDescription>{item.subcategory || item.category}</CardDescription>
                          </div>
                          <div className="flex flex-col items-end gap-2">
                            <Badge variant="outline" className={rarityClass}>
                              {getRarityLabel(item.rarityKey)}
                            </Badge>
                            <Badge variant="outline" className={qualityClass}>
                              {getQualityLabel(item.qualityTier)}
                            </Badge>
                          </div>
                        </div>
                        {item.description ? (
                          <p className="text-sm text-muted-foreground">{item.description}</p>
                        ) : null}
                      </CardHeader>
                      <CardContent className="flex flex-1 flex-col gap-4">
                        <div className="grid grid-cols-2 gap-3 text-sm">
                          <div className="flex items-center gap-2">
                            <ShoppingCart className="h-4 w-4 text-primary" />
                            <span className="font-semibold">${item.price.toLocaleString()}</span>
                          </div>
                          <div className="flex items-center gap-2 text-muted-foreground">
                            <Shield className="h-4 w-4" />
                            <span>{item.category}</span>
                          </div>
                          <div className="flex items-center gap-2">
                            <ShoppingBag className="h-4 w-4" />
                            <span className={`${stockTone}`}>
                              {outOfStock ? "Sold out" : `${item.stock ?? 0} in stock`}
                            </span>
                          </div>
                          <div className="flex items-center gap-2 text-muted-foreground">
                            <BadgeDollarSign className="h-4 w-4" />
                            <span>{isOwned ? "Owned" : "Available"}</span>
                          </div>
                        </div>
<<<<<<< HEAD
                        <div className="flex items-center justify-between text-xs text-muted-foreground">
                          <span>Loadout slot</span>
                          <span>{entry.loadout_slot_kind ?? "Unassigned"}</span>
                        </div>
                        <div className="flex items-center justify-between text-xs text-muted-foreground">
                          <span>Pool category</span>
                          <span className="capitalize">{entry.pool_category ?? "—"}</span>
                        </div>
                        <div className="flex items-center justify-between text-xs text-muted-foreground">
                          <span>Status</span>
                          <span>{entry.available_for_loadout ? "Available" : "Assigned"}</span>
                        </div>
                        {entry.equipment?.stat_boosts ? (
                          <div className="flex flex-wrap gap-1 text-[10px]">
                            {Object.entries(entry.equipment.stat_boosts).map(([stat, value]) => (
                              <Badge
                                key={stat}
                                variant="outline"
                                className={rarityStyles[parseRarityKey(entry.equipment?.rarity)]}
                              >
=======

                        {boosts.length > 0 ? (
                          <div className="flex flex-wrap gap-2 text-xs">
                            {boosts.map(([stat, value]) => (
                              <Badge key={stat} variant="outline" className={rarityClass}>
>>>>>>> e7810aee
                                {stat}: +{value}
                              </Badge>
                            ))}
                          </div>
                        ) : null}

                        <Button
                          className="mt-auto"
                          disabled={purchaseMutation.isPending || isOwned || outOfStock}
                          onClick={() => purchaseMutation.mutate(item)}
                        >
                          {isOwned
                            ? "Already owned"
                            : outOfStock
                            ? "Out of stock"
                            : purchaseMutation.isPending
                            ? (
                                <>
                                  <Loader2 className="mr-2 h-4 w-4 animate-spin" /> Processing
                                </>
                              )
                            : `Purchase for $${item.price.toLocaleString()}`}
                        </Button>
                      </CardContent>
                    </Card>
                  );
                })}
              </div>
            )}
          </TabsContent>

          <TabsContent value="owned">
            <Card>
              <CardHeader>
                <CardTitle>Owned gear</CardTitle>
                <CardDescription>Quick view of inventory ready to assign in your loadouts.</CardDescription>
              </CardHeader>
              <CardContent>
                {!ownedEquipment || ownedEquipment.length === 0 ? (
                  <p className="py-12 text-center text-sm text-muted-foreground">
                    You haven&apos;t purchased any gear yet. Buy items from the catalogue to populate your loadout inventory.
                  </p>
                ) : (
                  <div className="grid gap-3 md:grid-cols-2">
                    {ownedEquipment.map((entry) => (
                      <Card key={entry.id} className="border">
                        <CardContent className="space-y-3 py-4">
                          <div className="flex items-start justify-between gap-3">
                            <div>
                              <div className="text-sm font-semibold">{entry.equipment?.name ?? "Equipment"}</div>
                              <div className="text-xs text-muted-foreground">
                                {entry.equipment?.category}
                                {entry.equipment?.subcategory ? ` · ${entry.equipment.subcategory}` : ""}
                              </div>
                            </div>
                            {entry.equipment ? (
                              <Badge variant="outline" className={rarityStyles[parseRarityKey(entry.equipment.rarity)]}>
                                {getRarityLabel(entry.equipment.rarity)}
                              </Badge>
                            ) : null}
                          </div>
                          <div className="flex items-center justify-between text-xs text-muted-foreground">
                            <span>Purchase price</span>
                            <span>${entry.equipment?.price?.toLocaleString() ?? "—"}</span>
                          </div>
                          <div className="flex items-center justify-between text-xs text-muted-foreground">
                            <span>Condition</span>
                            <span>{entry.condition ?? 100}%</span>
                          </div>
                          {entry.equipment?.stat_boosts ? (
                            <div className="flex flex-wrap gap-1 text-[10px]">
                              {Object.entries(entry.equipment.stat_boosts).map(([stat, value]) => (
                                <Badge
                                  key={stat}
                                  variant="outline"
                                  className={rarityStyles[parseRarityKey(entry.equipment?.rarity)]}
                                >
                                  {stat}: +{value}
                                </Badge>
                              ))}
                            </div>
                          ) : null}
                        </CardContent>
                      </Card>
                    ))}
                  </div>
                )}
              </CardContent>
            </Card>
          </TabsContent>
        </Tabs>
      </div>

      <Dialog open={!!equipPrompt} onOpenChange={(open) => (!open ? handleClosePrompt() : undefined)}>
        <DialogContent className="sm:max-w-lg">
          <DialogHeader>
            <DialogTitle>Equip {equipPrompt?.item.name}?</DialogTitle>
            <DialogDescription>
              Add your new purchase straight to the active loadout or keep it stowed for later.
            </DialogDescription>
          </DialogHeader>

          <div className="space-y-4">
            <div className="rounded-lg border border-primary/20 bg-primary/5 p-4 text-sm">
              <div className="flex items-center gap-2 font-semibold">
                <Sparkles className="h-4 w-4 text-primary" />
                <span>Fresh gear unlocked</span>
              </div>
              <p className="mt-2 text-muted-foreground">
                {equippedInCategory?.equipment?.name
                  ? `Equipping will replace ${equippedInCategory.equipment.name} in your ${equipPrompt?.item.category.toLowerCase()} rig.`
                  : "Equip now to activate its stat bonuses immediately."}
              </p>
            </div>

            {statComparisons.length > 0 ? (
              <div className="space-y-3">
                <div className="grid grid-cols-3 gap-2 text-xs font-semibold uppercase tracking-wide text-muted-foreground">
                  <span>Stat</span>
                  <span className="text-right">Current</span>
                  <span className="text-right">With upgrade</span>
                </div>
                {statComparisons.map((entry) => {
                  const diffTone =
                    entry.diff > 0 ? "text-emerald-600" : entry.diff < 0 ? "text-destructive" : "text-muted-foreground";
                  return (
                    <div key={entry.stat} className="grid grid-cols-3 items-center gap-2 text-sm">
                      <span className="font-medium">{formatStatLabel(entry.stat)}</span>
                      <span className="text-right text-muted-foreground">{formatNumericValue(entry.currentValue)}</span>
                      <span className={`text-right font-semibold ${diffTone}`}>
                        {formatNumericValue(entry.nextValue)}
                        {entry.diff !== 0 ? (
                          <span className="ml-1 text-xs font-normal">
                            {entry.diff > 0 ? "+" : ""}
                            {formatNumericValue(entry.diff)}
                          </span>
                        ) : null}
                      </span>
                    </div>
                  );
                })}
              </div>
            ) : (
              <p className="text-sm text-muted-foreground">
                This piece doesn&apos;t alter stats but still updates your visual loadout.
              </p>
            )}
          </div>

          <DialogFooter className="flex-col gap-2 sm:flex-row sm:justify-between">
            <Button variant="ghost" className="w-full sm:w-auto" onClick={handleClosePrompt}>
              Keep in inventory
            </Button>
            <div className="flex w-full flex-col gap-2 sm:w-auto sm:flex-row">
              <Button variant="secondary" className="w-full sm:w-auto" onClick={handleOpenLoadout}>
                Open loadout planner
              </Button>
              <Button
                className="w-full sm:w-auto"
                onClick={handleEquipNow}
                disabled={equipping || !equipPrompt?.playerEquipmentId}
              >
                {equipping ? (
                  <>
                    <Loader2 className="mr-2 h-4 w-4 animate-spin" /> Equipping
                  </>
                ) : (
                  "Equip now"
                )}
              </Button>
            </div>
          </DialogFooter>
        </DialogContent>
      </Dialog>
    </>
  );
};

export default GearShop;<|MERGE_RESOLUTION|>--- conflicted
+++ resolved
@@ -21,15 +21,10 @@
 } from "@/components/ui/dialog";
 import { useAuth } from "@/hooks/use-auth-context";
 import { useGameData } from "@/hooks/useGameData";
-<<<<<<< HEAD
 import {
   usePlayerEquipment,
   type PlayerGearPoolStatus,
 } from "@/hooks/usePlayerEquipment";
-=======
-import { usePlayerEquipment } from "@/hooks/usePlayerEquipment";
-import { useEquipPlayerEquipment } from "@/hooks/usePlayerEquipmentMutations";
->>>>>>> e7810aee
 import { supabase } from "@/integrations/supabase/client";
 import {
   GearQualityTier,
@@ -75,7 +70,6 @@
   price: number;
 };
 
-<<<<<<< HEAD
 interface PurchaseResult {
   player_equipment_id: string;
   remaining_stock: number | null;
@@ -85,14 +79,6 @@
   slot_kind: string | null;
   remaining_pool_capacity: number | null;
 }
-=======
-const SNAPSHOT_QUERY_KEY = ["gear-shop-snapshot"] as const;
-
-type QualityFilterValue = "all" | GearQualityTier;
-type RarityFilterValue = "all" | GearRarityKey;
-type CurrencyFilterValue = "all" | "cash" | "fame" | "hybrid";
-type StockFilterValue = "all" | "limited" | "unlimited" | "auto-restock";
->>>>>>> e7810aee
 
 const QUALITY_FILTERS: QualityFilterValue[] = [
   "all",
@@ -163,15 +149,9 @@
   const queryClient = useQueryClient();
   const { profile, refetch } = useGameData();
   const { user } = useAuth();
-<<<<<<< HEAD
   const { data: equipmentData } = usePlayerEquipment();
   const ownedEquipment = equipmentData?.items ?? [];
   const gearPoolStatus = equipmentData?.poolStatus ?? [];
-=======
-  const { data: ownedEquipment } = usePlayerEquipment();
-  const { equipGear, isUpdating: equipping } = useEquipPlayerEquipment();
-  const navigate = useNavigate();
->>>>>>> e7810aee
 
   const [search, setSearch] = useState("");
   const [category, setCategory] = useState<string>("all");
@@ -210,7 +190,6 @@
     },
   });
 
-<<<<<<< HEAD
   const poolByCategory = useMemo(() => {
     const map = new Map<string, PlayerGearPoolStatus>();
     gearPoolStatus.forEach((status) => {
@@ -239,45 +218,17 @@
           ? `${remainingSlots} ${slotLabel} slot${remainingSlots === 1 ? "" : "s"} remaining`
           : "Ready for loadout assignment";
       toast.success(`Gear purchased. ${slotMessage}`);
-=======
-  const purchaseMutation = useMutation<PurchaseMutationResult, Error, GearShopItem>({
-    mutationFn: async (item) => {
-      const { data, error } = await supabase.rpc("purchase_equipment_item" as any, {
-        p_equipment_id: item.id,
-      });
-
-      if (error) {
-        throw error;
-      }
-
-      const payload = Array.isArray(data) ? data?.[0] : data;
-
-      return {
-        playerEquipmentId: payload?.v_player_equipment_id ?? null,
-        remainingStock: payload?.v_remaining_stock ?? null,
-        newCash: payload?.v_new_cash ?? null,
-      } satisfies PurchaseMutationResult;
-    },
-    onSuccess: async (result, item) => {
-      toast.success("Gear purchased");
-      setEquipPrompt({ item, playerEquipmentId: result.playerEquipmentId });
->>>>>>> e7810aee
       queryClient.invalidateQueries({ queryKey: ["gear-shop-items"] });
       queryClient.invalidateQueries({ queryKey: ["equipment-store-items"] });
       queryClient.invalidateQueries({ queryKey: ["player-equipment", user?.id] });
       await refetch();
     },
-<<<<<<< HEAD
     onError: (error: Error) => {
       const message =
         error.message?.includes("Gear pool is full")
           ? error.message
           : error.message || "Unable to complete purchase";
       toast.error(message);
-=======
-    onSettled: () => {
-      setActivePurchaseId(null);
->>>>>>> e7810aee
     },
   });
 
@@ -492,7 +443,6 @@
             <span>${cashOnHand.toLocaleString()}</span>
           </div>
         </div>
-<<<<<<< HEAD
         <div className="flex items-center gap-2 rounded-lg border bg-card px-4 py-2 text-sm shadow-sm">
           <Sparkles className="h-4 w-4 text-primary" />
           <span className="font-medium">Budget</span>
@@ -725,101 +675,6 @@
                   {ownedEquipment.map((entry) => (
                     <Card key={entry.id} className="border">
                       <CardContent className="space-y-3 py-4">
-=======
-
-        <Card>
-          <CardHeader>
-            <CardTitle className="flex items-center gap-2 text-lg">
-              <Filter className="h-4 w-4" /> Filters
-            </CardTitle>
-            <CardDescription>Search by item type, rarity tier, or quality band to zero in on upgrades.</CardDescription>
-          </CardHeader>
-          <CardContent className="grid gap-4 md:grid-cols-4">
-            <Input
-              value={search}
-              onChange={(event) => setSearch(event.target.value)}
-              placeholder="Search gear..."
-              className="md:col-span-2"
-            />
-
-            <Select value={category} onValueChange={setCategory}>
-              <SelectTrigger>
-                <SelectValue placeholder="Item type" />
-              </SelectTrigger>
-              <SelectContent>
-                {categories.map((option) => (
-                  <SelectItem key={option} value={option}>
-                    {option === "all" ? "All types" : option}
-                  </SelectItem>
-                ))}
-              </SelectContent>
-            </Select>
-
-            <Select value={rarity} onValueChange={(value) => setRarity(value as RarityFilterValue)}>
-              <SelectTrigger>
-                <SelectValue placeholder="Rarity" />
-              </SelectTrigger>
-              <SelectContent>
-                {rarityFilters.map((option) => (
-                  <SelectItem key={option} value={option}>
-                    {option === "all" ? "All rarities" : getRarityLabel(option)}
-                  </SelectItem>
-                ))}
-              </SelectContent>
-            </Select>
-
-            <Select value={quality} onValueChange={(value) => setQuality(value as QualityFilterValue)}>
-              <SelectTrigger>
-                <SelectValue placeholder="Quality tier" />
-              </SelectTrigger>
-              <SelectContent>
-                {QUALITY_FILTERS.map((option) => (
-                  <SelectItem key={option} value={option}>
-                    {option === "all" ? "All quality" : getQualityLabel(option)}
-                  </SelectItem>
-                ))}
-              </SelectContent>
-            </Select>
-          </CardContent>
-        </Card>
-
-        <Tabs defaultValue="catalogue" className="space-y-6">
-          <TabsList>
-            <TabsTrigger value="catalogue">Catalogue</TabsTrigger>
-            <TabsTrigger value="owned">Owned gear</TabsTrigger>
-          </TabsList>
-
-          <TabsContent value="catalogue" className="space-y-6">
-            {loadingItems ? (
-              <div className="flex items-center justify-center py-20">
-                <Loader2 className="h-6 w-6 animate-spin" />
-              </div>
-            ) : filteredItems.length === 0 ? (
-              <Card>
-                <CardContent className="flex items-center gap-3 py-12 text-muted-foreground">
-                  <PackageSearch className="h-5 w-5" />
-                  <span>No gear matches your filters.</span>
-                </CardContent>
-              </Card>
-            ) : (
-              <div className="grid gap-4 md:grid-cols-2 xl:grid-cols-3">
-                {filteredItems.map((item) => {
-                  const boosts = formatStatBoosts(item.stat_boosts);
-                  const rarityClass = rarityStyles[item.rarityKey];
-                  const qualityClass = qualityTierStyles[item.qualityTier];
-                  const isOwned = ownedIds.has(item.id);
-                  const outOfStock = (item.stock ?? 0) <= 0;
-
-                  const stockTone = outOfStock
-                    ? "text-destructive"
-                    : item.stock && item.stock <= 2
-                    ? "text-amber-600"
-                    : "text-muted-foreground";
-
-                  return (
-                    <Card key={item.id} className="flex flex-col border-2">
-                      <CardHeader className="space-y-3">
->>>>>>> e7810aee
                         <div className="flex items-start justify-between gap-3">
                           <div>
                             <CardTitle className="text-xl">{item.name}</CardTitle>
@@ -859,7 +714,6 @@
                             <span>{isOwned ? "Owned" : "Available"}</span>
                           </div>
                         </div>
-<<<<<<< HEAD
                         <div className="flex items-center justify-between text-xs text-muted-foreground">
                           <span>Loadout slot</span>
                           <span>{entry.loadout_slot_kind ?? "Unassigned"}</span>
@@ -880,13 +734,6 @@
                                 variant="outline"
                                 className={rarityStyles[parseRarityKey(entry.equipment?.rarity)]}
                               >
-=======
-
-                        {boosts.length > 0 ? (
-                          <div className="flex flex-wrap gap-2 text-xs">
-                            {boosts.map(([stat, value]) => (
-                              <Badge key={stat} variant="outline" className={rarityClass}>
->>>>>>> e7810aee
                                 {stat}: +{value}
                               </Badge>
                             ))}
