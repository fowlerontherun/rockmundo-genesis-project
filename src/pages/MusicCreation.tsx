import { useState, useEffect, useRef, useCallback, useMemo } from "react";
import { Button } from "@/components/ui/button";
import { Card, CardContent, CardDescription, CardHeader, CardTitle } from "@/components/ui/card";
import { Input } from "@/components/ui/input";
import { Textarea } from "@/components/ui/textarea";
import { Select, SelectContent, SelectItem, SelectTrigger, SelectValue } from "@/components/ui/select";
import { Tabs, TabsContent, TabsList, TabsTrigger } from "@/components/ui/tabs";
import { Badge } from "@/components/ui/badge";
import { Progress } from "@/components/ui/progress";
import {
  Dialog,
  DialogContent,
  DialogDescription,
  DialogFooter,
  DialogHeader,
  DialogTitle
} from "@/components/ui/dialog";
import { useToast } from "@/components/ui/use-toast";
import { supabase } from "@/integrations/supabase/client";
import { useAuth } from "@/hooks/use-auth-context";
import { useGameData } from "@/hooks/useGameData";
import {
  buildSkillLevelRecord,
  hasSkillData,
  toSkillProgressMap,
  type SkillLevelRecord,
  type SkillProgressSource
} from "@/utils/skillProgress";
import type { Tables } from "@/integrations/supabase/types";
import {
  Music,
  Play,
  Trash2,
  Star,
  Coins,
  Volume2,
  Pencil,
  Mic,
  Square,
  Upload,
  Waves,
  Disc,
  Loader2
} from "lucide-react";

interface SongLayer {
  name: string;
  url: string;
  duration?: number;
  storagePath?: string;
  created_at?: string;
}

type Stage = "recording" | "mixing" | "mastering";

type RecordingSession = Tables<"recording_sessions">;
type ProductionTrack = Tables<"production_tracks">;

interface SupabaseSongRow {
  id: string;
  title?: string | null;
  genre?: string | null;
  lyrics?: string | null;
  status?: string | null;
  quality_score?: number | null;
  duration?: number | null;
  streams?: number | null;
  revenue?: number | null;
  recording_cost?: number | null;
  production_cost?: number | null;
  popularity?: number | null;
  plays?: number | null;
  created_at?: string | null;
  updated_at?: string | null;
  release_date?: string | null;
  chart_position?: number | null;
  artist_id?: string | null;
  user_id?: string | null;
  audio_layers?: unknown;
}

interface Song {
  id: string;
  title: string;
  genre: string;
  lyrics: string;
  status: string;
  quality_score: number;
  duration: number;
  streams: number;
  revenue: number;
  recording_cost: number;
  production_cost: number;
  plays: number;
  popularity: number;
  created_at: string;
  updated_at: string;
  audio_layers: SongLayer[];
}

interface LocalRecording {
  id: string;
  sessionId: string;
  name: string;
  url: string;
  blob: Blob;
  duration: number;
  createdAt: string;
}

interface ToneRecorder {
  start?: () => Promise<void> | void;
  stop: () => Promise<Blob>;
}

interface ToneUserMedia {
  open: () => Promise<void>;
  close?: () => Promise<void>;
  connect: (destination: unknown) => void;
  disconnect?: () => void;
}

interface TonePlayer {
  start?: () => void;
  stop?: () => void;
  dispose?: () => void;
  load?: (url: string) => Promise<void>;
  toDestination?: () => TonePlayer;
  onstop?: () => void;
}

interface ToneModule {
  start?: () => Promise<void>;
  context?: {
    state?: string;
    resume?: () => Promise<void>;
    decodeAudioData?: (data: ArrayBuffer) => Promise<AudioBuffer>;
  };
  Recorder: new () => ToneRecorder;
  UserMedia: new () => ToneUserMedia;
  Player: new (options: { url: string; autostart?: boolean } | string) => TonePlayer;
}

type RecorderInstance = {
  recorder: ToneRecorder;
  mic: ToneUserMedia;
};

const stageLabels: Record<Stage, string> = {
  recording: "Recording",
  mixing: "Mixing",
  mastering: "Mastering"
};

const genres = [
  "Rock",
  "Pop",
  "Hip Hop",
  "Electronic",
  "Jazz",
  "Blues",
  "Country",
  "Metal",
  "Punk",
  "Alternative",
  "Indie",
  "Classical",
  "Folk",
  "R&B"
];

const toNumber = (value: unknown, fallback = 0): number => {
  const parsed = Number(value);
  return Number.isFinite(parsed) ? parsed : fallback;
};

const parseAudioLayers = (layers: SupabaseSongRow["audio_layers"]): SongLayer[] => {
  if (!Array.isArray(layers)) {
    return [];
  }

  return (layers as unknown[])
    .map((layer, index) => {
      if (typeof layer !== "object" || layer === null) return null;

      const record = layer as Record<string, unknown>;
      const url = typeof record.url === "string" ? record.url : "";
      if (!url) return null;

      return {
        name:
          typeof record.name === "string" && record.name.trim().length > 0
            ? record.name
            : `Layer ${index + 1}`,
        url,
        duration:
          typeof record.duration === "number" && Number.isFinite(record.duration)
            ? record.duration
            : undefined,
        storagePath:
          typeof record.storagePath === "string" && record.storagePath.length > 0
            ? record.storagePath
            : undefined,
        created_at:
          typeof record.created_at === "string" && record.created_at.length > 0
            ? record.created_at
            : undefined
      } satisfies SongLayer;
    })
    .filter((layer): layer is SongLayer => Boolean(layer));
};

const normalizeSong = (song: SupabaseSongRow): Song => ({
  id: song.id,
  title: song.title ?? "Untitled Song",
  genre: song.genre ?? "Unknown",
  lyrics: song.lyrics ?? "",
  status: song.status ?? "draft",
  quality_score: toNumber(song.quality_score, 0),
  duration: toNumber(song.duration, 180),
  streams: toNumber(song.streams, 0),
  revenue: toNumber(song.revenue, 0),
  recording_cost: toNumber(song.recording_cost, 500),
  production_cost: toNumber(song.production_cost, 0),
  plays: toNumber(song.plays, 0),
  popularity: toNumber(song.popularity, 0),
  created_at: song.created_at ?? new Date().toISOString(),
  updated_at: song.updated_at ?? new Date().toISOString(),
  audio_layers: parseAudioLayers(song.audio_layers)
});

const formatDuration = (seconds: number | undefined): string => {
  if (!seconds || !Number.isFinite(seconds)) {
    return "0:00";
  }

  const totalSeconds = Math.max(0, Math.round(seconds));
  const minutes = Math.floor(totalSeconds / 60);
  const remainingSeconds = totalSeconds % 60;
  return `${minutes}:${remainingSeconds.toString().padStart(2, "0")}`;
};

const slugifyName = (value: string): string =>
  value
    .toLowerCase()
    .replace(/[^a-z0-9]+/g, "-")
    .replace(/(^-|-$)+/g, "");

const defaultEngineerName = "Self-produced";
const RECORDING_ATTRIBUTE_KEYS: AttributeKey[] = ["technical_mastery", "creative_insight"];

const MusicCreation = () => {
  const { user } = useAuth();
  const { toast } = useToast();
  const gameData = useGameData();
<<<<<<< HEAD
  const { profile, skills, updateProfile, updateSkills, addActivity, xpWallet, attributeStarTotal } = gameData;

  const progressionSnapshot = useMemo(
    () => ({
      wallet: xpWallet ?? null,
      attributeStars:
        attributeStarTotal ?? Math.max(0, Number(xpWallet?.attribute_points_earned ?? 0)),
      legacyExperience: profile?.experience ?? null
    }),
    [xpWallet, attributeStarTotal, profile?.experience]
  );
=======
  const { profile, skills, updateProfile, updateSkills, addActivity, awardActionXp } = gameData;
>>>>>>> 54b77780

  const skillProgressSource = useMemo<SkillProgressSource>(() => {
    const withProgress = gameData as unknown as {
      skillProgressMap?: SkillProgressSource;
      skillProgressCollection?: SkillProgressSource;
      skillProgress?: SkillProgressSource;
    };

    return (
      withProgress.skillProgressMap ??
      withProgress.skillProgressCollection ??
      withProgress.skillProgress ??
      null
    );
  }, [gameData]);

  const skillProgressMap = useMemo(
    () => toSkillProgressMap(skillProgressSource, skills),
    [skillProgressSource, skills]
  );

  const skillLevels: SkillLevelRecord = useMemo(
    () => buildSkillLevelRecord(skillProgressMap, skills),
    [skillProgressMap, skills]
  );

  const hasSkillLevels = useMemo(
    () => hasSkillData(skillProgressMap, skills),
    [skillProgressMap, skills]
  );

  const [songs, setSongs] = useState<Song[]>([]);
  const [sessionsBySong, setSessionsBySong] = useState<Record<string, RecordingSession[]>>({});
  const [tracksBySession, setTracksBySession] = useState<Record<string, ProductionTrack[]>>({});
  const [loading, setLoading] = useState(true);
  const [creatingSong, setCreatingSong] = useState(false);
  const [newSong, setNewSong] = useState({ title: "", genre: "", lyrics: "", duration: 180 });
  const [localRecordings, setLocalRecordings] = useState<Record<string, LocalRecording[]>>({});
  const localRecordingsRef = useRef<Record<string, LocalRecording[]>>({});
  const [audioRecordingSongId, setAudioRecordingSongId] = useState<string | null>(null);
  const [isRecording, setIsRecording] = useState(false);
  const [playingRecordingId, setPlayingRecordingId] = useState<string | null>(null);
  const [uploadingRecordingId, setUploadingRecordingId] = useState<string | null>(null);
  const [completingSessionId, setCompletingSessionId] = useState<string | null>(null);
  const [editingSong, setEditingSong] = useState<Song | null>(null);
  const [isEditDialogOpen, setIsEditDialogOpen] = useState(false);
  const [editSongForm, setEditSongForm] = useState({ title: "", genre: "", lyrics: "", duration: 180 });
  const [deletingSongId, setDeletingSongId] = useState<string | null>(null);

  const toneModuleRef = useRef<ToneModule | null>(null);
  const recorderRef = useRef<RecorderInstance | null>(null);
  const activeSessionRef = useRef<string | null>(null);
  const playerRefs = useRef<Record<string, TonePlayer>>({});

  const loadData = useCallback(async () => {
    if (!user) return;

    setLoading(true);
    try {
      const [songsResponse, sessionsResponse] = await Promise.all([
        supabase
          .from("songs")
          .select("*")
          .eq("artist_id", user.id)
          .order("created_at", { ascending: false }),
        supabase
          .from("recording_sessions")
          .select("*, production_tracks(*)")
          .eq("user_id", user.id)
          .order("created_at", { ascending: false })
      ]);

      if (songsResponse.error) throw songsResponse.error;
      if (sessionsResponse.error) throw sessionsResponse.error;

      const fetchedSongs = (songsResponse.data as SupabaseSongRow[] | null)?.map(normalizeSong) ?? [];
      setSongs(fetchedSongs);

      const sessionMap: Record<string, RecordingSession[]> = {};
      const tracksMap: Record<string, ProductionTrack[]> = {};

      (sessionsResponse.data as (RecordingSession & { production_tracks?: ProductionTrack[] | null })[] | null)?.forEach(
        (session) => {
          sessionMap[session.song_id] = [...(sessionMap[session.song_id] ?? []), session];
          if (Array.isArray(session.production_tracks)) {
            tracksMap[session.id] = session.production_tracks;
          }
        }
      );

      setSessionsBySong(sessionMap);
      setTracksBySession(tracksMap);
    } catch (error) {
      console.error("Error loading music data:", error);
      toast({
        variant: "destructive",
        title: "Failed to load music studio",
        description: "We couldn't load your songs right now. Please try again."
      });
    } finally {
      setLoading(false);
    }
  }, [toast, user]);

  useEffect(() => {
    if (user) {
      loadData();
    }
  }, [loadData, user]);

  useEffect(() => {
    localRecordingsRef.current = localRecordings;
  }, [localRecordings]);

  useEffect(() => {
    return () => {
      const activeRecorder = recorderRef.current;
      const players = playerRefs.current;
      const recordings = localRecordingsRef.current;
      if (activeRecorder) {
        try {
          void activeRecorder.recorder.stop();
        } catch (error) {
          console.warn("Unable to stop recorder during cleanup", error);
        }
        activeRecorder.mic.disconnect?.();
        activeRecorder.mic.close?.();
        recorderRef.current = null;
      }

      Object.entries(players).forEach(([id, player]) => {
        player.stop?.();
        player.dispose?.();
        delete players[id];
      });
      playerRefs.current = {};

      Object.values(recordings).forEach((entries) => {
        entries.forEach((entry) => {
          if (typeof URL !== "undefined") {
            URL.revokeObjectURL(entry.url);
          }
        });
      });
    };
  }, []);

  const ensureToneModule = useCallback(async (): Promise<ToneModule | null> => {
    if (typeof window === "undefined") return null;

    if (!toneModuleRef.current) {
      // @ts-expect-error dynamic remote import handled at runtime
      const tone = (await import(/* @vite-ignore */ "https://esm.sh/tone@14.8.55")) as unknown as ToneModule;
      toneModuleRef.current = tone;
      if (tone.start) {
        await tone.start();
      }
    }

    if (toneModuleRef.current?.context?.state !== "running") {
      await toneModuleRef.current?.context?.resume?.();
    }

    return toneModuleRef.current;
  }, []);

  const calculateQuality = useCallback((): number => {
    const randomFactor = Math.random() * 20 - 10;

    if (!hasSkillLevels) {
      return Math.max(1, Math.min(100, Math.round(30 + randomFactor)));
    }

    const baseQuality =
      skillLevels.songwriting * 0.4 +
      skillLevels.guitar * 0.2 +
      skillLevels.vocals * 0.2 +
      skillLevels.performance * 0.1 +
      skillLevels.drums * 0.05 +
      skillLevels.bass * 0.05;

    return Math.max(1, Math.min(100, Math.round(baseQuality + randomFactor)));
  }, [hasSkillLevels, skillLevels]);

  const calculateRecordingCost = (quality: number): number => {
    const baseCost = 500;
    const qualityMultiplier = Math.max(0.6, quality / 50);
    return Math.round(baseCost * qualityMultiplier);
  };

  const getStageSessions = useCallback(
    (songId: string, stage: Stage) => (sessionsBySong[songId] ?? []).filter((session) => session.stage === stage),
    [sessionsBySong]
  );

  const getOrCreateRecordingSession = useCallback(
    async (song: Song): Promise<RecordingSession | null> => {
      if (!user) {
        toast({
          variant: "destructive",
          title: "Sign in required",
          description: "You need to be signed in to start recording."
        });
        return null;
      }

      const existingSessions = getStageSessions(song.id, "recording");
      const activeSession = existingSessions.find((session) => session.status !== "completed");
      if (activeSession) {
        if (activeSession.status !== "in_progress") {
          const { data, error } = await supabase
            .from("recording_sessions")
            .update({
              status: "in_progress",
              started_at: new Date().toISOString(),
              engineer_name: activeSession.engineer_name ?? defaultEngineerName
            })
            .eq("id", activeSession.id)
            .select()
            .single();

          if (error) throw error;

          const updatedSession = data as RecordingSession;
          setSessionsBySong((prev) => ({
            ...prev,
            [song.id]: (prev[song.id] ?? []).map((item) =>
              item.id === updatedSession.id ? updatedSession : item
            )
          }));
          activeSessionRef.current = updatedSession.id;
          return updatedSession;
        }

        activeSessionRef.current = activeSession.id;
        return activeSession;
      }

      const { data, error } = await supabase
        .from("recording_sessions")
        .insert({
          song_id: song.id,
          user_id: user.id,
          stage: "recording",
          status: "in_progress",
          engineer_name: defaultEngineerName,
          started_at: new Date().toISOString()
        })
        .select()
        .single();

      if (error) throw error;

      const newSession = data as RecordingSession;
      setSessionsBySong((prev) => ({
        ...prev,
        [song.id]: [newSession, ...(prev[song.id] ?? [])]
      }));
      activeSessionRef.current = newSession.id;
      return newSession;
    },
    [getStageSessions, toast, user]
  );

  const createSong = async () => {
    if (!newSong.title || !newSong.genre) {
      toast({
        variant: "destructive",
        title: "Missing information",
        description: "Please provide a song title and genre."
      });
      return;
    }

    setCreatingSong(true);
    try {
      const quality = calculateQuality();
      const recordingCost = calculateRecordingCost(quality);

      const { data, error } = await supabase
        .from("songs")
        .insert({
          title: newSong.title,
          genre: newSong.genre,
          lyrics: newSong.lyrics,
          duration: newSong.duration,
          artist_id: user?.id,
          quality_score: quality,
          recording_cost: recordingCost,
          status: "draft",
          audio_layers: []
        })
        .select()
        .single();

      if (error) throw error;

      const normalized = normalizeSong(data as SupabaseSongRow);
      setSongs((prev) => [normalized, ...prev]);
      setNewSong({ title: "", genre: "", lyrics: "", duration: 180 });

      await addActivity(
        "songwriting",
        `Created new song: "${normalized.title}" (Quality: ${quality}%)`,
        0
      );

      toast({
        title: "Song created",
        description: `"${normalized.title}" is ready for production.`
      });
    } catch (error) {
      console.error("Error creating song:", error);
      toast({
        variant: "destructive",
        title: "Creation failed",
        description: "We couldn't create the song. Please try again."
      });
    } finally {
      setCreatingSong(false);
    }
  };

  const startRecordingTake = async (song: Song) => {
    if (isRecording) {
      toast({
        variant: "destructive",
        title: "Recording already in progress",
        description: "Stop the current recording before starting a new take."
      });
      return;
    }

    try {
      const tone = await ensureToneModule();
      if (!tone) {
        toast({
          variant: "destructive",
          title: "Audio unavailable",
          description: "Audio recording is not supported in this environment."
        });
        return;
      }

      const session = await getOrCreateRecordingSession(song);
      if (!session) return;

      const recorder = new tone.Recorder();
      const mic = new tone.UserMedia();

      await mic.open();
      mic.connect(recorder);
      await recorder.start?.();

      recorderRef.current = { recorder, mic };
      setAudioRecordingSongId(song.id);
      setIsRecording(true);

      toast({
        title: "Recording started",
        description: `Tracking a new take for "${song.title}".`
      });
    } catch (error) {
      console.error("Error starting recording:", error);
      toast({
        variant: "destructive",
        title: "Recording failed",
        description: "We couldn't access your microphone."
      });
      setIsRecording(false);
      setAudioRecordingSongId(null);
    }
  };

  const computeRecordingDuration = async (blob: Blob): Promise<number> => {
    try {
      const module = toneModuleRef.current;
      if (module?.context?.decodeAudioData) {
        const arrayBuffer = await blob.arrayBuffer();
        const buffer = await module.context.decodeAudioData(arrayBuffer);
        return buffer.duration;
      }
    } catch (error) {
      console.warn("Unable to decode audio duration", error);
    }
    return 0;
  };

  const stopRecordingTake = async (song: Song) => {
    const activeRecorder = recorderRef.current;
    if (!activeRecorder) {
      setIsRecording(false);
      setAudioRecordingSongId(null);
      return;
    }

    try {
      const blob = await activeRecorder.recorder.stop();
      activeRecorder.mic.disconnect?.();
      await activeRecorder.mic.close?.();

      const url = typeof URL !== "undefined" ? URL.createObjectURL(blob) : "";
      const duration = await computeRecordingDuration(blob);
      const sessionId = activeSessionRef.current;
      const recordingId = `${sessionId ?? song.id}-${Date.now()}`;

      setLocalRecordings((prev) => {
        const entries = prev[song.id] ?? [];
        const newEntry: LocalRecording = {
          id: recordingId,
          sessionId: sessionId ?? "",
          name: `Take ${entries.length + 1}`,
          url,
          blob,
          duration,
          createdAt: new Date().toISOString()
        };
        return {
          ...prev,
          [song.id]: [...entries, newEntry]
        };
      });

      toast({
        title: "Take captured",
        description: `Saved a new take for "${song.title}". Review it before uploading.`
      });
    } catch (error) {
      console.error("Error stopping recording:", error);
      toast({
        variant: "destructive",
        title: "Recording error",
        description: "We couldn't finish this take. Please try again."
      });
    } finally {
      recorderRef.current = null;
      setIsRecording(false);
      setAudioRecordingSongId(null);
    }
  };

  const togglePlayback = async (recording: LocalRecording) => {
    if (playingRecordingId === recording.id) {
      const player = playerRefs.current[recording.id];
      player?.stop?.();
      player?.dispose?.();
      delete playerRefs.current[recording.id];
      setPlayingRecordingId(null);
      return;
    }

    try {
      const tone = await ensureToneModule();
      if (!tone) return;

      if (playingRecordingId) {
        const currentPlayer = playerRefs.current[playingRecordingId];
        currentPlayer?.stop?.();
        currentPlayer?.dispose?.();
        delete playerRefs.current[playingRecordingId];
        setPlayingRecordingId(null);
      }

      const player = new tone.Player({ url: recording.url, autostart: false }).toDestination?.();
      playerRefs.current[recording.id] = player ?? new tone.Player(recording.url);
      const activePlayer = playerRefs.current[recording.id];

      if (activePlayer.load) {
        await activePlayer.load(recording.url);
      }

      activePlayer.start?.();
      activePlayer.onstop = () => {
        activePlayer.dispose?.();
        delete playerRefs.current[recording.id];
        setPlayingRecordingId((current) => (current === recording.id ? null : current));
      };

      setPlayingRecordingId(recording.id);
    } catch (error) {
      console.error("Error playing recording:", error);
      toast({
        variant: "destructive",
        title: "Playback failed",
        description: "We couldn't play this take."
      });
    }
  };

  const updateLocalRecordingName = (songId: string, recordingId: string, name: string) => {
    setLocalRecordings((prev) => ({
      ...prev,
      [songId]: (prev[songId] ?? []).map((entry) =>
        entry.id === recordingId ? { ...entry, name } : entry
      )
    }));
  };

  const discardLocalRecording = (songId: string, recordingId: string) => {
    setLocalRecordings((prev) => {
      const entries = prev[songId] ?? [];
      const entry = entries.find((item) => item.id === recordingId);
      if (entry && typeof URL !== "undefined") {
        URL.revokeObjectURL(entry.url);
      }

      return {
        ...prev,
        [songId]: entries.filter((item) => item.id !== recordingId)
      };
    });

    if (playingRecordingId === recordingId) {
      const player = playerRefs.current[recordingId];
      player?.stop?.();
      player?.dispose?.();
      delete playerRefs.current[recordingId];
      setPlayingRecordingId(null);
    }
  };

  const uploadLocalRecording = async (song: Song, recording: LocalRecording) => {
    if (!user) return;

    const sessionId = recording.sessionId || activeSessionRef.current;
    if (!sessionId) {
      toast({
        variant: "destructive",
        title: "Session missing",
        description: "Start a recording session before uploading takes."
      });
      return;
    }

    const session = getStageSessions(song.id, "recording").find((item) => item.id === sessionId);
    if (!session) {
      toast({
        variant: "destructive",
        title: "Session not found",
        description: "The session for this take no longer exists."
      });
      return;
    }

    setUploadingRecordingId(recording.id);
    try {
      const takeCost = Math.round((song.recording_cost || 500) * 0.1);
      const baseQuality = song.quality_score;
      const skillBonus = hasSkillLevels
        ? (skillLevels.performance + skillLevels.vocals) / 15
        : 0;
      const qualityBoost = Math.max(1, Math.round(baseQuality / 20 + skillBonus + Math.random() * 4));
      const fileExtension = recording.blob.type.includes("mpeg") ? "mp3" : "webm";
      const storagePath = `${user.id}/${song.id}/${sessionId}/${slugifyName(recording.name || "take")}-${Date.now()}.${fileExtension}`;

      const { error: uploadError } = await supabase.storage
        .from("song-layers")
        .upload(storagePath, recording.blob, {
          contentType: recording.blob.type || "audio/webm"
        });

      if (uploadError) throw uploadError;

      const { data: publicData } = supabase.storage
        .from("song-layers")
        .getPublicUrl(storagePath);

      const publicUrl = publicData.publicUrl;
      const existingTracks = tracksBySession[sessionId] ?? [];
      const takeNumber = existingTracks.length + 1;

      const { data: insertedTrack, error: trackError } = await supabase
        .from("production_tracks")
        .insert({
          session_id: sessionId,
          song_id: song.id,
          user_id: user.id,
          stage: "recording",
          name: recording.name,
          take_number: takeNumber,
          storage_path: storagePath,
          public_url: publicUrl,
          duration_seconds: recording.duration,
          quality_rating: qualityBoost,
          cost: takeCost
        })
        .select()
        .single();

      if (trackError) throw trackError;

      const { data: updatedSession, error: sessionUpdateError } = await supabase
        .from("recording_sessions")
        .update({
          total_takes: session.total_takes + 1,
          total_cost: session.total_cost + takeCost,
          quality_gain: session.quality_gain + qualityBoost
        })
        .eq("id", sessionId)
        .select()
        .single();

      if (sessionUpdateError) throw sessionUpdateError;

      const newLayers = [...song.audio_layers, {
        name: recording.name,
        url: publicUrl,
        duration: recording.duration,
        storagePath,
        created_at: new Date().toISOString()
      } satisfies SongLayer];

      const { error: songError } = await supabase
        .from("songs")
        .update({ audio_layers: newLayers })
        .eq("id", song.id);

      if (songError) throw songError;

      setSongs((prev) => prev.map((item) =>
        item.id === song.id ? { ...item, audio_layers: newLayers } : item
      ));

      setSessionsBySong((prev) => ({
        ...prev,
        [song.id]: (prev[song.id] ?? []).map((item) =>
          item.id === sessionId ? (updatedSession as RecordingSession) : item
        )
      }));

      setTracksBySession((prev) => ({
        ...prev,
        [sessionId]: [...(prev[sessionId] ?? []), insertedTrack as ProductionTrack]
      }));

      discardLocalRecording(song.id, recording.id);

      toast({
        title: "Take uploaded",
        description: `Added "${recording.name}" to the session.`
      });
    } catch (error) {
      console.error("Error uploading recording:", error);
      toast({
        variant: "destructive",
        title: "Upload failed",
        description: "We couldn't upload this take. Please try again."
      });
    } finally {
      setUploadingRecordingId(null);
    }
  };

  const completeRecordingSession = async (song: Song, session: RecordingSession) => {
    if (!user) return;
    if (session.status === "completed") return;

    setCompletingSessionId(session.id);
    try {
      const completionTime = new Date().toISOString();
      const updatedQuality = song.quality_score + session.quality_gain;

      const { data: updatedSession, error: sessionError } = await supabase
        .from("recording_sessions")
        .update({
          status: "completed",
          completed_at: completionTime
        })
        .eq("id", session.id)
        .select()
        .single();

      if (sessionError) throw sessionError;

      const { error: songError } = await supabase
        .from("songs")
        .update({
          status: "recorded",
          quality_score: updatedQuality,
          recording_cost: session.total_cost,
          updated_at: completionTime
        })
        .eq("id", song.id);

      if (songError) throw songError;

      const attributeScores = extractAttributeScores(attributes);
      const recordingFocus: AttributeFocus = "songwriting";
      const experienceGain = Math.max(
        0,
        calculateExperienceReward(
          session.quality_gain * 5,
          attributeScores,
          recordingFocus,
          progressionSnapshot
        )
      );

      if (profile) {
        if (experienceGain > 0) {
          await awardActionXp({
            amount: experienceGain,
            category: "practice",
            actionKey: "recording_session",
            uniqueEventId: session.id,
            metadata: {
              session_id: session.id,
              song_id: song.id,
              quality_gain: session.quality_gain,
              total_cost: session.total_cost,
              takes_recorded: session.total_takes,
            },
          });
        }

        await updateProfile({
          cash: Math.max(0, (profile.cash ?? 0) - session.total_cost),
        });
      }

      if (hasSkillLevels) {
        await updateSkills({
          performance: Math.min(
            100,
            skillLevels.performance + Math.round(session.quality_gain / 4)
          ),
          vocals: Math.min(
            100,
            skillLevels.vocals + Math.round(session.total_takes / 2)
          )
        });
      }

      const attributeUpdates: Partial<Record<AttributeKey, number>> = {};
      const currentMusicality = attributeScores.musicality ?? 0;
      const currentCharisma = attributeScores.charisma ?? 0;

      const musicalityGain = Math.round(experienceGain * 0.6);
      const charismaGain = Math.round(experienceGain * 0.25);

      if (musicalityGain > 0) {
        attributeUpdates.musicality = Math.min(1000, Math.round(currentMusicality + musicalityGain));
      }

      if (charismaGain > 0) {
        attributeUpdates.charisma = Math.min(1000, Math.round(currentCharisma + charismaGain));
      }

      if (Object.keys(attributeUpdates).length > 0) {
        await updateAttributes(attributeUpdates);
      }

      await addActivity(
        "recording",
        `Completed recording session for "${song.title}"`,
        -session.total_cost
      );

      setSongs((prev) =>
        prev.map((item) =>
          item.id === song.id
            ? {
                ...item,
                status: "recorded",
                quality_score: updatedQuality,
                recording_cost: session.total_cost
              }
            : item
        )
      );

      setSessionsBySong((prev) => ({
        ...prev,
        [song.id]: (prev[song.id] ?? []).map((item) =>
          item.id === session.id ? (updatedSession as RecordingSession) : item
        )
      }));

      toast({
        title: "Recording session completed",
        description: `"${song.title}" is now ready for mixing.`
      });
    } catch (error) {
      console.error("Error completing session:", error);
      toast({
        variant: "destructive",
        title: "Unable to complete session",
        description: "Please try again."
      });
    } finally {
      setCompletingSessionId(null);
    }
  };

  const openEditDialog = (song: Song) => {
    setEditingSong(song);
    setEditSongForm({
      title: song.title,
      genre: song.genre,
      lyrics: song.lyrics,
      duration: song.duration
    });
    setIsEditDialogOpen(true);
  };

  const updateSong = async () => {
    if (!editingSong) return;
    if (!editSongForm.title || !editSongForm.genre) {
      toast({
        variant: "destructive",
        title: "Missing information",
        description: "Please provide a title and genre."
      });
      return;
    }

    try {
      const { error } = await supabase
        .from("songs")
        .update({
          title: editSongForm.title,
          genre: editSongForm.genre,
          lyrics: editSongForm.lyrics,
          duration: editSongForm.duration
        })
        .eq("id", editingSong.id);

      if (error) throw error;

      setSongs((prev) =>
        prev.map((item) =>
          item.id === editingSong.id
            ? {
                ...item,
                title: editSongForm.title,
                genre: editSongForm.genre,
                lyrics: editSongForm.lyrics,
                duration: editSongForm.duration
              }
            : item
        )
      );

      toast({
        title: "Song updated",
        description: `Saved changes to "${editSongForm.title}".`
      });

      setIsEditDialogOpen(false);
      setEditingSong(null);
      setEditSongForm({ title: "", genre: "", lyrics: "", duration: 180 });
    } catch (error) {
      console.error("Error updating song:", error);
      toast({
        variant: "destructive",
        title: "Update failed",
        description: "We couldn't save your changes."
      });
    }
  };

  const deleteSong = async (songId: string) => {
    setDeletingSongId(songId);
    try {
      const { error } = await supabase
        .from("songs")
        .delete()
        .eq("id", songId);

      if (error) throw error;

      setSongs((prev) => prev.filter((item) => item.id !== songId));
      setSessionsBySong((prev) => {
        const next = { ...prev };
        delete next[songId];
        return next;
      });
      setTracksBySession((prev) => {
        const next = { ...prev };
        Object.entries(prev).forEach(([sessionId, tracks]) => {
          if (tracks.some((track) => track.song_id === songId)) {
            delete next[sessionId];
          }
        });
        return next;
      });
      setLocalRecordings((prev) => {
        const next = { ...prev };
        const entries = next[songId];
        if (entries) {
          entries.forEach((entry) => {
            if (typeof URL !== "undefined") {
              URL.revokeObjectURL(entry.url);
            }
          });
        }
        delete next[songId];
        return next;
      });

      toast({
        title: "Song deleted",
        description: "Removed from your catalog."
      });
    } catch (error) {
      console.error("Error deleting song:", error);
      toast({
        variant: "destructive",
        title: "Delete failed",
        description: "We couldn't delete the song."
      });
    } finally {
      setDeletingSongId(null);
    }
  };

  const getStatusColor = (status: string) => {
    switch (status) {
      case "draft":
        return "bg-yellow-500";
      case "recorded":
        return "bg-green-500";
      case "released":
        return "bg-blue-500";
      default:
        return "bg-gray-500";
    }
  };

  const getQualityColor = (quality: number) => {
    if (quality >= 80) return "text-purple-400";
    if (quality >= 60) return "text-blue-400";
    if (quality >= 40) return "text-green-400";
    if (quality >= 20) return "text-yellow-400";
    return "text-red-400";
  };

  const renderLocalRecordings = (song: Song) => {
    const recordings = localRecordings[song.id] ?? [];
    if (recordings.length === 0) return null;

    return (
      <div className="space-y-2">
        <div className="flex items-center gap-2 text-sm font-medium">
          <Waves className="h-4 w-4 text-primary" />
          <span>Local takes (not yet uploaded)</span>
        </div>
        <div className="space-y-3">
          {recordings.map((recording) => (
            <div
              key={recording.id}
              className="flex flex-col gap-2 rounded-lg border border-border/50 p-3"
            >
              <div className="flex flex-col gap-2 sm:flex-row sm:items-center sm:justify-between">
                <Input
                  value={recording.name}
                  onChange={(event) => updateLocalRecordingName(song.id, recording.id, event.target.value)}
                  className="sm:max-w-xs"
                />
                <div className="text-xs text-muted-foreground">
                  Captured {new Date(recording.createdAt).toLocaleString()} • {formatDuration(recording.duration)}
                </div>
              </div>
              <div className="flex flex-wrap gap-2">
                <Button
                  variant="outline"
                  size="sm"
                  onClick={() => togglePlayback(recording)}
                >
                  {playingRecordingId === recording.id ? (
                    <Square className="mr-2 h-3.5 w-3.5" />
                  ) : (
                    <Play className="mr-2 h-3.5 w-3.5" />
                  )}
                  {playingRecordingId === recording.id ? "Stop" : "Preview"}
                </Button>
                <Button
                  variant="secondary"
                  size="sm"
                  onClick={() => uploadLocalRecording(song, recording)}
                  disabled={uploadingRecordingId === recording.id}
                >
                  {uploadingRecordingId === recording.id ? (
                    <Loader2 className="mr-2 h-3.5 w-3.5 animate-spin" />
                  ) : (
                    <Upload className="mr-2 h-3.5 w-3.5" />
                  )}
                  {uploadingRecordingId === recording.id ? "Uploading" : "Upload"}
                </Button>
                <Button
                  variant="ghost"
                  size="sm"
                  onClick={() => discardLocalRecording(song.id, recording.id)}
                >
                  <Trash2 className="mr-2 h-3.5 w-3.5" />
                  Discard
                </Button>
              </div>
            </div>
          ))}
        </div>
      </div>
    );
  };

  if (loading) {
    return (
      <div className="flex h-screen items-center justify-center">
        <div className="text-center space-y-4">
          <Loader2 className="mx-auto h-12 w-12 animate-spin text-primary" />
          <p className="font-oswald text-lg">Loading music studio...</p>
        </div>
      </div>
    );
  }

  return (
    <div className="container mx-auto px-4 py-8 space-y-8">
      <div className="text-center space-y-4">
        <h1 className="text-4xl font-bebas tracking-wider">MUSIC STUDIO</h1>
        <p className="text-lg text-muted-foreground font-oswald">
          Capture takes, manage sessions, and shape your next release.
        </p>
        <div className="flex items-center justify-center gap-6 text-sm">
          <div className="flex items-center gap-2">
            <Coins className="h-4 w-4 text-yellow-400" />
            <span className="font-oswald">${profile?.cash?.toLocaleString() ?? 0}</span>
          </div>
          <div className="flex items-center gap-2">
            <Music className="h-4 w-4 text-blue-400" />
            <span className="font-oswald">{songs.length} Songs</span>
          </div>
        </div>
      </div>

      <Tabs defaultValue="create" className="space-y-6">
        <TabsList className="grid w-full grid-cols-2">
          <TabsTrigger value="create">Create New Song</TabsTrigger>
          <TabsTrigger value="catalog">Song Catalog</TabsTrigger>
        </TabsList>

        <TabsContent value="create" className="space-y-6">
          <Card>
            <CardHeader>
              <CardTitle className="font-bebas text-2xl">NEW SONG CREATION</CardTitle>
              <CardDescription>Channel your creativity and prepare the next hit.</CardDescription>
            </CardHeader>
            <CardContent className="space-y-4">
              <div className="grid grid-cols-1 gap-4 md:grid-cols-2">
                <div className="space-y-2">
                  <label className="text-sm font-medium">Song Title</label>
                  <Input
                    placeholder="Enter song title"
                    value={newSong.title}
                    onChange={(event) => setNewSong((prev) => ({ ...prev, title: event.target.value }))}
                  />
                </div>
                <div className="space-y-2">
                  <label className="text-sm font-medium">Genre</label>
                  <Select
                    value={newSong.genre}
                    onValueChange={(value) => setNewSong((prev) => ({ ...prev, genre: value }))}
                  >
                    <SelectTrigger>
                      <SelectValue placeholder="Select genre" />
                    </SelectTrigger>
                    <SelectContent>
                      {genres.map((genre) => (
                        <SelectItem key={genre} value={genre}>
                          {genre}
                        </SelectItem>
                      ))}
                    </SelectContent>
                  </Select>
                </div>
              </div>
              <div className="space-y-2">
                <label className="text-sm font-medium">Lyrics (optional)</label>
                <Textarea
                  rows={6}
                  placeholder="Write your lyrics here"
                  value={newSong.lyrics}
                  onChange={(event) => setNewSong((prev) => ({ ...prev, lyrics: event.target.value }))}
                />
              </div>
              <div className="space-y-2">
                <label className="text-sm font-medium">Duration (seconds)</label>
                <Input
                  type="number"
                  min={30}
                  max={600}
                  value={newSong.duration}
                  onChange={(event) =>
                    setNewSong((prev) => ({
                      ...prev,
                      duration: Number.parseInt(event.target.value, 10) || 180
                    }))
                  }
                />
              </div>
              {hasSkillLevels && (
                <div className="rounded-lg bg-muted p-4">
                  <h4 className="font-medium">Estimated Quality: {calculateQuality()}%</h4>
                  <p className="text-sm text-muted-foreground">
                    Based on songwriting {skillLevels.songwriting}/100 and overall performance skill.
                  </p>
                </div>
              )}
              <Button
                onClick={createSong}
                disabled={creatingSong || !newSong.title || !newSong.genre}
                className="w-full"
              >
                {creatingSong ? "Creating..." : "Create Song"}
              </Button>
            </CardContent>
          </Card>
        </TabsContent>

        <TabsContent value="catalog" className="space-y-4">
          {songs.length === 0 ? (
            <Card>
              <CardContent className="py-12 text-center">
                <Music className="mx-auto mb-4 h-12 w-12 text-muted-foreground" />
                <h3 className="mb-2 text-lg font-medium">No Songs Yet</h3>
                <p className="text-muted-foreground">Create your first song to get started.</p>
              </CardContent>
            </Card>
          ) : (
            <div className="grid grid-cols-1 gap-4 lg:grid-cols-2">
              {songs.map((song) => {
                const recordingSessions = getStageSessions(song.id, "recording");
                const activeSession = recordingSessions.find((session) => session.status !== "completed");
                const completedSessions = recordingSessions.filter((session) => session.status === "completed");

                return (
                  <Card key={song.id} className="relative space-y-4">
                    <CardHeader className="pb-3">
                      <div className="flex items-start justify-between">
                        <div>
                          <CardTitle className="font-oswald text-lg">{song.title}</CardTitle>
                          <CardDescription>
                            {song.genre} • {formatDuration(song.duration)}
                          </CardDescription>
                        </div>
                        <Badge className={`${getStatusColor(song.status)} text-white capitalize`}>
                          {song.status}
                        </Badge>
                      </div>
                    </CardHeader>
                    <CardContent className="space-y-5">
                      <div className="space-y-2">
                        <div className="flex items-center justify-between text-sm">
                          <span>Quality</span>
                          <span className={`font-mono ${getQualityColor(song.quality_score)}`}>
                            {song.quality_score}%
                          </span>
                        </div>
                        <Progress value={song.quality_score} className="h-2" />
                      </div>

                      {song.lyrics && (
                        <div className="max-h-24 overflow-y-auto rounded bg-muted p-3 text-xs text-muted-foreground">
                          {song.lyrics}
                        </div>
                      )}

                      <div className="grid grid-cols-2 gap-4 text-sm">
                        <div className="flex items-center gap-2">
                          <Volume2 className="h-4 w-4 text-blue-400" />
                          <span>{song.plays.toLocaleString()} plays</span>
                        </div>
                        <div className="flex items-center gap-2">
                          <Star className="h-4 w-4 text-yellow-400" />
                          <span>{song.popularity} popularity</span>
                        </div>
                      </div>

                      <div className="space-y-4">
                        <div className="flex flex-wrap gap-2">
                          <Button
                            onClick={() =>
                              audioRecordingSongId === song.id && isRecording
                                ? stopRecordingTake(song)
                                : startRecordingTake(song)
                            }
                            disabled={uploadingRecordingId !== null}
                            className="flex-1"
                            variant="default"
                          >
                            {audioRecordingSongId === song.id && isRecording ? (
                              <Square className="mr-2 h-4 w-4" />
                            ) : (
                              <Mic className="mr-2 h-4 w-4" />
                            )}
                            {audioRecordingSongId === song.id && isRecording
                              ? "Stop Recording"
                              : "Record Take"}
                          </Button>
                          <Button
                            variant="outline"
                            size="sm"
                            onClick={() => openEditDialog(song)}
                          >
                            <Pencil className="mr-1 h-4 w-4" />
                            Edit
                          </Button>
                          <Button
                            variant="destructive"
                            size="sm"
                            onClick={() => deleteSong(song.id)}
                            disabled={deletingSongId === song.id}
                          >
                            <Trash2 className="mr-1 h-4 w-4" />
                            {deletingSongId === song.id ? "Deleting" : "Delete"}
                          </Button>
                        </div>

                        {renderLocalRecordings(song)}

                        <div className="space-y-3">
                          <div className="flex items-center gap-2 text-sm font-medium">
                            <Disc className="h-4 w-4 text-primary" />
                            <span>Committed layers</span>
                          </div>
                          {song.audio_layers.length === 0 ? (
                            <p className="text-sm text-muted-foreground">
                              No uploaded layers yet. Capture and upload takes to build your session.
                            </p>
                          ) : (
                            <ul className="space-y-2 text-sm">
                              {song.audio_layers.map((layer) => (
                                <li key={`${layer.storagePath}-${layer.url}`} className="flex justify-between rounded border border-border/40 px-3 py-2">
                                  <span>{layer.name}</span>
                                  <span className="text-xs text-muted-foreground">
                                    {formatDuration(layer.duration)}
                                  </span>
                                </li>
                              ))}
                            </ul>
                          )}
                        </div>

                        {activeSession && (
                          <div className="space-y-3 rounded-lg border border-border/60 p-3">
                            <div className="flex items-center justify-between">
                              <div className="text-sm font-semibold">Active Recording Session</div>
                              <Badge variant="outline" className="capitalize">
                                {activeSession.status}
                              </Badge>
                            </div>
                            <div className="grid grid-cols-2 gap-3 text-xs sm:grid-cols-3">
                              <div>
                                <div className="font-medium">Takes</div>
                                <div>{activeSession.total_takes}</div>
                              </div>
                              <div>
                                <div className="font-medium">Quality gain</div>
                                <div>+{activeSession.quality_gain}</div>
                              </div>
                              <div>
                                <div className="font-medium">Cost</div>
                                <div>${activeSession.total_cost.toLocaleString()}</div>
                              </div>
                            </div>
                            <Button
                              variant="secondary"
                              onClick={() => completeRecordingSession(song, activeSession)}
                              disabled={completingSessionId === activeSession.id || activeSession.total_takes === 0}
                            >
                              {completingSessionId === activeSession.id ? (
                                <Loader2 className="mr-2 h-4 w-4 animate-spin" />
                              ) : (
                                <Disc className="mr-2 h-4 w-4" />
                              )}
                              {completingSessionId === activeSession.id
                                ? "Completing"
                                : "Commit Recording Session"}
                            </Button>
                          </div>
                        )}

                        {completedSessions.length > 0 && (
                          <div className="space-y-2 text-xs text-muted-foreground">
                            <div className="font-semibold text-sm text-foreground">Past Sessions</div>
                            {completedSessions.map((session) => (
                              <div key={session.id} className="rounded border border-border/40 p-2">
                                <div className="flex items-center justify-between">
                                  <span>
                                    {stageLabels[session.stage]} • {session.total_takes} takes • +{session.quality_gain} quality
                                  </span>
                                  {session.completed_at && (
                                    <span>{new Date(session.completed_at).toLocaleDateString()}</span>
                                  )}
                                </div>
                              </div>
                            ))}
                          </div>
                        )}
                      </div>
                    </CardContent>
                  </Card>
                );
              })}
            </div>
          )}
        </TabsContent>
      </Tabs>

      <Dialog
        open={isEditDialogOpen}
        onOpenChange={(open) => {
          setIsEditDialogOpen(open);
          if (!open) {
            setEditingSong(null);
            setEditSongForm({ title: "", genre: "", lyrics: "", duration: 180 });
          }
        }}
      >
        <DialogContent>
          <form
            onSubmit={async (event) => {
              event.preventDefault();
              await updateSong();
            }}
            className="space-y-6"
          >
            <DialogHeader>
              <DialogTitle>Edit Song</DialogTitle>
              <DialogDescription>
                Update your song details before moving to the next production stage.
              </DialogDescription>
            </DialogHeader>

            <div className="grid grid-cols-1 gap-4 md:grid-cols-2">
              <div className="space-y-2">
                <label className="text-sm font-medium">Title</label>
                <Input
                  value={editSongForm.title}
                  onChange={(event) => setEditSongForm((prev) => ({ ...prev, title: event.target.value }))}
                />
              </div>
              <div className="space-y-2">
                <label className="text-sm font-medium">Genre</label>
                <Select
                  value={editSongForm.genre}
                  onValueChange={(value) => setEditSongForm((prev) => ({ ...prev, genre: value }))}
                >
                  <SelectTrigger>
                    <SelectValue placeholder="Select genre" />
                  </SelectTrigger>
                  <SelectContent>
                    {genres.map((genre) => (
                      <SelectItem key={genre} value={genre}>
                        {genre}
                      </SelectItem>
                    ))}
                  </SelectContent>
                </Select>
              </div>
            </div>

            <div className="space-y-2">
              <label className="text-sm font-medium">Lyrics</label>
              <Textarea
                rows={6}
                value={editSongForm.lyrics}
                onChange={(event) => setEditSongForm((prev) => ({ ...prev, lyrics: event.target.value }))}
              />
            </div>

            <div className="space-y-2">
              <label className="text-sm font-medium">Duration (seconds)</label>
              <Input
                type="number"
                min={30}
                max={600}
                value={editSongForm.duration}
                onChange={(event) =>
                  setEditSongForm((prev) => ({
                    ...prev,
                    duration: Number.parseInt(event.target.value, 10) || 180
                  }))
                }
              />
            </div>

            <DialogFooter>
              <Button type="button" variant="outline" onClick={() => setIsEditDialogOpen(false)}>
                Cancel
              </Button>
              <Button type="submit" disabled={!editSongForm.title || !editSongForm.genre}>
                Save Changes
              </Button>
            </DialogFooter>
          </form>
        </DialogContent>
      </Dialog>
    </div>
  );
};

export default MusicCreation;<|MERGE_RESOLUTION|>--- conflicted
+++ resolved
@@ -253,7 +253,6 @@
   const { user } = useAuth();
   const { toast } = useToast();
   const gameData = useGameData();
-<<<<<<< HEAD
   const { profile, skills, updateProfile, updateSkills, addActivity, xpWallet, attributeStarTotal } = gameData;
 
   const progressionSnapshot = useMemo(
@@ -265,9 +264,6 @@
     }),
     [xpWallet, attributeStarTotal, profile?.experience]
   );
-=======
-  const { profile, skills, updateProfile, updateSkills, addActivity, awardActionXp } = gameData;
->>>>>>> 54b77780
 
   const skillProgressSource = useMemo<SkillProgressSource>(() => {
     const withProgress = gameData as unknown as {
