import { useState, useEffect, useRef, useCallback } from "react";
import { Button } from "@/components/ui/button";
import { Card, CardContent, CardDescription, CardHeader, CardTitle } from "@/components/ui/card";
import { Input } from "@/components/ui/input";
import { Textarea } from "@/components/ui/textarea";
import { Select, SelectContent, SelectItem, SelectTrigger, SelectValue } from "@/components/ui/select";
import { Tabs, TabsContent, TabsList, TabsTrigger } from "@/components/ui/tabs";
import { Badge } from "@/components/ui/badge";
import { Progress } from "@/components/ui/progress";
import { Dialog, DialogContent, DialogDescription, DialogFooter, DialogHeader, DialogTitle } from "@/components/ui/dialog";
import { useToast } from "@/components/ui/use-toast";
import { supabase } from "@/integrations/supabase/client";
import { useAuth } from "@/hooks/use-auth-context";
import { Music, Play, Trash2, Star, Coins, Volume2, Pencil } from "lucide-react";

interface Song {
  id: string;
  title: string;
  genre: string;
  lyrics: string;
  status: string;
  quality_score: number;
  duration: number;
  streams: number;
  revenue: number;
  recording_cost: number;
  plays: number;
  popularity: number;
  created_at: string;
  updated_at: string;
  user_id: string;
  chart_position: number | null;
  release_date: string | null;
  audio_layers?: SongLayer[];
}

interface SongLayer {
  name: string;
  url: string;
  duration?: number;
  storagePath?: string;
  created_at?: string;
}

interface LocalRecording {
  name: string;
  url: string;
  blob: Blob;
  duration: number;
}

type SupabaseSongRow = {
  id: string;
  title?: string | null;
  genre?: string | null;
  lyrics?: string | null;
  status?: string | null;
  quality_score?: number | null;
  recording_cost?: number | null;
  production_cost?: number | null;
  popularity?: number | null;
  plays?: number | null;
  streams?: number | null;
  duration?: number | null;
  created_at?: string | null;
  updated_at?: string | null;
  release_date?: string | null;
  chart_position?: number | null;
  revenue?: number | null;
  artist_id?: string | null;
  user_id?: string | null;
  audio_layers?: unknown;
};

type ProfileInfo = { cash?: number | null } & Record<string, unknown>;

interface ToneRecorder {
  start?: () => Promise<void>;
  stop: () => Promise<Blob>;
}

interface ToneUserMedia {
  open: () => Promise<void>;
  close?: () => Promise<void>;
  connect: (destination: unknown) => void;
  disconnect?: () => void;
}

interface TonePlayer {
  start?: () => void;
  stop?: () => void;
  dispose?: () => void;
  loaded?: () => Promise<void>;
  load?: (url: string) => Promise<void>;
  toDestination?: () => TonePlayer;
}

interface ToneModule {
  start?: () => Promise<void>;
  context?: {
    state?: string;
    resume?: () => Promise<void>;
  };
  UserMedia: new () => ToneUserMedia;
  Recorder: new () => ToneRecorder;
  Player: new (options: { url: string; autostart?: boolean } | string) => TonePlayer;
}

type RecorderInstance = {
  recorder: ToneRecorder;
  mic: ToneUserMedia;
};

interface PlayerSkills {
  guitar: number;
  vocals: number;
  drums: number;
  bass: number;
  performance: number;
  songwriting: number;
}

const toNumber = (value: unknown, fallback = 0): number => {
  const parsed = Number(value);
  return Number.isFinite(parsed) ? parsed : fallback;
};

const parseAudioLayers = (layers: SupabaseSongRow["audio_layers"]): SongLayer[] => {
  if (!Array.isArray(layers)) {
    return [];
  }

  return (layers as unknown[])
    .map((layer, index: number) => {
      if (typeof layer !== "object" || layer === null) return null;

      const layerRecord = layer as Record<string, unknown>;
      const url = typeof layerRecord.url === "string" ? layerRecord.url : "";
      if (!url) return null;

      return {
        name:
          typeof layerRecord.name === "string" && layerRecord.name.trim().length > 0
            ? layerRecord.name
            : `Layer ${index + 1}`,
        url,
        duration:
          typeof layerRecord.duration === "number" && Number.isFinite(layerRecord.duration)
            ? layerRecord.duration
            : undefined,
        storagePath:
          typeof layerRecord.storagePath === "string" && layerRecord.storagePath.length > 0
            ? layerRecord.storagePath
            : undefined,
        created_at:
          typeof layerRecord.created_at === "string" && layerRecord.created_at.length > 0
            ? layerRecord.created_at
            : undefined,
      } satisfies SongLayer;
    })
    .filter((layer): layer is SongLayer => Boolean(layer));
};

const normalizeSong = (song: SupabaseSongRow): Song => ({
  id: song.id,
  title: song.title ?? "Untitled Song",
  genre: song.genre ?? "Unknown",
  lyrics: song.lyrics ?? "",
  status: song.status ?? "draft",
  quality_score: toNumber(song.quality_score, 0),
  duration: toNumber(song.duration, 180),
  streams: toNumber(song.streams, 0),
  revenue: toNumber(0, 0),
  recording_cost: toNumber(song.recording_cost, 500),
  plays: toNumber(song.plays, 0),
  popularity: toNumber(song.popularity, 0),
  created_at: song.created_at ?? new Date().toISOString(),
  updated_at: song.created_at ?? new Date().toISOString(),
  user_id: song.id, // This should be from the database
  chart_position: song.chart_position ?? null,
  release_date: song.created_at ?? null,
  audio_layers: parseAudioLayers(song.audio_layers),
});

const formatDuration = (seconds: number | undefined): string => {
  if (!seconds || !Number.isFinite(seconds)) {
    return "0:00";
  }

  const totalSeconds = Math.max(0, Math.round(seconds));
  const minutes = Math.floor(totalSeconds / 60);
  const remainingSeconds = totalSeconds % 60;
  return `${minutes}:${remainingSeconds.toString().padStart(2, "0")}`;
};

const slugifyName = (value: string): string =>
  value
    .toLowerCase()
    .replace(/[^a-z0-9]+/g, "-")
    .replace(/(^-|-$)+/g, "");

const MusicCreation = () => {
  const { user } = useAuth();
  const { toast } = useToast();
  const [songs, setSongs] = useState<Song[]>([]);
  const [skills, setSkills] = useState<PlayerSkills | null>(null);
  const [profile, setProfile] = useState<ProfileInfo | null>(null);
  const [loading, setLoading] = useState(true);
  const [creating, setCreating] = useState(false);
  const [recording, setRecording] = useState(false);
<<<<<<< HEAD
  const [localRecordings, setLocalRecordings] = useState<Record<string, LocalRecording[]>>({});
=======
  const [recordingSession, setRecordingSession] = useState(false);
>>>>>>> e0ac82b3
  const [editingSong, setEditingSong] = useState<Song | null>(null);
  const [isEditDialogOpen, setIsEditDialogOpen] = useState(false);
  const [editSongForm, setEditSongForm] = useState({
    title: "",
    genre: "",
    lyrics: "",
    duration: 180
  });
  const [updatingSong, setUpdatingSong] = useState(false);
  const [deletingSongId, setDeletingSongId] = useState<string | null>(null);
  const [audioRecordingSongId, setAudioRecordingSongId] = useState<string | null>(null);

  const [newSong, setNewSong] = useState({
    title: "",
    genre: "",
    lyrics: "",
    duration: 180
  });

  const genres = [
    "Rock", "Pop", "Hip Hop", "Electronic", "Jazz", "Blues", "Country", 
    "Metal", "Punk", "Alternative", "Indie", "Classical", "Folk", "R&B"
  ];

  const fetchData = useCallback(async () => {
    try {
      const [songsResponse, skillsResponse, profileResponse] = await Promise.all([
        supabase.from("songs").select("*").eq("artist_id", user?.id).order("created_at", { ascending: false }),
        supabase.from("player_skills").select("*").eq("user_id", user?.id).single(),
        supabase.from("profiles").select("*").eq("user_id", user?.id).single()
      ]);

      if (songsResponse.data) {
        const rawSongs = songsResponse.data as SupabaseSongRow[];
        setSongs(rawSongs.map(normalizeSong));
      }
      if (skillsResponse.data) setSkills(skillsResponse.data as PlayerSkills);
      if (profileResponse.data) setProfile(profileResponse.data as ProfileInfo);
    } catch (error) {
      console.error("Error fetching data:", error);
    } finally {
      setLoading(false);
    }
  }, [user]);

  useEffect(() => {
    if (user) {
      fetchData();
    }
  }, [fetchData, user]);

  const openEditDialog = (song: Song) => {
    setEditingSong(song);
    setEditSongForm({
      title: song.title,
      genre: song.genre,
      lyrics: song.lyrics ?? "",
      duration: song.duration
    });
    setIsEditDialogOpen(true);
  };

  const calculateQuality = (): number => {
    if (!skills) return 30;
    
    const baseQuality = (skills.songwriting * 0.4 + skills.guitar * 0.2 + skills.vocals * 0.2 + 
                        skills.performance * 0.1 + skills.drums * 0.05 + skills.bass * 0.05);
    
    // Add randomness and ensure it's between 1-100
    const randomFactor = Math.random() * 20 - 10; // -10 to +10
    return Math.max(1, Math.min(100, Math.round(baseQuality + randomFactor)));
  };

  const calculateRecordingCost = (quality: number): number => {
    const baseCost = 500;
    const qualityMultiplier = quality / 50; // Higher quality = higher cost
    return Math.round(baseCost * qualityMultiplier);
  };

  const createSong = async () => {
    if (!newSong.title || !newSong.genre) {
      toast({
        variant: "destructive",
        title: "Missing Information",
        description: "Please provide a title and genre for your song."
      });
      return;
    }

    setCreating(true);

    try {
      const quality = calculateQuality();
      const recordingCost = calculateRecordingCost(quality);

      const { data, error } = await supabase
        .from("songs")
        .insert({
          title: newSong.title,
          genre: newSong.genre,
          lyrics: newSong.lyrics,
          duration: newSong.duration,
          artist_id: user?.id,
          quality_score: quality,
          recording_cost: recordingCost,
          status: "draft",
          audio_layers: []
        })
        .select()
        .single();

      if (error) throw error;

      // Add XP for songwriting
      const xpGain = Math.round(quality / 10);
      await supabase
        .from("player_skills")
        .update({
          songwriting: Math.min(100, (skills?.songwriting || 0) + xpGain)
        })
        .eq("user_id", user?.id);

      // Add activity
      await supabase
        .from("activity_feed")
        .insert({
          user_id: user?.id,
          activity_type: "songwriting",
          message: `Created new song: "${newSong.title}" (Quality: ${quality}%)`,
          earnings: 0
        });

      if (data) {
        const normalized = normalizeSong(data as SupabaseSongRow);
        setSongs(prev => [normalized, ...prev]);
      }
      setNewSong({ title: "", genre: "", lyrics: "", duration: 180 });

      await fetchData();

      toast({
        title: "Song Created!",
        description: `"${newSong.title}" was created with ${quality}% quality. +${xpGain} Songwriting XP!`
      });

    } catch (error) {
      console.error("Error creating song:", error);
      toast({
        variant: "destructive",
        title: "Creation Failed",
        description: "Failed to create song. Please try again."
      });
    } finally {
      setCreating(false);
    }
  };

  const recordSong = async (song: Song) => {
    if ((profile?.cash || 0) < song.recording_cost) {
      toast({
        variant: "destructive",
        title: "Insufficient Funds",
        description: `You need $${song.recording_cost} to record this song.`
      });
      return;
    }

    setRecordingSession(true);

    try {
      // Update song status and profile cash
      const [songUpdate, profileUpdate] = await Promise.all([
        supabase
          .from("songs")
          .update({ status: "recorded" })
          .eq("id", song.id),
        supabase
          .from("profiles")
          .update({ cash: (profile?.cash || 0) - song.recording_cost })
          .eq("user_id", user?.id)
      ]);

      if (songUpdate.error) throw songUpdate.error;
      if (profileUpdate.error) throw profileUpdate.error;

      // Add recording XP to multiple skills
      const performanceXP = Math.round(song.quality_score / 15);
      const vocalXP = Math.round(song.quality_score / 20);
      
      await supabase
        .from("player_skills")
        .update({
          performance: Math.min(100, (skills?.performance || 0) + performanceXP),
          vocals: Math.min(100, (skills?.vocals || 0) + vocalXP)
        })
        .eq("user_id", user?.id);

      // Add activity
      await supabase
        .from("activity_feed")
        .insert({
          user_id: user?.id,
          activity_type: "recording",
          message: `Recorded "${song.title}" in the studio`,
          earnings: -song.recording_cost
        });

      // Update local state
      setSongs(prev => prev.map(s => s.id === song.id ? { ...s, status: "recorded" } : s));
      setProfile(prev => prev ? { ...prev, cash: prev.cash - song.recording_cost } : null);

      await fetchData();

      toast({
        title: "Recording Complete!",
        description: `"${song.title}" has been recorded and is ready for release!`
      });

    } catch (error) {
      console.error("Error recording song:", error);
      toast({
        variant: "destructive",
        title: "Recording Failed",
        description: "Failed to record song. Please try again."
      });
    } finally {
      setRecordingSession(false);
    }
  };

  const updateSong = async () => {
    if (!editingSong) return;
    if (!editSongForm.title || !editSongForm.genre) {
      toast({
        variant: "destructive",
        title: "Missing Information",
        description: "Please provide a title and genre for your song."
      });
      return;
    }

    setUpdatingSong(true);

    try {
      const { error } = await supabase
        .from("songs")
        .update({
          title: editSongForm.title,
          genre: editSongForm.genre,
          lyrics: editSongForm.lyrics || null,
          duration: editSongForm.duration
        })
        .eq("id", editingSong.id);

      if (error) throw error;

      await fetchData();

      toast({
        title: "Song Updated",
        description: `"${editSongForm.title}" has been updated.`
      });

      setIsEditDialogOpen(false);
      setEditingSong(null);
      setEditSongForm({ title: "", genre: "", lyrics: "", duration: 180 });
    } catch (error) {
      console.error("Error updating song:", error);
      toast({
        variant: "destructive",
        title: "Update Failed",
        description: "Failed to update song. Please try again."
      });
    } finally {
      setUpdatingSong(false);
    }
  };

  const stopPreview = () => {
    setPreviewSongId(null);
  };

  const deleteSong = async (songId: string) => {
    setDeletingSongId(songId);

    try {
      const { error } = await supabase
        .from("songs")
        .delete()
        .eq("id", songId);

      if (error) throw error;

      if (previewSongId === songId) {
        stopPreview();
      }

      if (audioRecordingSongId === songId) {
        setAudioRecordingSongId(null);
        const activeRecorder = recorderRef.current;
        if (activeRecorder) {
          try {
            await activeRecorder.recorder.stop();
          } catch (error) {
            console.error("Error stopping recorder during deletion:", error);
          }
          try {
            activeRecorder.mic.disconnect?.();
          } catch (error) {
            console.error("Error disconnecting mic during deletion:", error);
          }
          if (activeRecorder.mic?.close) {
            try {
              await activeRecorder.mic.close();
            } catch (error) {
              console.error("Error closing mic during deletion:", error);
            }
          }
        }
        recorderRef.current = null;
      }

      setLocalRecordings((prev) => {
        const next = { ...prev };
        const layers = next[songId];
        if (layers && typeof URL !== "undefined" && typeof URL.revokeObjectURL === "function") {
          layers.forEach((layer) => URL.revokeObjectURL(layer.url));
        }
        delete next[songId];
        return next;
      });

      setSongs(prev => prev.filter(s => s.id !== songId));

      if (editingSong?.id === songId) {
        setIsEditDialogOpen(false);
        setEditingSong(null);
        setEditSongForm({ title: "", genre: "", lyrics: "", duration: 180 });
      }

      await fetchData();

      toast({
        title: "Song Deleted",
        description: "The song has been removed from your catalog."
      });

    } catch (error) {
      console.error("Error deleting song:", error);
      toast({
        variant: "destructive",
        title: "Delete Failed",
        description: "Failed to delete song. Please try again."
      });
    } finally {
      setDeletingSongId(null);
    }
  };

  const getStatusColor = (status: string) => {
    switch (status) {
      case "draft": return "bg-yellow-500";
      case "recorded": return "bg-green-500";
      case "released": return "bg-blue-500";
      default: return "bg-gray-500";
    }
  };

  const getQualityColor = (quality: number) => {
    if (quality >= 80) return "text-purple-400";
    if (quality >= 60) return "text-blue-400";
    if (quality >= 40) return "text-green-400";
    if (quality >= 20) return "text-yellow-400";
    return "text-red-400";
  };

  if (loading) {
    return (
      <div className="flex h-screen items-center justify-center">
        <div className="text-center">
          <div className="animate-spin rounded-full h-32 w-32 border-b-2 border-primary mx-auto mb-4"></div>
          <p className="text-lg font-oswald">Loading music studio...</p>
        </div>
      </div>
    );
  }

  return (
    <div className="container mx-auto px-4 py-8 space-y-8">
      <div className="text-center space-y-4">
        <h1 className="text-4xl font-bebas tracking-wider">MUSIC STUDIO</h1>
        <p className="text-lg text-muted-foreground font-oswald">
          Create, record, and manage your musical masterpieces
        </p>
        <div className="flex items-center justify-center gap-6 text-sm">
          <div className="flex items-center gap-2">
            <Coins className="h-4 w-4 text-yellow-400" />
            <span className="font-oswald">${profile?.cash?.toLocaleString() || 0}</span>
          </div>
          <div className="flex items-center gap-2">
            <Music className="h-4 w-4 text-blue-400" />
            <span className="font-oswald">{songs.length} Songs</span>
          </div>
        </div>
      </div>

      <Tabs defaultValue="create" className="space-y-6">
        <TabsList className="grid w-full grid-cols-2">
          <TabsTrigger value="create">Create New Song</TabsTrigger>
          <TabsTrigger value="catalog">Song Catalog</TabsTrigger>
        </TabsList>

        <TabsContent value="create" className="space-y-6">
          <Card>
            <CardHeader>
              <CardTitle className="font-bebas text-2xl">NEW SONG CREATION</CardTitle>
              <CardDescription>
                Channel your creativity and write your next hit
              </CardDescription>
            </CardHeader>
            <CardContent className="space-y-4">
              <div className="grid grid-cols-1 md:grid-cols-2 gap-4">
                <div className="space-y-2">
                  <label className="text-sm font-medium">Song Title</label>
                  <Input
                    placeholder="Enter song title..."
                    value={newSong.title}
                    onChange={(e) => setNewSong(prev => ({ ...prev, title: e.target.value }))}
                  />
                </div>
                <div className="space-y-2">
                  <label className="text-sm font-medium">Genre</label>
                  <Select value={newSong.genre} onValueChange={(value) => setNewSong(prev => ({ ...prev, genre: value }))}>
                    <SelectTrigger>
                      <SelectValue placeholder="Select genre" />
                    </SelectTrigger>
                    <SelectContent>
                      {genres.map(genre => (
                        <SelectItem key={genre} value={genre}>{genre}</SelectItem>
                      ))}
                    </SelectContent>
                  </Select>
                </div>
              </div>

              <div className="space-y-2">
                <label className="text-sm font-medium">Lyrics (Optional)</label>
                <Textarea
                  placeholder="Write your lyrics here..."
                  value={newSong.lyrics}
                  onChange={(e) => setNewSong(prev => ({ ...prev, lyrics: e.target.value }))}
                  rows={6}
                />
              </div>

              <div className="space-y-2">
                <label className="text-sm font-medium">Duration (seconds)</label>
                <Input
                  type="number"
                  min="30"
                  max="600"
                  value={newSong.duration}
                  onChange={(e) => setNewSong(prev => ({ ...prev, duration: parseInt(e.target.value) || 180 }))}
                />
              </div>

              {skills && (
                <div className="bg-muted p-4 rounded-lg space-y-2">
                  <h4 className="font-medium">Estimated Quality: {calculateQuality()}%</h4>
                  <p className="text-sm text-muted-foreground">
                    Based on your songwriting skill ({skills.songwriting}/100) and other musical abilities
                  </p>
                </div>
              )}

              <Button 
                onClick={createSong}
                disabled={creating || !newSong.title || !newSong.genre}
                className="w-full"
              >
                {creating ? "Creating..." : "Create Song"}
              </Button>
            </CardContent>
          </Card>
        </TabsContent>

        <TabsContent value="catalog" className="space-y-4">
          {songs.length === 0 ? (
            <Card>
              <CardContent className="text-center py-12">
                <Music className="h-12 w-12 text-muted-foreground mx-auto mb-4" />
                <h3 className="text-lg font-medium mb-2">No Songs Yet</h3>
                <p className="text-muted-foreground">Create your first song to get started!</p>
              </CardContent>
            </Card>
          ) : (
            <div className="grid grid-cols-1 lg:grid-cols-2 gap-4">
              {songs.map((song) => {
                const pendingLayers = localRecordings[song.id] ?? [];
                const storedLayers = song.audio_layers ?? [];
                const totalLayerCount = storedLayers.length + pendingLayers.length;

                return (
                  <Card key={song.id} className="relative">
                  <CardHeader className="pb-3">
                    <div className="flex items-start justify-between">
                      <div>
                        <CardTitle className="font-oswald text-lg">{song.title}</CardTitle>
                        <CardDescription>
                          {song.genre} • {formatDuration(song.duration)}
                        </CardDescription>
                      </div>
                      <Badge className={`${getStatusColor(song.status)} text-white capitalize`}>
                        {song.status}
                      </Badge>
                    </div>
                  </CardHeader>
                  <CardContent className="space-y-4">
                    <div className="space-y-2">
                      <div className="flex justify-between items-center text-sm">
                        <span>Quality</span>
                        <span className={`font-mono ${getQualityColor(song.quality_score)}`}>
                          {song.quality_score}%
                        </span>
                      </div>
                      <Progress value={song.quality_score} className="h-2" />
                    </div>

                    <div className="grid grid-cols-2 gap-4 text-sm">
                      <div className="flex items-center gap-1">
                        <Volume2 className="h-3 w-3 text-blue-400" />
                        <span>{song.plays.toLocaleString()} plays</span>
                      </div>
                      <div className="flex items-center gap-1">
                        <Star className="h-3 w-3 text-yellow-400" />
                        <span>{song.popularity} popularity</span>
                      </div>
                    </div>

                    {song.lyrics && (
                      <div className="text-xs text-muted-foreground bg-muted p-2 rounded max-h-20 overflow-y-auto">
                        {song.lyrics}
                      </div>
                    )}

                    <div className="flex flex-wrap gap-2">
                      {song.status === "draft" && (
                        <Button
                          onClick={() => recordSong(song)}
                          disabled={recordingSession || (profile?.cash || 0) < song.recording_cost}
                          className="flex-1"
                          variant="default"
                        >
                          <Play className="h-4 w-4 mr-2" />
                          Record (${song.recording_cost})
                        </Button>
                      )}

                      <Button
                        onClick={() => openEditDialog(song)}
                        variant="outline"
                        size="sm"
                        disabled={updatingSong && editingSong?.id === song.id}
                      >
                        <Pencil className="h-4 w-4 mr-1" />
                        Edit
                      </Button>
                      <Button
                        onClick={() => deleteSong(song.id)}
                        variant="destructive"
                        size="sm"
                        disabled={deletingSongId === song.id}
                      >
                        <Trash2 className="h-4 w-4 mr-1" />
                        {deletingSongId === song.id ? "Deleting..." : "Delete"}
                      </Button>
                    </div>
                  </CardContent>
                  </Card>
                );
              })}
            </div>
          )}
        </TabsContent>
      </Tabs>

      <Dialog
        open={isEditDialogOpen}
        onOpenChange={(open) => {
          setIsEditDialogOpen(open);
          if (!open) {
            setEditingSong(null);
            setEditSongForm({ title: "", genre: "", lyrics: "", duration: 180 });
          }
        }}
      >
        <DialogContent>
          <form
            onSubmit={async (event) => {
              event.preventDefault();
              await updateSong();
            }}
            className="space-y-6"
          >
            <DialogHeader>
              <DialogTitle>Edit Song</DialogTitle>
              <DialogDescription>
                Make changes to your song details and keep your catalog up to date.
              </DialogDescription>
            </DialogHeader>

            <div className="grid grid-cols-1 md:grid-cols-2 gap-4">
              <div className="space-y-2">
                <label className="text-sm font-medium">Song Title</label>
                <Input
                  value={editSongForm.title}
                  onChange={(e) => setEditSongForm(prev => ({ ...prev, title: e.target.value }))}
                  placeholder="Enter song title..."
                />
              </div>
              <div className="space-y-2">
                <label className="text-sm font-medium">Genre</label>
                <Select
                  value={editSongForm.genre}
                  onValueChange={(value) => setEditSongForm(prev => ({ ...prev, genre: value }))}
                >
                  <SelectTrigger>
                    <SelectValue placeholder="Select genre" />
                  </SelectTrigger>
                  <SelectContent>
                    {genres.map(genre => (
                      <SelectItem key={genre} value={genre}>{genre}</SelectItem>
                    ))}
                  </SelectContent>
                </Select>
              </div>
            </div>

            <div className="space-y-2">
              <label className="text-sm font-medium">Lyrics (Optional)</label>
              <Textarea
                value={editSongForm.lyrics}
                onChange={(e) => setEditSongForm(prev => ({ ...prev, lyrics: e.target.value }))}
                rows={6}
                placeholder="Update your lyrics here..."
              />
            </div>

            <div className="space-y-2">
              <label className="text-sm font-medium">Duration (seconds)</label>
              <Input
                type="number"
                min="30"
                max="600"
                value={editSongForm.duration}
                onChange={(e) => setEditSongForm(prev => ({ ...prev, duration: parseInt(e.target.value) || 180 }))}
              />
            </div>

            <DialogFooter>
              <Button
                type="button"
                variant="outline"
                onClick={() => setIsEditDialogOpen(false)}
                disabled={updatingSong}
              >
                Cancel
              </Button>
              <Button
                type="submit"
                disabled={updatingSong || !editSongForm.title || !editSongForm.genre}
              >
                {updatingSong ? "Saving..." : "Save Changes"}
              </Button>
            </DialogFooter>
          </form>
        </DialogContent>
      </Dialog>
    </div>
  );
};

export default MusicCreation;<|MERGE_RESOLUTION|>--- conflicted
+++ resolved
@@ -208,11 +208,7 @@
   const [loading, setLoading] = useState(true);
   const [creating, setCreating] = useState(false);
   const [recording, setRecording] = useState(false);
-<<<<<<< HEAD
   const [localRecordings, setLocalRecordings] = useState<Record<string, LocalRecording[]>>({});
-=======
-  const [recordingSession, setRecordingSession] = useState(false);
->>>>>>> e0ac82b3
   const [editingSong, setEditingSong] = useState<Song | null>(null);
   const [isEditDialogOpen, setIsEditDialogOpen] = useState(false);
   const [editSongForm, setEditSongForm] = useState({
