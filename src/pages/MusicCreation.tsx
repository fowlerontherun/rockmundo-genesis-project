--- conflicted
+++ resolved
@@ -208,11 +208,7 @@
   const [loading, setLoading] = useState(true);
   const [creating, setCreating] = useState(false);
   const [recording, setRecording] = useState(false);
-<<<<<<< HEAD
   const [recordingSession, setRecordingSession] = useState(false);
-=======
-  const [previewSongId, setPreviewSongId] = useState<string | null>(null);
->>>>>>> a091e765
   const [editingSong, setEditingSong] = useState<Song | null>(null);
   const [isEditDialogOpen, setIsEditDialogOpen] = useState(false);
   const [editSongForm, setEditSongForm] = useState({
