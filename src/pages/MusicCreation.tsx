import { useState, useEffect, useRef, useCallback } from "react";
import { Button } from "@/components/ui/button";
import { Card, CardContent, CardDescription, CardHeader, CardTitle } from "@/components/ui/card";
import { Input } from "@/components/ui/input";
import { Textarea } from "@/components/ui/textarea";
import { Select, SelectContent, SelectItem, SelectTrigger, SelectValue } from "@/components/ui/select";
import { Tabs, TabsContent, TabsList, TabsTrigger } from "@/components/ui/tabs";
import { Badge } from "@/components/ui/badge";
import { Progress } from "@/components/ui/progress";
import {
  Dialog,
  DialogContent,
  DialogDescription,
  DialogFooter,
  DialogHeader,
  DialogTitle
} from "@/components/ui/dialog";
import { useToast } from "@/components/ui/use-toast";
import { supabase } from "@/integrations/supabase/client";
import { useAuth } from "@/hooks/use-auth-context";
import { useGameData } from "@/hooks/useGameData";
<<<<<<< HEAD
import { AttributeFocus, AttributeKey, calculateExperienceReward, extractAttributeScores } from "@/utils/gameBalance";
=======
import { applyAttributeToValue, SKILL_ATTRIBUTE_MAP, type AttributeKey } from "@/utils/attributeProgression";
>>>>>>> d57c86da
import type { Tables } from "@/integrations/supabase/types";
import {
  Music,
  Play,
  Trash2,
  Star,
  Coins,
  Volume2,
  Pencil,
  Mic,
  Square,
  Upload,
  Waves,
  Disc,
  Loader2
} from "lucide-react";

interface SongLayer {
  name: string;
  url: string;
  duration?: number;
  storagePath?: string;
  created_at?: string;
}

type Stage = "recording" | "mixing" | "mastering";

type RecordingSession = Tables<"recording_sessions">;
type ProductionTrack = Tables<"production_tracks">;

interface SupabaseSongRow {
  id: string;
  title?: string | null;
  genre?: string | null;
  lyrics?: string | null;
  status?: string | null;
  quality_score?: number | null;
  duration?: number | null;
  streams?: number | null;
  revenue?: number | null;
  recording_cost?: number | null;
  production_cost?: number | null;
  popularity?: number | null;
  plays?: number | null;
  created_at?: string | null;
  updated_at?: string | null;
  release_date?: string | null;
  chart_position?: number | null;
  artist_id?: string | null;
  user_id?: string | null;
  audio_layers?: unknown;
}

interface Song {
  id: string;
  title: string;
  genre: string;
  lyrics: string;
  status: string;
  quality_score: number;
  duration: number;
  streams: number;
  revenue: number;
  recording_cost: number;
  production_cost: number;
  plays: number;
  popularity: number;
  created_at: string;
  updated_at: string;
  audio_layers: SongLayer[];
}

interface LocalRecording {
  id: string;
  sessionId: string;
  name: string;
  url: string;
  blob: Blob;
  duration: number;
  createdAt: string;
}

interface ToneRecorder {
  start?: () => Promise<void> | void;
  stop: () => Promise<Blob>;
}

interface ToneUserMedia {
  open: () => Promise<void>;
  close?: () => Promise<void>;
  connect: (destination: unknown) => void;
  disconnect?: () => void;
}

interface TonePlayer {
  start?: () => void;
  stop?: () => void;
  dispose?: () => void;
  load?: (url: string) => Promise<void>;
  toDestination?: () => TonePlayer;
  onstop?: () => void;
}

interface ToneModule {
  start?: () => Promise<void>;
  context?: {
    state?: string;
    resume?: () => Promise<void>;
    decodeAudioData?: (data: ArrayBuffer) => Promise<AudioBuffer>;
  };
  Recorder: new () => ToneRecorder;
  UserMedia: new () => ToneUserMedia;
  Player: new (options: { url: string; autostart?: boolean } | string) => TonePlayer;
}

type RecorderInstance = {
  recorder: ToneRecorder;
  mic: ToneUserMedia;
};

const stageLabels: Record<Stage, string> = {
  recording: "Recording",
  mixing: "Mixing",
  mastering: "Mastering"
};

const genres = [
  "Rock",
  "Pop",
  "Hip Hop",
  "Electronic",
  "Jazz",
  "Blues",
  "Country",
  "Metal",
  "Punk",
  "Alternative",
  "Indie",
  "Classical",
  "Folk",
  "R&B"
];

const toNumber = (value: unknown, fallback = 0): number => {
  const parsed = Number(value);
  return Number.isFinite(parsed) ? parsed : fallback;
};

const parseAudioLayers = (layers: SupabaseSongRow["audio_layers"]): SongLayer[] => {
  if (!Array.isArray(layers)) {
    return [];
  }

  return (layers as unknown[])
    .map((layer, index) => {
      if (typeof layer !== "object" || layer === null) return null;

      const record = layer as Record<string, unknown>;
      const url = typeof record.url === "string" ? record.url : "";
      if (!url) return null;

      return {
        name:
          typeof record.name === "string" && record.name.trim().length > 0
            ? record.name
            : `Layer ${index + 1}`,
        url,
        duration:
          typeof record.duration === "number" && Number.isFinite(record.duration)
            ? record.duration
            : undefined,
        storagePath:
          typeof record.storagePath === "string" && record.storagePath.length > 0
            ? record.storagePath
            : undefined,
        created_at:
          typeof record.created_at === "string" && record.created_at.length > 0
            ? record.created_at
            : undefined
      } satisfies SongLayer;
    })
    .filter((layer): layer is SongLayer => Boolean(layer));
};

const normalizeSong = (song: SupabaseSongRow): Song => ({
  id: song.id,
  title: song.title ?? "Untitled Song",
  genre: song.genre ?? "Unknown",
  lyrics: song.lyrics ?? "",
  status: song.status ?? "draft",
  quality_score: toNumber(song.quality_score, 0),
  duration: toNumber(song.duration, 180),
  streams: toNumber(song.streams, 0),
  revenue: toNumber(song.revenue, 0),
  recording_cost: toNumber(song.recording_cost, 500),
  production_cost: toNumber(song.production_cost, 0),
  plays: toNumber(song.plays, 0),
  popularity: toNumber(song.popularity, 0),
  created_at: song.created_at ?? new Date().toISOString(),
  updated_at: song.updated_at ?? new Date().toISOString(),
  audio_layers: parseAudioLayers(song.audio_layers)
});

const formatDuration = (seconds: number | undefined): string => {
  if (!seconds || !Number.isFinite(seconds)) {
    return "0:00";
  }

  const totalSeconds = Math.max(0, Math.round(seconds));
  const minutes = Math.floor(totalSeconds / 60);
  const remainingSeconds = totalSeconds % 60;
  return `${minutes}:${remainingSeconds.toString().padStart(2, "0")}`;
};

const slugifyName = (value: string): string =>
  value
    .toLowerCase()
    .replace(/[^a-z0-9]+/g, "-")
    .replace(/(^-|-$)+/g, "");

const defaultEngineerName = "Self-produced";
const RECORDING_ATTRIBUTE_KEYS: AttributeKey[] = ["technical_mastery", "creative_insight"];

const MusicCreation = () => {
  const { user } = useAuth();
  const { toast } = useToast();
<<<<<<< HEAD
  const { profile, skills, attributes, updateProfile, updateSkills, updateAttributes, addActivity } = useGameData();
=======
  const { profile, skills, attributes, updateProfile, updateSkills, addActivity } = useGameData();
>>>>>>> d57c86da

  const [songs, setSongs] = useState<Song[]>([]);
  const [sessionsBySong, setSessionsBySong] = useState<Record<string, RecordingSession[]>>({});
  const [tracksBySession, setTracksBySession] = useState<Record<string, ProductionTrack[]>>({});
  const [loading, setLoading] = useState(true);
  const [creatingSong, setCreatingSong] = useState(false);
  const [newSong, setNewSong] = useState({ title: "", genre: "", lyrics: "", duration: 180 });
  const [localRecordings, setLocalRecordings] = useState<Record<string, LocalRecording[]>>({});
  const localRecordingsRef = useRef<Record<string, LocalRecording[]>>({});
  const [audioRecordingSongId, setAudioRecordingSongId] = useState<string | null>(null);
  const [isRecording, setIsRecording] = useState(false);
  const [playingRecordingId, setPlayingRecordingId] = useState<string | null>(null);
  const [uploadingRecordingId, setUploadingRecordingId] = useState<string | null>(null);
  const [completingSessionId, setCompletingSessionId] = useState<string | null>(null);
  const [editingSong, setEditingSong] = useState<Song | null>(null);
  const [isEditDialogOpen, setIsEditDialogOpen] = useState(false);
  const [editSongForm, setEditSongForm] = useState({ title: "", genre: "", lyrics: "", duration: 180 });
  const [deletingSongId, setDeletingSongId] = useState<string | null>(null);

  const toneModuleRef = useRef<ToneModule | null>(null);
  const recorderRef = useRef<RecorderInstance | null>(null);
  const activeSessionRef = useRef<string | null>(null);
  const playerRefs = useRef<Record<string, TonePlayer>>({});

  const loadData = useCallback(async () => {
    if (!user) return;

    setLoading(true);
    try {
      const [songsResponse, sessionsResponse] = await Promise.all([
        supabase
          .from("songs")
          .select("*")
          .eq("artist_id", user.id)
          .order("created_at", { ascending: false }),
        supabase
          .from("recording_sessions")
          .select("*, production_tracks(*)")
          .eq("user_id", user.id)
          .order("created_at", { ascending: false })
      ]);

      if (songsResponse.error) throw songsResponse.error;
      if (sessionsResponse.error) throw sessionsResponse.error;

      const fetchedSongs = (songsResponse.data as SupabaseSongRow[] | null)?.map(normalizeSong) ?? [];
      setSongs(fetchedSongs);

      const sessionMap: Record<string, RecordingSession[]> = {};
      const tracksMap: Record<string, ProductionTrack[]> = {};

      (sessionsResponse.data as (RecordingSession & { production_tracks?: ProductionTrack[] | null })[] | null)?.forEach(
        (session) => {
          sessionMap[session.song_id] = [...(sessionMap[session.song_id] ?? []), session];
          if (Array.isArray(session.production_tracks)) {
            tracksMap[session.id] = session.production_tracks;
          }
        }
      );

      setSessionsBySong(sessionMap);
      setTracksBySession(tracksMap);
    } catch (error) {
      console.error("Error loading music data:", error);
      toast({
        variant: "destructive",
        title: "Failed to load music studio",
        description: "We couldn't load your songs right now. Please try again."
      });
    } finally {
      setLoading(false);
    }
  }, [toast, user]);

  useEffect(() => {
    if (user) {
      loadData();
    }
  }, [loadData, user]);

  useEffect(() => {
    localRecordingsRef.current = localRecordings;
  }, [localRecordings]);

  useEffect(() => {
    return () => {
      const activeRecorder = recorderRef.current;
      const players = playerRefs.current;
      const recordings = localRecordingsRef.current;
      if (activeRecorder) {
        try {
          void activeRecorder.recorder.stop();
        } catch (error) {
          console.warn("Unable to stop recorder during cleanup", error);
        }
        activeRecorder.mic.disconnect?.();
        activeRecorder.mic.close?.();
        recorderRef.current = null;
      }

      Object.entries(players).forEach(([id, player]) => {
        player.stop?.();
        player.dispose?.();
        delete players[id];
      });
      playerRefs.current = {};

      Object.values(recordings).forEach((entries) => {
        entries.forEach((entry) => {
          if (typeof URL !== "undefined") {
            URL.revokeObjectURL(entry.url);
          }
        });
      });
    };
  }, []);

  const ensureToneModule = useCallback(async (): Promise<ToneModule | null> => {
    if (typeof window === "undefined") return null;

    if (!toneModuleRef.current) {
      // @ts-expect-error dynamic remote import handled at runtime
      const tone = (await import(/* @vite-ignore */ "https://esm.sh/tone@14.8.55")) as unknown as ToneModule;
      toneModuleRef.current = tone;
      if (tone.start) {
        await tone.start();
      }
    }

    if (toneModuleRef.current?.context?.state !== "running") {
      await toneModuleRef.current?.context?.resume?.();
    }

    return toneModuleRef.current;
  }, []);

  const calculateQuality = useCallback((): number => {
    if (!skills) return 30;

    const baseQuality =
      skills.songwriting * 0.4 +
      skills.guitar * 0.2 +
      skills.vocals * 0.2 +
      skills.performance * 0.1 +
      skills.drums * 0.05 +
      skills.bass * 0.05;

    const randomFactor = Math.random() * 20 - 10;
    return Math.max(1, Math.min(100, Math.round(baseQuality + randomFactor)));
  }, [skills]);

  const calculateRecordingCost = (quality: number): number => {
    const baseCost = 500;
    const qualityMultiplier = Math.max(0.6, quality / 50);
    return Math.round(baseCost * qualityMultiplier);
  };

  const getStageSessions = useCallback(
    (songId: string, stage: Stage) => (sessionsBySong[songId] ?? []).filter((session) => session.stage === stage),
    [sessionsBySong]
  );

  const getOrCreateRecordingSession = useCallback(
    async (song: Song): Promise<RecordingSession | null> => {
      if (!user) {
        toast({
          variant: "destructive",
          title: "Sign in required",
          description: "You need to be signed in to start recording."
        });
        return null;
      }

      const existingSessions = getStageSessions(song.id, "recording");
      const activeSession = existingSessions.find((session) => session.status !== "completed");
      if (activeSession) {
        if (activeSession.status !== "in_progress") {
          const { data, error } = await supabase
            .from("recording_sessions")
            .update({
              status: "in_progress",
              started_at: new Date().toISOString(),
              engineer_name: activeSession.engineer_name ?? defaultEngineerName
            })
            .eq("id", activeSession.id)
            .select()
            .single();

          if (error) throw error;

          const updatedSession = data as RecordingSession;
          setSessionsBySong((prev) => ({
            ...prev,
            [song.id]: (prev[song.id] ?? []).map((item) =>
              item.id === updatedSession.id ? updatedSession : item
            )
          }));
          activeSessionRef.current = updatedSession.id;
          return updatedSession;
        }

        activeSessionRef.current = activeSession.id;
        return activeSession;
      }

      const { data, error } = await supabase
        .from("recording_sessions")
        .insert({
          song_id: song.id,
          user_id: user.id,
          stage: "recording",
          status: "in_progress",
          engineer_name: defaultEngineerName,
          started_at: new Date().toISOString()
        })
        .select()
        .single();

      if (error) throw error;

      const newSession = data as RecordingSession;
      setSessionsBySong((prev) => ({
        ...prev,
        [song.id]: [newSession, ...(prev[song.id] ?? [])]
      }));
      activeSessionRef.current = newSession.id;
      return newSession;
    },
    [getStageSessions, toast, user]
  );

  const createSong = async () => {
    if (!newSong.title || !newSong.genre) {
      toast({
        variant: "destructive",
        title: "Missing information",
        description: "Please provide a song title and genre."
      });
      return;
    }

    setCreatingSong(true);
    try {
      const quality = calculateQuality();
      const recordingCost = calculateRecordingCost(quality);

      const { data, error } = await supabase
        .from("songs")
        .insert({
          title: newSong.title,
          genre: newSong.genre,
          lyrics: newSong.lyrics,
          duration: newSong.duration,
          artist_id: user?.id,
          quality_score: quality,
          recording_cost: recordingCost,
          status: "draft",
          audio_layers: []
        })
        .select()
        .single();

      if (error) throw error;

      const normalized = normalizeSong(data as SupabaseSongRow);
      setSongs((prev) => [normalized, ...prev]);
      setNewSong({ title: "", genre: "", lyrics: "", duration: 180 });

      await addActivity(
        "songwriting",
        `Created new song: "${normalized.title}" (Quality: ${quality}%)`,
        0
      );

      toast({
        title: "Song created",
        description: `"${normalized.title}" is ready for production.`
      });
    } catch (error) {
      console.error("Error creating song:", error);
      toast({
        variant: "destructive",
        title: "Creation failed",
        description: "We couldn't create the song. Please try again."
      });
    } finally {
      setCreatingSong(false);
    }
  };

  const startRecordingTake = async (song: Song) => {
    if (isRecording) {
      toast({
        variant: "destructive",
        title: "Recording already in progress",
        description: "Stop the current recording before starting a new take."
      });
      return;
    }

    try {
      const tone = await ensureToneModule();
      if (!tone) {
        toast({
          variant: "destructive",
          title: "Audio unavailable",
          description: "Audio recording is not supported in this environment."
        });
        return;
      }

      const session = await getOrCreateRecordingSession(song);
      if (!session) return;

      const recorder = new tone.Recorder();
      const mic = new tone.UserMedia();

      await mic.open();
      mic.connect(recorder);
      await recorder.start?.();

      recorderRef.current = { recorder, mic };
      setAudioRecordingSongId(song.id);
      setIsRecording(true);

      toast({
        title: "Recording started",
        description: `Tracking a new take for "${song.title}".`
      });
    } catch (error) {
      console.error("Error starting recording:", error);
      toast({
        variant: "destructive",
        title: "Recording failed",
        description: "We couldn't access your microphone."
      });
      setIsRecording(false);
      setAudioRecordingSongId(null);
    }
  };

  const computeRecordingDuration = async (blob: Blob): Promise<number> => {
    try {
      const module = toneModuleRef.current;
      if (module?.context?.decodeAudioData) {
        const arrayBuffer = await blob.arrayBuffer();
        const buffer = await module.context.decodeAudioData(arrayBuffer);
        return buffer.duration;
      }
    } catch (error) {
      console.warn("Unable to decode audio duration", error);
    }
    return 0;
  };

  const stopRecordingTake = async (song: Song) => {
    const activeRecorder = recorderRef.current;
    if (!activeRecorder) {
      setIsRecording(false);
      setAudioRecordingSongId(null);
      return;
    }

    try {
      const blob = await activeRecorder.recorder.stop();
      activeRecorder.mic.disconnect?.();
      await activeRecorder.mic.close?.();

      const url = typeof URL !== "undefined" ? URL.createObjectURL(blob) : "";
      const duration = await computeRecordingDuration(blob);
      const sessionId = activeSessionRef.current;
      const recordingId = `${sessionId ?? song.id}-${Date.now()}`;

      setLocalRecordings((prev) => {
        const entries = prev[song.id] ?? [];
        const newEntry: LocalRecording = {
          id: recordingId,
          sessionId: sessionId ?? "",
          name: `Take ${entries.length + 1}`,
          url,
          blob,
          duration,
          createdAt: new Date().toISOString()
        };
        return {
          ...prev,
          [song.id]: [...entries, newEntry]
        };
      });

      toast({
        title: "Take captured",
        description: `Saved a new take for "${song.title}". Review it before uploading.`
      });
    } catch (error) {
      console.error("Error stopping recording:", error);
      toast({
        variant: "destructive",
        title: "Recording error",
        description: "We couldn't finish this take. Please try again."
      });
    } finally {
      recorderRef.current = null;
      setIsRecording(false);
      setAudioRecordingSongId(null);
    }
  };

  const togglePlayback = async (recording: LocalRecording) => {
    if (playingRecordingId === recording.id) {
      const player = playerRefs.current[recording.id];
      player?.stop?.();
      player?.dispose?.();
      delete playerRefs.current[recording.id];
      setPlayingRecordingId(null);
      return;
    }

    try {
      const tone = await ensureToneModule();
      if (!tone) return;

      if (playingRecordingId) {
        const currentPlayer = playerRefs.current[playingRecordingId];
        currentPlayer?.stop?.();
        currentPlayer?.dispose?.();
        delete playerRefs.current[playingRecordingId];
        setPlayingRecordingId(null);
      }

      const player = new tone.Player({ url: recording.url, autostart: false }).toDestination?.();
      playerRefs.current[recording.id] = player ?? new tone.Player(recording.url);
      const activePlayer = playerRefs.current[recording.id];

      if (activePlayer.load) {
        await activePlayer.load(recording.url);
      }

      activePlayer.start?.();
      activePlayer.onstop = () => {
        activePlayer.dispose?.();
        delete playerRefs.current[recording.id];
        setPlayingRecordingId((current) => (current === recording.id ? null : current));
      };

      setPlayingRecordingId(recording.id);
    } catch (error) {
      console.error("Error playing recording:", error);
      toast({
        variant: "destructive",
        title: "Playback failed",
        description: "We couldn't play this take."
      });
    }
  };

  const updateLocalRecordingName = (songId: string, recordingId: string, name: string) => {
    setLocalRecordings((prev) => ({
      ...prev,
      [songId]: (prev[songId] ?? []).map((entry) =>
        entry.id === recordingId ? { ...entry, name } : entry
      )
    }));
  };

  const discardLocalRecording = (songId: string, recordingId: string) => {
    setLocalRecordings((prev) => {
      const entries = prev[songId] ?? [];
      const entry = entries.find((item) => item.id === recordingId);
      if (entry && typeof URL !== "undefined") {
        URL.revokeObjectURL(entry.url);
      }

      return {
        ...prev,
        [songId]: entries.filter((item) => item.id !== recordingId)
      };
    });

    if (playingRecordingId === recordingId) {
      const player = playerRefs.current[recordingId];
      player?.stop?.();
      player?.dispose?.();
      delete playerRefs.current[recordingId];
      setPlayingRecordingId(null);
    }
  };

  const uploadLocalRecording = async (song: Song, recording: LocalRecording) => {
    if (!user) return;

    const sessionId = recording.sessionId || activeSessionRef.current;
    if (!sessionId) {
      toast({
        variant: "destructive",
        title: "Session missing",
        description: "Start a recording session before uploading takes."
      });
      return;
    }

    const session = getStageSessions(song.id, "recording").find((item) => item.id === sessionId);
    if (!session) {
      toast({
        variant: "destructive",
        title: "Session not found",
        description: "The session for this take no longer exists."
      });
      return;
    }

    setUploadingRecordingId(recording.id);
    try {
      const takeCost = Math.round((song.recording_cost || 500) * 0.1);
      const baseQuality = song.quality_score;
      const skillBonus = skills ? (skills.performance + skills.vocals) / 15 : 0;
      const qualityBoost = Math.max(1, Math.round(baseQuality / 20 + skillBonus + Math.random() * 4));
      const fileExtension = recording.blob.type.includes("mpeg") ? "mp3" : "webm";
      const storagePath = `${user.id}/${song.id}/${sessionId}/${slugifyName(recording.name || "take")}-${Date.now()}.${fileExtension}`;

      const { error: uploadError } = await supabase.storage
        .from("song-layers")
        .upload(storagePath, recording.blob, {
          contentType: recording.blob.type || "audio/webm"
        });

      if (uploadError) throw uploadError;

      const { data: publicData } = supabase.storage
        .from("song-layers")
        .getPublicUrl(storagePath);

      const publicUrl = publicData.publicUrl;
      const existingTracks = tracksBySession[sessionId] ?? [];
      const takeNumber = existingTracks.length + 1;

      const { data: insertedTrack, error: trackError } = await supabase
        .from("production_tracks")
        .insert({
          session_id: sessionId,
          song_id: song.id,
          user_id: user.id,
          stage: "recording",
          name: recording.name,
          take_number: takeNumber,
          storage_path: storagePath,
          public_url: publicUrl,
          duration_seconds: recording.duration,
          quality_rating: qualityBoost,
          cost: takeCost
        })
        .select()
        .single();

      if (trackError) throw trackError;

      const { data: updatedSession, error: sessionUpdateError } = await supabase
        .from("recording_sessions")
        .update({
          total_takes: session.total_takes + 1,
          total_cost: session.total_cost + takeCost,
          quality_gain: session.quality_gain + qualityBoost
        })
        .eq("id", sessionId)
        .select()
        .single();

      if (sessionUpdateError) throw sessionUpdateError;

      const newLayers = [...song.audio_layers, {
        name: recording.name,
        url: publicUrl,
        duration: recording.duration,
        storagePath,
        created_at: new Date().toISOString()
      } satisfies SongLayer];

      const { error: songError } = await supabase
        .from("songs")
        .update({ audio_layers: newLayers })
        .eq("id", song.id);

      if (songError) throw songError;

      setSongs((prev) => prev.map((item) =>
        item.id === song.id ? { ...item, audio_layers: newLayers } : item
      ));

      setSessionsBySong((prev) => ({
        ...prev,
        [song.id]: (prev[song.id] ?? []).map((item) =>
          item.id === sessionId ? (updatedSession as RecordingSession) : item
        )
      }));

      setTracksBySession((prev) => ({
        ...prev,
        [sessionId]: [...(prev[sessionId] ?? []), insertedTrack as ProductionTrack]
      }));

      discardLocalRecording(song.id, recording.id);

      toast({
        title: "Take uploaded",
        description: `Added "${recording.name}" to the session.`
      });
    } catch (error) {
      console.error("Error uploading recording:", error);
      toast({
        variant: "destructive",
        title: "Upload failed",
        description: "We couldn't upload this take. Please try again."
      });
    } finally {
      setUploadingRecordingId(null);
    }
  };

  const completeRecordingSession = async (song: Song, session: RecordingSession) => {
    if (!user) return;
    if (session.status === "completed") return;

    setCompletingSessionId(session.id);
    try {
      const completionTime = new Date().toISOString();
      const updatedQuality = song.quality_score + session.quality_gain;

      const { data: updatedSession, error: sessionError } = await supabase
        .from("recording_sessions")
        .update({
          status: "completed",
          completed_at: completionTime
        })
        .eq("id", session.id)
        .select()
        .single();

      if (sessionError) throw sessionError;

      const { error: songError } = await supabase
        .from("songs")
        .update({
          status: "recorded",
          quality_score: updatedQuality,
          recording_cost: session.total_cost,
          updated_at: completionTime
        })
        .eq("id", song.id);

      if (songError) throw songError;

      const attributeScores = extractAttributeScores(attributes);
      const recordingFocus: AttributeFocus = "songwriting";
      const experienceGain = Math.max(
        0,
        calculateExperienceReward(session.quality_gain * 5, attributeScores, recordingFocus)
      );

      if (profile) {
        const xpResult = applyAttributeToValue(session.quality_gain * 5, attributes, RECORDING_ATTRIBUTE_KEYS);
        await updateProfile({
          cash: Math.max(0, (profile.cash ?? 0) - session.total_cost),
<<<<<<< HEAD
          experience: (profile.experience ?? 0) + experienceGain
=======
          experience: (profile.experience ?? 0) + xpResult.value
>>>>>>> d57c86da
        });
      }

      if (skills) {
        const performanceGain = applyAttributeToValue(Math.round(session.quality_gain / 4), attributes, SKILL_ATTRIBUTE_MAP.performance).value;
        const vocalGain = applyAttributeToValue(Math.round(session.total_takes / 2), attributes, SKILL_ATTRIBUTE_MAP.vocals).value;
        await updateSkills({
          performance: Math.min(100, skills.performance + performanceGain),
          vocals: Math.min(100, skills.vocals + vocalGain)
        });
      }

      const attributeUpdates: Partial<Record<AttributeKey, number>> = {};
      const currentMusicality = attributeScores.musicality ?? 0;
      const currentCharisma = attributeScores.charisma ?? 0;

      const musicalityGain = Math.round(experienceGain * 0.6);
      const charismaGain = Math.round(experienceGain * 0.25);

      if (musicalityGain > 0) {
        attributeUpdates.musicality = Math.min(1000, Math.round(currentMusicality + musicalityGain));
      }

      if (charismaGain > 0) {
        attributeUpdates.charisma = Math.min(1000, Math.round(currentCharisma + charismaGain));
      }

      if (Object.keys(attributeUpdates).length > 0) {
        await updateAttributes(attributeUpdates);
      }

      await addActivity(
        "recording",
        `Completed recording session for "${song.title}"`,
        -session.total_cost
      );

      setSongs((prev) =>
        prev.map((item) =>
          item.id === song.id
            ? {
                ...item,
                status: "recorded",
                quality_score: updatedQuality,
                recording_cost: session.total_cost
              }
            : item
        )
      );

      setSessionsBySong((prev) => ({
        ...prev,
        [song.id]: (prev[song.id] ?? []).map((item) =>
          item.id === session.id ? (updatedSession as RecordingSession) : item
        )
      }));

      toast({
        title: "Recording session completed",
        description: `"${song.title}" is now ready for mixing.`
      });
    } catch (error) {
      console.error("Error completing session:", error);
      toast({
        variant: "destructive",
        title: "Unable to complete session",
        description: "Please try again."
      });
    } finally {
      setCompletingSessionId(null);
    }
  };

  const openEditDialog = (song: Song) => {
    setEditingSong(song);
    setEditSongForm({
      title: song.title,
      genre: song.genre,
      lyrics: song.lyrics,
      duration: song.duration
    });
    setIsEditDialogOpen(true);
  };

  const updateSong = async () => {
    if (!editingSong) return;
    if (!editSongForm.title || !editSongForm.genre) {
      toast({
        variant: "destructive",
        title: "Missing information",
        description: "Please provide a title and genre."
      });
      return;
    }

    try {
      const { error } = await supabase
        .from("songs")
        .update({
          title: editSongForm.title,
          genre: editSongForm.genre,
          lyrics: editSongForm.lyrics,
          duration: editSongForm.duration
        })
        .eq("id", editingSong.id);

      if (error) throw error;

      setSongs((prev) =>
        prev.map((item) =>
          item.id === editingSong.id
            ? {
                ...item,
                title: editSongForm.title,
                genre: editSongForm.genre,
                lyrics: editSongForm.lyrics,
                duration: editSongForm.duration
              }
            : item
        )
      );

      toast({
        title: "Song updated",
        description: `Saved changes to "${editSongForm.title}".`
      });

      setIsEditDialogOpen(false);
      setEditingSong(null);
      setEditSongForm({ title: "", genre: "", lyrics: "", duration: 180 });
    } catch (error) {
      console.error("Error updating song:", error);
      toast({
        variant: "destructive",
        title: "Update failed",
        description: "We couldn't save your changes."
      });
    }
  };

  const deleteSong = async (songId: string) => {
    setDeletingSongId(songId);
    try {
      const { error } = await supabase
        .from("songs")
        .delete()
        .eq("id", songId);

      if (error) throw error;

      setSongs((prev) => prev.filter((item) => item.id !== songId));
      setSessionsBySong((prev) => {
        const next = { ...prev };
        delete next[songId];
        return next;
      });
      setTracksBySession((prev) => {
        const next = { ...prev };
        Object.entries(prev).forEach(([sessionId, tracks]) => {
          if (tracks.some((track) => track.song_id === songId)) {
            delete next[sessionId];
          }
        });
        return next;
      });
      setLocalRecordings((prev) => {
        const next = { ...prev };
        const entries = next[songId];
        if (entries) {
          entries.forEach((entry) => {
            if (typeof URL !== "undefined") {
              URL.revokeObjectURL(entry.url);
            }
          });
        }
        delete next[songId];
        return next;
      });

      toast({
        title: "Song deleted",
        description: "Removed from your catalog."
      });
    } catch (error) {
      console.error("Error deleting song:", error);
      toast({
        variant: "destructive",
        title: "Delete failed",
        description: "We couldn't delete the song."
      });
    } finally {
      setDeletingSongId(null);
    }
  };

  const getStatusColor = (status: string) => {
    switch (status) {
      case "draft":
        return "bg-yellow-500";
      case "recorded":
        return "bg-green-500";
      case "released":
        return "bg-blue-500";
      default:
        return "bg-gray-500";
    }
  };

  const getQualityColor = (quality: number) => {
    if (quality >= 80) return "text-purple-400";
    if (quality >= 60) return "text-blue-400";
    if (quality >= 40) return "text-green-400";
    if (quality >= 20) return "text-yellow-400";
    return "text-red-400";
  };

  const renderLocalRecordings = (song: Song) => {
    const recordings = localRecordings[song.id] ?? [];
    if (recordings.length === 0) return null;

    return (
      <div className="space-y-2">
        <div className="flex items-center gap-2 text-sm font-medium">
          <Waves className="h-4 w-4 text-primary" />
          <span>Local takes (not yet uploaded)</span>
        </div>
        <div className="space-y-3">
          {recordings.map((recording) => (
            <div
              key={recording.id}
              className="flex flex-col gap-2 rounded-lg border border-border/50 p-3"
            >
              <div className="flex flex-col gap-2 sm:flex-row sm:items-center sm:justify-between">
                <Input
                  value={recording.name}
                  onChange={(event) => updateLocalRecordingName(song.id, recording.id, event.target.value)}
                  className="sm:max-w-xs"
                />
                <div className="text-xs text-muted-foreground">
                  Captured {new Date(recording.createdAt).toLocaleString()} • {formatDuration(recording.duration)}
                </div>
              </div>
              <div className="flex flex-wrap gap-2">
                <Button
                  variant="outline"
                  size="sm"
                  onClick={() => togglePlayback(recording)}
                >
                  {playingRecordingId === recording.id ? (
                    <Square className="mr-2 h-3.5 w-3.5" />
                  ) : (
                    <Play className="mr-2 h-3.5 w-3.5" />
                  )}
                  {playingRecordingId === recording.id ? "Stop" : "Preview"}
                </Button>
                <Button
                  variant="secondary"
                  size="sm"
                  onClick={() => uploadLocalRecording(song, recording)}
                  disabled={uploadingRecordingId === recording.id}
                >
                  {uploadingRecordingId === recording.id ? (
                    <Loader2 className="mr-2 h-3.5 w-3.5 animate-spin" />
                  ) : (
                    <Upload className="mr-2 h-3.5 w-3.5" />
                  )}
                  {uploadingRecordingId === recording.id ? "Uploading" : "Upload"}
                </Button>
                <Button
                  variant="ghost"
                  size="sm"
                  onClick={() => discardLocalRecording(song.id, recording.id)}
                >
                  <Trash2 className="mr-2 h-3.5 w-3.5" />
                  Discard
                </Button>
              </div>
            </div>
          ))}
        </div>
      </div>
    );
  };

  if (loading) {
    return (
      <div className="flex h-screen items-center justify-center">
        <div className="text-center space-y-4">
          <Loader2 className="mx-auto h-12 w-12 animate-spin text-primary" />
          <p className="font-oswald text-lg">Loading music studio...</p>
        </div>
      </div>
    );
  }

  return (
    <div className="container mx-auto px-4 py-8 space-y-8">
      <div className="text-center space-y-4">
        <h1 className="text-4xl font-bebas tracking-wider">MUSIC STUDIO</h1>
        <p className="text-lg text-muted-foreground font-oswald">
          Capture takes, manage sessions, and shape your next release.
        </p>
        <div className="flex items-center justify-center gap-6 text-sm">
          <div className="flex items-center gap-2">
            <Coins className="h-4 w-4 text-yellow-400" />
            <span className="font-oswald">${profile?.cash?.toLocaleString() ?? 0}</span>
          </div>
          <div className="flex items-center gap-2">
            <Music className="h-4 w-4 text-blue-400" />
            <span className="font-oswald">{songs.length} Songs</span>
          </div>
        </div>
      </div>

      <Tabs defaultValue="create" className="space-y-6">
        <TabsList className="grid w-full grid-cols-2">
          <TabsTrigger value="create">Create New Song</TabsTrigger>
          <TabsTrigger value="catalog">Song Catalog</TabsTrigger>
        </TabsList>

        <TabsContent value="create" className="space-y-6">
          <Card>
            <CardHeader>
              <CardTitle className="font-bebas text-2xl">NEW SONG CREATION</CardTitle>
              <CardDescription>Channel your creativity and prepare the next hit.</CardDescription>
            </CardHeader>
            <CardContent className="space-y-4">
              <div className="grid grid-cols-1 gap-4 md:grid-cols-2">
                <div className="space-y-2">
                  <label className="text-sm font-medium">Song Title</label>
                  <Input
                    placeholder="Enter song title"
                    value={newSong.title}
                    onChange={(event) => setNewSong((prev) => ({ ...prev, title: event.target.value }))}
                  />
                </div>
                <div className="space-y-2">
                  <label className="text-sm font-medium">Genre</label>
                  <Select
                    value={newSong.genre}
                    onValueChange={(value) => setNewSong((prev) => ({ ...prev, genre: value }))}
                  >
                    <SelectTrigger>
                      <SelectValue placeholder="Select genre" />
                    </SelectTrigger>
                    <SelectContent>
                      {genres.map((genre) => (
                        <SelectItem key={genre} value={genre}>
                          {genre}
                        </SelectItem>
                      ))}
                    </SelectContent>
                  </Select>
                </div>
              </div>
              <div className="space-y-2">
                <label className="text-sm font-medium">Lyrics (optional)</label>
                <Textarea
                  rows={6}
                  placeholder="Write your lyrics here"
                  value={newSong.lyrics}
                  onChange={(event) => setNewSong((prev) => ({ ...prev, lyrics: event.target.value }))}
                />
              </div>
              <div className="space-y-2">
                <label className="text-sm font-medium">Duration (seconds)</label>
                <Input
                  type="number"
                  min={30}
                  max={600}
                  value={newSong.duration}
                  onChange={(event) =>
                    setNewSong((prev) => ({
                      ...prev,
                      duration: Number.parseInt(event.target.value, 10) || 180
                    }))
                  }
                />
              </div>
              {skills && (
                <div className="rounded-lg bg-muted p-4">
                  <h4 className="font-medium">Estimated Quality: {calculateQuality()}%</h4>
                  <p className="text-sm text-muted-foreground">
                    Based on songwriting {skills.songwriting}/100 and overall performance skill.
                  </p>
                </div>
              )}
              <Button
                onClick={createSong}
                disabled={creatingSong || !newSong.title || !newSong.genre}
                className="w-full"
              >
                {creatingSong ? "Creating..." : "Create Song"}
              </Button>
            </CardContent>
          </Card>
        </TabsContent>

        <TabsContent value="catalog" className="space-y-4">
          {songs.length === 0 ? (
            <Card>
              <CardContent className="py-12 text-center">
                <Music className="mx-auto mb-4 h-12 w-12 text-muted-foreground" />
                <h3 className="mb-2 text-lg font-medium">No Songs Yet</h3>
                <p className="text-muted-foreground">Create your first song to get started.</p>
              </CardContent>
            </Card>
          ) : (
            <div className="grid grid-cols-1 gap-4 lg:grid-cols-2">
              {songs.map((song) => {
                const recordingSessions = getStageSessions(song.id, "recording");
                const activeSession = recordingSessions.find((session) => session.status !== "completed");
                const completedSessions = recordingSessions.filter((session) => session.status === "completed");

                return (
                  <Card key={song.id} className="relative space-y-4">
                    <CardHeader className="pb-3">
                      <div className="flex items-start justify-between">
                        <div>
                          <CardTitle className="font-oswald text-lg">{song.title}</CardTitle>
                          <CardDescription>
                            {song.genre} • {formatDuration(song.duration)}
                          </CardDescription>
                        </div>
                        <Badge className={`${getStatusColor(song.status)} text-white capitalize`}>
                          {song.status}
                        </Badge>
                      </div>
                    </CardHeader>
                    <CardContent className="space-y-5">
                      <div className="space-y-2">
                        <div className="flex items-center justify-between text-sm">
                          <span>Quality</span>
                          <span className={`font-mono ${getQualityColor(song.quality_score)}`}>
                            {song.quality_score}%
                          </span>
                        </div>
                        <Progress value={song.quality_score} className="h-2" />
                      </div>

                      {song.lyrics && (
                        <div className="max-h-24 overflow-y-auto rounded bg-muted p-3 text-xs text-muted-foreground">
                          {song.lyrics}
                        </div>
                      )}

                      <div className="grid grid-cols-2 gap-4 text-sm">
                        <div className="flex items-center gap-2">
                          <Volume2 className="h-4 w-4 text-blue-400" />
                          <span>{song.plays.toLocaleString()} plays</span>
                        </div>
                        <div className="flex items-center gap-2">
                          <Star className="h-4 w-4 text-yellow-400" />
                          <span>{song.popularity} popularity</span>
                        </div>
                      </div>

                      <div className="space-y-4">
                        <div className="flex flex-wrap gap-2">
                          <Button
                            onClick={() =>
                              audioRecordingSongId === song.id && isRecording
                                ? stopRecordingTake(song)
                                : startRecordingTake(song)
                            }
                            disabled={uploadingRecordingId !== null}
                            className="flex-1"
                            variant="default"
                          >
                            {audioRecordingSongId === song.id && isRecording ? (
                              <Square className="mr-2 h-4 w-4" />
                            ) : (
                              <Mic className="mr-2 h-4 w-4" />
                            )}
                            {audioRecordingSongId === song.id && isRecording
                              ? "Stop Recording"
                              : "Record Take"}
                          </Button>
                          <Button
                            variant="outline"
                            size="sm"
                            onClick={() => openEditDialog(song)}
                          >
                            <Pencil className="mr-1 h-4 w-4" />
                            Edit
                          </Button>
                          <Button
                            variant="destructive"
                            size="sm"
                            onClick={() => deleteSong(song.id)}
                            disabled={deletingSongId === song.id}
                          >
                            <Trash2 className="mr-1 h-4 w-4" />
                            {deletingSongId === song.id ? "Deleting" : "Delete"}
                          </Button>
                        </div>

                        {renderLocalRecordings(song)}

                        <div className="space-y-3">
                          <div className="flex items-center gap-2 text-sm font-medium">
                            <Disc className="h-4 w-4 text-primary" />
                            <span>Committed layers</span>
                          </div>
                          {song.audio_layers.length === 0 ? (
                            <p className="text-sm text-muted-foreground">
                              No uploaded layers yet. Capture and upload takes to build your session.
                            </p>
                          ) : (
                            <ul className="space-y-2 text-sm">
                              {song.audio_layers.map((layer) => (
                                <li key={`${layer.storagePath}-${layer.url}`} className="flex justify-between rounded border border-border/40 px-3 py-2">
                                  <span>{layer.name}</span>
                                  <span className="text-xs text-muted-foreground">
                                    {formatDuration(layer.duration)}
                                  </span>
                                </li>
                              ))}
                            </ul>
                          )}
                        </div>

                        {activeSession && (
                          <div className="space-y-3 rounded-lg border border-border/60 p-3">
                            <div className="flex items-center justify-between">
                              <div className="text-sm font-semibold">Active Recording Session</div>
                              <Badge variant="outline" className="capitalize">
                                {activeSession.status}
                              </Badge>
                            </div>
                            <div className="grid grid-cols-2 gap-3 text-xs sm:grid-cols-3">
                              <div>
                                <div className="font-medium">Takes</div>
                                <div>{activeSession.total_takes}</div>
                              </div>
                              <div>
                                <div className="font-medium">Quality gain</div>
                                <div>+{activeSession.quality_gain}</div>
                              </div>
                              <div>
                                <div className="font-medium">Cost</div>
                                <div>${activeSession.total_cost.toLocaleString()}</div>
                              </div>
                            </div>
                            <Button
                              variant="secondary"
                              onClick={() => completeRecordingSession(song, activeSession)}
                              disabled={completingSessionId === activeSession.id || activeSession.total_takes === 0}
                            >
                              {completingSessionId === activeSession.id ? (
                                <Loader2 className="mr-2 h-4 w-4 animate-spin" />
                              ) : (
                                <Disc className="mr-2 h-4 w-4" />
                              )}
                              {completingSessionId === activeSession.id
                                ? "Completing"
                                : "Commit Recording Session"}
                            </Button>
                          </div>
                        )}

                        {completedSessions.length > 0 && (
                          <div className="space-y-2 text-xs text-muted-foreground">
                            <div className="font-semibold text-sm text-foreground">Past Sessions</div>
                            {completedSessions.map((session) => (
                              <div key={session.id} className="rounded border border-border/40 p-2">
                                <div className="flex items-center justify-between">
                                  <span>
                                    {stageLabels[session.stage]} • {session.total_takes} takes • +{session.quality_gain} quality
                                  </span>
                                  {session.completed_at && (
                                    <span>{new Date(session.completed_at).toLocaleDateString()}</span>
                                  )}
                                </div>
                              </div>
                            ))}
                          </div>
                        )}
                      </div>
                    </CardContent>
                  </Card>
                );
              })}
            </div>
          )}
        </TabsContent>
      </Tabs>

      <Dialog
        open={isEditDialogOpen}
        onOpenChange={(open) => {
          setIsEditDialogOpen(open);
          if (!open) {
            setEditingSong(null);
            setEditSongForm({ title: "", genre: "", lyrics: "", duration: 180 });
          }
        }}
      >
        <DialogContent>
          <form
            onSubmit={async (event) => {
              event.preventDefault();
              await updateSong();
            }}
            className="space-y-6"
          >
            <DialogHeader>
              <DialogTitle>Edit Song</DialogTitle>
              <DialogDescription>
                Update your song details before moving to the next production stage.
              </DialogDescription>
            </DialogHeader>

            <div className="grid grid-cols-1 gap-4 md:grid-cols-2">
              <div className="space-y-2">
                <label className="text-sm font-medium">Title</label>
                <Input
                  value={editSongForm.title}
                  onChange={(event) => setEditSongForm((prev) => ({ ...prev, title: event.target.value }))}
                />
              </div>
              <div className="space-y-2">
                <label className="text-sm font-medium">Genre</label>
                <Select
                  value={editSongForm.genre}
                  onValueChange={(value) => setEditSongForm((prev) => ({ ...prev, genre: value }))}
                >
                  <SelectTrigger>
                    <SelectValue placeholder="Select genre" />
                  </SelectTrigger>
                  <SelectContent>
                    {genres.map((genre) => (
                      <SelectItem key={genre} value={genre}>
                        {genre}
                      </SelectItem>
                    ))}
                  </SelectContent>
                </Select>
              </div>
            </div>

            <div className="space-y-2">
              <label className="text-sm font-medium">Lyrics</label>
              <Textarea
                rows={6}
                value={editSongForm.lyrics}
                onChange={(event) => setEditSongForm((prev) => ({ ...prev, lyrics: event.target.value }))}
              />
            </div>

            <div className="space-y-2">
              <label className="text-sm font-medium">Duration (seconds)</label>
              <Input
                type="number"
                min={30}
                max={600}
                value={editSongForm.duration}
                onChange={(event) =>
                  setEditSongForm((prev) => ({
                    ...prev,
                    duration: Number.parseInt(event.target.value, 10) || 180
                  }))
                }
              />
            </div>

            <DialogFooter>
              <Button type="button" variant="outline" onClick={() => setIsEditDialogOpen(false)}>
                Cancel
              </Button>
              <Button type="submit" disabled={!editSongForm.title || !editSongForm.genre}>
                Save Changes
              </Button>
            </DialogFooter>
          </form>
        </DialogContent>
      </Dialog>
    </div>
  );
};

export default MusicCreation;<|MERGE_RESOLUTION|>--- conflicted
+++ resolved
@@ -19,11 +19,7 @@
 import { supabase } from "@/integrations/supabase/client";
 import { useAuth } from "@/hooks/use-auth-context";
 import { useGameData } from "@/hooks/useGameData";
-<<<<<<< HEAD
 import { AttributeFocus, AttributeKey, calculateExperienceReward, extractAttributeScores } from "@/utils/gameBalance";
-=======
-import { applyAttributeToValue, SKILL_ATTRIBUTE_MAP, type AttributeKey } from "@/utils/attributeProgression";
->>>>>>> d57c86da
 import type { Tables } from "@/integrations/supabase/types";
 import {
   Music,
@@ -250,12 +246,7 @@
 const MusicCreation = () => {
   const { user } = useAuth();
   const { toast } = useToast();
-<<<<<<< HEAD
   const { profile, skills, attributes, updateProfile, updateSkills, updateAttributes, addActivity } = useGameData();
-=======
-  const { profile, skills, attributes, updateProfile, updateSkills, addActivity } = useGameData();
->>>>>>> d57c86da
-
   const [songs, setSongs] = useState<Song[]>([]);
   const [sessionsBySong, setSessionsBySong] = useState<Record<string, RecordingSession[]>>({});
   const [tracksBySession, setTracksBySession] = useState<Record<string, ProductionTrack[]>>({});
@@ -917,11 +908,7 @@
         const xpResult = applyAttributeToValue(session.quality_gain * 5, attributes, RECORDING_ATTRIBUTE_KEYS);
         await updateProfile({
           cash: Math.max(0, (profile.cash ?? 0) - session.total_cost),
-<<<<<<< HEAD
           experience: (profile.experience ?? 0) + experienceGain
-=======
-          experience: (profile.experience ?? 0) + xpResult.value
->>>>>>> d57c86da
         });
       }
 
