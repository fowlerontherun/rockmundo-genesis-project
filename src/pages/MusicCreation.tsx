--- conflicted
+++ resolved
@@ -11,25 +11,7 @@
 import { useToast } from "@/hooks/use-toast";
 import { supabase } from "@/integrations/supabase/client";
 import { useAuth } from "@/hooks/useAuth";
-<<<<<<< HEAD
 import { Music, Play, Trash2, Star, Coins, Volume2, Pencil } from "lucide-react";
-=======
-import {
-  Music,
-  Play,
-  Pause,
-  Trash2,
-  Star,
-  Coins,
-  Volume2,
-  Mic,
-  Square,
-  Waveform,
-  Loader2,
-  Upload,
-  Layers,
-} from "lucide-react";
->>>>>>> c776d958
 
 interface Song {
   id: string;
@@ -207,7 +189,6 @@
   const [profile, setProfile] = useState<ProfileInfo | null>(null);
   const [loading, setLoading] = useState(true);
   const [creating, setCreating] = useState(false);
-<<<<<<< HEAD
   const [recording, setRecording] = useState(false);
   const [editingSong, setEditingSong] = useState<Song | null>(null);
   const [isEditDialogOpen, setIsEditDialogOpen] = useState(false);
@@ -219,473 +200,6 @@
   });
   const [updatingSong, setUpdatingSong] = useState(false);
   const [deletingSongId, setDeletingSongId] = useState<string | null>(null);
-=======
-  const [recordingSession, setRecordingSession] = useState(false);
-  const [audioRecordingSongId, setAudioRecordingSongId] = useState<string | null>(null);
-  const [localRecordings, setLocalRecordings] = useState<Record<string, LocalRecording[]>>({});
-  const [uploadingLayer, setUploadingLayer] = useState<string | null>(null);
-  const [previewSongId, setPreviewSongId] = useState<string | null>(null);
-  const [previewLoadingSongId, setPreviewLoadingSongId] = useState<string | null>(null);
-
-  const toneRef = useRef<ToneModule | null>(null);
-  const toneLoadPromiseRef = useRef<Promise<ToneModule | null> | null>(null);
-  const recorderRef = useRef<RecorderInstance | null>(null);
-  const previewPlayersRef = useRef<TonePlayer[]>([]);
-  const previewTimeoutRef = useRef<number | null>(null);
-  const localRecordingsRef = useRef<Record<string, LocalRecording[]>>({});
-
-  const loadTone = useCallback(async (): Promise<ToneModule | null> => {
-    if (toneRef.current) {
-      return toneRef.current;
-    }
-
-    if (typeof window === "undefined") {
-      return null;
-    }
-
-    const existingTone = window.Tone as ToneModule | undefined;
-    if (existingTone) {
-      toneRef.current = existingTone;
-      return existingTone;
-    }
-
-    if (toneLoadPromiseRef.current) {
-      return toneLoadPromiseRef.current;
-    }
-
-    toneLoadPromiseRef.current = new Promise<ToneModule | null>((resolve, reject) => {
-      const script = document.createElement("script");
-      script.src = "https://cdn.jsdelivr.net/npm/tone@14.7.77/build/Tone.min.js";
-      script.async = true;
-      script.onload = () => {
-        toneLoadPromiseRef.current = null;
-        const loadedTone = window.Tone as ToneModule | undefined;
-        if (loadedTone) {
-          toneRef.current = loadedTone;
-          resolve(loadedTone);
-        } else {
-          reject(new Error("Tone.js failed to load"));
-        }
-      };
-      script.onerror = () => {
-        toneLoadPromiseRef.current = null;
-        reject(new Error("Failed to load Tone.js"));
-      };
-      document.body.appendChild(script);
-    });
-
-    return toneLoadPromiseRef.current;
-  }, []);
-
-  const stopPreview = useCallback(() => {
-    if (typeof window !== "undefined" && previewTimeoutRef.current) {
-      window.clearTimeout(previewTimeoutRef.current);
-      previewTimeoutRef.current = null;
-    }
-
-    previewPlayersRef.current.forEach((player) => {
-      try {
-        player.stop?.();
-      } catch (error) {
-        console.error("Error stopping player", error);
-      }
-      try {
-        player.dispose?.();
-      } catch (error) {
-        console.error("Error disposing player", error);
-      }
-    });
-
-    previewPlayersRef.current = [];
-    setPreviewSongId(null);
-    setPreviewLoadingSongId(null);
-  }, []);
-
-  useEffect(() => {
-    localRecordingsRef.current = localRecordings;
-  }, [localRecordings]);
-
-  useEffect(() => {
-    return () => {
-      stopPreview();
-
-      if (recorderRef.current?.mic?.close) {
-        try {
-          recorderRef.current.mic.close();
-        } catch (error) {
-          console.error("Error closing microphone", error);
-        }
-      }
-      recorderRef.current = null;
-
-      if (typeof URL !== "undefined" && typeof URL.revokeObjectURL === "function") {
-        Object.values(localRecordingsRef.current).forEach((layers) => {
-          layers.forEach((layer) => {
-            URL.revokeObjectURL(layer.url);
-          });
-        });
-      }
-    };
-  }, [stopPreview]);
-
-  const getAudioDuration = useCallback((url: string): Promise<number> => {
-    if (typeof document === "undefined") {
-      return Promise.resolve(0);
-    }
-
-    return new Promise((resolve) => {
-      const audio = document.createElement("audio");
-      const cleanup = () => {
-        audio.removeEventListener("loadedmetadata", onLoadedMetadata);
-        audio.removeEventListener("error", onError);
-      };
-
-      const onLoadedMetadata = () => {
-        const duration = Number.isFinite(audio.duration) ? audio.duration : 0;
-        cleanup();
-        resolve(duration);
-      };
-
-      const onError = () => {
-        cleanup();
-        resolve(0);
-      };
-
-      audio.preload = "metadata";
-      audio.addEventListener("loadedmetadata", onLoadedMetadata);
-      audio.addEventListener("error", onError);
-      audio.src = url;
-    });
-  }, []);
-
-  const startAudioRecording = useCallback(
-    async (songId: string) => {
-      if (audioRecordingSongId && audioRecordingSongId !== songId) {
-        toast({
-          title: "Finish current recording",
-          description: "Stop the ongoing recording before starting a new one.",
-        });
-        return;
-      }
-
-      try {
-        const Tone = await loadTone();
-        if (!Tone) {
-          throw new Error("Tone.js is unavailable");
-        }
-
-        stopPreview();
-
-        if (Tone.start) {
-          await Tone.start();
-        } else if (Tone.context?.state === "suspended") {
-          await Tone.context.resume();
-        }
-
-        const mic = new Tone.UserMedia();
-        await mic.open();
-
-        const recorder = new Tone.Recorder();
-        mic.connect(recorder);
-
-        recorderRef.current = { recorder, mic };
-        await recorder.start?.();
-        setAudioRecordingSongId(songId);
-      } catch (error) {
-        console.error("Error starting audio recording:", error);
-        toast({
-          variant: "destructive",
-          title: "Microphone unavailable",
-          description: "We couldn't access your microphone. Please check permissions and try again.",
-        });
-
-        if (recorderRef.current?.mic?.close) {
-          try {
-            recorderRef.current.mic.close();
-          } catch (closeError) {
-            console.error("Error closing microphone after failure:", closeError);
-          }
-        }
-        recorderRef.current = null;
-        setAudioRecordingSongId(null);
-      }
-    },
-    [audioRecordingSongId, loadTone, stopPreview, toast]
-  );
-
-  const stopAudioRecording = useCallback(
-    async (song: Song) => {
-      const activeRecorder = recorderRef.current;
-      if (!activeRecorder) {
-        setAudioRecordingSongId(null);
-        return;
-      }
-
-      try {
-        const { recorder, mic } = activeRecorder;
-        const recording: Blob = await recorder.stop();
-        mic.disconnect?.();
-        if (mic.close) {
-          await mic.close();
-        }
-        recorderRef.current = null;
-
-        const objectUrl = URL.createObjectURL(recording);
-        const duration = await getAudioDuration(objectUrl);
-        const pendingLayers = localRecordingsRef.current[song.id] ?? [];
-        const layerName = `Layer ${(song.audio_layers?.length ?? 0) + pendingLayers.length + 1}`;
-
-        setLocalRecordings((prev) => ({
-          ...prev,
-          [song.id]: [...(prev[song.id] ?? []), { name: layerName, url: objectUrl, blob: recording, duration }],
-        }));
-
-        toast({
-          title: "Layer captured",
-          description: "Preview and save your new recording from the layers panel.",
-        });
-      } catch (error) {
-        console.error("Error finalizing recording:", error);
-        toast({
-          variant: "destructive",
-          title: "Recording failed",
-          description: "We couldn't capture the audio. Please try again.",
-        });
-
-        if (recorderRef.current?.mic?.close) {
-          try {
-            recorderRef.current.mic.close();
-          } catch (closeError) {
-            console.error("Error closing microphone after failure:", closeError);
-          }
-        }
-        recorderRef.current = null;
-      } finally {
-        setAudioRecordingSongId(null);
-      }
-    },
-    [getAudioDuration, toast]
-  );
-
-  const discardLocalLayer = useCallback(
-    (songId: string, index: number) => {
-      const existingLayers = localRecordingsRef.current[songId] ?? [];
-      const targetLayer = existingLayers[index];
-      if (targetLayer) {
-        stopPreview();
-        if (typeof URL !== "undefined" && typeof URL.revokeObjectURL === "function") {
-          URL.revokeObjectURL(targetLayer.url);
-        }
-      }
-
-      setLocalRecordings((prev) => {
-        const songLayers = prev[songId] ?? [];
-        const filteredLayers = songLayers.filter((_, i) => i !== index);
-        const nextLayers = { ...prev };
-        if (filteredLayers.length > 0) {
-          nextLayers[songId] = filteredLayers;
-        } else {
-          delete nextLayers[songId];
-        }
-        return nextLayers;
-      });
-    },
-    [stopPreview]
-  );
-
-  const saveRecordedLayer = useCallback(
-    async (song: Song, layer: LocalRecording, index: number) => {
-      if (!user) {
-        toast({
-          variant: "destructive",
-          title: "Sign in required",
-          description: "You need to be logged in to store recordings.",
-        });
-        return;
-      }
-
-      stopPreview();
-
-      const identifier = `${song.id}-${index}`;
-      setUploadingLayer(identifier);
-
-      try {
-        const extension = layer.blob.type.includes("wav")
-          ? "wav"
-          : layer.blob.type.includes("mp3")
-          ? "mp3"
-          : layer.blob.type.includes("ogg")
-          ? "ogg"
-          : "webm";
-
-        const sanitizedName = slugifyName(layer.name) || "layer";
-        const storagePath = `${user.id}/${song.id}/${Date.now()}-${sanitizedName}.${extension}`;
-
-        const { error: uploadError } = await supabase.storage
-          .from("song-recordings")
-          .upload(storagePath, layer.blob, {
-            contentType: layer.blob.type,
-            upsert: true,
-          });
-
-        if (uploadError) {
-          throw uploadError;
-        }
-
-        const { data: publicUrlData } = supabase.storage.from("song-recordings").getPublicUrl(storagePath);
-
-        if (!publicUrlData?.publicUrl) {
-          throw new Error("Unable to obtain public URL for uploaded audio");
-        }
-
-        const newLayer: SongLayer = {
-          name: layer.name,
-          url: publicUrlData.publicUrl,
-          duration: Number.isFinite(layer.duration) ? Number(layer.duration.toFixed(2)) : undefined,
-          storagePath,
-          created_at: new Date().toISOString(),
-        };
-
-        const updatedLayers = [...(song.audio_layers ?? []), newLayer];
-
-        const { data: updatedSongData, error: updateError } = await supabase
-          .from("songs")
-          .update({ audio_layers: updatedLayers })
-          .eq("id", song.id)
-          .select()
-          .single();
-
-        if (updateError) {
-          throw updateError;
-        }
-
-        const normalizedSong = normalizeSong(updatedSongData as SupabaseSongRow);
-
-        setSongs((prev) => prev.map((s) => (s.id === song.id ? normalizedSong : s)));
-
-        setLocalRecordings((prev) => {
-          const songLayers = prev[song.id] ?? [];
-          const filteredLayers = songLayers.filter((_, i) => i !== index);
-          const nextLayers = { ...prev };
-          if (filteredLayers.length > 0) {
-            nextLayers[song.id] = filteredLayers;
-          } else {
-            delete nextLayers[song.id];
-          }
-          return nextLayers;
-        });
-
-        if (typeof URL !== "undefined" && typeof URL.revokeObjectURL === "function") {
-          URL.revokeObjectURL(layer.url);
-        }
-
-        toast({
-          title: "Layer saved",
-          description: `${layer.name} was uploaded and linked to ${song.title}.`,
-        });
-      } catch (error) {
-        console.error("Error saving recorded layer:", error);
-        toast({
-          variant: "destructive",
-          title: "Upload failed",
-          description: "We couldn't save this take. Please try again.",
-        });
-      } finally {
-        setUploadingLayer(null);
-      }
-    },
-    [stopPreview, toast, user]
-  );
-
-  const togglePreviewMix = useCallback(
-    async (song: Song) => {
-      if (previewSongId === song.id) {
-        stopPreview();
-        return;
-      }
-
-      stopPreview();
-
-      const storedLayers = Array.isArray(song.audio_layers) ? song.audio_layers : [];
-      const pendingLayersForSong = localRecordings[song.id] ?? [];
-      const combinedLayers: SongLayer[] = [
-        ...storedLayers,
-        ...pendingLayersForSong.map((layer) => ({
-          name: layer.name,
-          url: layer.url,
-          duration: layer.duration,
-        })),
-      ];
-
-      if (combinedLayers.length === 0) {
-        toast({
-          title: "No layers to preview",
-          description: "Record or upload a layer to hear a mix preview.",
-        });
-        return;
-      }
-
-      try {
-        setPreviewLoadingSongId(song.id);
-        const Tone = await loadTone();
-        if (!Tone) {
-          throw new Error("Tone.js is unavailable");
-        }
-
-        if (Tone.start) {
-          await Tone.start();
-        } else if (Tone.context?.state === "suspended") {
-          await Tone.context.resume();
-        }
-
-        const players: TonePlayer[] = [];
-        for (const layer of combinedLayers) {
-          const playerSource = new Tone.Player({ url: layer.url, autostart: false });
-          const destinationPlayer = playerSource.toDestination ? playerSource.toDestination() : playerSource;
-          if (destinationPlayer.loaded) {
-            await destinationPlayer.loaded();
-          } else if (destinationPlayer.load) {
-            await destinationPlayer.load(layer.url);
-          }
-          players.push(destinationPlayer);
-        }
-
-        previewPlayersRef.current = players;
-        setPreviewSongId(song.id);
-        players.forEach((player) => {
-          player.start?.();
-        });
-
-        const longestDuration = Math.max(
-          0,
-          ...combinedLayers.map((layer) =>
-            layer.duration && Number.isFinite(layer.duration) ? layer.duration : 0
-          )
-        );
-
-        if (longestDuration > 0 && typeof window !== "undefined") {
-          if (previewTimeoutRef.current) {
-            window.clearTimeout(previewTimeoutRef.current);
-          }
-          previewTimeoutRef.current = window.setTimeout(() => {
-            stopPreview();
-          }, Math.ceil(longestDuration * 1000) + 500);
-        }
-      } catch (error) {
-        console.error("Error preparing preview mix:", error);
-        toast({
-          variant: "destructive",
-          title: "Preview failed",
-          description: "We couldn't start playback. Please try again.",
-        });
-        stopPreview();
-      } finally {
-        setPreviewLoadingSongId(null);
-      }
-    },
-    [loadTone, localRecordings, previewSongId, stopPreview, toast]
-  );
->>>>>>> c776d958
 
   const [newSong, setNewSong] = useState({
     title: "",
@@ -1005,7 +519,6 @@
 
       setSongs(prev => prev.filter(s => s.id !== songId));
 
-<<<<<<< HEAD
       if (editingSong?.id === songId) {
         setIsEditDialogOpen(false);
         setEditingSong(null);
@@ -1014,8 +527,6 @@
 
       await fetchData();
 
-=======
->>>>>>> c776d958
       toast({
         title: "Song Deleted",
         description: "The song has been removed from your catalog."
@@ -1219,159 +730,7 @@
                       </div>
                     )}
 
-<<<<<<< HEAD
                     <div className="flex flex-wrap gap-2">
-=======
-                    <div className="space-y-3 rounded-lg border border-muted/40 bg-muted/10 p-3">
-                      <div className="flex flex-col gap-3 sm:flex-row sm:items-center sm:justify-between">
-                        <div>
-                          <div className="flex items-center gap-2 text-xs font-semibold uppercase tracking-wide text-muted-foreground">
-                            <Layers className="h-4 w-4 text-blue-400" />
-                            Studio Layers
-                          </div>
-                          <p className="text-xs text-muted-foreground">
-                            Record takes, stack layers, and audition your mix instantly.
-                          </p>
-                        </div>
-                        <div className="flex flex-wrap gap-2">
-                          <Button
-                            size="sm"
-                            variant={audioRecordingSongId === song.id ? "destructive" : "outline"}
-                            disabled={
-                              (audioRecordingSongId !== null && audioRecordingSongId !== song.id) ||
-                              previewSongId === song.id ||
-                              previewLoadingSongId === song.id ||
-                              uploadingLayer !== null
-                            }
-                            onClick={() =>
-                              audioRecordingSongId === song.id
-                                ? stopAudioRecording(song)
-                                : startAudioRecording(song.id)
-                            }
-                          >
-                            {audioRecordingSongId === song.id ? (
-                              <>
-                                <Square className="mr-1 h-4 w-4" />
-                                Stop
-                              </>
-                            ) : (
-                              <>
-                                <Mic className="mr-1 h-4 w-4" />
-                                Record Layer
-                              </>
-                            )}
-                          </Button>
-                          <Button
-                            size="sm"
-                            variant={previewSongId === song.id ? "secondary" : "outline"}
-                            disabled={
-                              totalLayerCount === 0 ||
-                              audioRecordingSongId !== null ||
-                              previewLoadingSongId === song.id
-                            }
-                            onClick={() => togglePreviewMix(song)}
-                          >
-                            {previewSongId === song.id ? (
-                              <>
-                                <Pause className="mr-1 h-4 w-4" />
-                                Stop Preview
-                              </>
-                            ) : previewLoadingSongId === song.id ? (
-                              <>
-                                <Loader2 className="mr-1 h-4 w-4 animate-spin" />
-                                Preparing
-                              </>
-                            ) : (
-                              <>
-                                <Play className="mr-1 h-4 w-4" />
-                                Preview Mix
-                              </>
-                            )}
-                          </Button>
-                        </div>
-                      </div>
-                      <div className="space-y-2">
-                        {storedLayers.length > 0 &&
-                          storedLayers.map((layer, index) => (
-                            <div
-                              key={`${song.id}-stored-${index}`}
-                              className="space-y-2 rounded border border-muted bg-background/80 p-2"
-                            >
-                              <div className="flex items-center justify-between text-sm font-medium">
-                                <span className="flex items-center gap-2">
-                                  <Waveform className="h-4 w-4 text-blue-400" />
-                                  {layer.name || `Layer ${index + 1}`}
-                                </span>
-                                {layer.duration ? (
-                                  <span className="text-xs text-muted-foreground">{formatDuration(layer.duration)}</span>
-                                ) : null}
-                              </div>
-                              <audio controls src={layer.url} className="w-full" preload="metadata" />
-                            </div>
-                          ))}
-
-                        {pendingLayers.map((layer, index) => {
-                          const identifier = `${song.id}-${index}`;
-                          const isUploading = uploadingLayer === identifier;
-                          return (
-                            <div
-                              key={`${song.id}-pending-${index}`}
-                              className="space-y-2 rounded border border-primary/40 bg-primary/10 p-3"
-                            >
-                              <div className="flex items-center justify-between text-sm font-medium">
-                                <span className="flex items-center gap-2">
-                                  <Waveform className="h-4 w-4 text-primary" />
-                                  {layer.name}
-                                  <Badge variant="outline" className="text-[10px] uppercase tracking-wide">
-                                    Pending
-                                  </Badge>
-                                </span>
-                                {layer.duration ? (
-                                  <span className="text-xs text-muted-foreground">{formatDuration(layer.duration)}</span>
-                                ) : null}
-                              </div>
-                              <audio controls src={layer.url} className="w-full" preload="metadata" />
-                              <div className="flex flex-wrap gap-2">
-                                <Button
-                                  size="sm"
-                                  onClick={() => saveRecordedLayer(song, layer, index)}
-                                  disabled={isUploading}
-                                >
-                                  {isUploading ? (
-                                    <>
-                                      <Loader2 className="mr-1 h-4 w-4 animate-spin" />
-                                      Saving...
-                                    </>
-                                  ) : (
-                                    <>
-                                      <Upload className="mr-1 h-4 w-4" />
-                                      Save to Supabase
-                                    </>
-                                  )}
-                                </Button>
-                                <Button
-                                  size="sm"
-                                  variant="outline"
-                                  onClick={() => discardLocalLayer(song.id, index)}
-                                  disabled={isUploading}
-                                >
-                                  Discard
-                                </Button>
-                              </div>
-                            </div>
-                          );
-                        })}
-
-                        {totalLayerCount === 0 && (
-                          <p className="text-xs text-muted-foreground">
-                            No recordings yet. Capture a new take or save a layer to start building this track.
-                          </p>
-                        )}
-                      </div>
-                    </div>
-
-                    <div className="flex gap-2">
->>>>>>> c776d958
                       {song.status === "draft" && (
                         <Button
                           onClick={() => recordSong(song)}
