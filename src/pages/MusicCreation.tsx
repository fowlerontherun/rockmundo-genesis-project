--- conflicted
+++ resolved
@@ -259,7 +259,6 @@
   const { user } = useAuth();
   const { toast } = useToast();
   const gameData = useGameData();
-<<<<<<< HEAD
   const {
     profile,
     skills,
@@ -270,19 +269,6 @@
     refreshProgressionState,
     addActivity
   } = gameData;
-=======
-  const { profile, skills, updateProfile, updateSkills, addActivity, xpWallet, attributeStarTotal } = gameData;
-
-  const progressionSnapshot = useMemo(
-    () => ({
-      wallet: xpWallet ?? null,
-      attributeStars:
-        attributeStarTotal ?? Math.max(0, Number(xpWallet?.attribute_points_earned ?? 0)),
-      legacyExperience: profile?.experience ?? null
-    }),
-    [xpWallet, attributeStarTotal, profile?.experience]
-  );
->>>>>>> 00d09ace
 
   const skillProgressSource = useMemo<SkillProgressSource>(() => {
     const withProgress = gameData as unknown as {
@@ -1031,29 +1017,8 @@
       await refreshProgressionState();
 
       if (profile) {
-<<<<<<< HEAD
         await updateProfile({
           cash: Math.max(0, (profile.cash ?? 0) - session.total_cost)
-=======
-        if (experienceGain > 0) {
-          await awardActionXp({
-            amount: experienceGain,
-            category: "practice",
-            actionKey: "recording_session",
-            uniqueEventId: session.id,
-            metadata: {
-              session_id: session.id,
-              song_id: song.id,
-              quality_gain: session.quality_gain,
-              total_cost: session.total_cost,
-              takes_recorded: session.total_takes,
-            },
-          });
-        }
-
-        await updateProfile({
-          cash: Math.max(0, (profile.cash ?? 0) - session.total_cost),
->>>>>>> 00d09ace
         });
       }
 
