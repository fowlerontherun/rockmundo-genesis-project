import { useMemo, useState } from "react";
import { useMutation, useQuery, useQueryClient } from "@tanstack/react-query";
import { toast } from "sonner";
import {
<<<<<<< HEAD
  CheckCircle2,
  Info,
  Loader2,
  PackageSearch,
  Shield,
=======
  BadgeDollarSign,
  Flame,
  Infinity,
  Loader2,
  PackageSearch,
  RefreshCcw,
  Shield,
  ShoppingBag,
>>>>>>> 19bfbacb
  ShoppingCart,
  Sparkles,
  Zap,
} from "lucide-react";

import { supabase } from "@/integrations/supabase/client";
import { useAuth } from "@/hooks/use-auth-context";
import { useGameData } from "@/hooks/useGameData";
import { usePlayerEquipment, type PlayerEquipmentWithItem } from "@/hooks/usePlayerEquipment";
import { Badge } from "@/components/ui/badge";
import { Button } from "@/components/ui/button";
import { Card, CardContent, CardDescription, CardHeader, CardTitle } from "@/components/ui/card";
import { Input } from "@/components/ui/input";
import { Select, SelectContent, SelectItem, SelectTrigger, SelectValue } from "@/components/ui/select";
import { Tabs, TabsContent, TabsList, TabsTrigger } from "@/components/ui/tabs";
import { Separator } from "@/components/ui/separator";
<<<<<<< HEAD
import { Skeleton } from "@/components/ui/skeleton";
import {
  AlertDialog,
  AlertDialogAction,
  AlertDialogCancel,
  AlertDialogContent,
  AlertDialogDescription,
  AlertDialogFooter,
  AlertDialogHeader,
  AlertDialogTitle,
} from "@/components/ui/alert-dialog";
import { GearComparisonDrawer, type ComparableGearItem } from "@/components/gear/GearComparisonDrawer";
import { deriveQualityTier, getQualityLabel, qualityTierStyles } from "@/utils/gearQuality";
import { getRarityLabel, parseRarityKey, rarityStyles } from "@/utils/gearRarity";

interface RawStoreItem {
  id: string;
  name: string;
  category: string;
  subcategory: string | null;
  price: number;
  rarity: string | null;
  description: string | null;
=======
import {
  type EquipmentItemRecord,
  type GearCategory,
  normalizeEquipmentStatBoosts,
} from "@/types/gear";

interface CategoryOption {
  value: string;
  label: string;
  sort: number;
}

interface StoreItem extends Omit<EquipmentItemRecord, "stat_boosts"> {
>>>>>>> 19bfbacb
  stat_boosts: Record<string, number> | null;
  gear_category?: GearCategory | null;
}

<<<<<<< HEAD
interface StoreItem extends RawStoreItem {
  qualityTier: ReturnType<typeof deriveQualityTier>;
  rarityKey: ReturnType<typeof parseRarityKey>;
}

=======
interface OwnedEquipmentRecord {
  id: string;
  condition: number | null;
  is_equipped: boolean | null;
  created_at: string | null;
  equipment?: EquipmentItemRecord | null;
}

const rarityStyles: Record<string, string> = {
  common: "border-muted bg-muted/40 text-muted-foreground",
  uncommon: "border-emerald-500/40 bg-emerald-500/10 text-emerald-600",
  rare: "border-blue-500/40 bg-blue-500/10 text-blue-600",
  epic: "border-purple-500/40 bg-purple-500/10 text-purple-600",
  legendary: "border-amber-500/40 bg-amber-500/10 text-amber-600",
};

const mapRowToItem = (row: EquipmentItemRecord): StoreItem => ({
  ...row,
  stat_boosts: normalizeEquipmentStatBoosts(row.stat_boosts),
});

>>>>>>> 19bfbacb
const formatStatBoosts = (boosts: Record<string, number> | null) => {
  if (!boosts) return [];
  return Object.entries(boosts)
    .filter(([, value]) => typeof value === "number")
    .map(([key, value]) => ({ key, value }));
};

<<<<<<< HEAD
const mapRowToItem = (row: RawStoreItem): StoreItem => ({
  ...row,
  qualityTier: deriveQualityTier(row.price, row.stat_boosts),
  rarityKey: parseRarityKey(row.rarity),
});
=======
const formatPurchaseLabel = (item: EquipmentItemRecord) => {
  const hasCashCost = item.price_cash > 0;
  const hasFameCost = item.price_fame > 0;

  if (hasCashCost && hasFameCost) {
    return `Purchase for $${item.price_cash.toLocaleString()} + ${item.price_fame.toLocaleString()} Fame`;
  }

  if (hasCashCost) {
    return `Purchase for $${item.price_cash.toLocaleString()}`;
  }

  if (hasFameCost) {
    return `Unlock for ${item.price_fame.toLocaleString()} Fame`;
  }

  return "Add to inventory";
};
>>>>>>> 19bfbacb

const EquipmentStore = () => {
  const queryClient = useQueryClient();
  const { profile, refetch } = useGameData();
  const { user } = useAuth();
  const { data: ownedEquipment, isLoading: loadingOwned, error: ownedError } = usePlayerEquipment();

  const [search, setSearch] = useState("");
  const [category, setCategory] = useState<string>("all");
  const [comparisonOpen, setComparisonOpen] = useState(false);
  const [selectedItem, setSelectedItem] = useState<StoreItem | null>(null);
  const [confirmationItem, setConfirmationItem] = useState<StoreItem | null>(null);
  const [confirmationOpen, setConfirmationOpen] = useState(false);
  const [recentPurchases, setRecentPurchases] = useState<string[]>([]);

  const {
    data: items,
    isLoading: loadingItems,
    error: itemsError,
    refetch: refetchItems,
  } = useQuery<StoreItem[]>({
    queryKey: ["equipment-store-items"],
    queryFn: async () => {
      const { data, error } = await supabase
        .from("equipment_items")
        .select(
          `id,
           name,
           category,
           gear_category_id,
           gear_category:gear_categories (id, slug, label, description, icon, sort_order),
           subcategory,
           price_cash,
           price_fame,
           rarity,
           description,
           stat_boosts,
           stock,
           is_stock_tracked,
           auto_restock`
        )
        .order("price_cash");

      if (error) throw error;
<<<<<<< HEAD
      return ((data as RawStoreItem[] | null) ?? []).map(mapRowToItem);
=======
      return ((data as EquipmentItemRecord[] | null) ?? []).map(mapRowToItem);
    },
  });

  const { data: owned, isLoading: loadingOwned } = useQuery<OwnedEquipmentRecord[]>({
    queryKey: ["player-equipment", user?.id],
    queryFn: async () => {
      if (!user?.id) return [];

      const { data, error } = await supabase
        .from("player_equipment")
        .select(
          `id, condition, is_equipped, created_at, equipment:equipment_items!equipment_id (
             id,
             name,
             category,
             gear_category_id,
             gear_category:gear_categories (id, slug, label, description, icon, sort_order),
             subcategory,
             price_cash,
             price_fame,
             rarity,
             description,
             stat_boosts,
             stock,
             is_stock_tracked,
             auto_restock
           )`
        )
        .eq("user_id", user.id)
        .order("created_at", { ascending: false });

      if (error) throw error;
      return (data as OwnedEquipmentRecord[]) ?? [];
>>>>>>> 19bfbacb
    },
  });

  const purchaseMutation = useMutation({
    mutationFn: async (item: StoreItem) => {
      const { error } = await supabase.rpc("purchase_equipment_item" as any, { p_equipment_id: item.id });
      if (error) throw error;
    },
    onSuccess: async (_, item) => {
      toast.success(`${item.name} added to your locker`);

      setRecentPurchases((previous) => {
        if (previous.includes(item.id)) {
          return previous;
        }
        return [...previous, item.id];
      });

      queryClient.setQueryData<StoreItem[] | undefined>(["equipment-store-items"], (current) => {
        if (!current) {
          return current;
        }

        return current.map((entry) =>
          entry.id === item.id
            ? {
                ...entry,
                stock:
                  typeof entry.stock === "number" && Number.isFinite(entry.stock)
                    ? Math.max(entry.stock - 1, 0)
                    : entry.stock,
              }
            : entry,
        );
      });

      queryClient.setQueryData<ComparableGearItem[] | undefined>(["gear-shop-items"], (current) => {
        if (!current) {
          return current;
        }

        return current.map((entry) =>
          entry.id === item.id
            ? {
                ...entry,
                stock:
                  typeof entry.stock === "number" && Number.isFinite(entry.stock)
                    ? Math.max(entry.stock - 1, 0)
                    : entry.stock,
              }
            : entry,
        );
      });

      queryClient.setQueryData<PlayerEquipmentWithItem[] | undefined>(
        ["player-equipment", user?.id],
        (current) => {
          const existing = current ?? [];
          const alreadyPresent = existing.some((entry) => entry.equipment?.id === item.id);

          if (alreadyPresent) {
            return existing;
          }

          const optimisticEntry: PlayerEquipmentWithItem = {
            id: `optimistic-${Date.now()}`,
            equipment_id: item.id,
            condition: 100,
            is_equipped: false,
            created_at: new Date().toISOString(),
            equipment: {
              id: item.id,
              name: item.name,
              category: item.category,
              subcategory: item.subcategory,
              price: item.price,
              rarity: item.rarityKey,
              description: item.description,
              stat_boosts: item.stat_boosts,
              stock: item.stock ?? null,
            },
          };

          return [optimisticEntry, ...existing];
        },
      );

      setConfirmationOpen(false);
      setConfirmationItem(null);
      await refetch();
    },
    onError: (error: Error) => {
      toast.error(error.message || "Unable to complete purchase");
      setConfirmationOpen(false);
      setConfirmationItem(null);
    },
  });

  const categories = useMemo<CategoryOption[]>(() => {
    if (!items) {
      return [{ value: "all", label: "All categories", sort: -1 }];
    }

    const mapped = new Map<string, CategoryOption>();

    items.forEach((item) => {
      const slug = item.gear_category?.slug ?? item.category;
      const label = item.gear_category?.label ?? item.category;
      const sort = item.gear_category?.sort_order ?? Number.MAX_SAFE_INTEGER;

      if (!mapped.has(slug)) {
        mapped.set(slug, { value: slug, label, sort });
      }
    });

    const sorted = Array.from(mapped.values()).sort((a, b) => {
      if (a.sort === b.sort) {
        return a.label.localeCompare(b.label);
      }

      return a.sort - b.sort;
    });

    return [{ value: "all", label: "All categories", sort: -1 }, ...sorted];
  }, [items]);

  const filteredItems = useMemo(() => {
    if (!items) return [];

    return items.filter((item) => {
      const categorySlug = item.gear_category?.slug ?? item.category;
      const matchesCategory = category === "all" || categorySlug === category;
      const matchesSearch = item.name.toLowerCase().includes(search.toLowerCase());
      return matchesCategory && matchesSearch;
    });
  }, [items, category, search]);

  const ownedIds = useMemo(() => {
    if (!ownedEquipment) return new Set<string>();
    return new Set(ownedEquipment.map((entry) => entry.equipment?.id).filter(Boolean) as string[]);
  }, [ownedEquipment]);

  const cashOnHand = typeof profile?.cash === "number" ? profile.cash : 0;
  const fameScore = typeof profile?.fame === "number" ? profile.fame : 0;

  return (
    <div className="container mx-auto space-y-6 p-6">
      <div className="flex flex-col gap-2 md:flex-row md:items-center md:justify-between">
        <div>
          <h1 className="text-3xl font-bold">Equipment Market</h1>
          <p className="text-muted-foreground">
            Outfit your rig with premium instruments, lighting packages, and touring essentials.
          </p>
        </div>
        <div className="flex flex-wrap gap-2 text-sm">
          <div className="flex items-center gap-2 rounded-lg border bg-card px-4 py-2 shadow-sm">
            <BadgeDollarSign className="h-4 w-4 text-primary" />
            <span className="font-medium">Cash</span>
            <Separator orientation="vertical" className="h-4" />
            <span>${cashOnHand.toLocaleString()}</span>
          </div>
          <div className="flex items-center gap-2 rounded-lg border bg-card px-4 py-2 shadow-sm">
            <Sparkles className="h-4 w-4 text-amber-500" />
            <span className="font-medium">Fame</span>
            <Separator orientation="vertical" className="h-4" />
            <span>{fameScore.toLocaleString()}</span>
          </div>
        </div>
      </div>

      <Tabs defaultValue="shop" className="space-y-6">
        <TabsList>
          <TabsTrigger value="shop">Storefront</TabsTrigger>
          <TabsTrigger value="owned">Owned gear</TabsTrigger>
        </TabsList>

        <TabsContent value="shop" className="space-y-6">
          <Card>
            <CardHeader className="space-y-2">
              <CardTitle>Browse catalogue</CardTitle>
              <CardDescription>Filter by category or search for a specific piece of gear.</CardDescription>
            </CardHeader>
            <CardContent className="flex flex-col gap-4 md:flex-row">
              <div className="flex w-full gap-3 md:max-w-xl">
                <Input
                  value={search}
                  onChange={(event) => setSearch(event.target.value)}
                  placeholder="Search equipment..."
                />
                <Select value={category} onValueChange={setCategory}>
                  <SelectTrigger className="min-w-[180px]">
                    <SelectValue placeholder="Category" />
                  </SelectTrigger>
                  <SelectContent>
                    {categories.map((option) => (
                      <SelectItem key={option.value} value={option.value}>
                        {option.value === "all" ? "All categories" : option.label}
                      </SelectItem>
                    ))}
                  </SelectContent>
                </Select>
              </div>
            </CardContent>
          </Card>

          {itemsError ? (
            <Card className="border-destructive/50">
              <CardContent className="space-y-4 py-10 text-sm">
                <div className="flex items-center gap-2 font-semibold text-destructive">
                  <Info className="h-5 w-5" /> Unable to load storefront
                </div>
                <p className="text-muted-foreground">
                  The marketplace feed timed out. Refresh the catalogue to continue evaluating upgrades.
                </p>
                <Button variant="outline" onClick={() => refetchItems()}>
                  Retry loading equipment
                </Button>
              </CardContent>
            </Card>
          ) : loadingItems ? (
            <div className="grid gap-4 md:grid-cols-2 xl:grid-cols-3">
              {Array.from({ length: 6 }).map((_, index) => (
                <Card key={index} className="border-2">
                  <CardHeader className="space-y-3">
                    <div className="flex items-start justify-between gap-3">
                      <div className="space-y-2">
                        <Skeleton className="h-5 w-28" />
                        <Skeleton className="h-4 w-20" />
                      </div>
                      <Skeleton className="h-10 w-20" />
                    </div>
                    <Skeleton className="h-16 w-full" />
                  </CardHeader>
                  <CardContent className="space-y-3">
                    <Skeleton className="h-4 w-1/2" />
                    <Skeleton className="h-4 w-2/3" />
                    <Skeleton className="h-9 w-full" />
                  </CardContent>
                </Card>
              ))}
            </div>
          ) : filteredItems.length === 0 ? (
            <Card>
              <CardContent className="space-y-3 py-12 text-center text-sm text-muted-foreground">
                <div className="flex justify-center">
                  <PackageSearch className="h-5 w-5" />
                </div>
                <p>No equipment matches your filters.</p>
                <p>Reset filters or explore neighbouring categories to uncover compatible gear.</p>
              </CardContent>
            </Card>
          ) : (
            <div className="grid gap-4 md:grid-cols-2 xl:grid-cols-3">
              {filteredItems.map((item) => {
                const boosts = formatStatBoosts(item.stat_boosts);
<<<<<<< HEAD
                const rarityClass = rarityStyles[item.rarityKey];
                const qualityClass = qualityTierStyles[item.qualityTier];
                const isOwned = ownedIds.has(item.id);
                const outOfStock = (item.stock ?? 0) <= 0;
                const justPurchased = recentPurchases.includes(item.id);
=======
                const rarityKey = item.rarity?.toLowerCase() ?? "common";
                const rarityClass = rarityStyles[rarityKey] ?? rarityStyles.common;
                const isOwned = ownedIds.has(item.id);
                const outOfStock = item.is_stock_tracked && (item.stock ?? 0) <= 0;

                const stockTone = !item.is_stock_tracked
                  ? "text-emerald-600"
                  : outOfStock
                  ? "text-destructive"
                  : item.stock && item.stock <= 2
                  ? "text-amber-600"
                  : "text-muted-foreground";

                const stockLabel = !item.is_stock_tracked
                  ? "Unlimited availability"
                  : outOfStock
                  ? "Sold out"
                  : `${item.stock ?? 0} in stock`;

                const purchaseLabel = formatPurchaseLabel(item);
>>>>>>> 19bfbacb

                return (
                  <Card key={item.id} className="flex flex-col border-2">
                    <CardHeader className="space-y-3">
                      <div className="flex items-start justify-between gap-3">
                        <div>
                          <CardTitle className="text-xl">{item.name}</CardTitle>
                          <CardDescription>
                            {item.subcategory || item.gear_category?.label || item.category}
                          </CardDescription>
                        </div>
<<<<<<< HEAD
                        <div className="flex flex-col items-end gap-2">
                          <Badge variant="outline" className={rarityClass}>
                            {getRarityLabel(item.rarityKey)}
                          </Badge>
                          <Badge variant="outline" className={qualityClass}>
                            {getQualityLabel(item.qualityTier)}
                          </Badge>
                        </div>
=======
                        <Badge variant="outline" className={rarityClass}>
                          {item.rarity ?? "Common"}
                        </Badge>
>>>>>>> 19bfbacb
                      </div>
                      {item.description ? (
                        <p className="text-sm text-muted-foreground">{item.description}</p>
                      ) : null}
                      <div className="flex flex-wrap gap-2">
                        <Button
                          variant="outline"
                          size="sm"
                          onClick={() => {
                            setSelectedItem(item);
                            setComparisonOpen(true);
                          }}
                        >
                          Preview impact
                        </Button>
                        {justPurchased ? (
                          <div className="flex items-center gap-2 rounded-md border border-emerald-400/50 bg-emerald-500/10 px-3 py-1 text-xs font-medium text-emerald-700">
                            <CheckCircle2 className="h-4 w-4" /> Added to inventory
                          </div>
                        ) : null}
                      </div>
                    </CardHeader>
                    <CardContent className="flex flex-1 flex-col gap-4">
                      <div className="grid grid-cols-2 gap-3 text-sm">
                        <div className="flex items-center gap-2">
                          <ShoppingCart className="h-4 w-4 text-primary" />
                          <span className="font-semibold">
                            {item.price_cash > 0 ? `$${item.price_cash.toLocaleString()}` : "No cash cost"}
                          </span>
                        </div>
                        <div className="flex items-center gap-2 text-muted-foreground">
                          <Shield className="h-4 w-4" />
                          <span>{item.gear_category?.label ?? item.category}</span>
                        </div>
                        <div className="flex items-center gap-2 text-amber-600">
                          <Flame className="h-4 w-4" />
                          <span>
                            {item.price_fame > 0 ? `${item.price_fame.toLocaleString()} Fame` : "No fame cost"}
                          </span>
                        </div>
                        <div className="flex items-center gap-2 text-muted-foreground">
                          <ShoppingBag className="h-4 w-4" />
                          <span className={stockTone}>{stockLabel}</span>
                        </div>
                      </div>

                      <div className="flex flex-wrap gap-2 text-xs">
                        {!item.is_stock_tracked ? (
                          <Badge variant="secondary" className="border-emerald-500/40 bg-emerald-500/10 text-emerald-600">
                            <Infinity className="mr-1 h-3 w-3" /> Unlimited stock
                          </Badge>
                        ) : null}
                        {item.auto_restock && item.is_stock_tracked ? (
                          <Badge variant="secondary" className="border-blue-500/40 bg-blue-500/10 text-blue-600">
                            <RefreshCcw className="mr-1 h-3 w-3" /> Auto restock
                          </Badge>
                        ) : null}
                        {isOwned ? (
                          <Badge variant="secondary" className="border-primary/40 bg-primary/10 text-primary">
                            Already owned
                          </Badge>
                        ) : null}
                      </div>

                      {boosts.length > 0 ? (
                        <div className="flex flex-wrap gap-2 text-xs">
                          {boosts.map((boost) => (
                            <Badge key={boost.key} variant="outline" className={rarityClass}>
                              {boost.key}: +{boost.value}
                            </Badge>
                          ))}
                        </div>
                      ) : null}

                      <Button
                        className="mt-auto"
                        disabled={purchaseMutation.isPending || isOwned || outOfStock}
                        onClick={() => {
                          setConfirmationItem(item);
                          setConfirmationOpen(true);
                        }}
                      >
                        {isOwned
                          ? "Already owned"
                          : outOfStock
                          ? "Out of stock"
                          : purchaseMutation.isPending
                          ? (
                              <>
                                <Loader2 className="mr-2 h-4 w-4 animate-spin" /> Processing
                              </>
                            )
                          : purchaseLabel}
                      </Button>
                    </CardContent>
                  </Card>
                );
              })}
            </div>
          )}
        </TabsContent>

        <TabsContent value="owned">
          <Card>
            <CardHeader>
              <CardTitle>Owned gear</CardTitle>
              <CardDescription>Quick view of inventory ready to assign in your loadouts.</CardDescription>
            </CardHeader>
            <CardContent>
              {ownedError ? (
                <div className="space-y-3 py-12 text-center text-sm">
                  <p className="font-semibold text-destructive">We couldn&apos;t load your gear locker.</p>
                  <p className="text-muted-foreground">Please refresh later. Purchases will still sync to your account.</p>
                </div>
              ) : loadingOwned ? (
                <div className="flex items-center justify-center py-12">
                  <Loader2 className="h-5 w-5 animate-spin" />
                </div>
              ) : !ownedEquipment || ownedEquipment.length === 0 ? (
                <p className="py-12 text-center text-sm text-muted-foreground">
                  You haven&apos;t purchased any gear yet. Buy items from the storefront to populate your inventory.
                </p>
              ) : (
                <div className="grid gap-3 md:grid-cols-2">
<<<<<<< HEAD
                  {ownedEquipment.map((entry) => (
                    <Card key={entry.id} className="border">
                      <CardContent className="space-y-3 py-4">
                        <div className="flex items-start justify-between gap-3">
                          <div>
                            <div className="text-sm font-semibold">
                              {entry.equipment?.name ?? "Equipment"}
                            </div>
                            <div className="text-xs text-muted-foreground">
                              {entry.equipment?.category}
                              {entry.equipment?.subcategory ? ` · ${entry.equipment.subcategory}` : ""}
                            </div>
                          </div>
                          <Badge variant={entry.is_equipped ? "default" : "secondary"}>
                            {entry.is_equipped ? "Equipped" : "Stowed"}
                          </Badge>
                        </div>
                        <div className="flex items-center justify-between text-xs text-muted-foreground">
                          <span>Condition</span>
                          <span>{entry.condition ?? 100}%</span>
                        </div>
                        <div className="flex items-center justify-between text-xs text-muted-foreground">
                          <span>Purchase price</span>
                          <span>${entry.equipment?.price?.toLocaleString() ?? "—"}</span>
                        </div>
                        {entry.equipment?.stat_boosts ? (
                          <div className="flex flex-wrap gap-1 text-[10px]">
                            {Object.entries(entry.equipment.stat_boosts).map(([stat, value]) => (
                              <Badge key={stat} variant="outline" className={rarityStyles[parseRarityKey(entry.equipment?.rarity)]}>
                                {stat}: +{value}
                              </Badge>
                            ))}
                          </div>
                        ) : null}
                      </CardContent>
                    </Card>
=======
                  {owned.map((entry) => (
                    <div key={entry.id} className="rounded-lg border bg-card p-4">
                      <div className="flex items-start justify-between">
                        <div>
                          <p className="font-semibold">{entry.equipment?.name}</p>
                          <p className="text-sm text-muted-foreground">
                            {entry.equipment?.gear_category?.label ?? entry.equipment?.category}
                          </p>
                        </div>
                        {entry.is_equipped ? (
                          <Badge variant="secondary" className="border-blue-500/40 bg-blue-500/10 text-blue-600">
                            Equipped
                          </Badge>
                        ) : null}
                      </div>
                      <div className="mt-2 text-xs text-muted-foreground">
                        {entry.equipment?.rarity ? `Rarity: ${entry.equipment.rarity}` : null}
                      </div>
                    </div>
>>>>>>> 19bfbacb
                  ))}
                </div>
              )}
            </CardContent>
          </Card>
        </TabsContent>
      </Tabs>

      <GearComparisonDrawer
        item={selectedItem as ComparableGearItem | null}
        open={comparisonOpen}
        onOpenChange={(open) => {
          setComparisonOpen(open);
          if (!open) {
            setSelectedItem(null);
          }
        }}
        ownedEquipment={ownedEquipment}
        cashOnHand={cashOnHand}
      />

      <AlertDialog
        open={confirmationOpen}
        onOpenChange={(open) => {
          setConfirmationOpen(open);
          if (!open) {
            setConfirmationItem(null);
          }
        }}
      >
        <AlertDialogContent>
          <AlertDialogHeader>
            <AlertDialogTitle>Confirm purchase</AlertDialogTitle>
            <AlertDialogDescription className="space-y-3 text-sm">
              {confirmationItem ? (
                <>
                  <p>
                    Purchase <span className="font-semibold">{confirmationItem.name}</span> for
                    {" "}
                    <span className="font-semibold">${confirmationItem.price.toLocaleString()}</span>?
                  </p>
                  <ul className="space-y-2">
                    <li className="rounded-md border bg-muted/30 px-3 py-2">
                      <span className="font-medium">Remaining balance:</span>{" "}
                      ${Math.max(cashOnHand - confirmationItem.price, 0).toLocaleString()}
                    </li>
                    <li className="rounded-md border bg-muted/30 px-3 py-2">
                      <span className="font-medium">Stock status:</span>{" "}
                      {(confirmationItem.stock ?? 0) > 0
                        ? `${confirmationItem.stock} remaining`
                        : "Marked as out of stock"}
                    </li>
                    <li className="rounded-md border bg-muted/30 px-3 py-2">
                      <span className="font-medium">Ownership check:</span>{" "}
                      {ownedIds.has(confirmationItem.id)
                        ? "You already own this equipment. Additional copies add to storage."
                        : "No duplicates detected."}
                    </li>
                  </ul>
                </>
              ) : (
                <p>Select an item to see its purchase breakdown.</p>
              )}
            </AlertDialogDescription>
          </AlertDialogHeader>
          <AlertDialogFooter>
            <AlertDialogCancel disabled={purchaseMutation.isPending}>Cancel</AlertDialogCancel>
            <AlertDialogAction
              disabled={!confirmationItem || purchaseMutation.isPending}
              onClick={() => confirmationItem && purchaseMutation.mutate(confirmationItem)}
            >
              {purchaseMutation.isPending ? (
                <span className="flex items-center gap-2">
                  <Loader2 className="h-4 w-4 animate-spin" /> Processing
                </span>
              ) : (
                "Confirm purchase"
              )}
            </AlertDialogAction>
          </AlertDialogFooter>
        </AlertDialogContent>
      </AlertDialog>
    </div>
  );
};

export default EquipmentStore;<|MERGE_RESOLUTION|>--- conflicted
+++ resolved
@@ -2,22 +2,11 @@
 import { useMutation, useQuery, useQueryClient } from "@tanstack/react-query";
 import { toast } from "sonner";
 import {
-<<<<<<< HEAD
   CheckCircle2,
   Info,
   Loader2,
   PackageSearch,
   Shield,
-=======
-  BadgeDollarSign,
-  Flame,
-  Infinity,
-  Loader2,
-  PackageSearch,
-  RefreshCcw,
-  Shield,
-  ShoppingBag,
->>>>>>> 19bfbacb
   ShoppingCart,
   Sparkles,
   Zap,
@@ -34,7 +23,6 @@
 import { Select, SelectContent, SelectItem, SelectTrigger, SelectValue } from "@/components/ui/select";
 import { Tabs, TabsContent, TabsList, TabsTrigger } from "@/components/ui/tabs";
 import { Separator } from "@/components/ui/separator";
-<<<<<<< HEAD
 import { Skeleton } from "@/components/ui/skeleton";
 import {
   AlertDialog,
@@ -58,54 +46,15 @@
   price: number;
   rarity: string | null;
   description: string | null;
-=======
-import {
-  type EquipmentItemRecord,
-  type GearCategory,
-  normalizeEquipmentStatBoosts,
-} from "@/types/gear";
-
-interface CategoryOption {
-  value: string;
-  label: string;
-  sort: number;
-}
-
-interface StoreItem extends Omit<EquipmentItemRecord, "stat_boosts"> {
->>>>>>> 19bfbacb
   stat_boosts: Record<string, number> | null;
   gear_category?: GearCategory | null;
 }
 
-<<<<<<< HEAD
 interface StoreItem extends RawStoreItem {
   qualityTier: ReturnType<typeof deriveQualityTier>;
   rarityKey: ReturnType<typeof parseRarityKey>;
 }
 
-=======
-interface OwnedEquipmentRecord {
-  id: string;
-  condition: number | null;
-  is_equipped: boolean | null;
-  created_at: string | null;
-  equipment?: EquipmentItemRecord | null;
-}
-
-const rarityStyles: Record<string, string> = {
-  common: "border-muted bg-muted/40 text-muted-foreground",
-  uncommon: "border-emerald-500/40 bg-emerald-500/10 text-emerald-600",
-  rare: "border-blue-500/40 bg-blue-500/10 text-blue-600",
-  epic: "border-purple-500/40 bg-purple-500/10 text-purple-600",
-  legendary: "border-amber-500/40 bg-amber-500/10 text-amber-600",
-};
-
-const mapRowToItem = (row: EquipmentItemRecord): StoreItem => ({
-  ...row,
-  stat_boosts: normalizeEquipmentStatBoosts(row.stat_boosts),
-});
-
->>>>>>> 19bfbacb
 const formatStatBoosts = (boosts: Record<string, number> | null) => {
   if (!boosts) return [];
   return Object.entries(boosts)
@@ -113,32 +62,11 @@
     .map(([key, value]) => ({ key, value }));
 };
 
-<<<<<<< HEAD
 const mapRowToItem = (row: RawStoreItem): StoreItem => ({
   ...row,
   qualityTier: deriveQualityTier(row.price, row.stat_boosts),
   rarityKey: parseRarityKey(row.rarity),
 });
-=======
-const formatPurchaseLabel = (item: EquipmentItemRecord) => {
-  const hasCashCost = item.price_cash > 0;
-  const hasFameCost = item.price_fame > 0;
-
-  if (hasCashCost && hasFameCost) {
-    return `Purchase for $${item.price_cash.toLocaleString()} + ${item.price_fame.toLocaleString()} Fame`;
-  }
-
-  if (hasCashCost) {
-    return `Purchase for $${item.price_cash.toLocaleString()}`;
-  }
-
-  if (hasFameCost) {
-    return `Unlock for ${item.price_fame.toLocaleString()} Fame`;
-  }
-
-  return "Add to inventory";
-};
->>>>>>> 19bfbacb
 
 const EquipmentStore = () => {
   const queryClient = useQueryClient();
@@ -183,44 +111,7 @@
         .order("price_cash");
 
       if (error) throw error;
-<<<<<<< HEAD
       return ((data as RawStoreItem[] | null) ?? []).map(mapRowToItem);
-=======
-      return ((data as EquipmentItemRecord[] | null) ?? []).map(mapRowToItem);
-    },
-  });
-
-  const { data: owned, isLoading: loadingOwned } = useQuery<OwnedEquipmentRecord[]>({
-    queryKey: ["player-equipment", user?.id],
-    queryFn: async () => {
-      if (!user?.id) return [];
-
-      const { data, error } = await supabase
-        .from("player_equipment")
-        .select(
-          `id, condition, is_equipped, created_at, equipment:equipment_items!equipment_id (
-             id,
-             name,
-             category,
-             gear_category_id,
-             gear_category:gear_categories (id, slug, label, description, icon, sort_order),
-             subcategory,
-             price_cash,
-             price_fame,
-             rarity,
-             description,
-             stat_boosts,
-             stock,
-             is_stock_tracked,
-             auto_restock
-           )`
-        )
-        .eq("user_id", user.id)
-        .order("created_at", { ascending: false });
-
-      if (error) throw error;
-      return (data as OwnedEquipmentRecord[]) ?? [];
->>>>>>> 19bfbacb
     },
   });
 
@@ -476,34 +367,11 @@
             <div className="grid gap-4 md:grid-cols-2 xl:grid-cols-3">
               {filteredItems.map((item) => {
                 const boosts = formatStatBoosts(item.stat_boosts);
-<<<<<<< HEAD
                 const rarityClass = rarityStyles[item.rarityKey];
                 const qualityClass = qualityTierStyles[item.qualityTier];
                 const isOwned = ownedIds.has(item.id);
                 const outOfStock = (item.stock ?? 0) <= 0;
                 const justPurchased = recentPurchases.includes(item.id);
-=======
-                const rarityKey = item.rarity?.toLowerCase() ?? "common";
-                const rarityClass = rarityStyles[rarityKey] ?? rarityStyles.common;
-                const isOwned = ownedIds.has(item.id);
-                const outOfStock = item.is_stock_tracked && (item.stock ?? 0) <= 0;
-
-                const stockTone = !item.is_stock_tracked
-                  ? "text-emerald-600"
-                  : outOfStock
-                  ? "text-destructive"
-                  : item.stock && item.stock <= 2
-                  ? "text-amber-600"
-                  : "text-muted-foreground";
-
-                const stockLabel = !item.is_stock_tracked
-                  ? "Unlimited availability"
-                  : outOfStock
-                  ? "Sold out"
-                  : `${item.stock ?? 0} in stock`;
-
-                const purchaseLabel = formatPurchaseLabel(item);
->>>>>>> 19bfbacb
 
                 return (
                   <Card key={item.id} className="flex flex-col border-2">
@@ -515,7 +383,6 @@
                             {item.subcategory || item.gear_category?.label || item.category}
                           </CardDescription>
                         </div>
-<<<<<<< HEAD
                         <div className="flex flex-col items-end gap-2">
                           <Badge variant="outline" className={rarityClass}>
                             {getRarityLabel(item.rarityKey)}
@@ -524,11 +391,6 @@
                             {getQualityLabel(item.qualityTier)}
                           </Badge>
                         </div>
-=======
-                        <Badge variant="outline" className={rarityClass}>
-                          {item.rarity ?? "Common"}
-                        </Badge>
->>>>>>> 19bfbacb
                       </div>
                       {item.description ? (
                         <p className="text-sm text-muted-foreground">{item.description}</p>
@@ -653,7 +515,6 @@
                 </p>
               ) : (
                 <div className="grid gap-3 md:grid-cols-2">
-<<<<<<< HEAD
                   {ownedEquipment.map((entry) => (
                     <Card key={entry.id} className="border">
                       <CardContent className="space-y-3 py-4">
@@ -690,27 +551,6 @@
                         ) : null}
                       </CardContent>
                     </Card>
-=======
-                  {owned.map((entry) => (
-                    <div key={entry.id} className="rounded-lg border bg-card p-4">
-                      <div className="flex items-start justify-between">
-                        <div>
-                          <p className="font-semibold">{entry.equipment?.name}</p>
-                          <p className="text-sm text-muted-foreground">
-                            {entry.equipment?.gear_category?.label ?? entry.equipment?.category}
-                          </p>
-                        </div>
-                        {entry.is_equipped ? (
-                          <Badge variant="secondary" className="border-blue-500/40 bg-blue-500/10 text-blue-600">
-                            Equipped
-                          </Badge>
-                        ) : null}
-                      </div>
-                      <div className="mt-2 text-xs text-muted-foreground">
-                        {entry.equipment?.rarity ? `Rarity: ${entry.equipment.rarity}` : null}
-                      </div>
-                    </div>
->>>>>>> 19bfbacb
                   ))}
                 </div>
               )}
