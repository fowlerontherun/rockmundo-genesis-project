--- conflicted
+++ resolved
@@ -51,21 +51,7 @@
   const queryClient = useQueryClient();
   const [editingStation, setEditingStation] = useState<any>(null);
   const [editingShow, setEditingShow] = useState<any>(null);
-<<<<<<< HEAD
   const [editShowData, setEditShowData] = useState<typeof newShow | null>(null);
-=======
-  const [editStationData, setEditStationData] = useState({
-    name: "",
-    station_type: "national" as "national" | "local",
-    country: "",
-    city_id: null as string | null,
-    quality_level: 3,
-    listener_base: 10000,
-    accepted_genres: [] as string[],
-    description: "",
-    frequency: "",
-  });
->>>>>>> 19eecfcf
   const [newStation, setNewStation] = useState({
     name: '',
     station_type: 'national' as 'national' | 'local',
@@ -520,7 +506,6 @@
     }
   };
 
-<<<<<<< HEAD
   useEffect(() => {
     if (editingShow) {
       setEditShowData({
@@ -590,12 +575,6 @@
       },
     });
   };
-=======
-  const pendingSubmissions =
-    submissions?.filter((submission: any) => submission.status === 'pending') ?? [];
-  const reviewedSubmissions =
-    submissions?.filter((submission: any) => submission.status !== 'pending') ?? [];
->>>>>>> 19eecfcf
 
   if (stationsLoading) {
     return (
@@ -1324,7 +1303,6 @@
             </div>
           </TabsContent>
         </Tabs>
-<<<<<<< HEAD
 
         <Dialog
           open={!!editingShow}
@@ -1456,64 +1434,6 @@
               </Button>
               <Button onClick={handleUpdateShow} disabled={updateShow.isPending}>
                 Save Changes
-=======
-        <Dialog
-          open={isRejectDialogOpen}
-          onOpenChange={(open) => {
-            setIsRejectDialogOpen(open);
-            if (!open) {
-              setSubmissionToReview(null);
-              setRejectionReason('');
-            }
-          }}
-        >
-          <DialogContent>
-            <DialogHeader>
-              <DialogTitle>Reject Submission</DialogTitle>
-              <DialogDescription>
-                Share a brief note so artists understand why their song wasn't approved.
-              </DialogDescription>
-            </DialogHeader>
-            <div className="space-y-3">
-              <p className="text-sm">
-                <span className="font-semibold">{submissionToReview?.songs?.title}</span>{' '}
-                by {submissionToReview?.profiles?.display_name}
-              </p>
-              <Textarea
-                placeholder="Let the artist know why this submission isn't a fit."
-                value={rejectionReason}
-                onChange={(e) => setRejectionReason(e.target.value)}
-              />
-            </div>
-            <DialogFooter>
-              <Button
-                variant="outline"
-                onClick={() => {
-                  setIsRejectDialogOpen(false);
-                  setSubmissionToReview(null);
-                  setRejectionReason('');
-                }}
-              >
-                Cancel
-              </Button>
-              <Button
-                variant="destructive"
-                onClick={() => {
-                  if (submissionToReview) {
-                    rejectSubmission.mutate({
-                      submissionId: submissionToReview.id,
-                      reason: rejectionReason.trim(),
-                    });
-                  }
-                }}
-                disabled={!rejectionReason.trim() || rejectSubmission.isPending}
-              >
-                {rejectSubmission.isPending ? (
-                  <Loader2 className="h-4 w-4 animate-spin" />
-                ) : (
-                  'Reject Submission'
-                )}
->>>>>>> 19eecfcf
               </Button>
             </DialogFooter>
           </DialogContent>
