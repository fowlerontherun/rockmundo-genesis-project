--- conflicted
+++ resolved
@@ -1,8 +1,4 @@
-<<<<<<< HEAD
 import { useEffect, useMemo, useState } from "react";
-=======
-import { useEffect, useState } from "react";
->>>>>>> 0655ed9b
 import { useQuery, useMutation, useQueryClient } from "@tanstack/react-query";
 import { supabase } from "@/integrations/supabase/client";
 import { AdminRoute } from "@/components/AdminRoute";
@@ -33,7 +29,6 @@
   DialogHeader,
   DialogTitle,
 } from "@/components/ui/dialog";
-<<<<<<< HEAD
 
 type StationFormState = {
   name: string;
@@ -82,8 +77,6 @@
         : null
       : null,
 });
-=======
->>>>>>> 0655ed9b
 
 const GENRES = SKILL_TREE_DEFINITIONS
   .filter((skill: any) => skill.metadata?.category === 'genre')
@@ -106,20 +99,11 @@
   const queryClient = useQueryClient();
   const [editingStation, setEditingStation] = useState<any>(null);
   const [editingShow, setEditingShow] = useState<any>(null);
-<<<<<<< HEAD
   const [newStation, setNewStation] = useState<StationFormState>({
     name: "",
     station_type: "national",
     country: "",
     city_id: null,
-=======
-  const [editShowData, setEditShowData] = useState<typeof newShow | null>(null);
-  const [newStation, setNewStation] = useState({
-    name: '',
-    station_type: 'national' as 'national' | 'local',
-    country: '',
-    city_id: null as string | null,
->>>>>>> 0655ed9b
     quality_level: 3,
     listener_base: 10000,
     accepted_genres: [],
@@ -602,7 +586,6 @@
     }
   };
 
-<<<<<<< HEAD
   const handleCreateStation = () => {
     if (!isCreateStationValid) {
       return;
@@ -619,75 +602,6 @@
     updateStation.mutate({
       id: editingStation.id,
       updates: formatStationForPersistence(editStationForm),
-=======
-  useEffect(() => {
-    if (editingShow) {
-      setEditShowData({
-        station_id: editingShow.station_id,
-        show_name: editingShow.show_name,
-        host_name: editingShow.host_name,
-        time_slot: editingShow.time_slot,
-        day_of_week: editingShow.day_of_week ?? null,
-        listener_multiplier: Number(editingShow.listener_multiplier) || 1.0,
-        show_genres: Array.isArray(editingShow.show_genres) ? editingShow.show_genres : [],
-        description: editingShow.description ?? '',
-      });
-    } else {
-      setEditShowData(null);
-    }
-  }, [editingShow]);
-
-  const handleCreateShow = () => {
-    if (!newShow.station_id || !newShow.show_name) {
-      toast.error('Station and show name are required');
-      return;
-    }
-
-    if (
-      Number.isNaN(newShow.listener_multiplier) ||
-      newShow.listener_multiplier < MIN_LISTENER_MULTIPLIER ||
-      newShow.listener_multiplier > MAX_LISTENER_MULTIPLIER
-    ) {
-      toast.error(`Listener multiplier must be between ${MIN_LISTENER_MULTIPLIER}x and ${MAX_LISTENER_MULTIPLIER}x`);
-      return;
-    }
-
-    if (newShow.show_genres.length > 4) {
-      toast.error('Maximum 4 genres allowed');
-      return;
-    }
-
-    createShow.mutate(newShow);
-  };
-
-  const handleUpdateShow = () => {
-    if (!editingShow || !editShowData) return;
-
-    if (!editShowData.station_id || !editShowData.show_name) {
-      toast.error('Station and show name are required');
-      return;
-    }
-
-    if (
-      Number.isNaN(editShowData.listener_multiplier) ||
-      editShowData.listener_multiplier < MIN_LISTENER_MULTIPLIER ||
-      editShowData.listener_multiplier > MAX_LISTENER_MULTIPLIER
-    ) {
-      toast.error(`Listener multiplier must be between ${MIN_LISTENER_MULTIPLIER}x and ${MAX_LISTENER_MULTIPLIER}x`);
-      return;
-    }
-
-    if (editShowData.show_genres.length > 4) {
-      toast.error('Maximum 4 genres allowed');
-      return;
-    }
-
-    updateShow.mutate({
-      id: editingShow.id,
-      updates: {
-        ...editShowData,
-      },
->>>>>>> 0655ed9b
     });
   };
 
@@ -1437,7 +1351,6 @@
             </div>
           </TabsContent>
         </Tabs>
-<<<<<<< HEAD
         <Dialog
           open={!!editingStation}
           onOpenChange={(open) => {
@@ -1613,141 +1526,6 @@
                 </DialogFooter>
               </>
             )}
-=======
-
-        <Dialog
-          open={!!editingShow}
-          onOpenChange={(open) => {
-            if (!open) {
-              setEditingShow(null);
-            }
-          }}
-        >
-          <DialogContent className="max-w-2xl">
-            <DialogHeader>
-              <DialogTitle>Edit Radio Show</DialogTitle>
-              <DialogDescription>Update the show's details and listener settings.</DialogDescription>
-            </DialogHeader>
-
-            {editShowData && (
-              <div className="space-y-4">
-                <div className="grid grid-cols-1 md:grid-cols-2 gap-4">
-                  <div>
-                    <Label>Radio Station</Label>
-                    <Select
-                      value={editShowData.station_id}
-                      onValueChange={(value) =>
-                        setEditShowData({ ...editShowData, station_id: value })
-                      }
-                    >
-                      <SelectTrigger>
-                        <SelectValue placeholder="Select station" />
-                      </SelectTrigger>
-                      <SelectContent>
-                        {stations?.map((station) => (
-                          <SelectItem key={station.id} value={station.id}>
-                            {station.name}
-                          </SelectItem>
-                        ))}
-                      </SelectContent>
-                    </Select>
-                  </div>
-                  <div>
-                    <Label>Show Name</Label>
-                    <Input
-                      value={editShowData.show_name}
-                      onChange={(e) =>
-                        setEditShowData({ ...editShowData, show_name: e.target.value })
-                      }
-                    />
-                  </div>
-                  <div>
-                    <Label>Host Name</Label>
-                    <Input
-                      value={editShowData.host_name}
-                      onChange={(e) =>
-                        setEditShowData({ ...editShowData, host_name: e.target.value })
-                      }
-                    />
-                  </div>
-                  <div>
-                    <Label>Time Slot</Label>
-                    <Select
-                      value={editShowData.time_slot}
-                      onValueChange={(value) =>
-                        setEditShowData({ ...editShowData, time_slot: value })
-                      }
-                    >
-                      <SelectTrigger>
-                        <SelectValue />
-                      </SelectTrigger>
-                      <SelectContent>
-                        {TIME_SLOTS.map((slot) => (
-                          <SelectItem key={slot.value} value={slot.value}>
-                            {slot.label}
-                          </SelectItem>
-                        ))}
-                      </SelectContent>
-                    </Select>
-                  </div>
-                  <div>
-                    <Label>Listener Multiplier</Label>
-                    <Input
-                      type="number"
-                      step="0.1"
-                      min={MIN_LISTENER_MULTIPLIER}
-                      max={MAX_LISTENER_MULTIPLIER}
-                      value={editShowData.listener_multiplier}
-                      onChange={(e) =>
-                        setEditShowData({
-                          ...editShowData,
-                          listener_multiplier: parseFloat(e.target.value),
-                        })
-                      }
-                    />
-                  </div>
-                </div>
-                <div>
-                  <Label>Description</Label>
-                  <Textarea
-                    value={editShowData.description}
-                    onChange={(e) =>
-                      setEditShowData({ ...editShowData, description: e.target.value })
-                    }
-                    placeholder="Show description..."
-                  />
-                </div>
-                <div>
-                  <Label>Show Genres (max 4)</Label>
-                  <div className="flex flex-wrap gap-2 mt-2">
-                    {GENRES.map((genre) => (
-                      <Badge
-                        key={genre}
-                        variant={editShowData.show_genres.includes(genre) ? 'default' : 'outline'}
-                        className="cursor-pointer"
-                        onClick={() =>
-                          toggleGenre(genre, editShowData.show_genres, (genres) =>
-                            setEditShowData({ ...editShowData, show_genres: genres })
-                          )
-                        }
-                      >
-                        {genre}
-                      </Badge>
-                    ))}
-                  </div>
-                </div>
-              </div>
-            )}
-
-            <DialogFooter>
-              <Button variant="outline" onClick={() => setEditingShow(null)}>
-                Cancel
-              </Button>
-              <Button onClick={handleUpdateShow} disabled={updateShow.isPending}>
-                Save Changes
-              </Button>
-            </DialogFooter>
->>>>>>> 0655ed9b
           </DialogContent>
         </Dialog>
       </div>
