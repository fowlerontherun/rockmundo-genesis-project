--- conflicted
+++ resolved
@@ -528,19 +528,11 @@
       return;
     }
 
-<<<<<<< HEAD
     if (!user || !profile) {
       toast({
         variant: "destructive",
         title: "Missing Player Data",
         description: "Please sign in and load your profile before releasing a song."
-=======
-    if (!user) {
-      toast({
-        variant: "destructive",
-        title: "Authentication required",
-        description: "You must be logged in to release a song."
->>>>>>> 4be570e1
       });
       return;
     }
@@ -548,12 +540,7 @@
     try {
       const initialStreams = Math.floor(song.quality_score * (profile?.fans || 0) / 100);
       const chartPosition = Math.max(1, 101 - Math.floor(song.quality_score * 0.8));
-<<<<<<< HEAD
       const royaltyEarnings = Number((initialStreams * 0.01).toFixed(2));
-=======
-      const initialRevenue = Number((initialStreams * 0.01).toFixed(2));
->>>>>>> 4be570e1
-
       const { error } = await supabase
         .from('songs')
         .update({
@@ -561,17 +548,12 @@
           release_date: new Date().toISOString(),
           streams: initialStreams,
           chart_position: chartPosition,
-<<<<<<< HEAD
           revenue: royaltyEarnings
-=======
-          revenue: initialRevenue
->>>>>>> 4be570e1
         })
         .eq('id', song.id);
 
       if (error) throw error;
 
-<<<<<<< HEAD
       const { cashToPlayer, totalRecouped } = await applyRoyaltyRecoupment(user.id, royaltyEarnings);
       const fameGain = Math.floor(song.quality_score / 2);
       const updatedFame = (profile.fame ?? 0) + fameGain;
@@ -580,13 +562,6 @@
       await updateProfile({
         fame: updatedFame,
         cash: newCashTotal
-=======
-      const breakdown = await createStreamingStatsRecord(song.id, initialStreams);
-      const fameGain = Math.floor(song.quality_score / 2);
-      await updateProfile({
-        fame: (profile?.fame || 0) + fameGain,
-        cash: (profile?.cash || 0) + initialRevenue
->>>>>>> 4be570e1
       });
 
       setSongs(prev => prev.map(s =>
@@ -597,16 +572,11 @@
               release_date: new Date().toISOString(),
               streams: initialStreams,
               chart_position: chartPosition,
-<<<<<<< HEAD
               revenue: royaltyEarnings
-=======
-              revenue: initialRevenue
->>>>>>> 4be570e1
             }
           : s
       ));
 
-<<<<<<< HEAD
       const royaltiesFormatted = royaltyEarnings.toLocaleString(undefined, { minimumFractionDigits: 2, maximumFractionDigits: 2 });
       const recoupedFormatted = totalRecouped.toLocaleString(undefined, { minimumFractionDigits: 2, maximumFractionDigits: 2 });
       const cashAddedFormatted = cashToPlayer.toLocaleString(undefined, { minimumFractionDigits: 2, maximumFractionDigits: 2 });
@@ -614,20 +584,6 @@
       const royaltyMessage = totalRecouped > 0
         ? ` Earned $${royaltiesFormatted} in royalties with $${recoupedFormatted} applied toward your advance. $${cashAddedFormatted} added to cash.`
         : ` Earned $${cashAddedFormatted} in royalties added directly to your cash.`;
-=======
-      if (typeof window !== 'undefined') {
-        window.dispatchEvent(new CustomEvent('streaming:refresh', {
-          detail: {
-            songId: song.id,
-            streams: initialStreams
-          }
-        }));
-      }
-
-      if (breakdown.length > 0) {
-        void enqueueStreamingSimulation(song.id, initialStreams, breakdown);
-      }
->>>>>>> 4be570e1
 
       toast({
         title: "Song Released",
