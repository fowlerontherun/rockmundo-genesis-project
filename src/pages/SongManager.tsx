--- conflicted
+++ resolved
@@ -32,7 +32,6 @@
   updated_at?: string;
 }
 
-<<<<<<< HEAD
 interface StreamingAccountRecord {
   id: string;
   followers: number | null;
@@ -119,135 +118,6 @@
       revenuePerPlay: entry.revenuePerPlay
     };
   });
-=======
-interface SongGrowthRecord {
-  id: string;
-  song_id: string;
-  user_id: string;
-  streams_added: number;
-  revenue_added: number;
-  recorded_at: string;
-  songs?: {
-    title?: string | null;
-  } | null;
-}
-
-interface GrowthSummary {
-  totals: {
-    streams: number;
-    revenue: number;
-  };
-  bySong: {
-    songId: string;
-    title: string;
-    streams: number;
-    revenue: number;
-  }[];
-}
-
-const normalizeNumeric = (value: unknown): number => {
-  if (value === null || value === undefined) {
-    return 0;
-  }
-
-  if (typeof value === 'number') {
-    return value;
-  }
-
-  const parsed = parseFloat(String(value));
-  return Number.isNaN(parsed) ? 0 : parsed;
-};
-
-const normalizeInteger = (value: unknown): number => {
-  if (value === null || value === undefined) {
-    return 0;
-  }
-
-  if (typeof value === 'number') {
-    return Math.round(value);
-  }
-
-  const parsed = parseInt(String(value), 10);
-  return Number.isNaN(parsed) ? 0 : parsed;
-};
-
-const normalizeSongRecord = (record: any): Song => ({
-  id: record.id,
-  title: record.title,
-  genre: record.genre,
-  lyrics: record.lyrics ?? undefined,
-  quality_score: normalizeInteger(record.quality_score),
-  release_date: record.release_date ?? undefined,
-  chart_position:
-    record.chart_position === null || record.chart_position === undefined
-      ? undefined
-      : normalizeInteger(record.chart_position),
-  streams: normalizeInteger(record.streams),
-  revenue: Number(normalizeNumeric(record.revenue).toFixed(2)),
-  status: record.status as Song['status'],
-  created_at: record.created_at,
-  user_id: record.user_id,
-  updated_at: record.updated_at ?? undefined,
-});
-
-const normalizeGrowthRecord = (record: any): SongGrowthRecord => ({
-  id: record.id,
-  song_id: record.song_id,
-  user_id: record.user_id,
-  streams_added: normalizeInteger(record.streams_added),
-  revenue_added: Number(normalizeNumeric(record.revenue_added).toFixed(2)),
-  recorded_at: record.recorded_at,
-  songs: record.songs ?? undefined,
-});
-
-const summarizeGrowth = (
-  records: SongGrowthRecord[],
-  songs: Song[],
-  days: number
-): GrowthSummary => {
-  const cutoff = Date.now() - days * 24 * 60 * 60 * 1000;
-  const totals = { streams: 0, revenue: 0 };
-  const perSong = new Map<
-    string,
-    { songId: string; title: string; streams: number; revenue: number }
-  >();
-
-  records.forEach((record) => {
-    const recordedTime = new Date(record.recorded_at).getTime();
-
-    if (Number.isNaN(recordedTime) || recordedTime < cutoff) {
-      return;
-    }
-
-    totals.streams += record.streams_added;
-    totals.revenue += record.revenue_added;
-
-    const fallbackTitle =
-      songs.find((song) => song.id === record.song_id)?.title || 'Unknown Song';
-    const title = record.songs?.title || fallbackTitle;
-
-    if (perSong.has(record.song_id)) {
-      const entry = perSong.get(record.song_id)!;
-      entry.streams += record.streams_added;
-      entry.revenue = Number((entry.revenue + record.revenue_added).toFixed(2));
-    } else {
-      perSong.set(record.song_id, {
-        songId: record.song_id,
-        title,
-        streams: record.streams_added,
-        revenue: Number(record.revenue_added.toFixed(2)),
-      });
-    }
-  });
-
-  return {
-    totals: {
-      streams: totals.streams,
-      revenue: Number(totals.revenue.toFixed(2)),
-    },
-    bySong: Array.from(perSong.values()).sort((a, b) => b.streams - a.streams),
-  };
->>>>>>> d8a562bb
 };
 
 const SongManager = () => {
@@ -279,7 +149,6 @@
       return;
     }
 
-<<<<<<< HEAD
   const createStreamingStatsRecord = async (
     songId: string,
     totalStreams: number
@@ -374,8 +243,6 @@
   };
 
   const fetchSongs = async () => {
-=======
->>>>>>> d8a562bb
     try {
       const { data, error } = await supabase
         .from('songs')
