import { useState, useEffect, useMemo, useCallback, useRef } from "react";
import { Card, CardContent, CardDescription, CardHeader, CardTitle } from "@/components/ui/card";
import { Button } from "@/components/ui/button";
import { Input } from "@/components/ui/input";
import { Textarea } from "@/components/ui/textarea";
import { Badge } from "@/components/ui/badge";
import { Progress } from "@/components/ui/progress";
import { Tabs, TabsContent, TabsList, TabsTrigger } from "@/components/ui/tabs";
import { Dialog, DialogContent, DialogDescription, DialogFooter, DialogHeader, DialogTitle, DialogTrigger } from "@/components/ui/dialog";
import { Label } from "@/components/ui/label";
import { Select, SelectContent, SelectItem, SelectTrigger, SelectValue } from "@/components/ui/select";
import { useAuth } from "@/hooks/use-auth-context";
import { useGameData } from "@/hooks/useGameData";
import { supabase } from "@/integrations/supabase/client";
import { toast } from "@/components/ui/use-toast";
import { applyRoyaltyRecoupment } from "@/utils/contracts";
import * as datetimeUtils from "@/utils/datetime";
import { Music, Plus, TrendingUp, Star, Calendar, Play, Edit3, Trash2, RefreshCcw } from "lucide-react";
import type { Database, Json } from "@/lib/supabase-types";

const DEFAULT_SONG_DURATION_SECONDS = 180;

const formatSongDuration = (durationInSeconds: number): string | null => {
  if (!Number.isFinite(durationInSeconds) || durationInSeconds <= 0) {
    return null;
  }

  const safeDuration = Math.max(0, Math.round(durationInSeconds));
  const minutes = Math.floor(safeDuration / 60);
  const seconds = safeDuration % 60;

  return `${minutes}:${seconds.toString().padStart(2, "0")}`;
};

type NewSongFormState = {
  title: string;
  genre: string;
  lyrics: string;
  duration: number;
};

const createInitialNewSong = (): NewSongFormState => ({
  title: '',
  genre: '',
  lyrics: '',
  duration: DEFAULT_SONG_DURATION_SECONDS,
});

interface Song {
  id: string;
  title: string;
  genre: string;
  lyrics?: string;
  quality_score: number;
  duration: number;
  release_date?: string;
  marketing_budget?: number | null;
  chart_position?: number;
  streams: number;
  revenue: number;
  status: 'draft' | 'recorded' | 'released';
  created_at: string;
  user_id: string;
  updated_at?: string;
  co_writers: string[];
  split_percentages: number[];
}

interface StreamingAccountRecord {
  id: string;
  followers: number | null;
  platform?: {
    id?: string;
    name?: string;
    revenue_per_play?: number | null;
  } | null;
}

interface BreakdownSource {
  key: string;
  name: string;
  weight: number;
  revenuePerPlay: number;
  platformId?: string;
}

interface StreamingStatsBreakdownEntry {
  key: string;
  platformId?: string;
  name: string;
  streams: number;
  revenue: number;
  revenuePerPlay: number;
}

interface CollaboratorShare {
  id: string;
  name: string;
  percentage: number;
  streams: number;
  revenue: number;
  isOwner: boolean;
}

interface CollaboratorInputRow {
  collaborator: string;
  percentage: string;
}

interface SongGrowthRecord {
  id: string;
  song_id: string;
  user_id: string;
  streams_added: number;
  revenue_added: number;
  recorded_at: string;
  title: string;
}

interface GrowthSummaryEntry {
  songId: string;
  title: string;
  streams: number;
  revenue: number;
  shares: CollaboratorShare[];
}

interface GrowthSummary {
  totals: {
    streams: number;
    revenue: number;
  };
  bySong: GrowthSummaryEntry[];
}

const DEFAULT_REVENUE_PER_PLAY = 0.003;

const fallbackFormatDateTimeLocal = (date: Date) => {
  const pad = (value: number) => value.toString().padStart(2, "0");
  return `${date.getFullYear()}-${pad(date.getMonth() + 1)}-${pad(
    date.getDate()
  )}T${pad(date.getHours())}:${pad(date.getMinutes())}`;
};

const formatDateTimeLocal =
  datetimeUtils.formatDateTimeLocal ?? fallbackFormatDateTimeLocal;

const DEFAULT_STREAMING_PLATFORM_DISTRIBUTION: BreakdownSource[] = [
  { key: "spotify", name: "Spotify", weight: 45, revenuePerPlay: 0.003 },
  { key: "apple_music", name: "Apple Music", weight: 25, revenuePerPlay: 0.007 },
  { key: "youtube_music", name: "YouTube Music", weight: 20, revenuePerPlay: 0.002 },
  { key: "tidal", name: "Tidal", weight: 10, revenuePerPlay: 0.01 }
];

const slugifyPlatformKey = (value: string, fallback: string) => {
  const slug = value
    .toLowerCase()
    .replace(/[^a-z0-9]+/g, "_")
    .replace(/^_|_$/g, "");
  return slug || fallback;
};

const isUnauthorizedPostgrestError = (error: unknown): boolean => {
  if (!error || typeof error !== "object") {
    return false;
  }

  const { code, message, status } = error as {
    code?: string;
    message?: string;
    status?: number;
  };

  const normalizedMessage = typeof message === "string" ? message.toLowerCase() : "";

  return (
    status === 401 ||
    status === 403 ||
    code === "PGRST301" ||
    code === "42501" ||
    normalizedMessage.includes("permission denied") ||
    normalizedMessage.includes("not authorized")
  );
};

const buildInitialStreamingBreakdown = (
  initialStreams: number,
  accounts: StreamingAccountRecord[] | null | undefined
): StreamingStatsBreakdownEntry[] => {
  const sources: BreakdownSource[] = (accounts && accounts.length > 0)
    ? accounts.map((account) => {
        const platformName = account.platform?.name?.trim() || "Streaming Platform";
        return {
          key: account.platform?.id || slugifyPlatformKey(platformName, account.id),
          name: platformName,
          weight: Math.max(account.followers ?? 0, 1),
          revenuePerPlay: account.platform?.revenue_per_play ?? DEFAULT_REVENUE_PER_PLAY,
          platformId: account.platform?.id ?? undefined
        };
      })
    : DEFAULT_STREAMING_PLATFORM_DISTRIBUTION.map((entry) => ({ ...entry }));

  if (sources.length === 0) {
    return [];
  }

  const totalWeight = sources.reduce((sum, entry) => sum + (entry.weight || 0), 0) || sources.length;
  let allocatedStreams = 0;

  return sources.map((entry, index) => {
    const ratio = totalWeight > 0 ? entry.weight / totalWeight : 1 / sources.length;
    const isLast = index === sources.length - 1;
    const streams = isLast
      ? Math.max(initialStreams - allocatedStreams, 0)
      : Math.max(Math.floor(initialStreams * ratio), 0);
    allocatedStreams += streams;
    const revenue = streams * entry.revenuePerPlay;

    return {
      key: entry.key || `platform_${index}`,
      platformId: entry.platformId,
      name: entry.name,
      streams,
      revenue,
      revenuePerPlay: entry.revenuePerPlay
    };
  });
};

type SongRow = Database["public"]["Tables"]["songs"]["Row"];

type SongGrowthHistoryRow = {
  id?: string | null;
  song_id?: string | null;
  user_id?: string | null;
  streams_added?: number | null;
  revenue_added?: number | null;
  recorded_at?: string | null;
  songs?: { title?: string | null } | null;
};

const toNumber = (value: unknown, fallback = 0) => {
  const parsed = Number(value);
  return Number.isFinite(parsed) ? parsed : fallback;
};

const normalizeSongRecord = (record: SongRow): Song => ({
  id: record.id,
  title: record.title,
  genre: record.genre,
  lyrics: record.lyrics ?? undefined,
  quality_score: toNumber(record.quality_score, 0),
  duration:
    record.duration === null || record.duration === undefined
      ? DEFAULT_SONG_DURATION_SECONDS
      : toNumber(record.duration, DEFAULT_SONG_DURATION_SECONDS),
  release_date: record.release_date ?? undefined,
  chart_position: record.chart_position ?? undefined,
  streams: toNumber(record.streams, 0),
  revenue: Number(toNumber(record.revenue, 0).toFixed(2)),
  status: (record.status as Song["status"]) ?? 'draft',
  created_at: record.created_at,
  user_id: record.user_id,
  updated_at: record.updated_at ?? undefined,
  co_writers: record.co_writers ?? [],
  split_percentages: (record.split_percentages ?? []).map((value) => toNumber(value, 0)),
});

const normalizeGrowthRecord = (record: SongGrowthHistoryRow): SongGrowthRecord => {
  const fallbackId = record.id ?? `${record.song_id ?? 'song'}-${record.recorded_at ?? Date.now()}`;

  return {
    id: fallbackId,
    song_id: record.song_id ?? '',
    user_id: record.user_id ?? '',
    streams_added: toNumber(record.streams_added, 0),
    revenue_added: Number(toNumber(record.revenue_added, 0).toFixed(2)),
    recorded_at: record.recorded_at ?? new Date().toISOString(),
    title: record.songs?.title ?? 'Unknown Song',
  };
};

const calculateOwnerPercentage = (song: Song) => {
  const collaboratorTotal = song.split_percentages.reduce((sum, value) => sum + (Number.isFinite(value) ? value : 0), 0);
  return Math.max(0, Number((100 - collaboratorTotal).toFixed(2)));
};

const calculateCollaboratorShares = (song: Song, ownerName: string): CollaboratorShare[] => {
  const sanitizedEntries = song.co_writers
    .map((writer, index) => ({
      name: writer.trim(),
      percentage: Number.isFinite(song.split_percentages[index]) ? Number(song.split_percentages[index]) : 0,
    }))
    .filter((entry) => entry.name.length > 0 && entry.percentage > 0);

  const ownerPercentage = calculateOwnerPercentage(song);

  let allocatedStreams = 0;
  let allocatedRevenue = 0;

  const collaboratorShares = sanitizedEntries.map((entry) => {
    const percentage = Number(entry.percentage.toFixed(2));
    const streamsShare = Math.floor((song.streams * percentage) / 100);
    allocatedStreams += streamsShare;
    const revenueShare = Number(((song.revenue * percentage) / 100).toFixed(2));
    allocatedRevenue += revenueShare;

    return {
      id: `${song.id}-${entry.name}`,
      name: entry.name,
      percentage,
      streams: streamsShare,
      revenue: revenueShare,
      isOwner: false,
    } satisfies CollaboratorShare;
  });

  const ownerStreams = Math.max(song.streams - allocatedStreams, 0);
  const ownerRevenue = Math.max(Number((song.revenue - allocatedRevenue).toFixed(2)), 0);

  return [
    {
      id: `${song.id}-owner`,
      name: ownerName,
      percentage: Number(ownerPercentage.toFixed(2)),
      streams: ownerStreams,
      revenue: ownerRevenue,
      isOwner: true,
    },
    ...collaboratorShares,
  ];
};

const summarizeGrowth = (
  history: SongGrowthRecord[],
  songs: Song[],
  windowInDays: number,
  ownerName: string
): GrowthSummary => {
  const cutoff = new Date();
  cutoff.setDate(cutoff.getDate() - windowInDays);

  const songById = new Map(songs.map((song) => [song.id, song]));
  const summaryMap = new Map<string, GrowthSummaryEntry>();

  let totalStreams = 0;
  let totalRevenue = 0;

  history.forEach((entry) => {
    const recordedAt = new Date(entry.recorded_at);
    if (Number.isNaN(recordedAt.getTime()) || recordedAt < cutoff) {
      return;
    }

    totalStreams += entry.streams_added;
    totalRevenue += entry.revenue_added;

    const song = songById.get(entry.song_id);
    const summaryEntry = summaryMap.get(entry.song_id) ?? {
      songId: entry.song_id,
      title: song?.title ?? entry.title,
      streams: 0,
      revenue: 0,
      shares: [] as CollaboratorShare[],
    };

    summaryEntry.streams += entry.streams_added;
    summaryEntry.revenue = Number((summaryEntry.revenue + entry.revenue_added).toFixed(2));

    const incrementalSong = song
      ? { ...song, streams: entry.streams_added, revenue: entry.revenue_added }
      : null;

    const shares = incrementalSong
      ? calculateCollaboratorShares(incrementalSong, ownerName)
      : [
          {
            id: `${entry.song_id}-owner`,
            name: ownerName,
            percentage: 100,
            streams: entry.streams_added,
            revenue: Number(entry.revenue_added.toFixed(2)),
            isOwner: true,
          },
        ];

    shares.forEach((share) => {
      const existingShare = summaryEntry.shares.find(
        (currentShare) => currentShare.name === share.name && currentShare.isOwner === share.isOwner
      );

      if (existingShare) {
        existingShare.streams += share.streams;
        existingShare.revenue = Number((existingShare.revenue + share.revenue).toFixed(2));
        existingShare.percentage = share.percentage;
      } else {
        summaryEntry.shares.push({ ...share });
      }
    });

    summaryMap.set(entry.song_id, summaryEntry);
  });

  const bySong = Array.from(summaryMap.values()).map((entry) => {
    entry.shares.sort((a, b) => {
      if (a.isOwner === b.isOwner) {
        return b.revenue - a.revenue;
      }
      return a.isOwner ? -1 : 1;
    });
    return entry;
  });

  bySong.sort((a, b) => b.streams - a.streams);

  return {
    totals: {
      streams: totalStreams,
      revenue: Number(totalRevenue.toFixed(2)),
    },
    bySong,
  };
};

const SongManager = () => {
  const { user } = useAuth();
  const { profile, skills, updateProfile } = useGameData();
  const [songs, setSongs] = useState<Song[]>([]);
  const [loading, setLoading] = useState(true);
<<<<<<< HEAD
  const [isRefreshing, setIsRefreshing] = useState(false);
  const [newSong, setNewSong] = useState({
    title: '',
    genre: '',
    lyrics: ''
  });
=======
  const [newSong, setNewSong] = useState<NewSongFormState>(() => createInitialNewSong());
>>>>>>> 17b5d195
  const [selectedSong, setSelectedSong] = useState<Song | null>(null);
  const [isCreateDialogOpen, setIsCreateDialogOpen] = useState(false);
  const [isRecordDialogOpen, setIsRecordDialogOpen] = useState(false);
  const [isReleaseDialogOpen, setIsReleaseDialogOpen] = useState(false);
  const [releaseForm, setReleaseForm] = useState({
    releaseDate: formatDateTimeLocal(new Date()),
    marketingBudget: 0
  });
  const [growthHistory, setGrowthHistory] = useState<SongGrowthRecord[]>([]);
  const [collaboratorSong, setCollaboratorSong] = useState<Song | null>(null);
  const [isCollaboratorDialogOpen, setIsCollaboratorDialogOpen] = useState(false);
  const [collaboratorsForm, setCollaboratorsForm] = useState<CollaboratorInputRow[]>([]);

  const releasingSongsRef = useRef<Set<string>>(new Set());
  const profileRef = useRef(profile);
  const songsRef = useRef<Song[]>([]);

  useEffect(() => {
    profileRef.current = profile;
  }, [profile]);

  useEffect(() => {
    songsRef.current = songs;
  }, [songs]);


  const ownerDisplayName = profile?.stage_name?.trim() || 'You';

  const genres = [
    'Rock', 'Pop', 'Hip Hop', 'Jazz', 'Blues', 'Country',
    'Electronic', 'Folk', 'Reggae', 'Metal', 'Punk', 'Alternative'
  ];

  const openCollaboratorDialog = (song: Song) => {
    setCollaboratorSong(song);
    const initialRows = song.co_writers.length
      ? song.co_writers.map((writer, index) => ({
          collaborator: writer,
          percentage: String(song.split_percentages[index] ?? 0)
        }))
      : [{ collaborator: '', percentage: '' }];
    setCollaboratorsForm(initialRows);
    setIsCollaboratorDialogOpen(true);
  };

  const closeCollaboratorDialog = () => {
    setIsCollaboratorDialogOpen(false);
    setCollaboratorSong(null);
    setCollaboratorsForm([]);
  };

  const updateCollaboratorRow = (index: number, field: keyof CollaboratorInputRow, value: string) => {
    setCollaboratorsForm((prev) => {
      const next = [...prev];
      next[index] = { ...next[index], [field]: value };
      return next;
    });
  };

  const addCollaboratorRow = () => {
    setCollaboratorsForm((prev) => [...prev, { collaborator: '', percentage: '' }]);
  };

  const removeCollaboratorRow = (index: number) => {
    setCollaboratorsForm((prev) => prev.filter((_, idx) => idx !== index));
  };

  const collaboratorPreviewSong = useMemo(() => {
    if (!collaboratorSong) {
      return null;
    }

    if (collaboratorsForm.length === 0) {
      return { ...collaboratorSong, co_writers: [], split_percentages: [] };
    }

    const names = collaboratorsForm.map((row) => row.collaborator.trim());
    const percentages = collaboratorsForm.map((row) => {
      const numeric = Number(row.percentage);
      return Number.isFinite(numeric) ? numeric : 0;
    });

    return { ...collaboratorSong, co_writers: names, split_percentages: percentages };
  }, [collaboratorSong, collaboratorsForm]);

  const collaboratorPreviewShares = useMemo(
    () => (collaboratorPreviewSong ? calculateCollaboratorShares(collaboratorPreviewSong, ownerDisplayName) : []),
    [collaboratorPreviewSong, ownerDisplayName]
  );

  const collaboratorPreviewOwnerPercentage = useMemo(
    () => (collaboratorPreviewSong ? calculateOwnerPercentage(collaboratorPreviewSong) : 100),
    [collaboratorPreviewSong]
  );

  const handleSaveCollaborators = async () => {
    if (!collaboratorSong) {
      return;
    }

    const sanitizedEntries = collaboratorsForm
      .map((row) => ({
        name: row.collaborator.trim(),
        percentage: Number(row.percentage)
      }))
      .filter((entry) => entry.name.length > 0 || entry.percentage > 0);

    if (
      sanitizedEntries.some(
        (entry) => entry.name.length === 0 || Number.isNaN(entry.percentage) || entry.percentage < 0
      )
    ) {
      toast({
        variant: 'destructive',
        title: 'Invalid split',
        description: 'Provide a collaborator name and a valid percentage for each split.'
      });
      return;
    }

    const totalPercentage = sanitizedEntries.reduce((sum, entry) => sum + entry.percentage, 0);

    if (totalPercentage > 100) {
      toast({
        variant: 'destructive',
        title: 'Split exceeds 100%',
        description: 'Collaborator splits cannot exceed 100% in total.'
      });
      return;
    }

    const names = sanitizedEntries.map((entry) => entry.name);
    const percentages = sanitizedEntries.map((entry) => Number((Math.round(entry.percentage * 100) / 100).toFixed(2)));

    try {
      const { error } = await supabase
        .from('songs')
        .update({
          co_writers: names,
          split_percentages: percentages
        })
        .eq('id', collaboratorSong.id);

      if (error) {
        throw error;
      }

      setSongs((prev) =>
        prev.map((song) =>
          song.id === collaboratorSong.id
            ? { ...song, co_writers: names, split_percentages: percentages }
            : song
        )
      );

      setCollaboratorSong((prev) =>
        prev ? { ...prev, co_writers: names, split_percentages: percentages } : prev
      );

      const remainingPercentage = Math.max(0, Number((100 - totalPercentage).toFixed(2)));

      toast({
        title: 'Collaborators updated',
        description: names.length
          ? `${ownerDisplayName} now keeps ${remainingPercentage}% of this song.`
          : 'You now keep 100% of this song.'
      });

      closeCollaboratorDialog();
    } catch (error) {
      console.error('Error updating collaborators:', error);
      toast({
        variant: 'destructive',
        title: 'Update failed',
        description: 'Could not save collaborator splits. Please try again.'
      });
    }
  };

  const unauthorizedAccountWarningShown = useRef(false);

  const createStreamingStatsRecord = useCallback(async (
    songId: string,
    totalStreams: number
  ): Promise<StreamingStatsBreakdownEntry[]> => {
    if (!user) {
      return [];
    }

    try {
      const { data: accountData, error: accountsError } = await supabase
        .from('player_streaming_accounts')
        .select(`
          id,
          followers,
          platform:streaming_platforms!player_streaming_accounts_platform_id_fkey (
            id,
            name,
            revenue_per_play
          )
        `)
        .eq('user_id', user.id)
        .eq('is_connected', true);

      if (accountsError) {
        if (isUnauthorizedPostgrestError(accountsError)) {
          console.warn('Unauthorized attempt to load streaming accounts:', accountsError);

          if (!unauthorizedAccountWarningShown.current) {
            unauthorizedAccountWarningShown.current = true;
            toast({
              variant: 'destructive',
              title: 'Access denied',
              description: 'You are not authorized to view streaming accounts.'
            });
          }

          return [];
        }

        throw accountsError;
      }

      const breakdown = buildInitialStreamingBreakdown(
        totalStreams,
        (accountData as StreamingAccountRecord[] | null | undefined)
      );

      const totalRevenue = breakdown.reduce((sum, entry) => sum + entry.revenue, 0);
      const breakdownPayload = breakdown.map((entry) => ({
        platform_id: entry.platformId ?? null,
        key: entry.key,
        name: entry.name,
        streams: entry.streams,
        revenue: Number(entry.revenue.toFixed(2)),
        revenue_per_play: entry.revenuePerPlay
      }));

      const { error: statsError } = await supabase
        .from('streaming_stats')
        .upsert({
          song_id: songId,
          user_id: user.id,
          total_streams: totalStreams,
          total_revenue: Number(totalRevenue.toFixed(2)),
          platform_breakdown: breakdownPayload as Json
        }, {
          onConflict: 'song_id'
        });

      if (statsError) {
        throw statsError;
      }

      return breakdown;
    } catch (statsError) {
      console.error('Error creating streaming stats:', statsError);
      return [];
    }
  }, [user]);

  const enqueueStreamingSimulation = useCallback(async (
    songId: string,
    totalStreams: number,
    breakdown: StreamingStatsBreakdownEntry[]
  ) => {
    if (breakdown.length === 0 || totalStreams <= 0) {
      return;
    }

    try {
      await supabase.functions.invoke('queue-streaming-simulation', {
        body: {
          songId,
          totalStreams,
          breakdown: breakdown.map((entry) => ({
            key: entry.key,
            name: entry.name,
            streams: entry.streams,
            revenue: Number(entry.revenue.toFixed(2))
          }))
        }
      });
    } catch (jobError) {
      // The edge function may not be configured in all environments.
      console.info('Streaming simulation job not queued:', jobError);
    }
  }, []);

  const fetchSongs = useCallback(async () => {
    if (!user?.id) {
      setSongs([]);
      setLoading(false);
      return;
    }

    try {
      const { data, error } = await supabase
        .from('songs')
        .select('*')
        .eq('user_id', user.id)
        .order('created_at', { ascending: false });

      if (error) throw error;
      setSongs((data || []).map(normalizeSongRecord));
    } catch (error: unknown) {
      const fallbackMessage = "Failed to load songs";
      const errorMessage = error instanceof Error ? error.message : fallbackMessage;
      console.error('Error fetching songs:', errorMessage, error);
      toast({
        variant: "destructive",
        title: "Error",
        description: errorMessage === fallbackMessage ? fallbackMessage : `${fallbackMessage}: ${errorMessage}`
      });
    } finally {
      setLoading(false);
    }
  }, [user?.id]);

  const fetchGrowthHistory = useCallback(async () => {
    if (!user?.id) {
      setGrowthHistory([]);
      return;
    }

    try {
      const { data, error } = await supabase
        .from('song_stream_growth_history')
        .select('id, song_id, user_id, streams_added, revenue_added, recorded_at, songs(title)')
        .eq('user_id', user.id)
        .order('recorded_at', { ascending: false })
        .limit(200);

      if (error) throw error;
      setGrowthHistory((data || []).map(normalizeGrowthRecord));
    } catch (error) {
      console.error('Error fetching song growth:', error);
    }
  }, [user?.id]);

  const refreshData = useCallback(async () => {
    if (!user?.id || isRefreshing) {
      return;
    }

    setIsRefreshing(true);
    try {
      await Promise.all([fetchSongs(), fetchGrowthHistory()]);
    } finally {
      setIsRefreshing(false);
    }
  }, [user?.id, isRefreshing, fetchSongs, fetchGrowthHistory]);

  useEffect(() => {
    if (!user?.id) {
      setSongs([]);
      setGrowthHistory([]);
      setLoading(false);
      return;
    }

    setLoading(true);
    fetchSongs();
    fetchGrowthHistory();
  }, [user?.id, fetchSongs, fetchGrowthHistory]);

  useEffect(() => {
    if (!user?.id) {
      return;
    }

    if (typeof document === "undefined") {
      return;
    }

    const handleVisibilityChange = () => {
      if (document.visibilityState === "visible") {
        refreshData();
      }
    };

    document.addEventListener("visibilitychange", handleVisibilityChange);
    return () => {
      document.removeEventListener("visibilitychange", handleVisibilityChange);
    };
  }, [user?.id, refreshData]);

  useEffect(() => {
    if (!user?.id) {
      return;
    }

    const channel = supabase
      .channel(`songs-updates-${user.id}`)
      .on(
        'postgres_changes',
        {
          event: '*',
          schema: 'public',
          table: 'songs',
          filter: `user_id=eq.${user.id}`
        },
        (payload) => {
          if (payload.eventType === 'INSERT' && payload.new) {
            const normalized = normalizeSongRecord(payload.new);
            setSongs((prev) => {
              const exists = prev.some((song) => song.id === normalized.id);

              if (exists) {
                return prev.map((song) =>
                  song.id === normalized.id ? { ...song, ...normalized } : song
                );
              }

              return [normalized, ...prev].sort(
                (a, b) =>
                  new Date(b.created_at).getTime() -
                  new Date(a.created_at).getTime()
              );
            });
          }

          if (payload.eventType === 'UPDATE' && payload.new) {
            const normalized = normalizeSongRecord(payload.new);
            setSongs((prev) =>
              prev.map((song) =>
                song.id === normalized.id ? { ...song, ...normalized } : song
              )
            );
          }

          if (payload.eventType === 'DELETE' && payload.old) {
            const deletedId = (payload.old as { id?: string })?.id;
            if (deletedId) {
              setSongs((prev) => prev.filter((song) => song.id !== deletedId));
            }
          }
        }
      )
      .subscribe();

    return () => {
      supabase.removeChannel(channel);
    };
  }, [user?.id]);

  useEffect(() => {
    if (!user?.id) {
      return;
    }

    const channel = supabase
      .channel(`song-growth-updates-${user.id}`)
      .on(
        'postgres_changes',
        {
          event: 'INSERT',
          schema: 'public',
          table: 'song_stream_growth_history',
          filter: `user_id=eq.${user.id}`
        },
        (payload) => {
          if (!payload.new) {
            return;
          }

          const normalized = normalizeGrowthRecord(payload.new);
          setGrowthHistory((prev) => {
            if (prev.some((entry) => entry.id === normalized.id)) {
              return prev;
            }

            const updated = [normalized, ...prev];
            return updated.slice(0, 200);
          });
        }
      )
      .subscribe();

    return () => {
      supabase.removeChannel(channel);
    };
  }, [user?.id]);

  const dailyGrowth = useMemo(
    () => summarizeGrowth(growthHistory, songs, 1, ownerDisplayName),
    [growthHistory, songs, ownerDisplayName]
  );

  const weeklyGrowth = useMemo(
    () => summarizeGrowth(growthHistory, songs, 7, ownerDisplayName),
    [growthHistory, songs, ownerDisplayName]
  );

  const createSong = async () => {
    if (!user || !newSong.title || !newSong.genre) {
      toast({
        variant: "destructive",
        title: "Missing Information",
        description: "Please provide a title and genre for your song."
      });
      return;
    }

    const rawDuration = Number(newSong.duration);
    const durationSeconds = Number.isFinite(rawDuration) ? Math.max(0, Math.round(rawDuration)) : 0;

    if (durationSeconds <= 0) {
      toast({
        variant: "destructive",
        title: "Invalid Duration",
        description: "Please provide a positive duration for your song."
      });
      return;
    }

    try {
      const qualityScore = Math.floor(
        ((skills?.songwriting || 0) + (skills?.performance || 0)) / 2 +
        Math.random() * 20 - 10
      );

      const { data, error } = await supabase
        .from('songs')
        .insert([{
          title: newSong.title,
          genre: newSong.genre,
          lyrics: newSong.lyrics,
          duration: durationSeconds,
          quality_score: Math.max(1, Math.min(100, qualityScore)),
          status: 'draft',
          streams: 0,
          revenue: 0,
          co_writers: [],
          split_percentages: [],
          user_id: user.id
        }])
        .select()
        .single();

      if (error) throw error;

      setSongs(prev => [normalizeSongRecord(data), ...prev]);
      setNewSong(createInitialNewSong());
      setIsCreateDialogOpen(false);
      
      toast({
        title: "Song Created",
        description: `"${data.title}" has been added to your collection!`
      });
    } catch (error: unknown) {
      const fallbackMessage = "Failed to create song";
      const errorMessage = error instanceof Error ? error.message : fallbackMessage;
      console.error('Error creating song:', errorMessage, error);
      toast({
        variant: "destructive",
        title: "Error",
        description: errorMessage === fallbackMessage ? fallbackMessage : `${fallbackMessage}: ${errorMessage}`
      });
    }
  };

  const recordSong = async (song: Song) => {
    if (!profile || profile.cash < 500) {
      toast({
        variant: "destructive",
        title: "Insufficient Funds",
        description: "Recording costs $500. You need more cash!"
      });
      return;
    }

    try {
      const recordingBonus = (skills?.performance || 0) / 4;
      const finalQuality = Math.min(100, song.quality_score + recordingBonus);

      const { error } = await supabase
        .from('songs')
        .update({
          status: 'recorded',
          quality_score: finalQuality
        })
        .eq('id', song.id);

      if (error) throw error;

      await updateProfile({ cash: profile.cash - 500 });

      setSongs(prev => prev.map(s => 
        s.id === song.id 
          ? { ...s, status: 'recorded' as const, quality_score: finalQuality }
          : s
      ));

      setIsRecordDialogOpen(false);
      
      toast({
        title: "Song Recorded",
        description: `"${song.title}" has been professionally recorded!`
      });
    } catch (error: unknown) {
      const fallbackMessage = "Failed to record song";
      const errorMessage = error instanceof Error ? error.message : fallbackMessage;
      console.error('Error recording song:', errorMessage, error);
      toast({
        variant: "destructive",
        title: "Error",
        description: errorMessage === fallbackMessage ? fallbackMessage : `${fallbackMessage}: ${errorMessage}`
      });
    }
  };

  const releaseSong = useCallback(async (song: Song, triggeredAutomatically = false) => {
    if (song.status !== 'recorded') {
      if (!triggeredAutomatically) {
        toast({
          variant: "destructive",
          title: "Cannot Release",
          description: "Song must be recorded before release!"
        });
      }
      return;
    }

    const releaseDate = parseIsoDate(song.release_date) ?? new Date();
    const now = new Date();
    if (releaseDate.getTime() > now.getTime()) {
      if (!triggeredAutomatically) {
        toast({
          title: "Release Scheduled",
          description: `"${song.title}" will be released on ${releaseDate.toLocaleString()}.`
        });
      }
      return;
    }

    const currentProfile = profileRef.current;
    if (!user || !currentProfile) {
      if (!triggeredAutomatically) {
        toast({
          variant: "destructive",
          title: "Missing Player Data",
          description: "Please sign in and load your profile before releasing a song."
        });
      }
      return;
    }

    if (releasingSongsRef.current.has(song.id)) {
      return;
    }

    releasingSongsRef.current.add(song.id);

    try {
      const marketingBudget = Math.max(0, Number(song.marketing_budget ?? 0));
      const fans = Number(currentProfile.fans ?? 0);
      const baseStreams = Math.floor(song.quality_score * fans / 100);
      const marketingBoost = Math.floor(marketingBudget * 20);
      const initialStreams = Math.max(baseStreams + marketingBoost, 0);
      const chartBonus = Math.floor(marketingBudget / 500);
      const chartPosition = Math.max(1, 101 - Math.floor(song.quality_score * 0.8) - chartBonus);
      const releaseTimestamp = releaseDate.toISOString();
      const royaltyEarnings = Number((initialStreams * 0.01).toFixed(2));
      const ownerPercentage = calculateOwnerPercentage(song);
      const ownerRevenueShare = Number(((royaltyEarnings * ownerPercentage) / 100).toFixed(2));
      const collaboratorShares = calculateCollaboratorShares(
        { ...song, streams: initialStreams, revenue: royaltyEarnings },
        ownerDisplayName
      );
      const { error } = await supabase
        .from('songs')
        .update({
          status: 'released',
          release_date: releaseTimestamp,
          streams: initialStreams,
          chart_position: chartPosition,
          revenue: royaltyEarnings,
          marketing_budget: marketingBudget
        })
        .eq('id', song.id);

      if (error) throw error;

      const { cashToPlayer, totalRecouped } = await applyRoyaltyRecoupment(user.id, ownerRevenueShare);
      const fameGain = Math.floor(song.quality_score / 2);
      const updatedFame = (currentProfile.fame ?? 0) + fameGain;
      const newCashTotal = (currentProfile.cash ?? 0) - marketingBudget + cashToPlayer;

      const updatedProfile = await updateProfile({
        fame: updatedFame,
        cash: newCashTotal
      });

      if (updatedProfile) {
        profileRef.current = updatedProfile;
      } else {
        profileRef.current = {
          ...currentProfile,
          fame: updatedFame,
          cash: newCashTotal
        } as typeof currentProfile;
      }

      setSongs(prev => prev.map(s =>
        s.id === song.id
          ? {
              ...s,
              status: 'released' as const,
              release_date: releaseTimestamp,
              streams: initialStreams,
              chart_position: chartPosition,
              revenue: royaltyEarnings,
              marketing_budget: marketingBudget
            }
          : s
      ));

      const royaltiesFormatted = royaltyEarnings.toLocaleString(undefined, { minimumFractionDigits: 2, maximumFractionDigits: 2 });
      const playerShareFormatted = ownerRevenueShare.toLocaleString(undefined, {
        minimumFractionDigits: 2,
        maximumFractionDigits: 2
      });
      const recoupedFormatted = totalRecouped.toLocaleString(undefined, { minimumFractionDigits: 2, maximumFractionDigits: 2 });
      const cashAddedFormatted = cashToPlayer.toLocaleString(undefined, { minimumFractionDigits: 2, maximumFractionDigits: 2 });
      const marketingFormatted = marketingBudget.toLocaleString(undefined, { minimumFractionDigits: 0, maximumFractionDigits: 0 });
      const introMessage = triggeredAutomatically
        ? `Your scheduled release "${song.title}" is now live!`
        : `"${song.title}" is now available to fans!`;
      const fameMessage = ` +${fameGain} fame.`;
      const royaltyMessage = totalRecouped > 0
        ? ` Earned $${royaltiesFormatted} overall with ${ownerDisplayName} receiving $${playerShareFormatted} (${ownerPercentage.toFixed(2)}% share). $${recoupedFormatted} applied toward your advance and $${cashAddedFormatted} added to cash.`
        : ` Earned $${royaltiesFormatted} overall with ${ownerDisplayName} receiving $${playerShareFormatted} (${ownerPercentage.toFixed(2)}% share). $${cashAddedFormatted} added to cash.`;
      const collaboratorSummary = collaboratorShares
        .filter((share) => !share.isOwner)
        .map((share) => `${share.name} ${share.percentage.toFixed(2)}%`)
        .join(' · ');

      toast({
        title: "Song Released",
        description: baseMessage + royaltyMessage + (collaboratorSummary ? ` Splits: ${collaboratorSummary}.` : '')
      });
    } catch (error: unknown) {
      const fallbackMessage = triggeredAutomatically
        ? `We couldn't complete the scheduled release of "${song.title}". Please review the song details and try again.`
        : 'Failed to release song';
      const errorMessage = error instanceof Error ? error.message : fallbackMessage;
      console.error('Error releasing song:', errorMessage, error);
      const description = errorMessage === fallbackMessage
        ? fallbackMessage
        : `${fallbackMessage} (${errorMessage})`;
      toast({
        variant: "destructive",
        title: "Release Error",
        description
      });
    } finally {
      releasingSongsRef.current.delete(song.id);
    }
  }, [ownerDisplayName, updateProfile, user]);

  const openReleaseDialog = (song: Song) => {
    setSelectedSong(song);
    const releaseDateValue = (() => {
      const parsed = parseIsoDate(song.release_date);
      if (!parsed) {
        return new Date();
      }
      return parsed.getTime() < Date.now() ? new Date() : parsed;
    })();

    setReleaseForm({
      releaseDate: formatDateTimeLocal(releaseDateValue),
      marketingBudget: Number(song.marketing_budget ?? 0)
    });
    setIsReleaseDialogOpen(true);
  };

  const scheduleRelease = async () => {
    if (!selectedSong) {
      return;
    }

    const currentProfile = profileRef.current;
    if (!user || !currentProfile) {
      toast({
        variant: "destructive",
        title: "Missing Player Data",
        description: "Please sign in and load your profile before scheduling a release."
      });
      return;
    }

    if (!releaseForm.releaseDate) {
      toast({
        variant: "destructive",
        title: "Invalid Release Date",
        description: "Please choose when you want the song to go live."
      });
      return;
    }

    const parsedDate = new Date(releaseForm.releaseDate);
    if (Number.isNaN(parsedDate.getTime())) {
      toast({
        variant: "destructive",
        title: "Invalid Release Date",
        description: "Please provide a valid date and time for the release."
      });
      return;
    }

    const marketingBudget = Math.max(0, Number.isFinite(releaseForm.marketingBudget)
      ? releaseForm.marketingBudget
      : 0);

    if (marketingBudget > (currentProfile.cash ?? 0)) {
      toast({
        variant: "destructive",
        title: "Insufficient Funds",
        description: "Your marketing budget exceeds your available cash."
      });
      return;
    }

    try {
      const releaseTimestamp = parsedDate.toISOString();
      const updates = {
        release_date: releaseTimestamp,
        marketing_budget: marketingBudget
      };

      const { error } = await supabase
        .from('songs')
        .update(updates)
        .eq('id', selectedSong.id);

      if (error) throw error;

      setSongs(prev => prev.map(song =>
        song.id === selectedSong.id
          ? { ...song, ...updates }
          : song
      ));
      setSelectedSong(prev =>
        prev && prev.id === selectedSong.id
          ? { ...prev, ...updates }
          : prev
      );
      setIsReleaseDialogOpen(false);

      const updatedSong: Song = {
        ...selectedSong,
        ...updates
      };

      if (parsedDate.getTime() <= Date.now()) {
        await releaseSong(updatedSong, false);
      } else {
        toast({
          title: "Release Scheduled",
          description: `"${selectedSong.title}" will be released on ${parsedDate.toLocaleString()} with a $${marketingBudget.toLocaleString()} marketing campaign.`
        });
      }
    } catch (error: unknown) {
      const fallbackMessage = "Failed to schedule song release";
      const errorMessage = error instanceof Error ? error.message : fallbackMessage;
      console.error('Error scheduling release:', errorMessage, error);
      toast({
        variant: "destructive",
        title: "Error",
        description: errorMessage === fallbackMessage ? fallbackMessage : `${fallbackMessage}: ${errorMessage}`
      });
    }
  };

  useEffect(() => {
    if (!user?.id) {
      return;
    }

    const checkScheduledReleases = () => {
      if (!profileRef.current) {
        return;
      }

      const nowTime = Date.now();
      const readySongs = songsRef.current.filter((song) => {
        if (song.status !== 'recorded') {
          return false;
        }

        const scheduled = parseIsoDate(song.release_date);
        return scheduled !== null && scheduled.getTime() <= nowTime;
      });

      readySongs.forEach((readySong) => {
        releaseSong(readySong, true);
      });
    };

    checkScheduledReleases();

    const interval = setInterval(checkScheduledReleases, 15000);

    return () => clearInterval(interval);
  }, [releaseSong, user?.id]);

  const deleteSong = async (songId: string) => {
    try {
      const { error } = await supabase
        .from('songs')
        .delete()
        .eq('id', songId);

      if (error) throw error;

      setSongs(prev => prev.filter(s => s.id !== songId));
      setGrowthHistory(prev => prev.filter(record => record.song_id !== songId));

      toast({
        title: "Song Deleted",
        description: "Song has been removed from your collection"
      });
    } catch (error: unknown) {
      const fallbackMessage = "Failed to delete song";
      const errorMessage = error instanceof Error ? error.message : fallbackMessage;
      console.error('Error deleting song:', errorMessage, error);
      toast({
        variant: "destructive",
        title: "Error",
        description: errorMessage === fallbackMessage ? fallbackMessage : `${fallbackMessage}: ${errorMessage}`
      });
    }
  };

  const getStatusColor = (status: string) => {
    switch (status) {
      case 'draft': return 'bg-muted text-muted-foreground';
      case 'recorded': return 'bg-blue-100 text-blue-800 dark:bg-blue-900 dark:text-blue-100';
      case 'scheduled': return 'bg-purple-100 text-purple-800 dark:bg-purple-900 dark:text-purple-100';
      case 'released': return 'bg-green-100 text-green-800 dark:bg-green-900 dark:text-green-100';
      default: return 'bg-muted text-muted-foreground';
    }
  };

  const getDisplayStatus = (song: Song) => {
    if (song.status === 'recorded') {
      const scheduled = parseIsoDate(song.release_date);
      if (scheduled && scheduled.getTime() > Date.now()) {
        return 'scheduled';
      }
    }

    return song.status;
  };

  const renderGrowthPanel = (summary: GrowthSummary, windowLabel: string) => {
    if (summary.totals.streams <= 0) {
      return (
        <div className="rounded-lg border border-dashed p-4 text-sm text-muted-foreground">
          No streaming activity recorded in the {windowLabel}.
        </div>
      );
    }

    return (
      <div className="space-y-4">
        <p className="text-sm text-muted-foreground">
          Stream growth captured over the {windowLabel}.
        </p>
        <div className="grid grid-cols-1 sm:grid-cols-3 gap-4">
          <div className="rounded-lg bg-muted/60 p-4">
            <p className="text-sm text-muted-foreground">Total Streams</p>
            <p className="text-2xl font-bold">{summary.totals.streams.toLocaleString()}</p>
          </div>
          <div className="rounded-lg bg-muted/60 p-4">
            <p className="text-sm text-muted-foreground">Streaming Revenue</p>
            <p className="text-2xl font-bold">${summary.totals.revenue.toFixed(2)}</p>
          </div>
          <div className="rounded-lg bg-muted/60 p-4">
            <p className="text-sm text-muted-foreground">Active Songs</p>
            <p className="text-2xl font-bold">{summary.bySong.length}</p>
          </div>
        </div>
        <div className="space-y-2">
          {summary.bySong.slice(0, 5).map((entry, index) => (
            <div
              key={entry.songId}
              className="flex items-center justify-between rounded-lg border bg-background/60 px-4 py-2"
            >
              <div className="flex items-center gap-3">
                <Badge variant="outline" className="rounded-full px-3 py-1 text-xs">
                  #{index + 1}
                </Badge>
                <div>
                  <p className="font-semibold">{entry.title}</p>
                  <p className="text-xs text-muted-foreground">
                    +{entry.streams.toLocaleString()} streams · +${entry.revenue.toFixed(2)}
                  </p>
                  {entry.shares.length > 1 && (
                    <p className="text-[11px] text-muted-foreground">
                      {entry.shares
                        .map(
                          (share) =>
                            `${share.name}: +${share.streams.toLocaleString()} streams · $${share.revenue.toFixed(2)}`
                        )
                        .join(' • ')}
                    </p>
                  )}
                </div>
              </div>
            </div>
          ))}
        </div>
      </div>
    );
  };

  const totalSongs = songs.length;
  const releasedSongs = songs.filter(s => s.status === 'released').length;
  const totalStreams = songs.reduce((sum, s) => sum + s.streams, 0);
  const totalRevenue = songs.reduce((sum, s) => sum + s.revenue, 0);
  const bestChart = Math.min(...songs.filter(s => s.chart_position).map(s => s.chart_position!)) || 0;

  if (loading) {
    return (
      <div className="min-h-screen bg-gradient-stage flex items-center justify-center p-6">
        <div className="text-center">
          <Music className="h-12 w-12 mx-auto mb-4 text-primary animate-pulse" />
          <p className="text-lg text-foreground">Loading your songs...</p>
        </div>
      </div>
    );
  }

  return (
    <div className="min-h-screen bg-gradient-stage p-6">
      <div className="max-w-7xl mx-auto space-y-6">
        {/* Header */}
        <div className="text-center space-y-4">
          <h1 className="text-4xl font-bold bg-gradient-to-r from-primary to-accent bg-clip-text text-transparent">
            Song Manager
          </h1>
          <p className="text-lg text-muted-foreground">
            Create, record, and release your musical masterpieces
          </p>
        </div>

        {/* Stats Overview */}
        <div className="grid grid-cols-1 md:grid-cols-5 gap-4">
          <Card>
            <CardContent className="p-4 text-center">
              <Music className="h-8 w-8 mx-auto mb-2 text-primary" />
              <div className="text-2xl font-bold">{totalSongs}</div>
              <div className="text-sm text-muted-foreground">Total Songs</div>
            </CardContent>
          </Card>
          
          <Card>
            <CardContent className="p-4 text-center">
              <Star className="h-8 w-8 mx-auto mb-2 text-yellow-500" />
              <div className="text-2xl font-bold">{releasedSongs}</div>
              <div className="text-sm text-muted-foreground">Released</div>
            </CardContent>
          </Card>
          
          <Card>
            <CardContent className="p-4 text-center">
              <Play className="h-8 w-8 mx-auto mb-2 text-green-500" />
              <div className="text-2xl font-bold">{totalStreams.toLocaleString()}</div>
              <div className="text-sm text-muted-foreground">Total Streams</div>
            </CardContent>
          </Card>
          
          <Card>
            <CardContent className="p-4 text-center">
              <TrendingUp className="h-8 w-8 mx-auto mb-2 text-blue-500" />
              <div className="text-2xl font-bold">#{bestChart || 'N/A'}</div>
              <div className="text-sm text-muted-foreground">Best Chart</div>
            </CardContent>
          </Card>
          
          <Card>
            <CardContent className="p-4 text-center">
              <Calendar className="h-8 w-8 mx-auto mb-2 text-purple-500" />
              <div className="text-2xl font-bold">${totalRevenue.toFixed(2)}</div>
              <div className="text-sm text-muted-foreground">Revenue</div>
            </CardContent>
          </Card>
        </div>

        {/* Streaming Growth */}
        <Card>
          <CardHeader>
            <CardTitle>Streaming Growth</CardTitle>
            <CardDescription>
              Automatic audience growth based on song quality and marketing skills
            </CardDescription>
          </CardHeader>
          <CardContent>
            <Tabs defaultValue="daily" className="w-full">
              <TabsList className="grid w-full gap-2 sm:w-auto sm:grid-cols-2">
                <TabsTrigger value="daily">Daily</TabsTrigger>
                <TabsTrigger value="weekly">Weekly</TabsTrigger>
              </TabsList>
              <TabsContent value="daily" className="mt-4">
                {renderGrowthPanel(dailyGrowth, 'last 24 hours')}
              </TabsContent>
              <TabsContent value="weekly" className="mt-4">
                {renderGrowthPanel(weeklyGrowth, 'last 7 days')}
              </TabsContent>
            </Tabs>
            <p className="mt-4 text-xs text-muted-foreground">
              Streaming metrics update in real time. Refresh manually if you need to resync.
            </p>
          </CardContent>
        </Card>

        {/* Create Song Button */}
        <div className="flex flex-wrap items-center justify-end gap-2">
          <Button
            variant="outline"
            onClick={refreshData}
            disabled={isRefreshing}
            className="flex items-center gap-2"
          >
            <RefreshCcw className={`h-4 w-4 ${isRefreshing ? "animate-spin" : ""}`} />
            {isRefreshing ? "Refreshing..." : "Refresh Data"}
          </Button>
          <Dialog open={isCreateDialogOpen} onOpenChange={setIsCreateDialogOpen}>
            <DialogTrigger asChild>
              <Button className="gap-2">
                <Plus className="h-4 w-4" />
                Create New Song
              </Button>
            </DialogTrigger>
            <DialogContent>
              <DialogHeader>
                <DialogTitle>Create New Song</DialogTitle>
                <DialogDescription>
                  Start working on your next musical masterpiece
                </DialogDescription>
              </DialogHeader>
              <div className="space-y-4">
                <div>
                  <Label htmlFor="title">Song Title</Label>
                  <Input
                    id="title"
                    value={newSong.title}
                    onChange={(e) => setNewSong(prev => ({ ...prev, title: e.target.value }))}
                    placeholder="Enter song title"
                  />
                </div>
                <div>
                  <Label htmlFor="genre">Genre</Label>
                  <Select value={newSong.genre} onValueChange={(value) => setNewSong(prev => ({ ...prev, genre: value }))}>
                    <SelectTrigger>
                      <SelectValue placeholder="Select genre" />
                    </SelectTrigger>
                    <SelectContent>
                      {genres.map((genre) => (
                        <SelectItem key={genre} value={genre}>{genre}</SelectItem>
                      ))}
                    </SelectContent>
                  </Select>
                </div>
                <div>
                  <Label htmlFor="duration">Duration (seconds)</Label>
                  <Input
                    id="duration"
                    type="number"
                    min={30}
                    step={5}
                    value={Number.isFinite(newSong.duration) ? newSong.duration : DEFAULT_SONG_DURATION_SECONDS}
                    onChange={(event) => {
                      const value = Number(event.target.value);
                      setNewSong(prev => ({
                        ...prev,
                        duration: Number.isFinite(value) ? Math.max(0, value) : prev.duration,
                      }));
                    }}
                    placeholder="e.g. 180"
                  />
                  <p className="mt-1 text-xs text-muted-foreground">
                    Enter the track length in seconds. Typical songs run between 120 and 300 seconds.
                  </p>
                </div>
                <div>
                  <Label htmlFor="lyrics">Lyrics (Optional)</Label>
                  <Textarea
                    id="lyrics"
                    value={newSong.lyrics}
                    onChange={(e) => setNewSong(prev => ({ ...prev, lyrics: e.target.value }))}
                    placeholder="Write your lyrics here..."
                    rows={4}
                  />
                </div>
              </div>
              <DialogFooter>
                <Button variant="outline" onClick={() => setIsCreateDialogOpen(false)}>
                  Cancel
                </Button>
                <Button onClick={createSong}>Create Song</Button>
              </DialogFooter>
            </DialogContent>
          </Dialog>
        </div>

        {/* Songs List */}
        <div className="grid grid-cols-1 md:grid-cols-2 lg:grid-cols-3 gap-6">
          {songs.map((song) => {
            const shareBreakdown = calculateCollaboratorShares(song, ownerDisplayName);
            const hasCollaborators = song.co_writers.length > 0;
            const ownerShareLabel = shareBreakdown[0]?.percentage ?? 100;
            const formattedDuration = formatSongDuration(song.duration);

            return (
              <Card key={song.id} className="hover:shadow-lg transition-shadow">
                <CardHeader>
                  <div className="flex justify-between items-start">
                     <div className="space-y-1">
                       <CardTitle className="text-lg">{song.title}</CardTitle>
                       <CardDescription>{song.genre}</CardDescription>
                     </div>
                   </div>
                </CardHeader>
                <CardContent className="space-y-4">
                  {formattedDuration && (
                    <div className="flex items-center justify-between text-sm">
                      <div className="flex items-center gap-2 text-muted-foreground">
                        <Play className="h-4 w-4 text-emerald-500" />
                        <span>Duration</span>
                      </div>
                      <span className="font-medium">{formattedDuration}</span>
                    </div>
                  )}
                  <div>
                    <div className="flex justify-between text-sm mb-1">
                      <span>Quality</span>
                      <span>{song.quality_score}/100</span>
                    </div>
                    <Progress value={song.quality_score} className="h-2" />
                  </div>

                  {isScheduled && releaseDate && (
                    <div className="rounded-md border border-dashed border-purple-300/60 bg-purple-50/10 p-3 text-sm">
                      <p className="font-semibold">Scheduled Release</p>
                      <p className="text-xs text-muted-foreground">
                        {releaseDate.toLocaleString()}
                      </p>
                      <p className="text-xs text-muted-foreground">
                        Marketing budget: ${marketingBudget.toLocaleString()}
                      </p>
                    </div>
                  )}

                  {song.status === 'released' && (
                    <div className="space-y-2 text-sm">
                      <div className="flex justify-between">
                        <span>Streams:</span>
                        <span>{song.streams.toLocaleString()}</span>
                      </div>
                      <div className="flex justify-between">
                        <span>Chart Position:</span>
                        <span>#{song.chart_position}</span>
                      </div>
                      {song.release_date && (
                        <div className="flex justify-between">
                          <span>Release Date:</span>
                          <span>{new Date(song.release_date).toLocaleDateString()}</span>
                        </div>
                      )}
                      {marketingBudget > 0 && (
                        <div className="flex justify-between">
                          <span>Marketing Spend:</span>
                          <span>${marketingBudget.toLocaleString()}</span>
                        </div>
                      )}
                       <div className="flex justify-between">
                         <span>Revenue:</span>
                         <span>${song.revenue.toFixed(2)}</span>
                       </div>
                     </div>
                   )}

                <div className="space-y-3">
                  <div className="rounded-md border bg-muted/40 p-3 space-y-2">
                    <div className="flex items-center justify-between text-xs font-semibold uppercase tracking-wide text-muted-foreground">
                      <span>Splits</span>
                      <span>{ownerShareLabel.toFixed(2)}% yours</span>
                    </div>
                    <div className="space-y-1">
                      {shareBreakdown.map((share) => (
                        <div key={share.id} className="flex items-center justify-between text-xs">
                          <span className={share.isOwner ? 'font-semibold' : ''}>
                            {share.isOwner && share.name !== 'You'
                              ? `${share.name} (You)`
                              : share.isOwner
                                ? 'You'
                                : share.name}
                          </span>
                          <span className="text-muted-foreground">
                            {share.percentage.toFixed(2)}% · {share.streams.toLocaleString()} streams · ${share.revenue.toFixed(2)}
                          </span>
                        </div>
                      ))}
                    </div>
                    {!hasCollaborators && (
                      <p className="text-xs text-muted-foreground">
                        Invite co-writers to share future revenue and streaming growth.
                      </p>
                    )}
                  </div>

                  <Button
                    size="sm"
                    variant="secondary"
                    className="w-full"
                    onClick={() => openCollaboratorDialog(song)}
                  >
                    <Edit3 className="mr-2 h-4 w-4" />
                    Manage Collaborators
                  </Button>
                </div>

                  <div className="flex gap-2">
                    {song.status === 'draft' && (
                      <Button
                        size="sm"
                        variant="outline"
                        onClick={() => {
                          setSelectedSong(song);
                          setIsRecordDialogOpen(true);
                        }}
                      >
                        Record ($500)
                      </Button>
                    )}

                    {song.status === 'draft' && (
                      <Button
                        size="sm"
                        variant="outline"
                        onClick={() => {
                          setSelectedSong(song);
                          setIsRecordDialogOpen(true);
                        }}
                      >
                        Record ($500)
                      </Button>
                    )}

                    {song.status === 'recorded' && (
                      <Button
                        size="sm"
                        onClick={() => openReleaseDialog(song)}
                      >
                        {isScheduled ? 'Manage Release' : 'Schedule Release'}
                      </Button>
                    )}

                   <Button
                     size="sm"
                     variant="destructive"
                     onClick={() => deleteSong(song.id)}
                   >
                     <Trash2 className="h-4 w-4" />
                   </Button>
                </div>
              </CardContent>
              </Card>
            );
          })}
        </div>

        {songs.length === 0 && (
          <Card className="text-center py-12">
            <CardContent>
              <Music className="h-16 w-16 mx-auto mb-4 text-muted-foreground" />
              <h3 className="text-xl font-semibold mb-2">No Songs Yet</h3>
              <p className="text-muted-foreground mb-4">
                Start your musical journey by creating your first song!
              </p>
              <Button onClick={() => setIsCreateDialogOpen(true)} className="gap-2">
                <Plus className="h-4 w-4" />
                Create Your First Song
              </Button>
            </CardContent>
          </Card>
        )}
        <Dialog open={isCollaboratorDialogOpen} onOpenChange={(open) => (!open ? closeCollaboratorDialog() : undefined)}>
          <DialogContent className="sm:max-w-lg">
            <DialogHeader>
              <DialogTitle>Manage Collaborators</DialogTitle>
              <DialogDescription>
                Invite co-writers and adjust revenue splits for "{collaboratorSong?.title}".
              </DialogDescription>
            </DialogHeader>
            <div className="space-y-4">
              <div className="rounded-md bg-muted/50 p-3 text-xs text-muted-foreground">
                <p>
                  {ownerDisplayName} keeps{' '}
                  <span className="font-semibold">{collaboratorPreviewOwnerPercentage.toFixed(2)}%</span>{' '}
                  of this song.
                </p>
                <p>Splits must total 100% or less. Any remaining share stays with you.</p>
              </div>

              <div className="space-y-4">
                {collaboratorsForm.map((row, index) => (
                  <div
                    key={index}
                    className="grid grid-cols-1 gap-2 sm:grid-cols-[minmax(0,2fr)_minmax(0,1fr)_auto]"
                  >
                    <div>
                      <Label htmlFor={`collaborator-${index}`}>Collaborator</Label>
                      <Input
                        id={`collaborator-${index}`}
                        value={row.collaborator}
                        onChange={(event) => updateCollaboratorRow(index, 'collaborator', event.target.value)}
                        placeholder="collaborator@email.com"
                      />
                    </div>
                    <div>
                      <Label htmlFor={`percentage-${index}`}>Split %</Label>
                      <Input
                        id={`percentage-${index}`}
                        type="number"
                        min="0"
                        max="100"
                        step="0.1"
                        value={row.percentage}
                        onChange={(event) => updateCollaboratorRow(index, 'percentage', event.target.value)}
                      />
                    </div>
                    <div className="flex items-end justify-end">
                      <Button
                        variant="ghost"
                        size="icon"
                        onClick={() => removeCollaboratorRow(index)}
                        aria-label="Remove collaborator"
                      >
                        <Trash2 className="h-4 w-4" />
                      </Button>
                    </div>
                  </div>
                ))}

                <Button variant="outline" size="sm" onClick={addCollaboratorRow} className="w-full sm:w-auto">
                  <Plus className="mr-2 h-4 w-4" /> Add Collaborator
                </Button>
              </div>

              {collaboratorPreviewShares.length > 0 && (
                <div className="rounded-md border bg-muted/40 p-3 space-y-1 text-xs">
                  <p className="font-semibold uppercase tracking-wide text-muted-foreground">Preview distribution</p>
                  {collaboratorPreviewShares.map((share) => (
                    <div key={share.id} className="flex items-center justify-between">
                      <span className={share.isOwner ? 'font-semibold' : ''}>
                        {share.isOwner && share.name !== 'You'
                          ? `${share.name} (You)`
                          : share.isOwner
                            ? 'You'
                            : share.name}
                      </span>
                      <span>
                        {share.percentage.toFixed(2)}% · {share.streams.toLocaleString()} streams · ${share.revenue.toFixed(2)}
                      </span>
                    </div>
                  ))}
                </div>
              )}
            </div>
            <DialogFooter>
              <Button variant="outline" onClick={closeCollaboratorDialog}>
                Cancel
              </Button>
              <Button onClick={handleSaveCollaborators} disabled={!collaboratorSong}>
                Save Splits
              </Button>
            </DialogFooter>
          </DialogContent>
        </Dialog>

        {/* Record Song Dialog */}
        <Dialog open={isRecordDialogOpen} onOpenChange={setIsRecordDialogOpen}>
          <DialogContent>
            <DialogHeader>
              <DialogTitle>Record Song</DialogTitle>
              <DialogDescription>
                Record "{selectedSong?.title}" in a professional studio
              </DialogDescription>
            </DialogHeader>
            <div className="space-y-4">
              <div className="bg-muted p-4 rounded-lg">
                <h4 className="font-semibold mb-2">Recording Details</h4>
                <ul className="text-sm space-y-1">
                  <li>• Cost: $500</li>
                  <li>• Quality boost based on Performance skill</li>
                  <li>• Professional production</li>
                  <li>• Required before release</li>
                </ul>
              </div>
              <div className="text-sm text-muted-foreground">
                Current Cash: ${profile?.cash?.toLocaleString() || 0}
              </div>
            </div>
            <DialogFooter>
              <Button variant="outline" onClick={() => setIsRecordDialogOpen(false)}>
                Cancel
              </Button>
              <Button 
                onClick={() => selectedSong && recordSong(selectedSong)}
                disabled={!profile || profile.cash < 500}
              >
                Record Song ($500)
              </Button>
            </DialogFooter>
          </DialogContent>
        </Dialog>
      </div>
    </div>
  );
};

export default SongManager;<|MERGE_RESOLUTION|>--- conflicted
+++ resolved
@@ -427,16 +427,12 @@
   const { profile, skills, updateProfile } = useGameData();
   const [songs, setSongs] = useState<Song[]>([]);
   const [loading, setLoading] = useState(true);
-<<<<<<< HEAD
   const [isRefreshing, setIsRefreshing] = useState(false);
   const [newSong, setNewSong] = useState({
     title: '',
     genre: '',
     lyrics: ''
   });
-=======
-  const [newSong, setNewSong] = useState<NewSongFormState>(() => createInitialNewSong());
->>>>>>> 17b5d195
   const [selectedSong, setSelectedSong] = useState<Song | null>(null);
   const [isCreateDialogOpen, setIsCreateDialogOpen] = useState(false);
   const [isRecordDialogOpen, setIsRecordDialogOpen] = useState(false);
