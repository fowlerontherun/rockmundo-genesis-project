import { useState, useEffect, useMemo, useCallback, useRef } from "react";
import { Card, CardContent, CardDescription, CardHeader, CardTitle } from "@/components/ui/card";
import { Button } from "@/components/ui/button";
import { Input } from "@/components/ui/input";
import { Textarea } from "@/components/ui/textarea";
import { Badge } from "@/components/ui/badge";
import { Progress } from "@/components/ui/progress";
import { Tabs, TabsContent, TabsList, TabsTrigger } from "@/components/ui/tabs";
import { Dialog, DialogContent, DialogDescription, DialogFooter, DialogHeader, DialogTitle, DialogTrigger } from "@/components/ui/dialog";
import { Label } from "@/components/ui/label";
import { Select, SelectContent, SelectItem, SelectTrigger, SelectValue } from "@/components/ui/select";
import { useAuth } from "@/hooks/useAuth";
import { useGameData } from "@/hooks/useGameData";
import { supabase } from "@/integrations/supabase/client";
import { toast } from "@/hooks/use-toast";
import { applyRoyaltyRecoupment } from "@/utils/contracts";
import { Music, Plus, TrendingUp, Star, Calendar, Play, Edit3, Trash2 } from "lucide-react";
import type { Database, Json } from "@/integrations/supabase/types";

interface Song {
  id: string;
  title: string;
  genre: string;
  lyrics?: string;
  quality_score: number;
  release_date?: string;
  marketing_budget?: number | null;
  chart_position?: number;
  streams: number;
  revenue: number;
  status: 'draft' | 'recorded' | 'released';
  created_at: string;
  user_id: string;
  updated_at?: string;
  co_writers: string[];
  split_percentages: number[];
}

interface StreamingAccountRecord {
  id: string;
  followers: number | null;
  platform?: {
    id?: string;
    name?: string;
    revenue_per_play?: number | null;
  } | null;
}

interface BreakdownSource {
  key: string;
  name: string;
  weight: number;
  revenuePerPlay: number;
  platformId?: string;
}

interface StreamingStatsBreakdownEntry {
  key: string;
  platformId?: string;
  name: string;
  streams: number;
  revenue: number;
  revenuePerPlay: number;
}

interface CollaboratorShare {
  id: string;
  name: string;
  percentage: number;
  streams: number;
  revenue: number;
  isOwner: boolean;
}

interface CollaboratorInputRow {
  collaborator: string;
  percentage: string;
}

interface SongGrowthRecord {
  id: string;
  song_id: string;
  user_id: string;
  streams_added: number;
  revenue_added: number;
  recorded_at: string;
  title: string;
}

interface GrowthSummaryEntry {
  songId: string;
  title: string;
  streams: number;
  revenue: number;
  shares: CollaboratorShare[];
}

interface GrowthSummary {
  totals: {
    streams: number;
    revenue: number;
  };
  bySong: GrowthSummaryEntry[];
}

const DEFAULT_REVENUE_PER_PLAY = 0.003;

const DEFAULT_STREAMING_PLATFORM_DISTRIBUTION: BreakdownSource[] = [
  { key: "spotify", name: "Spotify", weight: 45, revenuePerPlay: 0.003 },
  { key: "apple_music", name: "Apple Music", weight: 25, revenuePerPlay: 0.007 },
  { key: "youtube_music", name: "YouTube Music", weight: 20, revenuePerPlay: 0.002 },
  { key: "tidal", name: "Tidal", weight: 10, revenuePerPlay: 0.01 }
];

const slugifyPlatformKey = (value: string, fallback: string) => {
  const slug = value
    .toLowerCase()
    .replace(/[^a-z0-9]+/g, "_")
    .replace(/^_|_$/g, "");
  return slug || fallback;
};

const buildInitialStreamingBreakdown = (
  initialStreams: number,
  accounts: StreamingAccountRecord[] | null | undefined
): StreamingStatsBreakdownEntry[] => {
  const sources: BreakdownSource[] = (accounts && accounts.length > 0)
    ? accounts.map((account) => {
        const platformName = account.platform?.name?.trim() || "Streaming Platform";
        return {
          key: account.platform?.id || slugifyPlatformKey(platformName, account.id),
          name: platformName,
          weight: Math.max(account.followers ?? 0, 1),
          revenuePerPlay: account.platform?.revenue_per_play ?? DEFAULT_REVENUE_PER_PLAY,
          platformId: account.platform?.id ?? undefined
        };
      })
    : DEFAULT_STREAMING_PLATFORM_DISTRIBUTION.map((entry) => ({ ...entry }));

  if (sources.length === 0) {
    return [];
  }

  const totalWeight = sources.reduce((sum, entry) => sum + (entry.weight || 0), 0) || sources.length;
  let allocatedStreams = 0;

  return sources.map((entry, index) => {
    const ratio = totalWeight > 0 ? entry.weight / totalWeight : 1 / sources.length;
    const isLast = index === sources.length - 1;
    const streams = isLast
      ? Math.max(initialStreams - allocatedStreams, 0)
      : Math.max(Math.floor(initialStreams * ratio), 0);
    allocatedStreams += streams;
    const revenue = streams * entry.revenuePerPlay;

    return {
      key: entry.key || `platform_${index}`,
      platformId: entry.platformId,
      name: entry.name,
      streams,
      revenue,
      revenuePerPlay: entry.revenuePerPlay
    };
  });
};

<<<<<<< HEAD
type SongRow = Database["public"]["Tables"]["songs"]["Row"];

type SongGrowthHistoryRow = {
  id?: string | null;
  song_id?: string | null;
  user_id?: string | null;
  streams_added?: number | null;
  revenue_added?: number | null;
  recorded_at?: string | null;
  songs?: { title?: string | null } | null;
};

const toNumber = (value: unknown, fallback = 0) => {
  const parsed = Number(value);
  return Number.isFinite(parsed) ? parsed : fallback;
};

const normalizeSongRecord = (record: SongRow): Song => ({
  id: record.id,
  title: record.title,
  genre: record.genre,
  lyrics: record.lyrics ?? undefined,
  quality_score: toNumber(record.quality_score, 0),
  release_date: record.release_date ?? undefined,
  chart_position: record.chart_position ?? undefined,
  streams: toNumber(record.streams, 0),
  revenue: Number(toNumber(record.revenue, 0).toFixed(2)),
  status: (record.status as Song["status"]) ?? 'draft',
  created_at: record.created_at,
  user_id: record.user_id,
  updated_at: record.updated_at ?? undefined,
  co_writers: record.co_writers ?? [],
  split_percentages: (record.split_percentages ?? []).map((value) => toNumber(value, 0)),
});

const normalizeGrowthRecord = (record: SongGrowthHistoryRow): SongGrowthRecord => {
  const fallbackId = record.id ?? `${record.song_id ?? 'song'}-${record.recorded_at ?? Date.now()}`;

  return {
    id: fallbackId,
    song_id: record.song_id ?? '',
    user_id: record.user_id ?? '',
    streams_added: toNumber(record.streams_added, 0),
    revenue_added: Number(toNumber(record.revenue_added, 0).toFixed(2)),
    recorded_at: record.recorded_at ?? new Date().toISOString(),
    title: record.songs?.title ?? 'Unknown Song',
  };
};

const calculateOwnerPercentage = (song: Song) => {
  const collaboratorTotal = song.split_percentages.reduce((sum, value) => sum + (Number.isFinite(value) ? value : 0), 0);
  return Math.max(0, Number((100 - collaboratorTotal).toFixed(2)));
};

const calculateCollaboratorShares = (song: Song, ownerName: string): CollaboratorShare[] => {
  const sanitizedEntries = song.co_writers
    .map((writer, index) => ({
      name: writer.trim(),
      percentage: Number.isFinite(song.split_percentages[index]) ? Number(song.split_percentages[index]) : 0,
    }))
    .filter((entry) => entry.name.length > 0 && entry.percentage > 0);

  const ownerPercentage = calculateOwnerPercentage(song);

  let allocatedStreams = 0;
  let allocatedRevenue = 0;

  const collaboratorShares = sanitizedEntries.map((entry) => {
    const percentage = Number(entry.percentage.toFixed(2));
    const streamsShare = Math.floor((song.streams * percentage) / 100);
    allocatedStreams += streamsShare;
    const revenueShare = Number(((song.revenue * percentage) / 100).toFixed(2));
    allocatedRevenue += revenueShare;

    return {
      id: `${song.id}-${entry.name}`,
      name: entry.name,
      percentage,
      streams: streamsShare,
      revenue: revenueShare,
      isOwner: false,
    } satisfies CollaboratorShare;
  });

  const ownerStreams = Math.max(song.streams - allocatedStreams, 0);
  const ownerRevenue = Math.max(Number((song.revenue - allocatedRevenue).toFixed(2)), 0);

  return [
    {
      id: `${song.id}-owner`,
      name: ownerName,
      percentage: Number(ownerPercentage.toFixed(2)),
      streams: ownerStreams,
      revenue: ownerRevenue,
      isOwner: true,
    },
    ...collaboratorShares,
  ];
};

const summarizeGrowth = (
  history: SongGrowthRecord[],
  songs: Song[],
  windowInDays: number,
  ownerName: string
): GrowthSummary => {
  const cutoff = new Date();
  cutoff.setDate(cutoff.getDate() - windowInDays);

  const songById = new Map(songs.map((song) => [song.id, song]));
  const summaryMap = new Map<string, GrowthSummaryEntry>();

  let totalStreams = 0;
  let totalRevenue = 0;

  history.forEach((entry) => {
    const recordedAt = new Date(entry.recorded_at);
    if (Number.isNaN(recordedAt.getTime()) || recordedAt < cutoff) {
      return;
    }

    totalStreams += entry.streams_added;
    totalRevenue += entry.revenue_added;

    const song = songById.get(entry.song_id);
    const summaryEntry = summaryMap.get(entry.song_id) ?? {
      songId: entry.song_id,
      title: song?.title ?? entry.title,
      streams: 0,
      revenue: 0,
      shares: [] as CollaboratorShare[],
    };

    summaryEntry.streams += entry.streams_added;
    summaryEntry.revenue = Number((summaryEntry.revenue + entry.revenue_added).toFixed(2));

    const incrementalSong = song
      ? { ...song, streams: entry.streams_added, revenue: entry.revenue_added }
      : null;

    const shares = incrementalSong
      ? calculateCollaboratorShares(incrementalSong, ownerName)
      : [
          {
            id: `${entry.song_id}-owner`,
            name: ownerName,
            percentage: 100,
            streams: entry.streams_added,
            revenue: Number(entry.revenue_added.toFixed(2)),
            isOwner: true,
          },
        ];

    shares.forEach((share) => {
      const existingShare = summaryEntry.shares.find(
        (currentShare) => currentShare.name === share.name && currentShare.isOwner === share.isOwner
      );

      if (existingShare) {
        existingShare.streams += share.streams;
        existingShare.revenue = Number((existingShare.revenue + share.revenue).toFixed(2));
        existingShare.percentage = share.percentage;
      } else {
        summaryEntry.shares.push({ ...share });
      }
    });

    summaryMap.set(entry.song_id, summaryEntry);
  });

  const bySong = Array.from(summaryMap.values()).map((entry) => {
    entry.shares.sort((a, b) => {
      if (a.isOwner === b.isOwner) {
        return b.revenue - a.revenue;
      }
      return a.isOwner ? -1 : 1;
    });
    return entry;
  });

  bySong.sort((a, b) => b.streams - a.streams);

  return {
    totals: {
      streams: totalStreams,
      revenue: Number(totalRevenue.toFixed(2)),
    },
    bySong,
  };
=======
const parseIsoDate = (value?: string | null): Date | null => {
  if (!value) {
    return null;
  }

  const date = new Date(value);
  return Number.isNaN(date.getTime()) ? null : date;
};

const formatDateTimeLocal = (date: Date) => {
  const adjusted = new Date(date.getTime() - date.getTimezoneOffset() * 60000);
  return adjusted.toISOString().slice(0, 16);
>>>>>>> 51acd67f
};

const SongManager = () => {
  const { user } = useAuth();
  const { profile, skills, updateProfile } = useGameData();
  const [songs, setSongs] = useState<Song[]>([]);
  const [loading, setLoading] = useState(true);
  const [newSong, setNewSong] = useState({
    title: '',
    genre: '',
    lyrics: ''
  });
  const [selectedSong, setSelectedSong] = useState<Song | null>(null);
  const [isCreateDialogOpen, setIsCreateDialogOpen] = useState(false);
  const [isRecordDialogOpen, setIsRecordDialogOpen] = useState(false);
  const [isReleaseDialogOpen, setIsReleaseDialogOpen] = useState(false);
  const [releaseForm, setReleaseForm] = useState({
    releaseDate: formatDateTimeLocal(new Date()),
    marketingBudget: 0
  });
  const [growthHistory, setGrowthHistory] = useState<SongGrowthRecord[]>([]);
  const [collaboratorSong, setCollaboratorSong] = useState<Song | null>(null);
  const [isCollaboratorDialogOpen, setIsCollaboratorDialogOpen] = useState(false);
  const [collaboratorsForm, setCollaboratorsForm] = useState<CollaboratorInputRow[]>([]);

  const releasingSongsRef = useRef<Set<string>>(new Set());
  const profileRef = useRef(profile);
  const songsRef = useRef<Song[]>([]);

  useEffect(() => {
    profileRef.current = profile;
  }, [profile]);

  useEffect(() => {
    songsRef.current = songs;
  }, [songs]);

  const POLL_INTERVAL = 30000;

  const ownerDisplayName = profile?.stage_name?.trim() || 'You';

  const genres = [
    'Rock', 'Pop', 'Hip Hop', 'Jazz', 'Blues', 'Country',
    'Electronic', 'Folk', 'Reggae', 'Metal', 'Punk', 'Alternative'
  ];

  const openCollaboratorDialog = (song: Song) => {
    setCollaboratorSong(song);
    const initialRows = song.co_writers.length
      ? song.co_writers.map((writer, index) => ({
          collaborator: writer,
          percentage: String(song.split_percentages[index] ?? 0)
        }))
      : [{ collaborator: '', percentage: '' }];
    setCollaboratorsForm(initialRows);
    setIsCollaboratorDialogOpen(true);
  };

  const closeCollaboratorDialog = () => {
    setIsCollaboratorDialogOpen(false);
    setCollaboratorSong(null);
    setCollaboratorsForm([]);
  };

  const updateCollaboratorRow = (index: number, field: keyof CollaboratorInputRow, value: string) => {
    setCollaboratorsForm((prev) => {
      const next = [...prev];
      next[index] = { ...next[index], [field]: value };
      return next;
    });
  };

  const addCollaboratorRow = () => {
    setCollaboratorsForm((prev) => [...prev, { collaborator: '', percentage: '' }]);
  };

  const removeCollaboratorRow = (index: number) => {
    setCollaboratorsForm((prev) => prev.filter((_, idx) => idx !== index));
  };

  const collaboratorPreviewSong = useMemo(() => {
    if (!collaboratorSong) {
      return null;
    }

    if (collaboratorsForm.length === 0) {
      return { ...collaboratorSong, co_writers: [], split_percentages: [] };
    }

    const names = collaboratorsForm.map((row) => row.collaborator.trim());
    const percentages = collaboratorsForm.map((row) => {
      const numeric = Number(row.percentage);
      return Number.isFinite(numeric) ? numeric : 0;
    });

    return { ...collaboratorSong, co_writers: names, split_percentages: percentages };
  }, [collaboratorSong, collaboratorsForm]);

  const collaboratorPreviewShares = useMemo(
    () => (collaboratorPreviewSong ? calculateCollaboratorShares(collaboratorPreviewSong, ownerDisplayName) : []),
    [collaboratorPreviewSong, ownerDisplayName]
  );

  const collaboratorPreviewOwnerPercentage = useMemo(
    () => (collaboratorPreviewSong ? calculateOwnerPercentage(collaboratorPreviewSong) : 100),
    [collaboratorPreviewSong]
  );

  const handleSaveCollaborators = async () => {
    if (!collaboratorSong) {
      return;
    }

    const sanitizedEntries = collaboratorsForm
      .map((row) => ({
        name: row.collaborator.trim(),
        percentage: Number(row.percentage)
      }))
      .filter((entry) => entry.name.length > 0 || entry.percentage > 0);

    if (
      sanitizedEntries.some(
        (entry) => entry.name.length === 0 || Number.isNaN(entry.percentage) || entry.percentage < 0
      )
    ) {
      toast({
        variant: 'destructive',
        title: 'Invalid split',
        description: 'Provide a collaborator name and a valid percentage for each split.'
      });
      return;
    }

    const totalPercentage = sanitizedEntries.reduce((sum, entry) => sum + entry.percentage, 0);

    if (totalPercentage > 100) {
      toast({
        variant: 'destructive',
        title: 'Split exceeds 100%',
        description: 'Collaborator splits cannot exceed 100% in total.'
      });
      return;
    }

<<<<<<< HEAD
    const names = sanitizedEntries.map((entry) => entry.name);
    const percentages = sanitizedEntries.map((entry) => Number((Math.round(entry.percentage * 100) / 100).toFixed(2)));

    try {
      const { error } = await supabase
        .from('songs')
        .update({
          co_writers: names,
          split_percentages: percentages
        })
        .eq('id', collaboratorSong.id);

      if (error) {
        throw error;
      }

      setSongs((prev) =>
        prev.map((song) =>
          song.id === collaboratorSong.id
            ? { ...song, co_writers: names, split_percentages: percentages }
            : song
        )
      );

      setCollaboratorSong((prev) =>
        prev ? { ...prev, co_writers: names, split_percentages: percentages } : prev
      );

      const remainingPercentage = Math.max(0, Number((100 - totalPercentage).toFixed(2)));

      toast({
        title: 'Collaborators updated',
        description: names.length
          ? `${ownerDisplayName} now keeps ${remainingPercentage}% of this song.`
          : 'You now keep 100% of this song.'
      });

      closeCollaboratorDialog();
    } catch (error) {
      console.error('Error updating collaborators:', error);
      toast({
        variant: 'destructive',
        title: 'Update failed',
        description: 'Could not save collaborator splits. Please try again.'
      });
    }
  };

  const createStreamingStatsRecord = async (
=======
  const createStreamingStatsRecord = useCallback(async (
>>>>>>> 51acd67f
    songId: string,
    totalStreams: number
  ): Promise<StreamingStatsBreakdownEntry[]> => {
    if (!user) {
      return [];
    }

    try {
      const { data: accountData, error: accountsError } = await supabase
        .from('player_streaming_accounts')
        .select(`
          id,
          followers,
          platform:streaming_platforms!player_streaming_accounts_platform_id_fkey (
            id,
            name,
            revenue_per_play
          )
        `)
        .eq('user_id', user.id)
        .eq('is_connected', true);

      if (accountsError) {
        throw accountsError;
      }

      const breakdown = buildInitialStreamingBreakdown(
        totalStreams,
        (accountData as StreamingAccountRecord[] | null | undefined)
      );

      const totalRevenue = breakdown.reduce((sum, entry) => sum + entry.revenue, 0);
      const breakdownPayload = breakdown.map((entry) => ({
        platform_id: entry.platformId ?? null,
        key: entry.key,
        name: entry.name,
        streams: entry.streams,
        revenue: Number(entry.revenue.toFixed(2)),
        revenue_per_play: entry.revenuePerPlay
      }));

      const { error: statsError } = await supabase
        .from('streaming_stats')
        .upsert({
          song_id: songId,
          user_id: user.id,
          total_streams: totalStreams,
          total_revenue: Number(totalRevenue.toFixed(2)),
          platform_breakdown: breakdownPayload as Json
        }, {
          onConflict: 'song_id'
        });

      if (statsError) {
        throw statsError;
      }

      return breakdown;
    } catch (statsError) {
      console.error('Error creating streaming stats:', statsError);
      return [];
    }
  }, [user]);

  const enqueueStreamingSimulation = useCallback(async (
    songId: string,
    totalStreams: number,
    breakdown: StreamingStatsBreakdownEntry[]
  ) => {
    if (breakdown.length === 0 || totalStreams <= 0) {
      return;
    }

    try {
      await supabase.functions.invoke('queue-streaming-simulation', {
        body: {
          songId,
          totalStreams,
          breakdown: breakdown.map((entry) => ({
            key: entry.key,
            name: entry.name,
            streams: entry.streams,
            revenue: Number(entry.revenue.toFixed(2))
          }))
        }
      });
    } catch (jobError) {
      // The edge function may not be configured in all environments.
      console.info('Streaming simulation job not queued:', jobError);
    }
  }, []);

  const fetchSongs = useCallback(async () => {
    if (!user?.id) {
      setSongs([]);
      setLoading(false);
      return;
    }

    try {
      const { data, error } = await supabase
        .from('songs')
        .select('*')
        .eq('user_id', user.id)
        .order('created_at', { ascending: false });

      if (error) throw error;
      setSongs((data || []).map(normalizeSongRecord));
    } catch (error: any) {
      console.error('Error fetching songs:', error);
      toast({
        variant: "destructive",
        title: "Error",
        description: "Failed to load songs"
      });
    } finally {
      setLoading(false);
    }
  }, [user?.id, toast]);

  const fetchGrowthHistory = useCallback(async () => {
    if (!user?.id) {
      setGrowthHistory([]);
      return;
    }

    try {
      const { data, error } = await supabase
        .from('song_stream_growth_history')
        .select('id, song_id, user_id, streams_added, revenue_added, recorded_at, songs(title)')
        .eq('user_id', user.id)
        .order('recorded_at', { ascending: false })
        .limit(200);

      if (error) throw error;
      setGrowthHistory((data || []).map(normalizeGrowthRecord));
    } catch (error) {
      console.error('Error fetching song growth:', error);
    }
  }, [user?.id]);

  useEffect(() => {
    if (!user?.id) {
      setSongs([]);
      setGrowthHistory([]);
      setLoading(false);
      return;
    }

    setLoading(true);
    fetchSongs();
    fetchGrowthHistory();
  }, [user?.id, fetchSongs, fetchGrowthHistory]);

  useEffect(() => {
    if (!user?.id) {
      return;
    }

    const interval = setInterval(() => {
      fetchSongs();
      fetchGrowthHistory();
    }, POLL_INTERVAL);

    return () => clearInterval(interval);
  }, [user?.id, fetchSongs, fetchGrowthHistory]);

  useEffect(() => {
    if (!user?.id) {
      return;
    }

    const channel = supabase
      .channel(`songs-updates-${user.id}`)
      .on(
        'postgres_changes',
        {
          event: '*',
          schema: 'public',
          table: 'songs',
          filter: `user_id=eq.${user.id}`
        },
        (payload) => {
          if (payload.eventType === 'INSERT' && payload.new) {
            const normalized = normalizeSongRecord(payload.new);
            setSongs((prev) => {
              const exists = prev.some((song) => song.id === normalized.id);

              if (exists) {
                return prev.map((song) =>
                  song.id === normalized.id ? { ...song, ...normalized } : song
                );
              }

              return [normalized, ...prev].sort(
                (a, b) =>
                  new Date(b.created_at).getTime() -
                  new Date(a.created_at).getTime()
              );
            });
          }

          if (payload.eventType === 'UPDATE' && payload.new) {
            const normalized = normalizeSongRecord(payload.new);
            setSongs((prev) =>
              prev.map((song) =>
                song.id === normalized.id ? { ...song, ...normalized } : song
              )
            );
          }

          if (payload.eventType === 'DELETE' && payload.old) {
            const deletedId = (payload.old as { id?: string })?.id;
            if (deletedId) {
              setSongs((prev) => prev.filter((song) => song.id !== deletedId));
            }
          }
        }
      )
      .subscribe();

    return () => {
      supabase.removeChannel(channel);
    };
  }, [user?.id]);

  useEffect(() => {
    if (!user?.id) {
      return;
    }

    const channel = supabase
      .channel(`song-growth-updates-${user.id}`)
      .on(
        'postgres_changes',
        {
          event: 'INSERT',
          schema: 'public',
          table: 'song_stream_growth_history',
          filter: `user_id=eq.${user.id}`
        },
        (payload) => {
          if (!payload.new) {
            return;
          }

          const normalized = normalizeGrowthRecord(payload.new);
          setGrowthHistory((prev) => {
            if (prev.some((entry) => entry.id === normalized.id)) {
              return prev;
            }

            const updated = [normalized, ...prev];
            return updated.slice(0, 200);
          });
        }
      )
      .subscribe();

    return () => {
      supabase.removeChannel(channel);
    };
  }, [user?.id]);

  const dailyGrowth = useMemo(
    () => summarizeGrowth(growthHistory, songs, 1, ownerDisplayName),
    [growthHistory, songs, ownerDisplayName]
  );

  const weeklyGrowth = useMemo(
    () => summarizeGrowth(growthHistory, songs, 7, ownerDisplayName),
    [growthHistory, songs, ownerDisplayName]
  );

  const createSong = async () => {
    if (!user || !newSong.title || !newSong.genre) {
      toast({
        variant: "destructive",
        title: "Missing Information",
        description: "Please provide a title and genre for your song."
      });
      return;
    }

    try {
      const qualityScore = Math.floor(
        ((skills?.songwriting || 0) + (skills?.performance || 0)) / 2 + 
        Math.random() * 20 - 10
      );

      const { data, error } = await supabase
        .from('songs')
        .insert([{
          title: newSong.title,
          genre: newSong.genre,
          lyrics: newSong.lyrics,
          quality_score: Math.max(1, Math.min(100, qualityScore)),
          status: 'draft',
          streams: 0,
          revenue: 0,
<<<<<<< HEAD
          co_writers: [],
          split_percentages: [],
=======
          marketing_budget: 0,
>>>>>>> 51acd67f
          user_id: user.id
        }])
        .select()
        .single();

      if (error) throw error;

      setSongs(prev => [normalizeSongRecord(data), ...prev]);
      setNewSong({ title: '', genre: '', lyrics: '' });
      setIsCreateDialogOpen(false);
      
      toast({
        title: "Song Created",
        description: `"${data.title}" has been added to your collection!`
      });
    } catch (error: any) {
      console.error('Error creating song:', error);
      toast({
        variant: "destructive",
        title: "Error",
        description: "Failed to create song"
      });
    }
  };

  const recordSong = async (song: Song) => {
    if (!profile || profile.cash < 500) {
      toast({
        variant: "destructive",
        title: "Insufficient Funds",
        description: "Recording costs $500. You need more cash!"
      });
      return;
    }

    try {
      const recordingBonus = (skills?.performance || 0) / 4;
      const finalQuality = Math.min(100, song.quality_score + recordingBonus);

      const { error } = await supabase
        .from('songs')
        .update({
          status: 'recorded',
          quality_score: finalQuality
        })
        .eq('id', song.id);

      if (error) throw error;

      await updateProfile({ cash: profile.cash - 500 });

      setSongs(prev => prev.map(s => 
        s.id === song.id 
          ? { ...s, status: 'recorded' as const, quality_score: finalQuality }
          : s
      ));

      setIsRecordDialogOpen(false);
      
      toast({
        title: "Song Recorded",
        description: `"${song.title}" has been professionally recorded!`
      });
    } catch (error: any) {
      console.error('Error recording song:', error);
      toast({
        variant: "destructive",
        title: "Error",
        description: "Failed to record song"
      });
    }
  };

  const releaseSong = useCallback(async (song: Song, triggeredAutomatically = false) => {
    if (song.status !== 'recorded') {
      if (!triggeredAutomatically) {
        toast({
          variant: "destructive",
          title: "Cannot Release",
          description: "Song must be recorded before release!"
        });
      }
      return;
    }

    const releaseDate = parseIsoDate(song.release_date) ?? new Date();
    const now = new Date();
    if (releaseDate.getTime() > now.getTime()) {
      if (!triggeredAutomatically) {
        toast({
          title: "Release Scheduled",
          description: `"${song.title}" will be released on ${releaseDate.toLocaleString()}.`
        });
      }
      return;
    }

    const currentProfile = profileRef.current;
    if (!user || !currentProfile) {
      if (!triggeredAutomatically) {
        toast({
          variant: "destructive",
          title: "Missing Player Data",
          description: "Please sign in and load your profile before releasing a song."
        });
      }
      return;
    }

    if (releasingSongsRef.current.has(song.id)) {
      return;
    }

    releasingSongsRef.current.add(song.id);

    try {
      const marketingBudget = Math.max(0, Number(song.marketing_budget ?? 0));
      const fans = Number(currentProfile.fans ?? 0);
      const baseStreams = Math.floor(song.quality_score * fans / 100);
      const marketingBoost = Math.floor(marketingBudget * 20);
      const initialStreams = Math.max(baseStreams + marketingBoost, 0);
      const chartBonus = Math.floor(marketingBudget / 500);
      const chartPosition = Math.max(1, 101 - Math.floor(song.quality_score * 0.8) - chartBonus);
      const releaseTimestamp = releaseDate.toISOString();
      const royaltyEarnings = Number((initialStreams * 0.01).toFixed(2));
<<<<<<< HEAD
      const ownerPercentage = calculateOwnerPercentage(song);
      const ownerRevenueShare = Number(((royaltyEarnings * ownerPercentage) / 100).toFixed(2));
      const collaboratorShares = calculateCollaboratorShares(
        { ...song, streams: initialStreams, revenue: royaltyEarnings },
        ownerDisplayName
      );
=======

>>>>>>> 51acd67f
      const { error } = await supabase
        .from('songs')
        .update({
          status: 'released',
          release_date: releaseTimestamp,
          streams: initialStreams,
          chart_position: chartPosition,
          revenue: royaltyEarnings,
          marketing_budget: marketingBudget
        })
        .eq('id', song.id);

      if (error) throw error;

<<<<<<< HEAD
      const { cashToPlayer, totalRecouped } = await applyRoyaltyRecoupment(user.id, ownerRevenueShare);
=======
      const breakdown = await createStreamingStatsRecord(song.id, initialStreams);
      await enqueueStreamingSimulation(song.id, initialStreams, breakdown);

      const { cashToPlayer, totalRecouped } = await applyRoyaltyRecoupment(user.id, royaltyEarnings);
>>>>>>> 51acd67f
      const fameGain = Math.floor(song.quality_score / 2);
      const updatedFame = (currentProfile.fame ?? 0) + fameGain;
      const newCashTotal = (currentProfile.cash ?? 0) - marketingBudget + cashToPlayer;

      const updatedProfile = await updateProfile({
        fame: updatedFame,
        cash: newCashTotal
      });

      if (updatedProfile) {
        profileRef.current = updatedProfile;
      } else {
        profileRef.current = {
          ...currentProfile,
          fame: updatedFame,
          cash: newCashTotal
        } as typeof currentProfile;
      }

      setSongs(prev => prev.map(s =>
        s.id === song.id
          ? {
              ...s,
              status: 'released' as const,
              release_date: releaseTimestamp,
              streams: initialStreams,
              chart_position: chartPosition,
              revenue: royaltyEarnings,
              marketing_budget: marketingBudget
            }
          : s
      ));

      const royaltiesFormatted = royaltyEarnings.toLocaleString(undefined, { minimumFractionDigits: 2, maximumFractionDigits: 2 });
      const playerShareFormatted = ownerRevenueShare.toLocaleString(undefined, {
        minimumFractionDigits: 2,
        maximumFractionDigits: 2
      });
      const recoupedFormatted = totalRecouped.toLocaleString(undefined, { minimumFractionDigits: 2, maximumFractionDigits: 2 });
      const cashAddedFormatted = cashToPlayer.toLocaleString(undefined, { minimumFractionDigits: 2, maximumFractionDigits: 2 });
      const marketingFormatted = marketingBudget.toLocaleString(undefined, { minimumFractionDigits: 0, maximumFractionDigits: 0 });
      const introMessage = triggeredAutomatically
        ? `Your scheduled release "${song.title}" is now live!`
        : `"${song.title}" is now available to fans!`;
      const fameMessage = ` +${fameGain} fame.`;
      const royaltyMessage = totalRecouped > 0
<<<<<<< HEAD
        ? ` Earned $${royaltiesFormatted} overall with ${ownerDisplayName} receiving $${playerShareFormatted} (${ownerPercentage.toFixed(2)}% share). $${recoupedFormatted} applied toward your advance and $${cashAddedFormatted} added to cash.`
        : ` Earned $${royaltiesFormatted} overall with ${ownerDisplayName} receiving $${playerShareFormatted} (${ownerPercentage.toFixed(2)}% share). $${cashAddedFormatted} added to cash.`;
      const collaboratorSummary = collaboratorShares
        .filter((share) => !share.isOwner)
        .map((share) => `${share.name} ${share.percentage.toFixed(2)}%`)
        .join(' · ');

      toast({
        title: "Song Released",
        description: baseMessage + royaltyMessage + (collaboratorSummary ? ` Splits: ${collaboratorSummary}.` : '')
=======
        ? ` Earned $${royaltiesFormatted} in royalties with $${recoupedFormatted} applied toward your advance. $${cashAddedFormatted} added to cash.`
        : ` Earned $${cashAddedFormatted} in royalties added directly to your cash.`;
      const marketingMessage = marketingBudget > 0
        ? ` Spent $${marketingFormatted} on marketing.`
        : '';

      toast({
        title: "Song Released",
        description: introMessage + fameMessage + royaltyMessage + marketingMessage
>>>>>>> 51acd67f
      });
    } catch (error: any) {
      console.error('Error releasing song:', error);
      const description = triggeredAutomatically
        ? `We couldn't complete the scheduled release of "${song.title}". Please review the song details and try again.`
        : "Failed to release song";
      toast({
        variant: "destructive",
        title: "Release Error",
        description
      });
    } finally {
      releasingSongsRef.current.delete(song.id);
    }
  }, [createStreamingStatsRecord, enqueueStreamingSimulation, toast, updateProfile, user]);

  const openReleaseDialog = (song: Song) => {
    setSelectedSong(song);
    const releaseDateValue = (() => {
      const parsed = parseIsoDate(song.release_date);
      if (!parsed) {
        return new Date();
      }
      return parsed.getTime() < Date.now() ? new Date() : parsed;
    })();

    setReleaseForm({
      releaseDate: formatDateTimeLocal(releaseDateValue),
      marketingBudget: Number(song.marketing_budget ?? 0)
    });
    setIsReleaseDialogOpen(true);
  };

  const scheduleRelease = async () => {
    if (!selectedSong) {
      return;
    }

    const currentProfile = profileRef.current;
    if (!user || !currentProfile) {
      toast({
        variant: "destructive",
        title: "Missing Player Data",
        description: "Please sign in and load your profile before scheduling a release."
      });
      return;
    }

    if (!releaseForm.releaseDate) {
      toast({
        variant: "destructive",
        title: "Invalid Release Date",
        description: "Please choose when you want the song to go live."
      });
      return;
    }

    const parsedDate = new Date(releaseForm.releaseDate);
    if (Number.isNaN(parsedDate.getTime())) {
      toast({
        variant: "destructive",
        title: "Invalid Release Date",
        description: "Please provide a valid date and time for the release."
      });
      return;
    }

    const marketingBudget = Math.max(0, Number.isFinite(releaseForm.marketingBudget)
      ? releaseForm.marketingBudget
      : 0);

    if (marketingBudget > (currentProfile.cash ?? 0)) {
      toast({
        variant: "destructive",
        title: "Insufficient Funds",
        description: "Your marketing budget exceeds your available cash."
      });
      return;
    }

    try {
      const releaseTimestamp = parsedDate.toISOString();
      const updates = {
        release_date: releaseTimestamp,
        marketing_budget: marketingBudget
      };

      const { error } = await supabase
        .from('songs')
        .update(updates)
        .eq('id', selectedSong.id);

      if (error) throw error;

      setSongs(prev => prev.map(song =>
        song.id === selectedSong.id
          ? { ...song, ...updates }
          : song
      ));
      setSelectedSong(prev =>
        prev && prev.id === selectedSong.id
          ? { ...prev, ...updates }
          : prev
      );
      setIsReleaseDialogOpen(false);

      const updatedSong: Song = {
        ...selectedSong,
        ...updates
      };

      if (parsedDate.getTime() <= Date.now()) {
        await releaseSong(updatedSong, false);
      } else {
        toast({
          title: "Release Scheduled",
          description: `"${selectedSong.title}" will be released on ${parsedDate.toLocaleString()} with a $${marketingBudget.toLocaleString()} marketing campaign.`
        });
      }
    } catch (error: any) {
      console.error('Error scheduling release:', error);
      toast({
        variant: "destructive",
        title: "Error",
        description: "Failed to schedule song release"
      });
    }
  };

  useEffect(() => {
    if (!user?.id) {
      return;
    }

    const checkScheduledReleases = () => {
      if (!profileRef.current) {
        return;
      }

      const nowTime = Date.now();
      const readySongs = songsRef.current.filter((song) => {
        if (song.status !== 'recorded') {
          return false;
        }

        const scheduled = parseIsoDate(song.release_date);
        return scheduled !== null && scheduled.getTime() <= nowTime;
      });

      readySongs.forEach((readySong) => {
        releaseSong(readySong, true);
      });
    };

    checkScheduledReleases();

    const interval = setInterval(checkScheduledReleases, 15000);

    return () => clearInterval(interval);
  }, [releaseSong, user?.id]);

  const deleteSong = async (songId: string) => {
    try {
      const { error } = await supabase
        .from('songs')
        .delete()
        .eq('id', songId);

      if (error) throw error;

      setSongs(prev => prev.filter(s => s.id !== songId));
      setGrowthHistory(prev => prev.filter(record => record.song_id !== songId));

      toast({
        title: "Song Deleted",
        description: "Song has been removed from your collection"
      });
    } catch (error: any) {
      console.error('Error deleting song:', error);
      toast({
        variant: "destructive",
        title: "Error",
        description: "Failed to delete song"
      });
    }
  };

  const getStatusColor = (status: string) => {
    switch (status) {
      case 'draft': return 'bg-muted text-muted-foreground';
      case 'recorded': return 'bg-blue-100 text-blue-800 dark:bg-blue-900 dark:text-blue-100';
      case 'scheduled': return 'bg-purple-100 text-purple-800 dark:bg-purple-900 dark:text-purple-100';
      case 'released': return 'bg-green-100 text-green-800 dark:bg-green-900 dark:text-green-100';
      default: return 'bg-muted text-muted-foreground';
    }
  };

  const getDisplayStatus = (song: Song) => {
    if (song.status === 'recorded') {
      const scheduled = parseIsoDate(song.release_date);
      if (scheduled && scheduled.getTime() > Date.now()) {
        return 'scheduled';
      }
    }

    return song.status;
  };

  const renderGrowthPanel = (summary: GrowthSummary, windowLabel: string) => {
    if (summary.totals.streams <= 0) {
      return (
        <div className="rounded-lg border border-dashed p-4 text-sm text-muted-foreground">
          No streaming activity recorded in the {windowLabel}.
        </div>
      );
    }

    return (
      <div className="space-y-4">
        <p className="text-sm text-muted-foreground">
          Stream growth captured over the {windowLabel}.
        </p>
        <div className="grid grid-cols-1 sm:grid-cols-3 gap-4">
          <div className="rounded-lg bg-muted/60 p-4">
            <p className="text-sm text-muted-foreground">Total Streams</p>
            <p className="text-2xl font-bold">{summary.totals.streams.toLocaleString()}</p>
          </div>
          <div className="rounded-lg bg-muted/60 p-4">
            <p className="text-sm text-muted-foreground">Streaming Revenue</p>
            <p className="text-2xl font-bold">${summary.totals.revenue.toFixed(2)}</p>
          </div>
          <div className="rounded-lg bg-muted/60 p-4">
            <p className="text-sm text-muted-foreground">Active Songs</p>
            <p className="text-2xl font-bold">{summary.bySong.length}</p>
          </div>
        </div>
        <div className="space-y-2">
          {summary.bySong.slice(0, 5).map((entry, index) => (
            <div
              key={entry.songId}
              className="flex items-center justify-between rounded-lg border bg-background/60 px-4 py-2"
            >
              <div className="flex items-center gap-3">
                <Badge variant="outline" className="rounded-full px-3 py-1 text-xs">
                  #{index + 1}
                </Badge>
                <div>
                  <p className="font-semibold">{entry.title}</p>
                  <p className="text-xs text-muted-foreground">
                    +{entry.streams.toLocaleString()} streams · +${entry.revenue.toFixed(2)}
                  </p>
                  {entry.shares.length > 1 && (
                    <p className="text-[11px] text-muted-foreground">
                      {entry.shares
                        .map(
                          (share) =>
                            `${share.name}: +${share.streams.toLocaleString()} streams · $${share.revenue.toFixed(2)}`
                        )
                        .join(' • ')}
                    </p>
                  )}
                </div>
              </div>
            </div>
          ))}
        </div>
      </div>
    );
  };

  const totalSongs = songs.length;
  const releasedSongs = songs.filter(s => s.status === 'released').length;
  const totalStreams = songs.reduce((sum, s) => sum + s.streams, 0);
  const totalRevenue = songs.reduce((sum, s) => sum + s.revenue, 0);
  const bestChart = Math.min(...songs.filter(s => s.chart_position).map(s => s.chart_position!)) || 0;

  if (loading) {
    return (
      <div className="min-h-screen bg-gradient-stage flex items-center justify-center p-6">
        <div className="text-center">
          <Music className="h-12 w-12 mx-auto mb-4 text-primary animate-pulse" />
          <p className="text-lg text-foreground">Loading your songs...</p>
        </div>
      </div>
    );
  }

  return (
    <div className="min-h-screen bg-gradient-stage p-6">
      <div className="max-w-7xl mx-auto space-y-6">
        {/* Header */}
        <div className="text-center space-y-4">
          <h1 className="text-4xl font-bold bg-gradient-to-r from-primary to-accent bg-clip-text text-transparent">
            Song Manager
          </h1>
          <p className="text-lg text-muted-foreground">
            Create, record, and release your musical masterpieces
          </p>
        </div>

        {/* Stats Overview */}
        <div className="grid grid-cols-1 md:grid-cols-5 gap-4">
          <Card>
            <CardContent className="p-4 text-center">
              <Music className="h-8 w-8 mx-auto mb-2 text-primary" />
              <div className="text-2xl font-bold">{totalSongs}</div>
              <div className="text-sm text-muted-foreground">Total Songs</div>
            </CardContent>
          </Card>
          
          <Card>
            <CardContent className="p-4 text-center">
              <Star className="h-8 w-8 mx-auto mb-2 text-yellow-500" />
              <div className="text-2xl font-bold">{releasedSongs}</div>
              <div className="text-sm text-muted-foreground">Released</div>
            </CardContent>
          </Card>
          
          <Card>
            <CardContent className="p-4 text-center">
              <Play className="h-8 w-8 mx-auto mb-2 text-green-500" />
              <div className="text-2xl font-bold">{totalStreams.toLocaleString()}</div>
              <div className="text-sm text-muted-foreground">Total Streams</div>
            </CardContent>
          </Card>
          
          <Card>
            <CardContent className="p-4 text-center">
              <TrendingUp className="h-8 w-8 mx-auto mb-2 text-blue-500" />
              <div className="text-2xl font-bold">#{bestChart || 'N/A'}</div>
              <div className="text-sm text-muted-foreground">Best Chart</div>
            </CardContent>
          </Card>
          
          <Card>
            <CardContent className="p-4 text-center">
              <Calendar className="h-8 w-8 mx-auto mb-2 text-purple-500" />
              <div className="text-2xl font-bold">${totalRevenue.toFixed(2)}</div>
              <div className="text-sm text-muted-foreground">Revenue</div>
            </CardContent>
          </Card>
        </div>

        {/* Streaming Growth */}
        <Card>
          <CardHeader>
            <CardTitle>Streaming Growth</CardTitle>
            <CardDescription>
              Automatic audience growth based on song quality and marketing skills
            </CardDescription>
          </CardHeader>
          <CardContent>
            <Tabs defaultValue="daily" className="w-full">
              <TabsList className="grid w-full gap-2 sm:w-auto sm:grid-cols-2">
                <TabsTrigger value="daily">Daily</TabsTrigger>
                <TabsTrigger value="weekly">Weekly</TabsTrigger>
              </TabsList>
              <TabsContent value="daily" className="mt-4">
                {renderGrowthPanel(dailyGrowth, 'last 24 hours')}
              </TabsContent>
              <TabsContent value="weekly" className="mt-4">
                {renderGrowthPanel(weeklyGrowth, 'last 7 days')}
              </TabsContent>
            </Tabs>
            <p className="mt-4 text-xs text-muted-foreground">
              Streaming metrics refresh automatically every 15 minutes.
            </p>
          </CardContent>
        </Card>

        {/* Create Song Button */}
        <div className="flex justify-end">
          <Dialog open={isCreateDialogOpen} onOpenChange={setIsCreateDialogOpen}>
            <DialogTrigger asChild>
              <Button className="gap-2">
                <Plus className="h-4 w-4" />
                Create New Song
              </Button>
            </DialogTrigger>
            <DialogContent>
              <DialogHeader>
                <DialogTitle>Create New Song</DialogTitle>
                <DialogDescription>
                  Start working on your next musical masterpiece
                </DialogDescription>
              </DialogHeader>
              <div className="space-y-4">
                <div>
                  <Label htmlFor="title">Song Title</Label>
                  <Input
                    id="title"
                    value={newSong.title}
                    onChange={(e) => setNewSong(prev => ({ ...prev, title: e.target.value }))}
                    placeholder="Enter song title"
                  />
                </div>
                <div>
                  <Label htmlFor="genre">Genre</Label>
                  <Select value={newSong.genre} onValueChange={(value) => setNewSong(prev => ({ ...prev, genre: value }))}>
                    <SelectTrigger>
                      <SelectValue placeholder="Select genre" />
                    </SelectTrigger>
                    <SelectContent>
                      {genres.map((genre) => (
                        <SelectItem key={genre} value={genre}>{genre}</SelectItem>
                      ))}
                    </SelectContent>
                  </Select>
                </div>
                <div>
                  <Label htmlFor="lyrics">Lyrics (Optional)</Label>
                  <Textarea
                    id="lyrics"
                    value={newSong.lyrics}
                    onChange={(e) => setNewSong(prev => ({ ...prev, lyrics: e.target.value }))}
                    placeholder="Write your lyrics here..."
                    rows={4}
                  />
                </div>
              </div>
              <DialogFooter>
                <Button variant="outline" onClick={() => setIsCreateDialogOpen(false)}>
                  Cancel
                </Button>
                <Button onClick={createSong}>Create Song</Button>
              </DialogFooter>
            </DialogContent>
          </Dialog>
        </div>

        {/* Songs List */}
        <div className="grid grid-cols-1 md:grid-cols-2 lg:grid-cols-3 gap-6">
          {songs.map((song) => {
<<<<<<< HEAD
            const shareBreakdown = calculateCollaboratorShares(song, ownerDisplayName);
            const hasCollaborators = song.co_writers.length > 0;
            const ownerShareLabel = shareBreakdown[0]?.percentage ?? 100;
=======
            const displayStatus = getDisplayStatus(song);
            const releaseDate = parseIsoDate(song.release_date);
            const isScheduled = displayStatus === 'scheduled' && releaseDate;
            const marketingBudget = Math.max(0, Number(song.marketing_budget ?? 0));
>>>>>>> 51acd67f

            return (
              <Card key={song.id} className="hover:shadow-lg transition-shadow">
                <CardHeader>
                  <div className="flex justify-between items-start">
                    <div className="space-y-1">
                      <CardTitle className="text-lg">{song.title}</CardTitle>
                      <CardDescription>{song.genre}</CardDescription>
<<<<<<< HEAD
=======
                    </div>
                    <Badge className={getStatusColor(displayStatus)}>
                      {displayStatus}
                    </Badge>
>>>>>>> 51acd67f
                  </div>
                </CardHeader>
                <CardContent className="space-y-4">
                  <div>
                    <div className="flex justify-between text-sm mb-1">
                      <span>Quality</span>
                      <span>{song.quality_score}/100</span>
                    </div>
                    <Progress value={song.quality_score} className="h-2" />
                  </div>

                  {isScheduled && releaseDate && (
                    <div className="rounded-md border border-dashed border-purple-300/60 bg-purple-50/10 p-3 text-sm">
                      <p className="font-semibold">Scheduled Release</p>
                      <p className="text-xs text-muted-foreground">
                        {releaseDate.toLocaleString()}
                      </p>
                      <p className="text-xs text-muted-foreground">
                        Marketing budget: ${marketingBudget.toLocaleString()}
                      </p>
                    </div>
                  )}

                  {song.status === 'released' && (
                    <div className="space-y-2 text-sm">
                      <div className="flex justify-between">
                        <span>Streams:</span>
                        <span>{song.streams.toLocaleString()}</span>
                      </div>
                      <div className="flex justify-between">
                        <span>Chart Position:</span>
                        <span>#{song.chart_position}</span>
                      </div>
                      {song.release_date && (
                        <div className="flex justify-between">
                          <span>Release Date:</span>
                          <span>{new Date(song.release_date).toLocaleDateString()}</span>
                        </div>
                      )}
                      {marketingBudget > 0 && (
                        <div className="flex justify-between">
                          <span>Marketing Spend:</span>
                          <span>${marketingBudget.toLocaleString()}</span>
                        </div>
                      )}
                      <div className="flex justify-between">
                        <span>Revenue:</span>
                        <span>${song.revenue.toFixed(2)}</span>
                      </div>
                    </div>
<<<<<<< HEAD
                  </div>
                )}

                <div className="space-y-3">
                  <div className="rounded-md border bg-muted/40 p-3 space-y-2">
                    <div className="flex items-center justify-between text-xs font-semibold uppercase tracking-wide text-muted-foreground">
                      <span>Splits</span>
                      <span>{ownerShareLabel.toFixed(2)}% yours</span>
                    </div>
                    <div className="space-y-1">
                      {shareBreakdown.map((share) => (
                        <div key={share.id} className="flex items-center justify-between text-xs">
                          <span className={share.isOwner ? 'font-semibold' : ''}>
                            {share.isOwner && share.name !== 'You'
                              ? `${share.name} (You)`
                              : share.isOwner
                                ? 'You'
                                : share.name}
                          </span>
                          <span className="text-muted-foreground">
                            {share.percentage.toFixed(2)}% · {share.streams.toLocaleString()} streams · ${share.revenue.toFixed(2)}
                          </span>
                        </div>
                      ))}
                    </div>
                    {!hasCollaborators && (
                      <p className="text-xs text-muted-foreground">
                        Invite co-writers to share future revenue and streaming growth.
                      </p>
                    )}
                  </div>

                  <Button
                    size="sm"
                    variant="secondary"
                    className="w-full"
                    onClick={() => openCollaboratorDialog(song)}
                  >
                    <Edit3 className="mr-2 h-4 w-4" />
                    Manage Collaborators
                  </Button>
                </div>

                <div className="flex gap-2">
                  {song.status === 'draft' && (
                    <Button
                      size="sm"
                      variant="outline"
                      onClick={() => {
                        setSelectedSong(song);
                        setIsRecordDialogOpen(true);
                      }}
                    >
                      Record ($500)
                    </Button>
=======
>>>>>>> 51acd67f
                  )}

                  <div className="flex gap-2">
                    {song.status === 'draft' && (
                      <Button
                        size="sm"
                        variant="outline"
                        onClick={() => {
                          setSelectedSong(song);
                          setIsRecordDialogOpen(true);
                        }}
                      >
                        Record ($500)
                      </Button>
                    )}

                    {song.status === 'recorded' && (
                      <Button
                        size="sm"
                        onClick={() => openReleaseDialog(song)}
                      >
                        {isScheduled ? 'Manage Release' : 'Schedule Release'}
                      </Button>
                    )}

                    <Button
                      size="sm"
                      variant="destructive"
                      onClick={() => deleteSong(song.id)}
                    >
                      <Trash2 className="h-4 w-4" />
                    </Button>
<<<<<<< HEAD
                  )}
                  
                  <Button 
                    size="sm" 
                    variant="destructive"
                    onClick={() => deleteSong(song.id)}
                  >
                    <Trash2 className="h-4 w-4" />
                  </Button>
                </div>
              </CardContent>
=======
                  </div>
                </CardContent>
>>>>>>> 51acd67f
              </Card>
            );
          })}
        </div>

        {songs.length === 0 && (
          <Card className="text-center py-12">
            <CardContent>
              <Music className="h-16 w-16 mx-auto mb-4 text-muted-foreground" />
              <h3 className="text-xl font-semibold mb-2">No Songs Yet</h3>
              <p className="text-muted-foreground mb-4">
                Start your musical journey by creating your first song!
              </p>
              <Button onClick={() => setIsCreateDialogOpen(true)} className="gap-2">
                <Plus className="h-4 w-4" />
                Create Your First Song
              </Button>
            </CardContent>
          </Card>
        )}

<<<<<<< HEAD
        <Dialog open={isCollaboratorDialogOpen} onOpenChange={(open) => (!open ? closeCollaboratorDialog() : undefined)}>
          <DialogContent className="sm:max-w-lg">
            <DialogHeader>
              <DialogTitle>Manage Collaborators</DialogTitle>
              <DialogDescription>
                Invite co-writers and adjust revenue splits for "{collaboratorSong?.title}".
              </DialogDescription>
            </DialogHeader>
            <div className="space-y-4">
              <div className="rounded-md bg-muted/50 p-3 text-xs text-muted-foreground">
                <p>
                  {ownerDisplayName} keeps{' '}
                  <span className="font-semibold">{collaboratorPreviewOwnerPercentage.toFixed(2)}%</span>{' '}
                  of this song.
                </p>
                <p>Splits must total 100% or less. Any remaining share stays with you.</p>
              </div>

              <div className="space-y-4">
                {collaboratorsForm.map((row, index) => (
                  <div
                    key={index}
                    className="grid grid-cols-1 gap-2 sm:grid-cols-[minmax(0,2fr)_minmax(0,1fr)_auto]"
                  >
                    <div>
                      <Label htmlFor={`collaborator-${index}`}>Collaborator</Label>
                      <Input
                        id={`collaborator-${index}`}
                        value={row.collaborator}
                        onChange={(event) => updateCollaboratorRow(index, 'collaborator', event.target.value)}
                        placeholder="collaborator@email.com"
                      />
                    </div>
                    <div>
                      <Label htmlFor={`percentage-${index}`}>Split %</Label>
                      <Input
                        id={`percentage-${index}`}
                        type="number"
                        min="0"
                        max="100"
                        step="0.1"
                        value={row.percentage}
                        onChange={(event) => updateCollaboratorRow(index, 'percentage', event.target.value)}
                      />
                    </div>
                    <div className="flex items-end justify-end">
                      <Button
                        variant="ghost"
                        size="icon"
                        onClick={() => removeCollaboratorRow(index)}
                        aria-label="Remove collaborator"
                      >
                        <Trash2 className="h-4 w-4" />
                      </Button>
                    </div>
                  </div>
                ))}

                <Button variant="outline" size="sm" onClick={addCollaboratorRow} className="w-full sm:w-auto">
                  <Plus className="mr-2 h-4 w-4" /> Add Collaborator
                </Button>
              </div>

              {collaboratorPreviewShares.length > 0 && (
                <div className="rounded-md border bg-muted/40 p-3 space-y-1 text-xs">
                  <p className="font-semibold uppercase tracking-wide text-muted-foreground">Preview distribution</p>
                  {collaboratorPreviewShares.map((share) => (
                    <div key={share.id} className="flex items-center justify-between">
                      <span className={share.isOwner ? 'font-semibold' : ''}>
                        {share.isOwner && share.name !== 'You'
                          ? `${share.name} (You)`
                          : share.isOwner
                            ? 'You'
                            : share.name}
                      </span>
                      <span>
                        {share.percentage.toFixed(2)}% · {share.streams.toLocaleString()} streams · ${share.revenue.toFixed(2)}
                      </span>
                    </div>
                  ))}
                </div>
              )}
            </div>
            <DialogFooter>
              <Button variant="outline" onClick={closeCollaboratorDialog}>
                Cancel
              </Button>
              <Button onClick={handleSaveCollaborators} disabled={!collaboratorSong}>
                Save Splits
=======
        {/* Release Song Dialog */}
        <Dialog open={isReleaseDialogOpen} onOpenChange={setIsReleaseDialogOpen}>
          <DialogContent>
            <DialogHeader>
              <DialogTitle>Plan Release</DialogTitle>
              <DialogDescription>
                Choose when to release "{selectedSong?.title}" and set your marketing budget.
              </DialogDescription>
            </DialogHeader>
            <div className="space-y-4">
              <div>
                <Label htmlFor="release-date">Release Date</Label>
                <Input
                  id="release-date"
                  type="datetime-local"
                  min={formatDateTimeLocal(new Date())}
                  value={releaseForm.releaseDate}
                  onChange={(e) => setReleaseForm(prev => ({ ...prev, releaseDate: e.target.value }))}
                />
                <p className="text-xs text-muted-foreground mt-1">
                  Future releases will go live automatically at the scheduled time.
                </p>
              </div>
              <div>
                <Label htmlFor="marketing-budget">Marketing Budget</Label>
                <Input
                  id="marketing-budget"
                  type="number"
                  min={0}
                  step={50}
                  value={releaseForm.marketingBudget}
                  onChange={(e) => {
                    const nextValue = Number(e.target.value);
                    setReleaseForm(prev => ({
                      ...prev,
                      marketingBudget: Number.isFinite(nextValue) ? Math.max(0, nextValue) : 0
                    }));
                  }}
                />
                <p className="text-xs text-muted-foreground mt-1">
                  Marketing spend is deducted when the release goes live.
                </p>
              </div>
              <div className="text-sm text-muted-foreground">
                Current Cash: ${profile?.cash?.toLocaleString() || 0}
              </div>
              {profile && releaseForm.marketingBudget > (profile.cash ?? 0) && (
                <p className="text-xs text-destructive">
                  Your budget exceeds available cash.
                </p>
              )}
            </div>
            <DialogFooter>
              <Button variant="outline" onClick={() => setIsReleaseDialogOpen(false)}>
                Cancel
              </Button>
              <Button
                onClick={scheduleRelease}
                disabled={
                  !releaseForm.releaseDate ||
                  (profile ? releaseForm.marketingBudget > (profile.cash ?? 0) : false)
                }
              >
                {releaseForm.releaseDate && !Number.isNaN(new Date(releaseForm.releaseDate).getTime()) &&
                new Date(releaseForm.releaseDate).getTime() <= Date.now()
                  ? 'Release Now'
                  : 'Schedule Release'}
>>>>>>> 51acd67f
              </Button>
            </DialogFooter>
          </DialogContent>
        </Dialog>

        {/* Record Song Dialog */}
        <Dialog open={isRecordDialogOpen} onOpenChange={setIsRecordDialogOpen}>
          <DialogContent>
            <DialogHeader>
              <DialogTitle>Record Song</DialogTitle>
              <DialogDescription>
                Record "{selectedSong?.title}" in a professional studio
              </DialogDescription>
            </DialogHeader>
            <div className="space-y-4">
              <div className="bg-muted p-4 rounded-lg">
                <h4 className="font-semibold mb-2">Recording Details</h4>
                <ul className="text-sm space-y-1">
                  <li>• Cost: $500</li>
                  <li>• Quality boost based on Performance skill</li>
                  <li>• Professional production</li>
                  <li>• Required before release</li>
                </ul>
              </div>
              <div className="text-sm text-muted-foreground">
                Current Cash: ${profile?.cash?.toLocaleString() || 0}
              </div>
            </div>
            <DialogFooter>
              <Button variant="outline" onClick={() => setIsRecordDialogOpen(false)}>
                Cancel
              </Button>
              <Button 
                onClick={() => selectedSong && recordSong(selectedSong)}
                disabled={!profile || profile.cash < 500}
              >
                Record Song ($500)
              </Button>
            </DialogFooter>
          </DialogContent>
        </Dialog>
      </div>
    </div>
  );
};

export default SongManager;<|MERGE_RESOLUTION|>--- conflicted
+++ resolved
@@ -164,7 +164,6 @@
   });
 };
 
-<<<<<<< HEAD
 type SongRow = Database["public"]["Tables"]["songs"]["Row"];
 
 type SongGrowthHistoryRow = {
@@ -354,20 +353,6 @@
     },
     bySong,
   };
-=======
-const parseIsoDate = (value?: string | null): Date | null => {
-  if (!value) {
-    return null;
-  }
-
-  const date = new Date(value);
-  return Number.isNaN(date.getTime()) ? null : date;
-};
-
-const formatDateTimeLocal = (date: Date) => {
-  const adjusted = new Date(date.getTime() - date.getTimezoneOffset() * 60000);
-  return adjusted.toISOString().slice(0, 16);
->>>>>>> 51acd67f
 };
 
 const SongManager = () => {
@@ -512,7 +497,6 @@
       return;
     }
 
-<<<<<<< HEAD
     const names = sanitizedEntries.map((entry) => entry.name);
     const percentages = sanitizedEntries.map((entry) => Number((Math.round(entry.percentage * 100) / 100).toFixed(2)));
 
@@ -562,9 +546,6 @@
   };
 
   const createStreamingStatsRecord = async (
-=======
-  const createStreamingStatsRecord = useCallback(async (
->>>>>>> 51acd67f
     songId: string,
     totalStreams: number
   ): Promise<StreamingStatsBreakdownEntry[]> => {
@@ -865,12 +846,8 @@
           status: 'draft',
           streams: 0,
           revenue: 0,
-<<<<<<< HEAD
           co_writers: [],
           split_percentages: [],
-=======
-          marketing_budget: 0,
->>>>>>> 51acd67f
           user_id: user.id
         }])
         .select()
@@ -996,16 +973,12 @@
       const chartPosition = Math.max(1, 101 - Math.floor(song.quality_score * 0.8) - chartBonus);
       const releaseTimestamp = releaseDate.toISOString();
       const royaltyEarnings = Number((initialStreams * 0.01).toFixed(2));
-<<<<<<< HEAD
       const ownerPercentage = calculateOwnerPercentage(song);
       const ownerRevenueShare = Number(((royaltyEarnings * ownerPercentage) / 100).toFixed(2));
       const collaboratorShares = calculateCollaboratorShares(
         { ...song, streams: initialStreams, revenue: royaltyEarnings },
         ownerDisplayName
       );
-=======
-
->>>>>>> 51acd67f
       const { error } = await supabase
         .from('songs')
         .update({
@@ -1020,14 +993,7 @@
 
       if (error) throw error;
 
-<<<<<<< HEAD
       const { cashToPlayer, totalRecouped } = await applyRoyaltyRecoupment(user.id, ownerRevenueShare);
-=======
-      const breakdown = await createStreamingStatsRecord(song.id, initialStreams);
-      await enqueueStreamingSimulation(song.id, initialStreams, breakdown);
-
-      const { cashToPlayer, totalRecouped } = await applyRoyaltyRecoupment(user.id, royaltyEarnings);
->>>>>>> 51acd67f
       const fameGain = Math.floor(song.quality_score / 2);
       const updatedFame = (currentProfile.fame ?? 0) + fameGain;
       const newCashTotal = (currentProfile.cash ?? 0) - marketingBudget + cashToPlayer;
@@ -1074,7 +1040,6 @@
         : `"${song.title}" is now available to fans!`;
       const fameMessage = ` +${fameGain} fame.`;
       const royaltyMessage = totalRecouped > 0
-<<<<<<< HEAD
         ? ` Earned $${royaltiesFormatted} overall with ${ownerDisplayName} receiving $${playerShareFormatted} (${ownerPercentage.toFixed(2)}% share). $${recoupedFormatted} applied toward your advance and $${cashAddedFormatted} added to cash.`
         : ` Earned $${royaltiesFormatted} overall with ${ownerDisplayName} receiving $${playerShareFormatted} (${ownerPercentage.toFixed(2)}% share). $${cashAddedFormatted} added to cash.`;
       const collaboratorSummary = collaboratorShares
@@ -1085,17 +1050,6 @@
       toast({
         title: "Song Released",
         description: baseMessage + royaltyMessage + (collaboratorSummary ? ` Splits: ${collaboratorSummary}.` : '')
-=======
-        ? ` Earned $${royaltiesFormatted} in royalties with $${recoupedFormatted} applied toward your advance. $${cashAddedFormatted} added to cash.`
-        : ` Earned $${cashAddedFormatted} in royalties added directly to your cash.`;
-      const marketingMessage = marketingBudget > 0
-        ? ` Spent $${marketingFormatted} on marketing.`
-        : '';
-
-      toast({
-        title: "Song Released",
-        description: introMessage + fameMessage + royaltyMessage + marketingMessage
->>>>>>> 51acd67f
       });
     } catch (error: any) {
       console.error('Error releasing song:', error);
@@ -1529,16 +1483,9 @@
         {/* Songs List */}
         <div className="grid grid-cols-1 md:grid-cols-2 lg:grid-cols-3 gap-6">
           {songs.map((song) => {
-<<<<<<< HEAD
             const shareBreakdown = calculateCollaboratorShares(song, ownerDisplayName);
             const hasCollaborators = song.co_writers.length > 0;
             const ownerShareLabel = shareBreakdown[0]?.percentage ?? 100;
-=======
-            const displayStatus = getDisplayStatus(song);
-            const releaseDate = parseIsoDate(song.release_date);
-            const isScheduled = displayStatus === 'scheduled' && releaseDate;
-            const marketingBudget = Math.max(0, Number(song.marketing_budget ?? 0));
->>>>>>> 51acd67f
 
             return (
               <Card key={song.id} className="hover:shadow-lg transition-shadow">
@@ -1547,13 +1494,7 @@
                     <div className="space-y-1">
                       <CardTitle className="text-lg">{song.title}</CardTitle>
                       <CardDescription>{song.genre}</CardDescription>
-<<<<<<< HEAD
-=======
-                    </div>
-                    <Badge className={getStatusColor(displayStatus)}>
-                      {displayStatus}
-                    </Badge>
->>>>>>> 51acd67f
+
                   </div>
                 </CardHeader>
                 <CardContent className="space-y-4">
@@ -1604,7 +1545,6 @@
                         <span>${song.revenue.toFixed(2)}</span>
                       </div>
                     </div>
-<<<<<<< HEAD
                   </div>
                 )}
 
@@ -1660,8 +1600,6 @@
                     >
                       Record ($500)
                     </Button>
-=======
->>>>>>> 51acd67f
                   )}
 
                   <div className="flex gap-2">
@@ -1694,7 +1632,6 @@
                     >
                       <Trash2 className="h-4 w-4" />
                     </Button>
-<<<<<<< HEAD
                   )}
                   
                   <Button 
@@ -1706,10 +1643,6 @@
                   </Button>
                 </div>
               </CardContent>
-=======
-                  </div>
-                </CardContent>
->>>>>>> 51acd67f
               </Card>
             );
           })}
@@ -1730,8 +1663,6 @@
             </CardContent>
           </Card>
         )}
-
-<<<<<<< HEAD
         <Dialog open={isCollaboratorDialogOpen} onOpenChange={(open) => (!open ? closeCollaboratorDialog() : undefined)}>
           <DialogContent className="sm:max-w-lg">
             <DialogHeader>
@@ -1821,75 +1752,6 @@
               </Button>
               <Button onClick={handleSaveCollaborators} disabled={!collaboratorSong}>
                 Save Splits
-=======
-        {/* Release Song Dialog */}
-        <Dialog open={isReleaseDialogOpen} onOpenChange={setIsReleaseDialogOpen}>
-          <DialogContent>
-            <DialogHeader>
-              <DialogTitle>Plan Release</DialogTitle>
-              <DialogDescription>
-                Choose when to release "{selectedSong?.title}" and set your marketing budget.
-              </DialogDescription>
-            </DialogHeader>
-            <div className="space-y-4">
-              <div>
-                <Label htmlFor="release-date">Release Date</Label>
-                <Input
-                  id="release-date"
-                  type="datetime-local"
-                  min={formatDateTimeLocal(new Date())}
-                  value={releaseForm.releaseDate}
-                  onChange={(e) => setReleaseForm(prev => ({ ...prev, releaseDate: e.target.value }))}
-                />
-                <p className="text-xs text-muted-foreground mt-1">
-                  Future releases will go live automatically at the scheduled time.
-                </p>
-              </div>
-              <div>
-                <Label htmlFor="marketing-budget">Marketing Budget</Label>
-                <Input
-                  id="marketing-budget"
-                  type="number"
-                  min={0}
-                  step={50}
-                  value={releaseForm.marketingBudget}
-                  onChange={(e) => {
-                    const nextValue = Number(e.target.value);
-                    setReleaseForm(prev => ({
-                      ...prev,
-                      marketingBudget: Number.isFinite(nextValue) ? Math.max(0, nextValue) : 0
-                    }));
-                  }}
-                />
-                <p className="text-xs text-muted-foreground mt-1">
-                  Marketing spend is deducted when the release goes live.
-                </p>
-              </div>
-              <div className="text-sm text-muted-foreground">
-                Current Cash: ${profile?.cash?.toLocaleString() || 0}
-              </div>
-              {profile && releaseForm.marketingBudget > (profile.cash ?? 0) && (
-                <p className="text-xs text-destructive">
-                  Your budget exceeds available cash.
-                </p>
-              )}
-            </div>
-            <DialogFooter>
-              <Button variant="outline" onClick={() => setIsReleaseDialogOpen(false)}>
-                Cancel
-              </Button>
-              <Button
-                onClick={scheduleRelease}
-                disabled={
-                  !releaseForm.releaseDate ||
-                  (profile ? releaseForm.marketingBudget > (profile.cash ?? 0) : false)
-                }
-              >
-                {releaseForm.releaseDate && !Number.isNaN(new Date(releaseForm.releaseDate).getTime()) &&
-                new Date(releaseForm.releaseDate).getTime() <= Date.now()
-                  ? 'Release Now'
-                  : 'Schedule Release'}
->>>>>>> 51acd67f
               </Button>
             </DialogFooter>
           </DialogContent>
