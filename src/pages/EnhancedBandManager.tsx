--- conflicted
+++ resolved
@@ -66,11 +66,7 @@
     avatar_url: string | null;
     levelEstimate: number;
   };
-<<<<<<< HEAD
   player_skills: SkillMap;
-=======
-  skillLevels: SkillLevelMap;
->>>>>>> 5db177c0
 }
 
 interface BandStats {
@@ -82,7 +78,6 @@
 }
 
 type PublicProfileRow = Database["public"]["Views"]["public_profiles"]["Row"];
-<<<<<<< HEAD
 type ProfileRow = Pick<
   Database["public"]["Tables"]["profiles"]["Row"],
   "id" | "user_id" | "username" | "display_name" | "level" | "avatar_url"
@@ -256,13 +251,6 @@
   return Math.max(1, Math.round(average / 10));
 };
 
-=======
-interface AvailableMember extends PublicProfileRow {
-  skillLevels: SkillLevelMap;
-  levelEstimate: number;
-}
-
->>>>>>> 5db177c0
 const EnhancedBandManager = () => {
   const { user } = useAuth();
   const { addActivity, skillDefinitions: contextSkillDefinitions } = useGameData();
@@ -402,7 +390,6 @@
     }
   }, [getUserBandIds, user?.id]);
 
-<<<<<<< HEAD
   const calculateBandStats = useCallback((members: BandMember[]): BandStats => {
     const totalSkills = members.reduce((acc, member) => {
       return (
@@ -458,68 +445,6 @@
           levelEstimate: estimateSkillLevel(skillMap)
         };
       });
-=======
-  const calculateBandStats = useCallback(
-    (members: BandMember[]): BandStats => {
-      const aggregatedSkillMap = members.reduce<SkillLevelMap>((accumulator, member) => {
-        Object.entries(member.skillLevels).forEach(([slug, value]) => {
-          if (typeof value === "number") {
-            accumulator[slug] = value;
-          }
-        });
-        return accumulator;
-      }, {});
-
-      const skillSlugs = collectSkillSlugs(skillDefinitions, aggregatedSkillMap);
-      const skillCount = members.length * (skillSlugs.length || 1);
-
-      const totalSkills = members.reduce((total, member) => {
-        const memberTotal = skillSlugs.reduce((sum, slug) => {
-          const value = getSkillLevel(member.skillLevels, slug, 0);
-          return sum + (typeof value === "number" ? value : 0);
-        }, 0);
-        return total + memberTotal;
-      }, 0);
-
-      const avgSkill = members.length > 0 ? totalSkills / skillCount : 0;
-      const chemistry = Math.min(100, Math.max(0, avgSkill * (members.length / 4) * 1.2));
-      const weeklyIncome = Math.round(chemistry * 10 + (selectedBand?.popularity ?? 0) * 5);
-
-      return {
-        totalSkill: Math.round(avgSkill),
-        chemistry: Math.round(chemistry),
-        weeklyIncome,
-        songsCreated: 0,
-        gigsPerformed: 0
-      };
-    },
-    [selectedBand?.popularity, skillDefinitions]
-  );
-
-  const fetchProfileSkillMap = useCallback(
-    async (profileId: string | null): Promise<SkillLevelMap> => {
-      if (!profileId) {
-        return {};
-      }
-
-      const { data, error } = await supabase
-        .from("profile_skill_progress")
-        .select("skill_id, skill_slug, current_level, skill_definitions ( slug, name )")
-        .eq("profile_id", profileId);
-
-      if (error) {
-        console.error("Error fetching skill progress:", error);
-        return {};
-      }
-
-      return buildSkillLevelMap(
-        (data as SkillProgressWithDefinition[] | null | undefined) ?? [],
-        skillDefinitions
-      );
-    },
-    [skillDefinitions]
-  );
->>>>>>> 5db177c0
 
   const fetchAvailableMembers = useCallback(
     async (currentMemberIds: string[]) => {
@@ -567,7 +492,6 @@
 
       if (membersError) throw membersError;
 
-<<<<<<< HEAD
       if (!members || members.length === 0) {
         setBandMembers([]);
         setBandStats(calculateBandStats([]));
@@ -633,47 +557,6 @@
       setBandStats(stats);
       const currentMemberIds = membersWithDetails.map(member => member.user_id);
       await fetchAvailableMembers(currentMemberIds);
-=======
-      const membersWithDetails = await Promise.all(
-        (members ?? []).map(async member => {
-          const { data: profileData } = await supabase
-            .from("profiles")
-            .select("id, username, display_name, level, avatar_url")
-            .eq("user_id", member.user_id)
-            .eq("is_active", true)
-            .maybeSingle();
-
-          const skillLevels = await fetchProfileSkillMap(profileData?.id ?? null);
-          const levelEstimate = estimateSkillTier(skillLevels, skillDefinitions);
-          const avatarPreview = getStoredAvatarPreviewUrl(profileData?.avatar_url ?? null);
-
-          const normalizedProfile = {
-            username: profileData?.username ?? member.user_id,
-            display_name:
-              profileData?.display_name ?? profileData?.username ?? "Band Member",
-            avatar_url: avatarPreview ?? null,
-            levelEstimate
-          };
-
-          return {
-            ...member,
-            profiles: normalizedProfile,
-            skillLevels
-          };
-        })
-      );
-
-      setBandMembers(membersWithDetails);
-
-      if (membersWithDetails.length > 0) {
-        setBandStats(calculateBandStats(membersWithDetails));
-        const currentMemberIds = membersWithDetails.map(member => member.user_id);
-        await fetchAvailableMembers(currentMemberIds);
-      } else {
-        setBandStats(null);
-        await fetchAvailableMembers([]);
-      }
->>>>>>> 5db177c0
 
       return membersWithDetails;
     } catch (error) {
@@ -1005,7 +888,6 @@
                   </CardHeader>
                   <CardContent className="space-y-3">
                     <div className="grid grid-cols-3 gap-2 text-xs">
-<<<<<<< HEAD
                       {BAND_SKILL_SLUGS.map((slug) => (
                         <div key={slug} className="text-center">
                           <div className="font-mono">
@@ -1014,30 +896,6 @@
                           <div className="text-muted-foreground">{SKILL_DISPLAY_LABELS[slug]}</div>
                         </div>
                       ))}
-=======
-                      {(() => {
-                        const slugs = collectSkillSlugs(skillDefinitions, member.skillLevels);
-
-                        if (slugs.length === 0) {
-                          return (
-                            <div className="col-span-3 text-center text-muted-foreground">
-                              No skill data
-                            </div>
-                          );
-                        }
-
-                        return slugs.map(slug => {
-                          const value = getSkillLevel(member.skillLevels, slug, "Locked");
-                          const label = getSkillLabel(slug, skillDefinitions);
-                          return (
-                            <div key={`${member.id}-${slug}`} className="text-center">
-                              <div className="font-mono">{String(value)}</div>
-                              <div className="text-muted-foreground">{label}</div>
-                            </div>
-                          );
-                        });
-                      })()}
->>>>>>> 5db177c0
                     </div>
 
                     <div className="flex items-center justify-between text-sm">
@@ -1128,7 +986,6 @@
                     </CardHeader>
                     <CardContent className="space-y-3">
                       <div className="grid grid-cols-3 gap-2 text-xs">
-<<<<<<< HEAD
                         {BAND_SKILL_SLUGS.map((slug) => (
                           <div key={slug} className="text-center">
                             <div className="font-mono">
@@ -1137,30 +994,6 @@
                             <div className="text-muted-foreground">{SKILL_DISPLAY_LABELS[slug]}</div>
                           </div>
                         ))}
-=======
-                        {(() => {
-                          const slugs = collectSkillSlugs(skillDefinitions, member.skillLevels);
-
-                          if (slugs.length === 0) {
-                            return (
-                              <div className="col-span-3 text-center text-muted-foreground">
-                                No skill data
-                              </div>
-                            );
-                          }
-
-                          return slugs.map(slug => {
-                          const value = getSkillLevel(member.skillLevels, slug, "Locked");
-                          const label = getSkillLabel(slug, skillDefinitions);
-                          return (
-                            <div key={`${member.user_id}-${slug}`} className="text-center">
-                                <div className="font-mono">{String(value)}</div>
-                                <div className="text-muted-foreground">{label}</div>
-                              </div>
-                            );
-                          });
-                        })()}
->>>>>>> 5db177c0
                       </div>
 
                       <Button
