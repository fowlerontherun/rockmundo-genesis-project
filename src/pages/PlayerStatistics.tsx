import { useState, useEffect, useCallback, useMemo } from "react";
import { Alert, AlertDescription, AlertTitle } from "@/components/ui/alert";
import { Card, CardContent, CardDescription, CardHeader, CardTitle } from "@/components/ui/card";
import { Tabs, TabsContent, TabsList, TabsTrigger } from "@/components/ui/tabs";
import { Progress } from "@/components/ui/progress";
import { Badge } from "@/components/ui/badge";
import { Avatar, AvatarFallback, AvatarImage } from "@/components/ui/avatar";
import { ToggleGroup, ToggleGroupItem } from "@/components/ui/toggle-group";
import { Skeleton } from "@/components/ui/skeleton";
import { Tooltip, TooltipContent, TooltipTrigger } from "@/components/ui/tooltip";
import { useAuth } from "@/hooks/use-auth-context";
import { useGameData, type PlayerAttributes, type PlayerSkills } from "@/hooks/useGameData";
import { supabase } from "@/integrations/supabase/client";
import type { Database } from "@/integrations/supabase/types";
import { calculateLevel, getFameTitle, calculateEquipmentBonus } from "@/utils/gameBalance";
import { getStoredAvatarPreviewUrl } from "@/utils/avatar";
import {
  User,
  TrendingUp,
  Star,
  Music,
  Calendar,
  DollarSign,
  Trophy,
  Users,
  Play,
  Target,
  BarChart3,
  Crown,
  ArrowUpRight,
  ArrowDownRight,
  ArrowRight,
  Lock
} from "lucide-react";
import type { LucideIcon } from "lucide-react";

interface AchievementProgress {
  total: number;
  earned: number;
  remaining: number;
  progress: number;
  lastUnlockedAt: string | null;
}

interface WeeklyMetric {
  value: number;
  change: number;
  previous: number;
}

interface AudienceReactionSnapshot {
  energy: number;
  satisfaction: number;
  excitement: number;
  singing_along: number;
}

interface StagePerformanceDetail {
  stageName: string;
  score: number;
  audienceReaction?: AudienceReactionSnapshot;
  feedback: string[];
  bonuses: string[];
}

interface GigPerformanceDetail {
  id: string;
  gig_id: string | null;
  performed_at: string;
  earnings: number | null;
  performance_score: number | null;
  stage_results: StagePerformanceDetail[];
  audience_reaction: AudienceReactionSnapshot | null;
}

interface ExtendedStats {
  totalSongs: number;
  releasedSongs: number;
  totalStreams: number;
  totalRevenue: number;
  bestChartPosition: number;
  totalGigs: number;
  equipmentValue: number;
  equipmentBonus: Record<string, number>;
  weeklyStats: {
    songs: WeeklyMetric;
    gigs: WeeklyMetric;
    fans: WeeklyMetric;
  };
  achievements: AchievementProgress;
  recentGigPerformances: GigPerformanceDetail[];
}

type WeeklyStatsRow = Database['public']['Views']['weekly_stats']['Row'];
type GigPerformanceRow = Database['public']['Tables']['gig_performances']['Row'];

const RECENT_GIG_LIMIT = 5;

const isRecord = (value: unknown): value is Record<string, unknown> =>
  typeof value === "object" && value !== null;

const toNumber = (value: unknown): number => {
  if (typeof value === "number" && Number.isFinite(value)) {
    return value;
  }

  const parsed = Number(value);
  return Number.isFinite(parsed) ? parsed : 0;
};

const parseStringArray = (value: unknown): string[] =>
  Array.isArray(value) ? value.filter((item): item is string => typeof item === "string") : [];

const parseAudienceReaction = (value: unknown): AudienceReactionSnapshot | null => {
  if (!isRecord(value)) return null;

  return {
    energy: toNumber(value.energy),
    satisfaction: toNumber(value.satisfaction),
    excitement: toNumber(value.excitement),
    singing_along: toNumber(value.singing_along)
  };
};

const parseStageResults = (value: unknown): StagePerformanceDetail[] => {
  if (!Array.isArray(value)) return [];

  return value
    .map(stage => {
      if (!isRecord(stage)) return null;

      return {
        stageName: typeof stage.stageName === "string" ? stage.stageName : "Stage",
        score: toNumber(stage.score),
        audienceReaction: parseAudienceReaction(stage.audienceReaction),
        feedback: parseStringArray(stage.feedback),
        bonuses: parseStringArray(stage.bonuses)
      };
    })
    .filter((stage): stage is StagePerformanceDetail => stage !== null);
};

interface SkillProgressEntry {
  id: string;
  slug: string;
  name: string;
  currentValue: number;
  maxValue: number;
  progressPercent: number;
  unlocked: boolean;
  description?: string | null;
  category?: string | null;
  parentSkillName?: string | null;
  parentSkillSlug?: string | null;
  unlockDescription?: string | null;
  requirementValue?: number | null;
  order?: number | null;
}

type RawSkillProgressRow = Record<string, unknown>;

const formatLabel = (value: string) =>
  value
    .split(/[_\s]+/)
    .filter(Boolean)
    .map(segment => segment.charAt(0).toUpperCase() + segment.slice(1))
    .join(" ");

const readStringField = (row: RawSkillProgressRow, keys: string[]): string | null => {
  for (const key of keys) {
    const value = row[key];
    if (typeof value === "string") {
      const trimmed = value.trim();
      if (trimmed.length > 0) {
        return trimmed;
      }
    }
  }

  return null;
};

const readNumberField = (row: RawSkillProgressRow, keys: string[]): number | null => {
  for (const key of keys) {
    if (!(key in row)) continue;
    const value = row[key];

    if (typeof value === "number" && Number.isFinite(value)) {
      return value;
    }

    if (typeof value === "string") {
      const trimmed = value.trim();
      if (!trimmed) continue;
      const parsed = Number(trimmed);
      if (Number.isFinite(parsed)) {
        return parsed;
      }
    }
  }

  return null;
};

const readBooleanField = (row: RawSkillProgressRow, keys: string[]): boolean | null => {
  for (const key of keys) {
    if (!(key in row)) continue;
    const value = row[key];

    if (typeof value === "boolean") {
      return value;
    }

    if (typeof value === "number") {
      return value !== 0;
    }

    if (typeof value === "string") {
      const normalized = value.trim().toLowerCase();
      if (!normalized) continue;
      if (["true", "t", "1", "yes", "y"].includes(normalized)) return true;
      if (["false", "f", "0", "no", "n"].includes(normalized)) return false;
    }
  }

  return null;
};

const ensureSentence = (text: string) => {
  const trimmed = text.trim();
  if (!trimmed) return trimmed;
  return /[.!?]$/.test(trimmed) ? trimmed : `${trimmed}.`;
};

const normalizeSkillProgressRow = (row: RawSkillProgressRow): SkillProgressEntry | null => {
  const slug = readStringField(row, ["skill_slug", "slug", "skill", "skill_key", "id"]);
  if (!slug) return null;

  const id = readStringField(row, ["id", "skill_id", "definition_id"]) ?? slug;
  const name = readStringField(row, ["skill_name", "name", "title"]) ?? formatLabel(slug);
  const description = readStringField(row, ["skill_description", "description", "summary"]);
  const category = readStringField(row, ["category", "skill_category", "type"]);
  const parentSkillSlug = readStringField(row, ["parent_skill_slug", "parent_slug", "parent_skill_key"]);
  const parentSkillNameRaw = readStringField(row, ["parent_skill_name", "parent_name", "parent_skill", "parent_title"]);
  const parentSkillName = parentSkillNameRaw ?? (parentSkillSlug ? formatLabel(parentSkillSlug) : null);

  const currentValueRaw =
    readNumberField(row, ["current_value", "current_level", "value", "level", "progress_value", "skill_value", "current_points"]) ??
    0;
  const maxValueRaw = readNumberField(row, ["max_value", "max_level", "cap", "goal_value", "target_value", "max_points"]) ?? 100;
  const sanitizedMaxValue = maxValueRaw > 0 ? maxValueRaw : 100;
  const sanitizedCurrentValue = Math.max(0, Math.min(currentValueRaw, sanitizedMaxValue));

  const progressPercentExplicit = readNumberField(row, [
    "progress_percent",
    "completion",
    "progress",
    "percent_complete",
    "progress_percentage"
  ]);
  const derivedProgress = sanitizedMaxValue ? (sanitizedCurrentValue / sanitizedMaxValue) * 100 : 0;
  const progressPercent = Math.max(0, Math.min(100, progressPercentExplicit ?? derivedProgress));

  const unlockedDirect = readBooleanField(row, ["is_unlocked", "unlocked", "has_access"]);
  const lockedDirect = readBooleanField(row, ["is_locked", "locked"]);
  const unlocked =
    unlockedDirect !== null ? unlockedDirect : lockedDirect !== null ? !lockedDirect : sanitizedCurrentValue > 0;

  const parentRequirementDescription = readStringField(row, [
    "parent_requirement_description",
    "parent_requirement",
    "parent_skill_requirement_description"
  ]);
  const parentRequirementValue = readNumberField(row, [
    "parent_requirement_level",
    "parent_skill_requirement_level",
    "required_parent_level",
    "parent_skill_required_value"
  ]);

  const unlockRequirementDescription = readStringField(row, [
    "unlock_description",
    "unlock_requirement_description",
    "unlock_requirement",
    "requirement_description",
    "requirement"
  ]);
  const unlockRequirementValue = readNumberField(row, [
    "unlock_value",
    "unlock_level",
    "required_value",
    "requirement_value",
    "unlock_requirement_value"
  ]);

  const order = readNumberField(row, ["display_order", "order_index", "sort_order", "position"]);

  return {
    id,
    slug,
    name,
    currentValue: sanitizedCurrentValue,
    maxValue: sanitizedMaxValue,
    progressPercent,
    unlocked,
    description,
    category,
    parentSkillName,
    parentSkillSlug,
    unlockDescription: parentRequirementDescription ?? unlockRequirementDescription ?? null,
    requirementValue: parentRequirementValue ?? unlockRequirementValue ?? null,
    order: order ?? null
  };
};

const buildRequirementMessage = (entry: SkillProgressEntry) => {
  const requirementLevel =
    typeof entry.requirementValue === "number" && Number.isFinite(entry.requirementValue)
      ? Math.round(entry.requirementValue)
      : null;

  if (entry.unlockDescription && entry.parentSkillName) {
    const requirementText = requirementLevel
      ? `Requires ${entry.parentSkillName} level ${requirementLevel}.`
      : `Requires ${entry.parentSkillName}.`;
    const base = ensureSentence(entry.unlockDescription);
    return `${base} ${requirementText}`.trim();
  }

  if (entry.unlockDescription) {
    return entry.unlockDescription;
  }

  if (entry.parentSkillName) {
    return requirementLevel
      ? `Requires ${entry.parentSkillName} level ${requirementLevel} to unlock.`
      : `Requires progress in ${entry.parentSkillName} to unlock.`;
  }

  return "Unlock this skill by progressing through related activities or story milestones.";
};

const resolveSkillBadge = (value: number) => {
  if (value >= 80) {
    return { label: "Expert", variant: "default" as const };
  }

  if (value >= 50) {
    return { label: "Advanced", variant: "secondary" as const };
  }

  if (value > 0) {
    return { label: "Beginner", variant: "outline" as const };
  }

  return { label: "Untrained", variant: "outline" as const };
};

const PlayerStatistics = () => {
  const { user } = useAuth();
  const { profile, skills, attributes } = useGameData();
  const instrumentSkillKeys: (keyof PlayerSkills)[] = [
    "performance",
    "songwriting",
    "guitar",
    "vocals",
    "drums",
    "bass",
    "composition"
  ];
  const attributeKeys: (keyof PlayerAttributes)[] = [
    "creativity",
    "business",
    "marketing",
    "technical"
  ];
  const [extendedStats, setExtendedStats] = useState<ExtendedStats | null>(null);
  const [loading, setLoading] = useState(true);
  const [leaderboardEntries, setLeaderboardEntries] = useState<LeaderboardEntry[]>([]);
  const [leaderboardLoading, setLeaderboardLoading] = useState(true);
  const [leaderboardError, setLeaderboardError] = useState<string | null>(null);
  const [selectedLeaderboardMetric, setSelectedLeaderboardMetric] = useState<LeaderboardMetric>("fame");
  const [skillProgress, setSkillProgress] = useState<SkillProgressEntry[]>([]);
  const [skillProgressLoading, setSkillProgressLoading] = useState(false);
  const [skillProgressError, setSkillProgressError] = useState<string | null>(null);

  const fallbackSkillEntries = useMemo<SkillProgressEntry[]>(() => {
    if (!skills) return [];

    return Object.entries(skills)
      .filter(([key]) => !["id", "user_id", "profile_id", "created_at", "updated_at"].includes(key))
      .map(([key, value], index) => {
        const numericValue = typeof value === "number" ? value : Number(value ?? 0);
        const clampedValue = Number.isFinite(numericValue)
          ? Math.max(0, Math.min(numericValue, 100))
          : 0;

        return {
          id: key,
          slug: key,
          name: formatLabel(key),
          currentValue: clampedValue,
          maxValue: 100,
          progressPercent: Math.max(0, Math.min(clampedValue, 100)),
          unlocked: true,
          order: index
        } satisfies SkillProgressEntry;
      });
  }, [skills]);

  const baseSkillEntries = useMemo<SkillProgressEntry[]>(() => {
    if (skillProgress.length > 0) {
      return skillProgress;
    }

    return fallbackSkillEntries;
  }, [skillProgress, fallbackSkillEntries]);

  const sortedSkillEntries = useMemo(() => {
    const entries = [...baseSkillEntries];

    return entries.sort((a, b) => {
      if (a.order !== null && b.order !== null && a.order !== undefined && b.order !== undefined && a.order !== b.order) {
        return a.order - b.order;
      }

      if (a.category && b.category) {
        const categoryCompare = a.category.localeCompare(b.category);
        if (categoryCompare !== 0) {
          return categoryCompare;
        }
      } else if (a.category) {
        return -1;
      } else if (b.category) {
        return 1;
      }

      return a.name.localeCompare(b.name);
    });
  }, [baseSkillEntries]);

  const unlockedSkillCount = useMemo(
    () => baseSkillEntries.filter(entry => entry.unlocked).length,
    [baseSkillEntries]
  );
  const totalSkillCount = baseSkillEntries.length;

  const skillAverageSummary = useMemo(() => {
    if (baseSkillEntries.length === 0) {
      return { average: 0, count: 0, usesUnlockedOnly: false } as const;
    }

    const unlockedEntries = baseSkillEntries.filter(entry => entry.unlocked);
    const usesUnlockedOnly = baseSkillEntries.some(entry => !entry.unlocked) && unlockedEntries.length > 0;
    const pool = usesUnlockedOnly ? unlockedEntries : baseSkillEntries;
    const total = pool.reduce((sum, entry) => sum + entry.currentValue, 0);
    const average = pool.length > 0 ? Math.round(total / pool.length) : 0;

    return { average, count: pool.length, usesUnlockedOnly } as const;
  }, [baseSkillEntries]);

  const skillAverage = skillAverageSummary.average;
  const averageUsesUnlockedOnly = skillAverageSummary.usesUnlockedOnly;
  const skillAverageCount = skillAverageSummary.count;
  const lockedSkillCount = Math.max(0, totalSkillCount - unlockedSkillCount);

  const fetchExtendedStats = useCallback(async () => {
    if (!user) return;

    try {
      const [
        songsResponse,
        equipmentResponse,
        achievementsResponse,
        playerAchievementsResponse,
        achievementSummaryResponse,
        gigPerformancesResponse,
        weeklyStatsResponse
      ] = await Promise.all([
        supabase
          .from('songs')
          .select('*')
          .eq('user_id', user.id),
        supabase
          .from('player_equipment')
          .select(`
            *,
            equipment:equipment_items!player_equipment_equipment_id_fkey (
              price,
              stat_boosts
            )
          `)
          .eq('user_id', user.id),
        supabase
          .from('achievements')
          .select('id'),
        supabase
          .from('player_achievements')
          .select('achievement_id, unlocked_at')
          .eq('user_id', user.id),
        supabase
          .from('player_achievement_summary')
          .select('earned_count, total_achievements, remaining_count, last_unlocked_at')
          .eq('user_id', user.id)
          .maybeSingle(),
        supabase
          .from('gig_performances')
          .select('id, gig_id, performed_at, earnings, performance_score, stage_results, audience_reaction')
          .eq('user_id', user.id)
          .order('performed_at', { ascending: false }),
        supabase
          .from('weekly_stats')
          .select('*')
          .eq('user_id', user.id)
          .order('week_start', { ascending: false })
          .limit(1)
          .maybeSingle()
      ]);

      if (songsResponse.error) throw songsResponse.error;
      if (equipmentResponse.error) throw equipmentResponse.error;
      if (achievementsResponse.error) throw achievementsResponse.error;
      if (playerAchievementsResponse.error) throw playerAchievementsResponse.error;
      if (gigPerformancesResponse.error) throw gigPerformancesResponse.error;
      if (achievementSummaryResponse.error && achievementSummaryResponse.status !== 406) {
        throw achievementSummaryResponse.error;
      }
      if (weeklyStatsResponse.error && weeklyStatsResponse.status !== 406) {
        throw weeklyStatsResponse.error;
      }

      const songs = songsResponse.data || [];
      const equipmentItems = equipmentResponse.data || [];
      const achievementsData = achievementsResponse.data || [];
      const playerAchievements = (playerAchievementsResponse.data as {
        achievement_id: string;
        unlocked_at: string | null;
      }[]) || [];
      const achievementSummary = achievementSummaryResponse.data;
      const gigPerformances = (gigPerformancesResponse.data as GigPerformanceRow[] | null) ?? [];
      const gigPerformanceDetails: GigPerformanceDetail[] = gigPerformances.map(performance => ({
        id: performance.id,
        gig_id: performance.gig_id,
        performed_at: performance.performed_at,
        earnings: performance.earnings === null ? null : Number(performance.earnings),
        performance_score: performance.performance_score === null ? null : Number(performance.performance_score),
        stage_results: parseStageResults(performance.stage_results),
        audience_reaction: parseAudienceReaction(performance.audience_reaction)
      }));
      const weeklyStatsRow = weeklyStatsResponse.data as WeeklyStatsRow | null;

      const buildMetric = (
        value?: number | null,
        change?: number | null,
        previous?: number | null
      ): WeeklyMetric => ({
        value: value ?? 0,
        change: change ?? 0,
        previous: previous ?? 0
      });

      const weeklyStats = weeklyStatsRow
        ? {
            songs: buildMetric(
              weeklyStatsRow.songs_created,
              weeklyStatsRow.songs_change,
              weeklyStatsRow.previous_songs
            ),
            gigs: buildMetric(
              weeklyStatsRow.gigs_performed,
              weeklyStatsRow.gigs_change,
              weeklyStatsRow.previous_gigs
            ),
            fans: buildMetric(
              weeklyStatsRow.fan_change,
              weeklyStatsRow.fans_change,
              weeklyStatsRow.previous_fans
            )
          }
        : {
            songs: buildMetric(),
            gigs: buildMetric(),
            fans: buildMetric()
          };

      // Calculate stats
      const totalSongs = songs.length;
      const releasedSongs = songs.filter(s => s.status === 'released').length;
      const totalStreams = songs.reduce((sum, s) => sum + (s.streams || 0), 0);
      const totalRevenue = songs.reduce((sum, s) => sum + (s.revenue || 0), 0);
      const bestChartPosition = Math.min(...(songs.filter(s => s.chart_position).map(s => s.chart_position) || [100]));
      const totalGigs = gigPerformanceDetails.length;

      // Calculate equipment value and bonuses
      const equipmentValue = equipmentItems.reduce((sum, item) => {
        const price = item.equipment?.price || 0;
        return sum + Math.floor(price * (item.condition / 100));
      }, 0);

      const equippedItems = equipmentItems.filter(item => item.equipped || item.is_equipped);
      const equipmentBonus = equippedItems.reduce((bonus, item) => {
        const stats = item.equipment?.stat_boosts || {};
        Object.entries(stats).forEach(([stat, value]) => {
          bonus[stat] = (bonus[stat] || 0) + value;
        });
        return bonus;
      }, {} as Record<string, number>);

      const totalAchievements = achievementSummary?.total_achievements ?? achievementsData.length;
      const earnedAchievements = achievementSummary?.earned_count ?? playerAchievements.length;
      const remainingAchievements = achievementSummary?.remaining_count ?? Math.max(totalAchievements - earnedAchievements, 0);
      const lastUnlockedAt = achievementSummary?.last_unlocked_at ?? (playerAchievements.length
        ? playerAchievements.reduce<string | null>((latest, current) => {
            if (!current.unlocked_at) return latest;
            if (!latest) return current.unlocked_at;
            return new Date(current.unlocked_at) > new Date(latest) ? current.unlocked_at : latest;
          }, null)
        : null);
      const achievementProgress = totalAchievements > 0
        ? Math.min(100, Math.round((earnedAchievements / totalAchievements) * 100))
        : 0;

      setExtendedStats({
        totalSongs,
        releasedSongs,
        totalStreams,
        totalRevenue,
        bestChartPosition: bestChartPosition === Infinity ? 0 : bestChartPosition,
        totalGigs,
        equipmentValue,
        equipmentBonus,
        weeklyStats,
        achievements: {
          total: totalAchievements,
          earned: earnedAchievements,
          remaining: remainingAchievements,
          progress: achievementProgress,
          lastUnlockedAt
        },
        recentGigPerformances: gigPerformanceDetails
      });
    } catch (error) {
      if (error instanceof Error) {
        console.error('Error fetching extended stats:', error.message);
      } else {
        console.error('Error fetching extended stats:', error);
      }
    } finally {
      setLoading(false);
    }
  }, [user]);

  const fetchSkillProgress = useCallback(async () => {
    if (!user?.id || !profile?.id) {
      return;
    }

    try {
      setSkillProgressLoading(true);
      setSkillProgressError(null);

      // eslint-disable-next-line @typescript-eslint/no-explicit-any -- Accessing a view not yet represented in generated types
      const { data, error } = await (supabase as any)
        .from('profile_skill_progress')
        .select('*')
        .eq('profile_id', profile.id);

      if (error) {
        throw error;
      }

      const normalized = Array.isArray(data)
        ? (data
            .map(item => (isRecord(item) ? normalizeSkillProgressRow(item) : null))
            .filter((entry): entry is SkillProgressEntry => entry !== null))
        : [];

      setSkillProgress(normalized);
    } catch (error) {
      console.error('Error fetching skill progress:', error);
      setSkillProgress([]);
      setSkillProgressError(
        error instanceof Error ? error.message : 'Failed to load skill progress data.'
      );
    } finally {
      setSkillProgressLoading(false);
    }
  }, [user?.id, profile?.id]);

  const fetchLeaderboard = useCallback(async () => {
    if (!user) return;

    try {
      setLeaderboardLoading(true);
      setLeaderboardError(null);

      const { data, error } = await supabase
        .from('leaderboards')
        .select('*');

      if (error) throw error;

      const rows = ((data ?? []) as LeaderboardRow[]).map(row => ({
        ...row,
        total_revenue: Number(row.total_revenue ?? 0),
        avatar_url: getStoredAvatarPreviewUrl(row.avatar_url ?? null),
      }));

      setLeaderboardEntries(rows);
    } catch (error) {
      if (error instanceof Error) {
        console.error('Error fetching leaderboard:', error.message);
      } else {
        console.error('Error fetching leaderboard:', error);
      }
      setLeaderboardError('Failed to load leaderboard data.');
    } finally {
      setLeaderboardLoading(false);
    }
  }, [user]);

  useEffect(() => {
    if (user) {
      fetchExtendedStats();
      fetchLeaderboard();
      fetchSkillProgress();
    }
  }, [user, fetchExtendedStats, fetchLeaderboard, fetchSkillProgress]);

  useEffect(() => {
    if (!user) return;

    const channel = supabase
      .channel(`player-achievements-${user.id}`)
      .on(
        'postgres_changes',
        {
          event: '*',
          schema: 'public',
          table: 'player_achievements',
          filter: `user_id=eq.${user.id}`
        },
        () => {
          fetchExtendedStats();
          fetchLeaderboard();
          fetchSkillProgress();
        }
      )
      .subscribe();

    return () => {
      supabase.removeChannel(channel);
    };
  }, [user, fetchExtendedStats, fetchLeaderboard, fetchSkillProgress]);

  const metricConfig = leaderboardMetricConfig[selectedLeaderboardMetric];
  const sortedLeaderboard = useMemo(() => {
    const entries = [...leaderboardEntries];
    return entries.sort((a, b) => b[metricConfig.field] - a[metricConfig.field]);
  }, [leaderboardEntries, metricConfig.field]);
  const topLeaderboardEntries = useMemo(() => sortedLeaderboard.slice(0, 5), [sortedLeaderboard]);
  const playerRank = useMemo(() => {
    if (!user) return null;
    const index = sortedLeaderboard.findIndex(entry => entry.user_id === user.id);
    return index === -1 ? null : index + 1;
  }, [sortedLeaderboard, user]);
  const playerMetricValue = useMemo(() => {
    if (!user) return 0;
    const entry = leaderboardEntries.find(item => item.user_id === user.id);
    if (!entry) return 0;
    return entry[metricConfig.field];
  }, [leaderboardEntries, metricConfig.field, user]);

  if (loading || !profile || !skills || !attributes) {
    return (
      <div className="min-h-screen bg-gradient-stage flex items-center justify-center p-6">
        <div className="text-center">
          <BarChart3 className="h-12 w-12 mx-auto mb-4 text-primary animate-pulse" />
          <p className="text-lg text-foreground">Loading statistics...</p>
        </div>
      </div>
    );
  }

  const playerLevel = calculateLevel(profile.experience);
  const fameTitle = getFameTitle(profile.fame);
  const playerAvatarLabel = (profile.display_name || profile.username || 'P').slice(0, 2).toUpperCase();
  const MetricIcon = metricConfig.icon;

  const weeklyMetricsConfig: Array<{
    key: 'songs' | 'gigs' | 'fans';
    title: string;
    icon: LucideIcon;
    description: string;
    valueClass: string;
    positivePrefix?: boolean;
  }> = [
    {
      key: 'songs',
      title: 'Songs Created',
      icon: Music,
      description: 'New tracks completed this week',
      valueClass: 'text-blue-600'
    },
    {
      key: 'gigs',
      title: 'Gigs Performed',
      icon: Calendar,
      description: 'Shows played for your fans',
      valueClass: 'text-purple-600'
    },
    {
      key: 'fans',
      title: 'Fans Gained',
      icon: Users,
      description: 'Net fan growth across all activities',
      valueClass: 'text-green-600',
      positivePrefix: true
    }
  ];

  return (
    <div className="min-h-screen bg-gradient-stage p-6">
      <div className="max-w-7xl mx-auto space-y-6">
        {/* Header */}
        <div className="text-center space-y-4">
          <h1 className="text-4xl font-bold bg-gradient-to-r from-primary to-accent bg-clip-text text-transparent">
            Player Statistics
          </h1>
          <p className="text-lg text-muted-foreground">
            Your complete musical journey analytics
          </p>
        </div>

        <Tabs defaultValue="overview" className="w-full">
          <TabsList className="grid w-full grid-cols-4">
            <TabsTrigger value="overview">Overview</TabsTrigger>
            <TabsTrigger value="skills">Skills</TabsTrigger>
            <TabsTrigger value="music">Music</TabsTrigger>
            <TabsTrigger value="equipment">Equipment</TabsTrigger>
          </TabsList>

          <TabsContent value="overview" className="space-y-6">
            {/* Player Overview */}
            <div className="grid grid-cols-1 md:grid-cols-2 lg:grid-cols-4 gap-4">
              <Card>
                <CardContent className="p-4 text-center">
                  <User className="h-8 w-8 mx-auto mb-2 text-primary" />
                  <div className="text-2xl font-bold">Level {playerLevel}</div>
                  <div className="text-sm text-muted-foreground">Player Level</div>
                </CardContent>
              </Card>
              
              <Card>
                <CardContent className="p-4 text-center">
                  <Crown className="h-8 w-8 mx-auto mb-2 text-yellow-500" />
                  <div className="text-lg font-bold">{fameTitle}</div>
                  <div className="text-sm text-muted-foreground">Fame Status</div>
                </CardContent>
              </Card>
              
              <Card>
                <CardContent className="p-4 text-center">
                  <DollarSign className="h-8 w-8 mx-auto mb-2 text-green-500" />
                  <div className="text-2xl font-bold">${profile.cash.toLocaleString()}</div>
                  <div className="text-sm text-muted-foreground">Current Cash</div>
                </CardContent>
              </Card>
              
              <Card>
                <CardContent className="p-4 text-center">
                  <Users className="h-8 w-8 mx-auto mb-2 text-blue-500" />
                  <div className="text-2xl font-bold">0</div>
                  <div className="text-sm text-muted-foreground">Total Fans</div>
                </CardContent>
              </Card>
            </div>

            {/* Career Stats */}
            <Card>
              <CardHeader>
                <CardTitle className="flex items-center gap-2">
                  <Trophy className="h-5 w-5" />
                  Career Highlights
                </CardTitle>
                <CardDescription>Your musical achievements and milestones</CardDescription>
              </CardHeader>
              <CardContent>
                <div className="grid grid-cols-2 md:grid-cols-4 gap-4">
                  <div className="text-center">
                    <div className="text-3xl font-bold text-blue-600">{extendedStats?.totalSongs || 0}</div>
                    <div className="text-sm text-muted-foreground">Songs Created</div>
                  </div>
                  <div className="text-center">
                    <div className="text-3xl font-bold text-green-600">{extendedStats?.releasedSongs || 0}</div>
                    <div className="text-sm text-muted-foreground">Songs Released</div>
                  </div>
                  <div className="text-center">
                    <div className="text-3xl font-bold text-purple-600">{extendedStats?.totalGigs || 0}</div>
                    <div className="text-sm text-muted-foreground">Gigs Performed</div>
                  </div>
                  <div className="text-center">
                    <div className="text-3xl font-bold text-yellow-600">
                      #{extendedStats?.bestChartPosition || 'N/A'}
                    </div>
                    <div className="text-sm text-muted-foreground">Best Chart Position</div>
                  </div>
                </div>
                {extendedStats && (
                  <div className="mt-6 rounded-lg border border-dashed border-primary/30 bg-muted/40 p-4">
                    <div className="flex flex-col gap-4 md:flex-row md:items-center md:justify-between">
                      <div className="flex items-center gap-3">
                        <Trophy className="h-8 w-8 text-primary" />
                        <div>
                          <p className="text-sm text-muted-foreground">Achievement Progress</p>
                          <p className="text-xl font-semibold">
                            {extendedStats.achievements.earned} / {extendedStats.achievements.total} unlocked
                          </p>
                        </div>
                      </div>
                      <div className="flex items-center gap-3 text-sm">
                        <Badge variant="secondary" className="uppercase tracking-wide">
                          {extendedStats.achievements.remaining} remaining
                        </Badge>
                        <span className="text-muted-foreground">
                          {extendedStats.achievements.total > 0
                            ? `${extendedStats.achievements.progress}% complete`
                            : 'No achievements available yet'}
                        </span>
                      </div>
                    </div>
                    <Progress value={extendedStats.achievements.progress} className="mt-4 h-2" />
                    <div className="mt-2 flex flex-col gap-1 text-xs text-muted-foreground md:flex-row md:items-center md:justify-between">
                      <span>{extendedStats.achievements.earned} earned</span>
                      <span>{extendedStats.achievements.remaining} to go</span>
                    </div>
                    {extendedStats.achievements.lastUnlockedAt ? (
                      <p className="mt-2 text-xs text-muted-foreground">
                        Last unlocked on {new Date(extendedStats.achievements.lastUnlockedAt).toLocaleString()}
                      </p>
                    ) : (
                      extendedStats.achievements.total > 0 && (
                        <p className="mt-2 text-xs text-muted-foreground">
                          Unlock your first achievement to start your streak!
                        </p>
                      )
                    )}
                  </div>
                )}
              </CardContent>
            </Card>

            {/* Global Leaderboards */}
            <Card>
              <CardHeader>
                <div className="flex flex-col gap-4 md:flex-row md:items-center md:justify-between">
                  <div>
                    <CardTitle className="flex items-center gap-2">
                      <BarChart3 className="h-5 w-5" />
                      Global Leaderboards
                    </CardTitle>
                    <CardDescription>{metricConfig.description}</CardDescription>
                  </div>
                  <ToggleGroup
                    type="single"
                    value={selectedLeaderboardMetric}
                    onValueChange={(value) => {
                      if (value) {
                        setSelectedLeaderboardMetric(value as LeaderboardMetric);
                      }
                    }}
                    className="grid grid-cols-3 gap-2 md:inline-flex"
                  >
                    {Object.entries(leaderboardMetricConfig).map(([key, config]) => {
                      const metricKey = key as LeaderboardMetric;
                      const OptionIcon = config.icon;
                      return (
                        <ToggleGroupItem
                          key={metricKey}
                          value={metricKey}
                          className="px-3 py-2 text-sm font-medium data-[state=on]:bg-primary data-[state=on]:text-primary-foreground"
                        >
                          <span className="flex items-center gap-2">
                            <OptionIcon className="h-4 w-4" />
                            {config.label}
                          </span>
                        </ToggleGroupItem>
                      );
                    })}
                  </ToggleGroup>
                </div>
              </CardHeader>
              <CardContent className="space-y-6">
                <div className="rounded-lg border border-primary/30 bg-muted/40 p-4">
                  <div className="flex flex-col gap-4 md:flex-row md:items-center md:justify-between">
                    <div className="flex items-center gap-3">
                      <Avatar className="h-12 w-12">
                        <AvatarImage
                          src={profileAvatarPreview ?? undefined}
                          alt={profile.display_name || profile.username || 'Player avatar'}
                        />
                        <AvatarFallback>{playerAvatarLabel}</AvatarFallback>
                      </Avatar>
                      <div>
                        <p className="text-sm text-muted-foreground">Your Position</p>
                        <p className="text-2xl font-bold text-primary">
                          {playerRank ? `#${playerRank}` : "Unranked"}
                        </p>
                      </div>
                    </div>
                    <div className="flex flex-col items-start gap-2 text-sm md:items-end">
                      <div className="flex items-center gap-2 text-base font-semibold text-foreground">
                        <MetricIcon className="h-4 w-4 text-primary" />
                        <span>{metricConfig.format(playerMetricValue)}</span>
                      </div>
                      <span className="text-xs text-muted-foreground">{metricConfig.label}</span>
                      {!playerRank && (
                        <span className="text-xs text-muted-foreground">
                          Complete more activities to enter the leaderboard.
                        </span>
                      )}
                    </div>
                  </div>
                </div>
                {leaderboardError && (
                  <div className="rounded-md bg-destructive/10 p-3 text-sm text-destructive">
                    {leaderboardError}
                  </div>
                )}
                <div className="space-y-3">
                  {leaderboardLoading ? (
                    <div className="space-y-2">
                      {Array.from({ length: 5 }).map((_, index) => (
                        <Skeleton key={index} className="h-14 w-full" />
                      ))}
                    </div>
                  ) : topLeaderboardEntries.length > 0 ? (
                    topLeaderboardEntries.map((entry, index) => {
                      const displayName = entry.display_name || entry.username || 'Unknown Artist';
                      const isCurrentUser = entry.user_id === user?.id;
                      const metricValue = metricConfig.format(entry[metricConfig.field]);
                      return (
                        <div
                          key={entry.user_id}
                          className={`flex items-center justify-between rounded-lg border p-3 transition-colors ${
                            isCurrentUser ? 'border-primary bg-primary/10' : 'border-border bg-card/40'
                          }`}
                        >
                          <div className="flex items-center gap-3">
                            <span className="text-lg font-bold text-muted-foreground">#{index + 1}</span>
                            <Avatar className="h-10 w-10">
                              <AvatarImage src={entry.avatar_url ?? undefined} alt={displayName} />
                              <AvatarFallback>{displayName.slice(0, 2).toUpperCase()}</AvatarFallback>
                            </Avatar>
                            <div>
                              <div className="font-semibold">{displayName}</div>
                              {entry.username && (
                                <div className="text-xs text-muted-foreground">@{entry.username}</div>
                              )}
                            </div>
                          </div>
                          <div className="text-right">
                            <div className="flex items-center justify-end gap-2 text-sm font-semibold">
                              <MetricIcon className="h-4 w-4 text-primary" />
                              <span>{metricValue}</span>
                            </div>
                            <div className="text-xs text-muted-foreground">{metricConfig.label}</div>
                          </div>
                        </div>
                      );
                    })
                  ) : (
                    <p className="text-sm text-muted-foreground">
                      No leaderboard data available yet. Keep playing to be featured here.
                    </p>
                  )}
                </div>
              </CardContent>
            </Card>

            {/* Weekly Performance */}
            <Card>
              <CardHeader>
                <CardTitle className="flex items-center gap-2">
                  <Calendar className="h-5 w-5" />
                  Weekly Performance
                </CardTitle>
                <CardDescription>Your recent activity and growth</CardDescription>
              </CardHeader>
              <CardContent>
                <div className="grid grid-cols-1 md:grid-cols-3 gap-4">
                  {weeklyMetricsConfig.map(({ key, title, icon: Icon, description, valueClass, positivePrefix }) => {
                    const metric = extendedStats?.weeklyStats[key] ?? { value: 0, change: 0, previous: 0 };
                    const { value, change, previous } = metric;
                    const formattedValue = positivePrefix
                      ? value > 0
                        ? `+${value.toLocaleString()}`
                        : value.toLocaleString()
                      : value.toLocaleString();
                    const ChangeIcon = change > 0 ? ArrowUpRight : change < 0 ? ArrowDownRight : ArrowRight;
                    const changeColor =
                      change > 0 ? 'text-green-600' : change < 0 ? 'text-red-600' : 'text-muted-foreground';
                    const formattedChange = change > 0 ? `+${change.toLocaleString()}` : change.toLocaleString();
                    const comparisonText =
                      previous === 0
                        ? 'No activity last week'
                        : `vs ${previous.toLocaleString()} last week`;

                    return (
                      <div
                        key={key}
                        className="rounded-lg border border-primary/20 bg-muted/30 p-4 text-center shadow-sm"
                      >
                        <div className="flex items-center justify-center gap-2">
                          <Icon className="h-6 w-6 text-primary" />
                          <span className={`text-2xl font-bold ${valueClass}`}>{formattedValue}</span>
                        </div>
                        <p className="mt-1 text-sm font-medium text-muted-foreground">{title}</p>
                        <div className="mt-3 flex items-center justify-center gap-2 text-sm">
                          <ChangeIcon className={`h-4 w-4 ${changeColor}`} />
                          <span className={`${changeColor} font-semibold`}>{formattedChange}</span>
                          <span className="text-muted-foreground">{comparisonText}</span>
                        </div>
                        <p className="mt-2 text-xs text-muted-foreground">{description}</p>
                      </div>
                    );
                  })}
                </div>
              </CardContent>
            </Card>
          </TabsContent>

          <TabsContent value="skills" className="space-y-6">
            <Card>
              <CardHeader>
                <CardTitle className="flex items-center gap-2">
                  <TrendingUp className="h-5 w-5" />
                  Skill Breakdown
                </CardTitle>
                <CardDescription>Your current skill levels and progress</CardDescription>
              </CardHeader>
              <CardContent className="space-y-6">
<<<<<<< HEAD
                {skillProgressError && (
                  <Alert variant="destructive">
                    <AlertTitle>Unable to load detailed skill data</AlertTitle>
                    <AlertDescription>{skillProgressError}</AlertDescription>
                  </Alert>
                )}

                {skillProgressLoading && sortedSkillEntries.length > 0 && (
                  <div className="text-xs text-muted-foreground">
                    Refreshing skill progress…
                  </div>
                )}

                <div className="grid grid-cols-1 gap-6 md:grid-cols-2">
                  {skillProgressLoading && sortedSkillEntries.length === 0 ? (
                    Array.from({ length: 4 }).map((_, index) => (
                      <Skeleton key={index} className="h-28 w-full rounded-lg" />
                    ))
                  ) : sortedSkillEntries.length > 0 ? (
                    sortedSkillEntries.map(entry => {
                      const isLocked = !entry.unlocked;
                      const badgeInfo = resolveSkillBadge(entry.currentValue);
                      const requirementMessage = buildRequirementMessage(entry);
                      const categoryLabel = entry.category ? formatLabel(entry.category) : null;
                      const requirementLevel =
                        typeof entry.requirementValue === 'number' && Number.isFinite(entry.requirementValue)
                          ? Math.round(entry.requirementValue)
                          : null;

                      return (
                        <div
                          key={entry.slug}
                          className={`space-y-3 rounded-lg border p-4 shadow-sm transition-colors ${
                            isLocked
                              ? 'border-dashed border-muted-foreground/30 bg-muted/40 text-muted-foreground'
                              : 'border-primary/20 bg-muted/30'
                          }`}
                        >
                          <div className="flex items-start justify-between gap-2">
                            <div className="flex flex-col gap-2">
                              <div className="flex flex-wrap items-center gap-2 text-sm">
                                <span className="font-medium capitalize text-base">{entry.name}</span>
                                {categoryLabel ? (
                                  <Badge variant="outline" className="text-xs capitalize">
                                    {categoryLabel}
                                  </Badge>
                                ) : null}
                                {isLocked && (
                                  <Tooltip>
                                    <TooltipTrigger asChild>
                                      <Badge variant="outline" className="flex items-center gap-1 text-xs">
                                        <Lock className="h-3 w-3" />
                                        Locked
                                      </Badge>
                                    </TooltipTrigger>
                                    <TooltipContent side="top" align="start" className="max-w-xs text-sm">
                                      <p>{requirementMessage}</p>
                                    </TooltipContent>
                                  </Tooltip>
                                )}
                              </div>
                              {entry.description && entry.unlocked && (
                                <p className="text-xs text-muted-foreground">{entry.description}</p>
                              )}
                              {isLocked && (
                                <p className="text-xs text-muted-foreground">{requirementMessage}</p>
                              )}
                            </div>
                            <div className="flex items-center gap-2">
                              <span className="text-sm font-bold">
                                {Math.round(entry.currentValue)}/{Math.round(entry.maxValue)}
                              </span>
                              <Badge variant={badgeInfo.variant}>{badgeInfo.label}</Badge>
                            </div>
                          </div>
                          <Progress value={entry.progressPercent} className="h-3" />
                          {entry.parentSkillName && isLocked && (
                            <p className="text-xs text-muted-foreground">
                              Parent skill: {entry.parentSkillName}
                              {requirementLevel !== null ? ` (level ${requirementLevel})` : ''}
                            </p>
                          )}
                        </div>
                      );
                    })
                  ) : (
                    <div className="rounded-lg border border-dashed border-muted-foreground/40 bg-muted/30 p-6 text-center text-sm text-muted-foreground">
                      No skill data available yet. Unlock a skill to see it tracked here.
                    </div>
                  )}
                </div>

                <div className="flex flex-wrap items-center justify-center gap-3 text-xs text-muted-foreground">
                  <span>
                    {totalSkillCount} total skill{totalSkillCount === 1 ? '' : 's'}
                  </span>
                  <span>
                    {unlockedSkillCount} unlocked
                  </span>
                  {lockedSkillCount > 0 && <span>{lockedSkillCount} locked</span>}
=======
                <div className="grid grid-cols-1 md:grid-cols-2 gap-6">
                  {instrumentSkillKeys.map(skillKey => {
                    const value = Number(skills?.[skillKey] ?? 0);
                    return (
                      <div key={skillKey} className="space-y-2">
                        <div className="flex justify-between items-center">
                          <span className="font-medium capitalize">{skillKey.replace('_', ' ')}</span>
                          <div className="flex items-center gap-2">
                            <span className="text-sm font-bold">{value}/100</span>
                            <Badge variant={value >= 80 ? "default" : value >= 50 ? "secondary" : "outline"}>
                              {value >= 80 ? "Expert" : value >= 50 ? "Advanced" : "Beginner"}
                            </Badge>
                          </div>
                        </div>
                        <Progress value={value} className="h-3" />
                      </div>
                    );
                  })}
                </div>

                <div>
                  <h4 className="text-sm font-semibold text-muted-foreground">Professional Attributes</h4>
                  <div className="mt-3 grid grid-cols-1 md:grid-cols-2 gap-6">
                    {attributeKeys.map(attributeKey => {
                      const value = Number(attributes?.[attributeKey] ?? 0);
                      const percent = Math.min(100, (value / 1000) * 100);
                      return (
                        <div key={attributeKey} className="space-y-2">
                          <div className="flex justify-between items-center">
                            <span className="font-medium capitalize">{attributeKey.replace('_', ' ')}</span>
                            <div className="flex items-center gap-2">
                              <span className="text-sm font-bold">{value}/1000</span>
                              <Badge variant={value >= 700 ? "default" : value >= 400 ? "secondary" : "outline"}>
                                {value >= 700 ? "Elite" : value >= 400 ? "Established" : "Developing"}
                              </Badge>
                            </div>
                          </div>
                          <Progress value={percent} className="h-3" />
                        </div>
                      );
                    })}
                  </div>
>>>>>>> 13625ac3
                </div>

                <div className="space-y-2 pt-4 text-center">
                  <div className="text-3xl font-bold text-primary">{skillAverage}/100</div>
                  <div className="text-muted-foreground">Overall Skill Average</div>
                  {skillAverageCount > 0 ? (
                    <div className="text-xs text-muted-foreground">
                      Calculated from{' '}
                      {averageUsesUnlockedOnly
                        ? `${skillAverageCount} unlocked skill${skillAverageCount === 1 ? '' : 's'}`
                        : `${skillAverageCount} skill${skillAverageCount === 1 ? '' : 's'}`}
                      {averageUsesUnlockedOnly && lockedSkillCount > 0
                        ? ` (excluding ${lockedSkillCount} locked).`
                        : '.'}
                    </div>
                  ) : (
                    <div className="text-xs text-muted-foreground">
                      No skill data available yet. Unlock skills to begin tracking your average.
                    </div>
                  )}
                </div>
              </CardContent>
            </Card>

            {/* Equipment Bonuses */}
            {extendedStats && Object.keys(extendedStats.equipmentBonus).length > 0 && (
              <Card>
                <CardHeader>
                  <CardTitle className="flex items-center gap-2">
                    <Star className="h-5 w-5" />
                    Equipment Bonuses
                  </CardTitle>
                  <CardDescription>Stat boosts from your equipped gear</CardDescription>
                </CardHeader>
                <CardContent>
                  <div className="grid grid-cols-2 md:grid-cols-4 gap-4">
                    {Object.entries(extendedStats.equipmentBonus).map(([stat, bonus]) => (
                      <div key={stat} className="text-center">
                        <div className="text-2xl font-bold text-green-600">+{bonus}</div>
                        <div className="text-sm text-muted-foreground capitalize">{stat.replace('_', ' ')}</div>
                      </div>
                    ))}
                  </div>
                </CardContent>
              </Card>
            )}
          </TabsContent>

          <TabsContent value="music" className="space-y-6">
            <Card>
              <CardHeader>
                <CardTitle className="flex items-center gap-2">
                  <Music className="h-5 w-5" />
                  Music Career Statistics
                </CardTitle>
                <CardDescription>Your songwriting and performance metrics</CardDescription>
              </CardHeader>
              <CardContent>
                <div className="grid grid-cols-1 md:grid-cols-3 gap-6">
                  <div className="text-center">
                    <Play className="h-12 w-12 mx-auto mb-2 text-primary" />
                    <div className="text-3xl font-bold">{extendedStats?.totalStreams.toLocaleString() || 0}</div>
                    <div className="text-sm text-muted-foreground">Total Streams</div>
                  </div>
                  <div className="text-center">
                    <DollarSign className="h-12 w-12 mx-auto mb-2 text-green-500" />
                    <div className="text-3xl font-bold">${extendedStats?.totalRevenue.toFixed(2) || '0.00'}</div>
                    <div className="text-sm text-muted-foreground">Music Revenue</div>
                  </div>
                  <div className="text-center">
                    <Target className="h-12 w-12 mx-auto mb-2 text-yellow-500" />
                    <div className="text-3xl font-bold">#{extendedStats?.bestChartPosition || 'N/A'}</div>
                    <div className="text-sm text-muted-foreground">Best Chart Position</div>
                  </div>
                </div>
              </CardContent>
            </Card>

            <div className="grid grid-cols-1 md:grid-cols-2 gap-6">
              <Card>
                <CardHeader>
                  <CardTitle>Song Portfolio</CardTitle>
                </CardHeader>
                <CardContent className="space-y-4">
                  <div className="flex justify-between">
                    <span>Total Songs:</span>
                    <span className="font-bold">{extendedStats?.totalSongs || 0}</span>
                  </div>
                  <div className="flex justify-between">
                    <span>Released Songs:</span>
                    <span className="font-bold text-green-600">{extendedStats?.releasedSongs || 0}</span>
                  </div>
                  <div className="flex justify-between">
                    <span>Draft Songs:</span>
                    <span className="font-bold text-yellow-600">
                      {(extendedStats?.totalSongs || 0) - (extendedStats?.releasedSongs || 0)}
                    </span>
                  </div>
                  <div className="pt-2">
                    <div className="flex justify-between text-sm mb-1">
                      <span>Release Rate</span>
                      <span>
                        {extendedStats?.totalSongs ? 
                          Math.round(((extendedStats.releasedSongs || 0) / extendedStats.totalSongs) * 100) : 0
                        }%
                      </span>
                    </div>
                    <Progress 
                      value={extendedStats?.totalSongs ? 
                        ((extendedStats.releasedSongs || 0) / extendedStats.totalSongs) * 100 : 0
                      } 
                    />
                  </div>
                </CardContent>
              </Card>

              <Card>
                <CardHeader>
                  <CardTitle>Performance History</CardTitle>
                </CardHeader>
                <CardContent className="space-y-4">
                  <div className="flex justify-between">
                    <span>Total Gigs:</span>
                    <span className="font-bold">{extendedStats?.totalGigs || 0}</span>
                  </div>
                  <div className="flex justify-between">
                    <span>Fame Points:</span>
                    <span className="font-bold text-purple-600">{profile.fame.toLocaleString()}</span>
                  </div>
                  <div className="flex justify-between">
                    <span>Experience:</span>
                    <span className="font-bold text-blue-600">{profile.experience.toLocaleString()}</span>
                  </div>
                </CardContent>
              </Card>
            </div>

            <Card>
              <CardHeader>
                <CardTitle>Recent Gig Performances</CardTitle>
                <CardDescription>Detailed breakdowns from your latest shows</CardDescription>
              </CardHeader>
              <CardContent className="space-y-4">
                {extendedStats?.recentGigPerformances.length ? (
                  extendedStats.recentGigPerformances
                    .slice(0, RECENT_GIG_LIMIT)
                    .map(performance => {
                      const energyBadge = performance.audience_reaction
                        ? Math.round(performance.audience_reaction.energy)
                        : null;

                      return (
                        <div key={performance.id} className="space-y-3 rounded-lg border border-muted p-4">
                          <div className="flex flex-col gap-2 md:flex-row md:items-center md:justify-between">
                            <div>
                              <div className="font-semibold">
                                {new Date(performance.performed_at).toLocaleString()}
                              </div>
                              {performance.performance_score !== null && (
                                <div className="text-sm text-muted-foreground">
                                  Score: {performance.performance_score}%
                                </div>
                              )}
                            </div>
                            <div className="flex flex-wrap items-center gap-2 text-sm">
                              <Badge variant="secondary">
                                {`Earnings: $${performance.earnings !== null
                                  ? performance.earnings.toLocaleString()
                                  : '0'}`}
                              </Badge>
                              {energyBadge !== null && (
                                <Badge variant="outline">Crowd Energy: {energyBadge}%</Badge>
                              )}
                            </div>
                          </div>

                          {performance.stage_results.length > 0 && (
                            <div className="space-y-2">
                              <div className="text-sm font-medium text-muted-foreground">Stage Highlights</div>
                              <div className="space-y-2">
                                {performance.stage_results.map((stage, index) => (
                                  <div
                                    key={`${performance.id}-stage-${index}`}
                                    className="rounded-md bg-muted/60 p-3"
                                  >
                                    <div className="flex items-center justify-between gap-3">
                                      <span className="font-medium">{stage.stageName}</span>
                                      <Badge
                                        variant={
                                          stage.score >= 80
                                            ? 'default'
                                            : stage.score >= 60
                                            ? 'secondary'
                                            : 'destructive'
                                        }
                                      >
                                        {stage.score.toFixed(1)}%
                                      </Badge>
                                    </div>
                                    {stage.audienceReaction && (
                                      <div className="mt-2 grid grid-cols-2 gap-2 text-xs text-muted-foreground">
                                        <span>Energy: {Math.round(stage.audienceReaction.energy)}%</span>
                                        <span>Excitement: {Math.round(stage.audienceReaction.excitement)}%</span>
                                        <span>Satisfaction: {Math.round(stage.audienceReaction.satisfaction)}%</span>
                                        <span>Singing Along: {Math.round(stage.audienceReaction.singing_along)}%</span>
                                      </div>
                                    )}
                                    {stage.feedback.length > 0 && (
                                      <div className="mt-2 space-y-1 text-xs text-muted-foreground">
                                        {stage.feedback.map((item, feedbackIndex) => (
                                          <div key={feedbackIndex}>• {item}</div>
                                        ))}
                                      </div>
                                    )}
                                    {stage.bonuses.length > 0 && (
                                      <div className="mt-2 space-y-1 text-xs text-green-600">
                                        {stage.bonuses.map((bonus, bonusIndex) => (
                                          <div key={bonusIndex}>• {bonus}</div>
                                        ))}
                                      </div>
                                    )}
                                  </div>
                                ))}
                              </div>
                            </div>
                          )}
                        </div>
                      );
                    })
                ) : (
                  <p className="text-sm text-muted-foreground">
                    Complete an advanced gig to unlock detailed performance breakdowns.
                  </p>
                )}
              </CardContent>
            </Card>
          </TabsContent>

          <TabsContent value="equipment" className="space-y-6">
            <Card>
              <CardHeader>
                <CardTitle className="flex items-center gap-2">
                  <Star className="h-5 w-5" />
                  Equipment Overview
                </CardTitle>
                <CardDescription>Your gear collection and investments</CardDescription>
              </CardHeader>
              <CardContent>
                <div className="text-center">
                  <DollarSign className="h-16 w-16 mx-auto mb-4 text-primary" />
                  <div className="text-4xl font-bold">${extendedStats?.equipmentValue.toLocaleString() || 0}</div>
                  <div className="text-muted-foreground">Total Equipment Value</div>
                </div>
              </CardContent>
            </Card>

            {extendedStats && Object.keys(extendedStats.equipmentBonus).length > 0 && (
              <Card>
                <CardHeader>
                  <CardTitle>Active Equipment Bonuses</CardTitle>
                  <CardDescription>Stat boosts from your currently equipped gear</CardDescription>
                </CardHeader>
                <CardContent>
                  <div className="grid grid-cols-2 md:grid-cols-3 gap-4">
                    {Object.entries(extendedStats.equipmentBonus).map(([stat, bonus]) => (
                      <div key={stat} className="bg-muted p-4 rounded-lg text-center">
                        <div className="text-2xl font-bold text-green-600">+{bonus}</div>
                        <div className="text-sm text-muted-foreground capitalize">
                          {stat.replace('_', ' ')} Boost
                        </div>
                      </div>
                    ))}
                  </div>
                </CardContent>
              </Card>
            )}
          </TabsContent>
        </Tabs>
      </div>
    </div>
  );
};

export default PlayerStatistics;<|MERGE_RESOLUTION|>--- conflicted
+++ resolved
@@ -1140,7 +1140,6 @@
                 <CardDescription>Your current skill levels and progress</CardDescription>
               </CardHeader>
               <CardContent className="space-y-6">
-<<<<<<< HEAD
                 {skillProgressError && (
                   <Alert variant="destructive">
                     <AlertTitle>Unable to load detailed skill data</AlertTitle>
@@ -1241,50 +1240,6 @@
                     {unlockedSkillCount} unlocked
                   </span>
                   {lockedSkillCount > 0 && <span>{lockedSkillCount} locked</span>}
-=======
-                <div className="grid grid-cols-1 md:grid-cols-2 gap-6">
-                  {instrumentSkillKeys.map(skillKey => {
-                    const value = Number(skills?.[skillKey] ?? 0);
-                    return (
-                      <div key={skillKey} className="space-y-2">
-                        <div className="flex justify-between items-center">
-                          <span className="font-medium capitalize">{skillKey.replace('_', ' ')}</span>
-                          <div className="flex items-center gap-2">
-                            <span className="text-sm font-bold">{value}/100</span>
-                            <Badge variant={value >= 80 ? "default" : value >= 50 ? "secondary" : "outline"}>
-                              {value >= 80 ? "Expert" : value >= 50 ? "Advanced" : "Beginner"}
-                            </Badge>
-                          </div>
-                        </div>
-                        <Progress value={value} className="h-3" />
-                      </div>
-                    );
-                  })}
-                </div>
-
-                <div>
-                  <h4 className="text-sm font-semibold text-muted-foreground">Professional Attributes</h4>
-                  <div className="mt-3 grid grid-cols-1 md:grid-cols-2 gap-6">
-                    {attributeKeys.map(attributeKey => {
-                      const value = Number(attributes?.[attributeKey] ?? 0);
-                      const percent = Math.min(100, (value / 1000) * 100);
-                      return (
-                        <div key={attributeKey} className="space-y-2">
-                          <div className="flex justify-between items-center">
-                            <span className="font-medium capitalize">{attributeKey.replace('_', ' ')}</span>
-                            <div className="flex items-center gap-2">
-                              <span className="text-sm font-bold">{value}/1000</span>
-                              <Badge variant={value >= 700 ? "default" : value >= 400 ? "secondary" : "outline"}>
-                                {value >= 700 ? "Elite" : value >= 400 ? "Established" : "Developing"}
-                              </Badge>
-                            </div>
-                          </div>
-                          <Progress value={percent} className="h-3" />
-                        </div>
-                      );
-                    })}
-                  </div>
->>>>>>> 13625ac3
                 </div>
 
                 <div className="space-y-2 pt-4 text-center">
