--- conflicted
+++ resolved
@@ -125,11 +125,7 @@
 
 const TouringSystem: React.FC = () => {
   const { user } = useAuth();
-<<<<<<< HEAD
   const { profile, attributes, updateProfile, addActivity, awardActionXp } = useGameData();
-=======
-  const { profile, attributes, updateProfile, addActivity, refreshProgressionState } = useGameData();
->>>>>>> 2f3b1144
   const [tours, setTours] = useState<Tour[]>([]);
   const [availableVenues, setAvailableVenues] = useState<VenueRow[]>([]);
   const [loading, setLoading] = useState(true);
@@ -388,7 +384,6 @@
       const experienceResult = applyAttributeToValue(baseExperienceGain, attributes, TOUR_EXPERIENCE_ATTRIBUTES);
       const experienceGain = experienceResult.value;
 
-<<<<<<< HEAD
       if (experienceGain > 0) {
         await awardActionXp({
           amount: experienceGain,
@@ -410,38 +405,6 @@
       await updateProfile({
         cash: profile.cash + netEarnings,
         fame: profile.fame + fameGain,
-=======
-      const finalScorePercentage = Number((performanceScore * 100).toFixed(2));
-      const professionalismIndicators = {
-        smooth_logistics: expenses <= revenue,
-        morale_high: performanceScore >= 0.65,
-        on_time_arrival: true,
-      };
-
-      await awardActionXp({
-        amount: Math.max(0, experienceGain),
-        actionKey: 'tour_show',
-        metadata: {
-          tour_id: tour.id,
-          tour_stop_id: venue.id,
-          show_type: showType,
-          show_duration_seconds: TOUR_SHOW_DURATION_SECONDS[showType] ?? TOUR_SHOW_DURATION_SECONDS[DEFAULT_SHOW_TYPE],
-          venue_tier: venue.venue_prestige_level,
-          final_score: finalScorePercentage,
-          attendance: ticketsSold,
-          collaboration_size: TOUR_COLLABORATION_SIZE[showType] ?? TOUR_COLLABORATION_SIZE[DEFAULT_SHOW_TYPE],
-          professionalism: professionalismIndicators,
-          distance_from_previous: venue.distance_from_previous,
-        },
-        uniqueEventId: venue.id,
-      });
-
-      await refreshProgressionState();
-
-      await updateProfile({
-        cash: profile.cash + netEarnings,
-        fame: profile.fame + fameGain
->>>>>>> 2f3b1144
       });
 
       await addActivity(
