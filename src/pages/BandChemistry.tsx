import { useCallback, useEffect, useMemo, useState } from "react";
import { Card, CardContent, CardDescription, CardHeader, CardTitle } from "@/components/ui/card";
import { Button } from "@/components/ui/button";
import { Badge } from "@/components/ui/badge";
import { Progress } from "@/components/ui/progress";
import { Tabs, TabsContent, TabsList, TabsTrigger } from "@/components/ui/tabs";
import { useToast } from "@/components/ui/use-toast";
import { useAuth } from "@/hooks/use-auth-context";
import { supabase } from "@/integrations/supabase/client";
import type { Database } from "@/integrations/supabase/types";
import { Heart, AlertTriangle, MessageSquare, Star, Coffee, Loader2 } from "lucide-react";

type PlayerSkillsRow = Database["public"]["Tables"]["player_skills"]["Row"];

type BandMemberCard = {
  id: string;
  userId: string;
  name: string;
  instrument: string;
  mood: string;
  morale: number;
  chemistry: number;
  skill: number;
  loyalty: number;
  energy: number;
  avatar: string;
  personality: string;
  issues: string[];
  strengths: string[];
};

type TeamEvent = {
  id: number;
  name: string;
  cost: number;
  moraleBenefit: number;
  chemistryBenefit: number;
  duration: string;
  description: string;
};

type ConflictSeverity = "High" | "Medium" | "Low";

type BandConflict = {
  id: number;
  type: string;
  members: string[];
  severity: ConflictSeverity;
  description: string;
  timeAgo: string;
  resolved: boolean;
  moraleDelta: number;
  chemistryDelta: number;
  cost: number;
};

const clampStat = (value: number) => Math.max(0, Math.min(100, value));

const getMoodFromMorale = (morale: number) => {
  if (morale >= 85) return "Excited";
  if (morale >= 70) return "Motivated";
  if (morale >= 55) return "Content";
  if (morale >= 40) return "Neutral";
  return "Frustrated";
};

const getRoleAvatar = (role: string) => {
  const normalized = role.toLowerCase();
  if (normalized.includes("drum")) return "🥁";
  if (normalized.includes("bass")) return "🎵";
  if (normalized.includes("keyboard") || normalized.includes("piano")) return "🎹";
  if (normalized.includes("vocal")) return "🎤";
  if (normalized.includes("guitar")) return "🎸";
  return "🎼";
};

const getRolePersonality = (role: string) => {
  const normalized = role.toLowerCase();
  if (normalized.includes("lead")) return "Dynamic";
  if (normalized.includes("bass")) return "Steady";
  if (normalized.includes("drum")) return "Intense";
  if (normalized.includes("keyboard")) return "Harmonious";
  if (normalized.includes("vocal")) return "Charismatic";
  return "Collaborative";
};

const getRoleStrengths = (role: string, skills?: PlayerSkillsRow | null) => {
  const strengths: string[] = [];

  if (skills) {
    const skillEntries = [
      { label: "Guitar", value: skills.guitar },
      { label: "Vocals", value: skills.vocals },
      { label: "Drums", value: skills.drums },
      { label: "Bass", value: skills.bass },
      { label: "Performance", value: skills.performance },
      { label: "Songwriting", value: skills.songwriting },
    ].filter((entry) => typeof entry.value === "number");

    skillEntries.sort((a, b) => (b.value ?? 0) - (a.value ?? 0));
    skillEntries.slice(0, 2).forEach((entry) => {
      strengths.push(`${entry.label} expertise`);
    });
  }

  if (strengths.length === 0) {
    const normalized = role.toLowerCase();
    if (normalized.includes("drum")) return ["Powerful beats", "Precise timing"];
    if (normalized.includes("bass")) return ["Solid groove", "Reliable foundation"];
    if (normalized.includes("keyboard")) return ["Arrangement skills", "Melodic layers"];
    if (normalized.includes("vocal")) return ["Stage charisma", "Audience connection"];
    if (normalized.includes("guitar")) return ["Creative riffs", "Showmanship"];
    return ["Team-focused", "Adaptable performer"];
  }

  return strengths;
};

const deriveIssues = (morale: number) => {
  if (morale < 45) return ["Needs support", "Seeking clearer communication"];
  if (morale < 60) return ["Wants more creative input"];
  return [];
};

const calculateSkillAverage = (skills?: PlayerSkillsRow | null) => {
  if (!skills) return 60;
  const values = [
    skills.guitar,
    skills.vocals,
    skills.drums,
    skills.bass,
    skills.performance,
    skills.songwriting,
  ].filter((value): value is number => typeof value === "number");

  if (values.length === 0) return 60;
  const total = values.reduce((sum, value) => sum + value, 0);
  return Math.round(total / values.length);
};

const getMoodColor = (mood: string) => {
  switch (mood) {
    case "Excited":
      return "text-blue-300";
    case "Motivated":
      return "text-green-400";
    case "Content":
      return "text-yellow-400";
    case "Neutral":
      return "text-cream/70";
    case "Frustrated":
      return "text-red-400";
    default:
      return "text-gray-400";
  }
};

const getChemistryColor = (chemistry: number) => {
  if (chemistry >= 80) return "text-green-400";
  if (chemistry >= 60) return "text-yellow-400";
  if (chemistry >= 40) return "text-orange-400";
  return "text-red-400";
};

const getSeverityColor = (severity: ConflictSeverity) => {
  switch (severity) {
    case "High":
      return "bg-red-500";
    case "Medium":
      return "bg-yellow-500";
    case "Low":
      return "bg-blue-500";
    default:
      return "bg-gray-500";
  }
};

const buildErrorMessage = (error: unknown) =>
  error instanceof Error ? error.message : "Please try again.";
const teamEvents: TeamEvent[] = [
  {
    id: 1,
    name: "Band Dinner",
    cost: 200,
    moraleBenefit: 15,
    chemistryBenefit: 10,
    duration: "2 hours",
    description: "Casual dinner to bond and discuss music",
  },
  {
    id: 2,
    name: "Studio Jam Session",
    cost: 500,
    moraleBenefit: 20,
    chemistryBenefit: 25,
    duration: "4 hours",
    description: "Free-form creative session to build musical chemistry",
  },
  {
    id: 3,
    name: "Team Building Retreat",
    cost: 2000,
    moraleBenefit: 35,
    chemistryBenefit: 40,
    duration: "2 days",
    description: "Weekend retreat focused on communication and collaboration",
  },
];

const initialConflicts: BandConflict[] = [
  {
    id: 1,
    type: "Creative Difference",
    members: ["Alex Rivera", "Sam Taylor"],
    severity: "Medium",
    description: "Disagreement over song arrangement for new single",
    timeAgo: "2 days ago",
    resolved: false,
    moraleDelta: 12,
    chemistryDelta: 9,
    cost: 150,
  },
  {
    id: 2,
    type: "Schedule Conflict",
    members: ["Sam Taylor"],
    severity: "Low",
    description: "Wants different rehearsal times due to side job",
    timeAgo: "1 week ago",
    resolved: false,
    moraleDelta: 8,
    chemistryDelta: 6,
    cost: 0,
  },
];

const BandChemistry = () => {
  const { user } = useAuth();
  const { toast } = useToast();
  const [bandId, setBandId] = useState<string | null>(null);
  const [bandMembers, setBandMembers] = useState<BandMemberCard[]>([]);
  const [bandMorale, setBandMorale] = useState(0);
  const [bandEventCount, setBandEventCount] = useState(0);
  const [recentConflicts, setRecentConflicts] = useState<BandConflict[]>(() => initialConflicts);
  const [loading, setLoading] = useState(true);
  const [processingEventId, setProcessingEventId] = useState<number | null>(null);
  const [resolvingConflictId, setResolvingConflictId] = useState<number | null>(null);

  const averageChemistry = useMemo(() => {
    if (bandMembers.length === 0) return 0;
    const total = bandMembers.reduce((sum, member) => sum + member.chemistry, 0);
    return Math.round(total / bandMembers.length);
  }, [bandMembers]);

  const activeConflicts = useMemo(
    () => recentConflicts.filter((conflict) => !conflict.resolved).length,
    [recentConflicts]
  );

  const fetchPrimaryBandId = useCallback(async (): Promise<string | null> => {
    if (!user) return null;
    const { data: leaderBands, error: leaderError } = await supabase
      .from("bands")
      .select("id")
      .eq("leader_id", user.id)
      .order("created_at", { ascending: true })
      .limit(1);

    if (leaderError) throw leaderError;
    if (leaderBands && leaderBands.length > 0) return leaderBands[0].id;

    const { data: memberBands, error: memberError } = await supabase
      .from("band_members")
      .select("band_id")
      .eq("user_id", user.id)
      .limit(1);

    if (memberError) throw memberError;
    if (memberBands && memberBands.length > 0) return memberBands[0].band_id;

    return null;
  }, [user]);

  const fetchBandEventCount = useCallback(async (targetBandId: string) => {
    const { count, error } = await supabase
      .from("band_events")
      .select("*", { head: true, count: "exact" })
      .eq("band_id", targetBandId);

    if (error) {
      console.error("Error fetching band event count:", error);
      return;
    }

    setBandEventCount(count ?? 0);
  }, []);

  const fetchBandMembers = useCallback(async (targetBandId: string) => {
    const { data: membersData, error: membersError } = await supabase
      .from("band_members")
      .select("id, user_id, role, morale, chemistry")
      .eq("band_id", targetBandId);

    if (membersError) throw membersError;

    const members: BandMemberCard[] = await Promise.all(
      (membersData ?? []).map(async (member) => {
<<<<<<< HEAD
        const { data: profileData, error: profileError } = await supabase
          .from("profiles")
          .select("id, display_name, username, avatar_url, level")
          .eq("user_id", member.user_id)
          .eq("is_active", true)
          .maybeSingle();

        if (profileError) {
          console.error("Error loading profile data:", profileError);
        }

        let skillsData: Partial<PlayerSkillsRow> | null = null;

        if (profileData?.id) {
          const { data, error: skillsError } = await supabase
=======
        const [
          { data: profileData, error: profileError },
          { data: skillsData, error: skillsError },
        ] = await Promise.all([
          supabase
            .from("public_profiles")
            .select("display_name, username, avatar_url")
            .eq("user_id", member.user_id)
            .maybeSingle(),
          supabase
>>>>>>> 1122c458
            .from("player_skills")
            .select("guitar, vocals, drums, bass, performance, songwriting")
            .eq("profile_id", profileData.id)
            .maybeSingle();

          if (skillsError) {
            console.error("Error loading skills data:", skillsError);
          } else {
            skillsData = data as Partial<PlayerSkillsRow> | null;
          }
        }

        const morale = member.morale ?? 60;
        const chemistry = member.chemistry ?? 60;

        return {
          id: member.id,
          userId: member.user_id,
          name: profileData?.display_name ?? profileData?.username ?? "Band Member",
          instrument: member.role || "Band Member",
          mood: getMoodFromMorale(morale),
          morale,
          chemistry,
          skill: calculateSkillAverage(skillsData),
          loyalty: clampStat(40 + Math.round(calculateSkillAverage(skillsData) / 5)),
          energy: clampStat(
            60 + Math.round(((skillsData?.performance ?? 50) + (skillsData?.songwriting ?? 50)) / 4)
          ),
          avatar: getRoleAvatar(member.role || ""),
          personality: getRolePersonality(member.role || "Band Member"),
          issues: deriveIssues(morale),
          strengths: getRoleStrengths(member.role || "Band Member", skillsData),
        };
      })
    );

    setBandMembers(members);

    const moraleAverage =
      members.length > 0
        ? Math.round(members.reduce((sum, member) => sum + member.morale, 0) / members.length)
        : 0;
    setBandMorale(moraleAverage);
  }, []);

  const initializeBandData = useCallback(async () => {
    if (!user) {
      setLoading(false);
      return;
    }
    setLoading(true);
    try {
      const primaryBandId = await fetchPrimaryBandId();

      if (!primaryBandId) {
        setBandId(null);
        setBandMembers([]);
        setBandMorale(0);
        setBandEventCount(0);
        return;
      }

      setBandId(primaryBandId);
      await Promise.all([fetchBandMembers(primaryBandId), fetchBandEventCount(primaryBandId)]);
    } catch (error) {
      console.error("Error loading band chemistry data:", error);
      toast({
        title: "Unable to load band chemistry",
        description: buildErrorMessage(error),
        variant: "destructive",
      });
    } finally {
      setLoading(false);
    }
  }, [fetchBandEventCount, fetchBandMembers, fetchPrimaryBandId, toast, user]);

  const refreshBandData = useCallback(async () => {
    if (!bandId) return;
    await Promise.all([fetchBandMembers(bandId), fetchBandEventCount(bandId)]);
  }, [bandId, fetchBandEventCount, fetchBandMembers]);

  useEffect(() => {
    void initializeBandData();
  }, [initializeBandData]);
  const handleTeamEvent = async (event: TeamEvent) => {
    if (!bandId || !user) {
      toast({
        title: "Band not available",
        description: "Join or create a band to schedule events.",
        variant: "destructive",
      });
      return;
    }

    setProcessingEventId(event.id);

    try {
      const { error: insertError } = await supabase.from("band_events").insert({
        band_id: bandId,
        triggered_by: user.id,
        event_type: "team_event",
        cost: event.cost,
        morale_change: event.moraleBenefit,
        chemistry_change: event.chemistryBenefit,
        metadata: { eventId: event.id, eventName: event.name },
      });

      if (insertError) throw insertError;

      await Promise.all(
        bandMembers.map(async (member) => {
          const morale = clampStat(member.morale + event.moraleBenefit);
          const chemistry = clampStat(member.chemistry + event.chemistryBenefit);

          const { error: updateError } = await supabase
            .from("band_members")
            .update({ morale, chemistry })
            .eq("id", member.id);

          if (updateError) throw updateError;
        })
      );

      await refreshBandData();

      toast({
        title: "Team Event Scheduled!",
        description: `${event.name} will improve band chemistry and morale.`,
      });
    } catch (error) {
      console.error("Error scheduling team event:", error);
      toast({
        title: "Unable to schedule event",
        description: buildErrorMessage(error),
        variant: "destructive",
      });
    } finally {
      setProcessingEventId(null);
    }
  };

  const handleResolveConflict = async (conflictId: number) => {
    if (!bandId || !user) {
      toast({
        title: "Band not available",
        description: "Join or create a band to resolve conflicts.",
        variant: "destructive",
      });
      return;
    }

    const conflict = recentConflicts.find((item) => item.id === conflictId);
    if (!conflict) return;

    setResolvingConflictId(conflictId);

    try {
      const { error: insertError } = await supabase.from("band_events").insert({
        band_id: bandId,
        triggered_by: user.id,
        event_type: "conflict_resolution",
        cost: conflict.cost,
        morale_change: conflict.moraleDelta,
        chemistry_change: conflict.chemistryDelta,
        metadata: {
          conflictId: conflict.id,
          conflictType: conflict.type,
          members: conflict.members,
          severity: conflict.severity,
        },
      });

      if (insertError) throw insertError;

      const targetedMembers = bandMembers.filter((member) =>
        conflict.members.includes(member.name)
      );
      const membersToAdjust = targetedMembers.length > 0 ? targetedMembers : bandMembers;

      await Promise.all(
        membersToAdjust.map(async (member) => {
          const morale = clampStat(member.morale + conflict.moraleDelta);
          const chemistry = clampStat(member.chemistry + conflict.chemistryDelta);

          const { error: updateError } = await supabase
            .from("band_members")
            .update({ morale, chemistry })
            .eq("id", member.id);

          if (updateError) throw updateError;
        })
      );

      await refreshBandData();

      setRecentConflicts((previous) =>
        previous.map((item) =>
          item.id === conflictId ? { ...item, resolved: true, timeAgo: "Just now" } : item
        )
      );

      toast({
        title: "Conflict Resolved!",
        description: "The band conflict has been successfully mediated.",
      });
    } catch (error) {
      console.error("Error resolving conflict:", error);
      toast({
        title: "Unable to resolve conflict",
        description: buildErrorMessage(error),
        variant: "destructive",
      });
    } finally {
      setResolvingConflictId(null);
    }

    return conflict.involved_member_ids
      .map(memberId => bandMembers.find(member => member.member_id === memberId)?.member_name)
      .filter((name): name is string => Boolean(name));
  };

  if (loading) {
    return (
      <div className="min-h-screen bg-gradient-primary p-6">
        <div className="mx-auto flex min-h-[60vh] max-w-7xl flex-col items-center justify-center space-y-4 text-cream">
          <Loader2 className="h-10 w-10 animate-spin" />
          <p className="text-xl font-oswald tracking-wide">Loading band chemistry insights...</p>
        </div>
      </div>
    );
  }

  return (
    <div className="min-h-screen bg-gradient-primary p-6">
      <div className="mx-auto space-y-6 max-w-7xl">
        <div className="space-y-4 text-center">
          <h1 className="text-5xl font-bebas tracking-wider text-cream">BAND CHEMISTRY</h1>
          <p className="text-xl font-oswald text-cream/80">
            Manage relationships and keep the band together
          </p>
          <div className="flex items-center justify-center gap-4">
            <div className="flex items-center gap-2 text-cream">
              <Heart className="h-6 w-6" />
              <span className="text-lg">Band Morale: {bandMoraleDisplay}/100</span>
            </div>
          </div>
          {!bandId && (
            <p className="text-sm font-oswald uppercase tracking-[0.35em] text-cream/60">
              Join or create a band to unlock chemistry analytics
            </p>
          )}
        </div>
        <Tabs defaultValue="members" className="space-y-6">
          <TabsList className="grid w-full max-w-lg grid-cols-4">
            <TabsTrigger value="members">Members</TabsTrigger>
            <TabsTrigger value="conflicts">Conflicts</TabsTrigger>
            <TabsTrigger value="events">Team Events</TabsTrigger>
            <TabsTrigger value="analytics">Analytics</TabsTrigger>
          </TabsList>

          <TabsContent value="members" className="space-y-6">
            {bandMembers.length === 0 ? (
              <Card className="border-accent bg-card/80">
                <CardContent className="pt-6 text-center text-cream/80">
                  <p>
                    No band members found. Invite musicians to start tracking morale and chemistry.
                  </p>
                </CardContent>
              </Card>
            ) : (
              <div className="grid grid-cols-1 gap-6 md:grid-cols-2">
                {bandMembers.map((member) => (
                  <Card key={member.id} className="border-accent bg-card/80">
                    <CardHeader>
                      <div className="flex items-start justify-between">
                        <div className="flex items-center gap-3">
                          <div className="text-3xl">{member.avatar}</div>
                          <div>
                            <CardTitle className="text-cream">{member.name}</CardTitle>
                            <CardDescription>{member.instrument}</CardDescription>
                          </div>
                        </div>
                        <div className="text-right">
                          <Badge variant="outline" className="mb-1">
                            {member.personality}
                          </Badge>
                          <p className={`text-sm font-semibold ${getMoodColor(member.mood)}`}>
                            {member.mood}
                          </p>
                        </div>
                      </div>
                    </CardHeader>
                    <CardContent className="space-y-4">
                      <div className="grid grid-cols-2 gap-4">
                        <div className="space-y-3">
                          <div className="space-y-1">
                            <div className="flex items-center justify-between">
                              <span className="text-sm text-cream/60">Chemistry</span>
                              <span className={`font-bold ${getChemistryColor(member.chemistry)}`}>
                                {member.chemistry}%
                              </span>
                            </div>
                            <Progress value={member.chemistry} className="h-2" />
                          </div>
                          <div className="space-y-1">
                            <div className="flex items-center justify-between">
                              <span className="text-sm text-cream/60">Skill</span>
                              <span className="font-bold text-accent">{member.skill}%</span>
                            </div>
                            <Progress value={member.skill} className="h-2" />
                          </div>
                        </div>
                        <div className="space-y-3">
                          <div className="space-y-1">
                            <div className="flex items-center justify-between">
                              <span className="text-sm text-cream/60">Loyalty</span>
                              <span className="font-bold text-accent">{member.loyalty}%</span>
                            </div>
                            <Progress value={member.loyalty} className="h-2" />
                          </div>
                          <div className="space-y-1">
                            <div className="flex items-center justify-between">
                              <span className="text-sm text-cream/60">Energy</span>
                              <span className="font-bold text-accent">{member.energy}%</span>
                            </div>
                            <Progress value={member.energy} className="h-2" />
                          </div>
                        </div>
                      </div>

                      {member.issues.length > 0 && (
                        <div className="space-y-2">
                          <p className="flex items-center gap-1 text-sm text-cream/60">
                            <AlertTriangle className="h-4 w-4" />
                            Current Issues
                          </p>
                          <div className="space-y-1">
                            {member.issues.map((issue, index) => (
                              <Badge key={index} variant="destructive" className="mr-1 text-xs">
                                {issue}
                              </Badge>
                            ))}
                          </div>
                        </div>
                      )}

                      <div className="space-y-2">
                        <p className="flex items-center gap-1 text-sm text-cream/60">
                          <Star className="h-4 w-4" />
                          Strengths
                        </p>
                        <div className="flex flex-wrap gap-1">
                          {member.strengths.map((strength, index) => (
                            <Badge key={index} variant="outline" className="text-xs">
                              {strength}
                            </Badge>
                          ))}
                        </div>
                      </div>

                      <div className="flex gap-2">
                        <Button
                          size="sm"
                          className="flex-1 bg-accent text-background hover:bg-accent/80"
                          disabled={!bandId}
                        >
                          <MessageSquare className="mr-1 h-4 w-4" />
                          Talk
                        </Button>
                        <Button
                          size="sm"
                          variant="outline"
                          className="border-accent text-accent hover:bg-accent/10"
                          disabled={!bandId}
                        >
                          <Coffee className="mr-1 h-4 w-4" />
                          Hang Out
                        </Button>
                      </div>
                    </CardContent>
                  </Card>
                ))}
              </div>
            )}
          </TabsContent>

          <TabsContent value="conflicts" className="space-y-6">
            <div className="space-y-4">
              {recentConflicts.length > 0 ? (
                recentConflicts.map((conflict) => (
                  <Card key={conflict.id} className="border-accent bg-card/80">
                    <CardContent className="pt-6">
                      <div className="mb-4 flex items-start justify-between">
                        <div className="space-y-2">
                          <div className="flex items-center gap-2">
                            <h3 className="text-lg font-semibold text-cream">{conflict.type}</h3>
                            <Badge className={`${getSeverityColor(conflict.severity)} text-white`}>
                              {conflict.severity}
                            </Badge>
                            {conflict.resolved && (
                              <Badge variant="outline" className="border-green-500 text-green-300">
                                Resolved
                              </Badge>
                            )}
                          </div>
                          <p className="text-cream/80">{conflict.description}</p>
                          <div className="flex flex-wrap items-center gap-4 text-sm text-cream/60">
                            <span>Members: {conflict.members.join(", ")}</span>
                            <span>{conflict.timeAgo}</span>
                          </div>
                        </div>
                        <div className="flex gap-2">
                          <Button
                            onClick={() => handleResolveConflict(conflict.id)}
                            size="sm"
                            className="bg-accent text-background hover:bg-accent/80"
                            disabled={!bandId || conflict.resolved || resolvingConflictId === conflict.id}
                          >
                            {resolvingConflictId === conflict.id ? (
                              <>
                                <Loader2 className="mr-2 h-4 w-4 animate-spin" />
                                Mediating...
                              </>
                            ) : conflict.resolved ? (
                              "Resolved"
                            ) : (
                              "Mediate"
                            )}
                          </Button>
                          <Button
                            size="sm"
                            variant="outline"
                            className="border-accent text-accent hover:bg-accent/10"
                            disabled={!bandId}
                          >
                            <Coffee className="h-4 w-4 mr-1" />
                            Hang Out
                          </Button>
                        </div>
                      </div>
                    </CardContent>
                  </Card>
                ))
              ) : (
                <Card className="border-accent bg-card/80">
                  <CardContent className="pt-6 text-center">
                    <Heart className="mx-auto mb-4 h-12 w-12 text-accent" />
                    <h3 className="mb-2 text-xl font-semibold text-cream">All Good!</h3>
                    <p className="text-cream/80">
                      No current conflicts in the band. Keep up the great chemistry!
                    </p>
                  </CardContent>
                </Card>
              )}
            </div>
          </TabsContent>

          <TabsContent value="events" className="space-y-6">
            <div className="grid grid-cols-1 gap-6 md:grid-cols-3">
              {teamEvents.map((event) => (
                <Card key={event.id} className="border-accent bg-card/80">
                  <CardHeader>
                    <CardTitle className="text-cream">{event.name}</CardTitle>
                    <CardDescription>{event.description}</CardDescription>
                  </CardHeader>
                  <CardContent className="space-y-4">
                    <div className="grid grid-cols-2 gap-4">
                      <div className="space-y-1">
                        <p className="text-sm text-cream/60">Cost</p>
                        <p className="text-lg font-bold text-accent">${event.cost}</p>
                      </div>
                      <div className="space-y-1">
                        <p className="text-sm text-cream/60">Duration</p>
                        <p className="text-cream">{event.duration}</p>
                      </div>
                    </div>

                    <div className="space-y-2">
                      <p className="text-sm text-cream/60">Benefits</p>
                      <div className="flex gap-2">
                        <Badge variant="outline" className="text-xs">
                          +{event.moraleBenefit} Morale
                        </Badge>
                        <Badge variant="outline" className="text-xs">
                          +{event.chemistryBenefit} Chemistry
                        </Badge>
                      </div>
                    </div>

                    <Button
                      onClick={() => handleTeamEvent(event)}
                      className="w-full bg-accent text-background hover:bg-accent/80"
                      disabled={!bandId || processingEventId === event.id}
                    >
                      {processingEventId === event.id ? (
                        <>
                          <Loader2 className="mr-2 h-4 w-4 animate-spin" />
                          Scheduling...
                        </>
                      ) : (
                        "Schedule Event"
                      )}
                    </Button>
                  </CardContent>
                </Card>
              ))}
            </div>
          </TabsContent>

          <TabsContent value="analytics" className="space-y-6">
            <div className="grid grid-cols-1 gap-6 md:grid-cols-3">
              <Card className="border-accent bg-card/80">
                <CardHeader className="pb-2">
                  <CardTitle className="text-sm text-cream">Average Chemistry</CardTitle>
                </CardHeader>
                <CardContent>
                  <div className="text-3xl font-bold text-accent">{averageChemistry}%</div>
                  <p className="text-sm text-cream/60">
                    {averageChemistry >= 75
                      ? "Great harmony"
                      : averageChemistry >= 50
                      ? "Solid cohesion"
                      : "Needs attention"}
                  </p>
                </CardContent>
              </Card>
              <Card className="border-accent bg-card/80">
                <CardHeader className="pb-2">
                  <CardTitle className="text-sm text-cream">Active Conflicts</CardTitle>
                </CardHeader>
                <CardContent>
                  <div className="text-3xl font-bold text-accent">{activeConflicts}</div>
                  <p className="text-sm text-cream/60">Items still requiring mediation</p>
                </CardContent>
              </Card>
              <Card className="border-accent bg-card/80">
                <CardHeader className="pb-2">
                  <CardTitle className="text-sm text-cream">Team Events Logged</CardTitle>
                </CardHeader>
                <CardContent>
                  <div className="text-3xl font-bold text-accent">{bandEventCount}</div>
                  <p className="text-sm text-cream/60">Tracked morale and chemistry boosters</p>
                </CardContent>
              </Card>
            </div>

            <Card className="border-accent bg-card/80">
              <CardHeader>
                <CardTitle className="text-cream">Member Performance Overview</CardTitle>
              </CardHeader>
              <CardContent>
                <div className="space-y-4">
                  {bandMembers.map((member) => (
                    <div key={member.id} className="space-y-2">
                      <div className="flex items-center justify-between">
                        <div className="flex items-center gap-2">
                          <span className="text-lg">{member.avatar}</span>
                          <span className="font-semibold text-cream">{member.name}</span>
                        </div>
                        <div className="text-right">
                          <span className={`font-bold ${getChemistryColor(member.chemistry)}`}>
                            {member.chemistry}% Chemistry
                          </span>
                        </div>
                      </div>
                      <div className="grid grid-cols-4 gap-4 text-sm">
                        <div>
                          <span className="text-cream/60">Skill: </span>
                          <span className="text-accent">{member.skill}%</span>
                        </div>
                        <div>
                          <span className="text-cream/60">Loyalty: </span>
                          <span className="text-accent">{member.loyalty}%</span>
                        </div>
                        <div>
                          <span className="text-cream/60">Energy: </span>
                          <span className="text-accent">{member.energy}%</span>
                        </div>
                        <div>
                          <span className="text-cream/60">Morale: </span>
                          <span className="text-accent">{member.morale}%</span>
                        </div>
                      </div>
                      <div className="flex flex-wrap items-center justify-between gap-2 text-sm text-cream/60">
                        <span>
                          Issues:{" "}
                          <span className={member.issues.length > 0 ? "text-red-400" : "text-green-400"}>
                            {member.issues.length}
                          </span>
                        </span>
                        <span>
                          Strengths:{" "}
                          {member.strengths.length > 0 ? member.strengths.slice(0, 2).join(", ") : "—"}
                        </span>
                      </div>
                    </div>
                  ))}
                </div>
              </CardContent>
            </Card>
          </TabsContent>
        </Tabs>
      </div>
    </div>
  );
};

export default BandChemistry;<|MERGE_RESOLUTION|>--- conflicted
+++ resolved
@@ -305,7 +305,6 @@
 
     const members: BandMemberCard[] = await Promise.all(
       (membersData ?? []).map(async (member) => {
-<<<<<<< HEAD
         const { data: profileData, error: profileError } = await supabase
           .from("profiles")
           .select("id, display_name, username, avatar_url, level")
@@ -321,18 +320,6 @@
 
         if (profileData?.id) {
           const { data, error: skillsError } = await supabase
-=======
-        const [
-          { data: profileData, error: profileError },
-          { data: skillsData, error: skillsError },
-        ] = await Promise.all([
-          supabase
-            .from("public_profiles")
-            .select("display_name, username, avatar_url")
-            .eq("user_id", member.user_id)
-            .maybeSingle(),
-          supabase
->>>>>>> 1122c458
             .from("player_skills")
             .select("guitar, vocals, drums, bass, performance, songwriting")
             .eq("profile_id", profileData.id)
