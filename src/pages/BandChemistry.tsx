--- conflicted
+++ resolved
@@ -5,7 +5,6 @@
 import { Progress } from "@/components/ui/progress";
 import { Tabs, TabsContent, TabsList, TabsTrigger } from "@/components/ui/tabs";
 import { useToast } from "@/hooks/use-toast";
-<<<<<<< HEAD
 import { useAuth } from "@/hooks/useAuth";
 import { supabase } from "@/integrations/supabase/client";
 import type { Database } from "@/integrations/supabase/types";
@@ -28,25 +27,6 @@
   personality: string;
   issues: string[];
   strengths: string[];
-=======
-import {
-  Heart,
-  AlertTriangle,
-  MessageSquare,
-  Star,
-  Coffee
-} from "lucide-react";
-import { supabase } from "@/integrations/supabase/client";
-import type { Database } from "@/integrations/supabase/types";
-import { useAuth } from "@/hooks/useAuth";
-
-type BandRelationRow = Database["public"]["Tables"]["band_relations"]["Row"];
-type BandConflictRow = Database["public"]["Tables"]["band_conflicts"]["Row"];
-
-type BandMember = Omit<BandRelationRow, "strengths" | "issues"> & {
-  strengths: string[];
-  issues: string[];
->>>>>>> 23c06342
 };
 
 type TeamEvent = {
@@ -59,7 +39,6 @@
   description: string;
 };
 
-<<<<<<< HEAD
 type ConflictSeverity = "High" | "Medium" | "Low";
 
 type BandConflict = {
@@ -169,46 +148,6 @@
       return "text-yellow-400";
     case "Neutral":
       return "text-cream/70";
-=======
-const teamEvents: TeamEvent[] = [
-  {
-    id: 1,
-    name: "Band Dinner",
-    cost: 200,
-    moraleBenefit: 15,
-    chemistryBenefit: 10,
-    duration: "2 hours",
-    description: "Casual dinner to bond and discuss music"
-  },
-  {
-    id: 2,
-    name: "Studio Jam Session",
-    cost: 500,
-    moraleBenefit: 20,
-    chemistryBenefit: 25,
-    duration: "4 hours",
-    description: "Free-form creative session to build musical chemistry"
-  },
-  {
-    id: 3,
-    name: "Team Building Retreat",
-    cost: 2000,
-    moraleBenefit: 35,
-    chemistryBenefit: 40,
-    duration: "2 days",
-    description: "Weekend retreat focused on communication and collaboration"
-  }
-];
-
-const getMoodColor = (mood: string) => {
-  switch (mood) {
-    case "Motivated":
-      return "text-green-400";
-    case "Excited":
-      return "text-blue-400";
-    case "Content":
-      return "text-yellow-400";
->>>>>>> 23c06342
     case "Frustrated":
       return "text-red-400";
     default:
@@ -223,11 +162,7 @@
   return "text-red-400";
 };
 
-<<<<<<< HEAD
 const getSeverityColor = (severity: ConflictSeverity) => {
-=======
-const getSeverityColor = (severity: string) => {
->>>>>>> 23c06342
   switch (severity) {
     case "High":
       return "bg-red-500";
@@ -240,7 +175,6 @@
   }
 };
 
-<<<<<<< HEAD
 const buildErrorMessage = (error: unknown) =>
   error instanceof Error ? error.message : "Please try again.";
 const teamEvents: TeamEvent[] = [
@@ -299,52 +233,10 @@
     cost: 0,
   },
 ];
-=======
-const formatTimeAgo = (dateString: string | null) => {
-  if (!dateString) return "Unknown";
-  const created = new Date(dateString);
-  const diff = Date.now() - created.getTime();
-  const diffHours = Math.floor(diff / (1000 * 60 * 60));
-
-  if (diffHours < 1) {
-    const diffMinutes = Math.floor(diff / (1000 * 60));
-    return diffMinutes <= 1 ? "Just now" : `${diffMinutes} minutes ago`;
-  }
-
-  if (diffHours < 24) {
-    return `${diffHours} hour${diffHours === 1 ? "" : "s"} ago`;
-  }
-
-  const diffDays = Math.floor(diffHours / 24);
-  if (diffDays < 7) {
-    return `${diffDays} day${diffDays === 1 ? "" : "s"} ago`;
-  }
-
-  const diffWeeks = Math.floor(diffDays / 7);
-  if (diffWeeks < 4) {
-    return `${diffWeeks} week${diffWeeks === 1 ? "" : "s"} ago`;
-  }
-
-  const diffMonths = Math.floor(diffDays / 30);
-  if (diffMonths < 12) {
-    return `${diffMonths} month${diffMonths === 1 ? "" : "s"} ago`;
-  }
-
-  const diffYears = Math.floor(diffDays / 365);
-  return `${diffYears} year${diffYears === 1 ? "" : "s"} ago`;
-};
-
-const normalizeBandMember = (member: BandRelationRow): BandMember => ({
-  ...member,
-  strengths: Array.isArray(member.strengths) ? member.strengths : [],
-  issues: Array.isArray(member.issues) ? member.issues : [],
-});
->>>>>>> 23c06342
 
 const BandChemistry = () => {
   const { user } = useAuth();
   const { toast } = useToast();
-<<<<<<< HEAD
   const [bandId, setBandId] = useState<string | null>(null);
   const [bandMembers, setBandMembers] = useState<BandMemberCard[]>([]);
   const [bandMorale, setBandMorale] = useState(0);
@@ -367,51 +259,19 @@
 
   const fetchPrimaryBandId = useCallback(async (): Promise<string | null> => {
     if (!user) return null;
-=======
-  const { user } = useAuth();
-  const userId = user?.id ?? null;
-
-  const [bandId, setBandId] = useState<string | null>(null);
-  const [bandMembers, setBandMembers] = useState<BandMember[]>([]);
-  const [bandConflicts, setBandConflicts] = useState<BandConflictRow[]>([]);
-  const [loading, setLoading] = useState(true);
-  const [initialError, setInitialError] = useState<string | null>(null);
-  const [memberActionId, setMemberActionId] = useState<string | null>(null);
-  const [eventActionId, setEventActionId] = useState<number | null>(null);
-  const [resolvingConflictId, setResolvingConflictId] = useState<string | null>(null);
-
-  const determineBandId = useCallback(async (): Promise<string | null> => {
-    if (!userId) return null;
->>>>>>> 23c06342
-
     const { data: leaderBands, error: leaderError } = await supabase
       .from("bands")
       .select("id")
-<<<<<<< HEAD
       .eq("leader_id", user.id)
       .order("created_at", { ascending: true })
       .limit(1);
 
     if (leaderError) throw leaderError;
     if (leaderBands && leaderBands.length > 0) return leaderBands[0].id;
-=======
-      .eq("leader_id", userId)
-      .order("created_at", { ascending: false })
-      .limit(1);
-
-    if (leaderError) {
-      console.error("Error fetching leader band:", leaderError);
-    }
-
-    if (leaderBands && leaderBands.length > 0) {
-      return leaderBands[0].id;
-    }
->>>>>>> 23c06342
 
     const { data: memberBands, error: memberError } = await supabase
       .from("band_members")
       .select("band_id")
-<<<<<<< HEAD
       .eq("user_id", user.id)
       .limit(1);
 
@@ -499,59 +359,9 @@
 
   const initializeBandData = useCallback(async () => {
     if (!user) {
-=======
-      .eq("user_id", userId)
-      .limit(1);
-
-    if (memberError) {
-      console.error("Error fetching member bands:", memberError);
-      return null;
-    }
-
-    if (memberBands && memberBands.length > 0) {
-      return memberBands[0].band_id;
-    }
-
-    return null;
-  }, [userId]);
-
-  const loadBandData = useCallback(async (targetBandId: string) => {
-    const [relationsResponse, conflictsResponse] = await Promise.all([
-      supabase
-        .from("band_relations")
-        .select("*")
-        .eq("band_id", targetBandId)
-        .order("member_name", { ascending: true }),
-      supabase
-        .from("band_conflicts")
-        .select("*")
-        .eq("band_id", targetBandId)
-        .order("created_at", { ascending: false })
-    ]);
-
-    if (relationsResponse.error) {
-      throw relationsResponse.error;
-    }
-
-    if (conflictsResponse.error) {
-      throw conflictsResponse.error;
-    }
-
-    setBandMembers((relationsResponse.data ?? []).map(normalizeBandMember));
-    setBandConflicts(conflictsResponse.data ?? []);
-  }, []);
-
-  useEffect(() => {
-    if (!userId) {
-      setBandId(null);
-      setBandMembers([]);
-      setBandConflicts([]);
->>>>>>> 23c06342
       setLoading(false);
       return;
     }
-
-<<<<<<< HEAD
     setLoading(true);
     try {
       const primaryBandId = await fetchPrimaryBandId();
@@ -649,142 +459,10 @@
         title: "Band not available",
         description: "Join or create a band to resolve conflicts.",
         variant: "destructive",
-=======
-    const initialize = async () => {
-      setLoading(true);
-      setInitialError(null);
-
-      try {
-        const resolvedBandId = await determineBandId();
-        setBandId(resolvedBandId);
-
-        if (resolvedBandId) {
-          await loadBandData(resolvedBandId);
-        } else {
-          setBandMembers([]);
-          setBandConflicts([]);
-        }
-      } catch (error) {
-        console.error("Error loading band chemistry data:", error);
-        setInitialError("Failed to load band chemistry data. Try refreshing the page.");
-        toast({
-          variant: "destructive",
-          title: "Error",
-          description: "Failed to load band chemistry data."
-        });
-      } finally {
-        setLoading(false);
-      }
-    };
-
-    void initialize();
-  }, [userId, determineBandId, loadBandData, toast]);
-
-  const bandMorale = useMemo(() => {
-    if (bandMembers.length === 0) return 0;
-    const total = bandMembers.reduce((sum, member) => sum + member.morale, 0);
-    return Math.round(total / bandMembers.length);
-  }, [bandMembers]);
-
-  const averageChemistry = useMemo(() => {
-    if (bandMembers.length === 0) return 0;
-    const total = bandMembers.reduce((sum, member) => sum + member.chemistry, 0);
-    return Math.round(total / bandMembers.length);
-  }, [bandMembers]);
-
-  const activeConflicts = useMemo(
-    () => bandConflicts.filter(conflict => !conflict.resolved),
-    [bandConflicts]
-  );
-
-  const updateMember = async (
-    member: BandMember,
-    updates: Partial<Pick<BandRelationRow, "chemistry" | "morale" | "mood" | "energy" | "loyalty" | "skill_rating" | "issues" | "strengths">>
-  ) => {
-    const { error } = await supabase
-      .from("band_relations")
-      .update(updates)
-      .eq("id", member.id);
-
-    if (error) {
-      throw error;
-    }
-
-    setBandMembers(prev =>
-      prev.map(item => (item.id === member.id ? { ...item, ...updates } : item))
-    );
-  };
-
-  const handleTalk = async (member: BandMember) => {
-    setMemberActionId(member.id);
-    try {
-      const updatedChemistry = Math.min(100, member.chemistry + 5);
-      const updatedMorale = Math.min(100, member.morale + 4);
-
-      await updateMember(member, {
-        chemistry: updatedChemistry,
-        morale: updatedMorale,
-        mood: "Motivated"
-      });
-
-      toast({
-        title: `Talked with ${member.member_name}`,
-        description: "Chemistry improved slightly."
-      });
-    } catch (error) {
-      console.error("Error talking with band member:", error);
-      toast({
-        variant: "destructive",
-        title: "Action failed",
-        description: "Could not update the member's mood."
-      });
-    } finally {
-      setMemberActionId(null);
-    }
-  };
-
-  const handleHangOut = async (member: BandMember) => {
-    setMemberActionId(member.id);
-    try {
-      const updatedChemistry = Math.min(100, member.chemistry + 3);
-      const updatedMorale = Math.min(100, member.morale + 6);
-      const updatedEnergy = Math.min(100, member.energy + 8);
-
-      await updateMember(member, {
-        chemistry: updatedChemistry,
-        morale: updatedMorale,
-        energy: updatedEnergy,
-        mood: "Excited"
-      });
-
-      toast({
-        title: `Hung out with ${member.member_name}`,
-        description: "Morale and energy received a boost."
-      });
-    } catch (error) {
-      console.error("Error hanging out with band member:", error);
-      toast({
-        variant: "destructive",
-        title: "Action failed",
-        description: "Could not update the member's stats."
-      });
-    } finally {
-      setMemberActionId(null);
-    }
-  };
-
-  const handleTeamEvent = async (event: TeamEvent) => {
-    if (!bandId || bandMembers.length === 0) {
-      toast({
-        variant: "destructive",
-        title: "No band members",
-        description: "You need band members to schedule an event."
->>>>>>> 23c06342
       });
       return;
     }
 
-<<<<<<< HEAD
     const conflict = recentConflicts.find((item) => item.id === conflictId);
     if (!conflict) return;
 
@@ -848,145 +526,6 @@
       });
     } finally {
       setResolvingConflictId(null);
-=======
-    setEventActionId(event.id);
-
-    try {
-      const responses = await Promise.all(
-        bandMembers.map(member => {
-          const updatedChemistry = Math.min(100, member.chemistry + event.chemistryBenefit);
-          const updatedMorale = Math.min(100, member.morale + event.moraleBenefit);
-          const updatedMood = event.chemistryBenefit >= 20 ? "Excited" : "Motivated";
-
-          return supabase
-            .from("band_relations")
-            .update({
-              chemistry: updatedChemistry,
-              morale: updatedMorale,
-              mood: updatedMood
-            })
-            .eq("id", member.id);
-        })
-      );
-
-      const errorResponse = responses.find(response => response.error);
-      if (errorResponse && errorResponse.error) {
-        throw errorResponse.error;
-      }
-
-      setBandMembers(prev =>
-        prev.map(member => {
-          const updatedChemistry = Math.min(100, member.chemistry + event.chemistryBenefit);
-          const updatedMorale = Math.min(100, member.morale + event.moraleBenefit);
-          const updatedMood = event.chemistryBenefit >= 20 ? "Excited" : "Motivated";
-
-          return {
-            ...member,
-            chemistry: updatedChemistry,
-            morale: updatedMorale,
-            mood: updatedMood
-          };
-        })
-      );
-
-      toast({
-        title: "Team Event Scheduled!",
-        description: `${event.name} will improve band chemistry and morale.`,
-      });
-    } catch (error) {
-      console.error("Error scheduling team event:", error);
-      toast({
-        variant: "destructive",
-        title: "Unable to schedule event",
-        description: "Please try again later."
-      });
-    } finally {
-      setEventActionId(null);
-    }
-  };
-
-  const handleResolveConflict = async (conflictId: string) => {
-    const conflict = bandConflicts.find(item => item.id === conflictId);
-    if (!conflict) return;
-
-    const resolutionTimestamp = new Date().toISOString();
-    setResolvingConflictId(conflictId);
-
-    try {
-      const { error: conflictError } = await supabase
-        .from("band_conflicts")
-        .update({
-          resolved: true,
-          resolved_at: resolutionTimestamp
-        })
-        .eq("id", conflictId);
-
-      if (conflictError) {
-        throw conflictError;
-      }
-
-      if (Array.isArray(conflict.involved_member_ids) && conflict.involved_member_ids.length > 0) {
-        const updates = await Promise.all(
-          conflict.involved_member_ids.map(async memberId => {
-            const relation = bandMembers.find(member => member.member_id === memberId);
-            if (!relation) return null;
-
-            const filteredIssues = relation.issues.filter(issue =>
-              issue !== conflict.conflict_type && issue !== conflict.description
-            );
-
-            const { error: relationError } = await supabase
-              .from("band_relations")
-              .update({ issues: filteredIssues })
-              .eq("id", relation.id);
-
-            if (relationError) {
-              throw relationError;
-            }
-
-            return { id: relation.id, issues: filteredIssues };
-          })
-        );
-
-        const validUpdates = updates.filter(Boolean) as { id: string; issues: string[] }[];
-        if (validUpdates.length > 0) {
-          setBandMembers(prev =>
-            prev.map(member => {
-              const update = validUpdates.find(item => item.id === member.id);
-              return update ? { ...member, issues: update.issues } : member;
-            })
-          );
-        }
-      }
-
-      setBandConflicts(prev =>
-        prev.map(item =>
-          item.id === conflictId
-            ? { ...item, resolved: true, resolved_at: resolutionTimestamp }
-            : item
-        )
-      );
-
-      toast({
-        title: "Conflict Resolved!",
-        description: "The band conflict has been successfully mediated.",
-      });
-    } catch (error) {
-      console.error("Error resolving conflict:", error);
-      toast({
-        variant: "destructive",
-        title: "Unable to resolve conflict",
-        description: "Please try again later."
-      });
-    } finally {
-      setResolvingConflictId(null);
-    }
-  };
-
-  const getConflictMembers = (conflict: BandConflictRow) => {
-    if (!Array.isArray(conflict.involved_member_ids) || conflict.involved_member_ids.length === 0) {
-      return [];
->>>>>>> 23c06342
     }
 
     return conflict.involved_member_ids
@@ -994,7 +533,6 @@
       .filter((name): name is string => Boolean(name));
   };
 
-<<<<<<< HEAD
   if (loading) {
     return (
       <div className="min-h-screen bg-gradient-primary p-6">
@@ -1012,19 +550,6 @@
         <div className="space-y-4 text-center">
           <h1 className="text-5xl font-bebas tracking-wider text-cream">BAND CHEMISTRY</h1>
           <p className="text-xl font-oswald text-cream/80">
-=======
-  const bandMoraleDisplay = bandMembers.length > 0 ? `${bandMorale}` : "--";
-  const averageChemistryDisplay = bandMembers.length > 0 ? `${averageChemistry}%` : "--";
-
-  return (
-    <div className="min-h-screen bg-gradient-primary p-6">
-      <div className="max-w-7xl mx-auto space-y-6">
-        <div className="text-center space-y-4">
-          <h1 className="text-5xl font-bebas text-cream tracking-wider">
-            BAND CHEMISTRY
-          </h1>
-          <p className="text-xl text-cream/80 font-oswald">
->>>>>>> 23c06342
             Manage relationships and keep the band together
           </p>
           <div className="flex items-center justify-center gap-4">
@@ -1033,15 +558,10 @@
               <span className="text-lg">Band Morale: {bandMoraleDisplay}/100</span>
             </div>
           </div>
-<<<<<<< HEAD
           {!bandId && (
             <p className="text-sm font-oswald uppercase tracking-[0.35em] text-cream/60">
               Join or create a band to unlock chemistry analytics
             </p>
-=======
-          {initialError && (
-            <p className="text-sm text-red-300">{initialError}</p>
->>>>>>> 23c06342
           )}
         </div>
         <Tabs defaultValue="members" className="space-y-6">
@@ -1053,7 +573,6 @@
           </TabsList>
 
           <TabsContent value="members" className="space-y-6">
-<<<<<<< HEAD
             {bandMembers.length === 0 ? (
               <Card className="border-accent bg-card/80">
                 <CardContent className="pt-6 text-center text-cream/80">
@@ -1072,47 +591,13 @@
                           <div className="text-3xl">{member.avatar}</div>
                           <div>
                             <CardTitle className="text-cream">{member.name}</CardTitle>
-=======
-            {loading ? (
-              <Card className="bg-card/80 border-accent">
-                <CardContent className="py-10 text-center text-cream/70">
-                  Loading band members...
-                </CardContent>
-              </Card>
-            ) : bandMembers.length === 0 ? (
-              <Card className="bg-card/80 border-accent">
-                <CardContent className="py-10 text-center text-cream/70">
-                  {bandId
-                    ? "No band relations found. Add members to start tracking chemistry."
-                    : "Join or create a band to view member chemistry."}
-                </CardContent>
-              </Card>
-            ) : (
-              <div className="grid grid-cols-1 md:grid-cols-2 gap-6">
-                {bandMembers.map(member => (
-                  <Card key={member.id} className="bg-card/80 border-accent">
-                    <CardHeader>
-                      <div className="flex items-start justify-between">
-                        <div className="flex items-center gap-3">
-                          <div className="text-3xl">{member.avatar_icon ?? "🎶"}</div>
-                          <div>
-                            <CardTitle className="text-cream">{member.member_name}</CardTitle>
->>>>>>> 23c06342
                             <CardDescription>{member.instrument}</CardDescription>
                           </div>
                         </div>
                         <div className="text-right">
-<<<<<<< HEAD
                           <Badge variant="outline" className="mb-1">
                             {member.personality}
                           </Badge>
-=======
-                          {member.personality && (
-                            <Badge variant="outline" className="mb-1">
-                              {member.personality}
-                            </Badge>
-                          )}
->>>>>>> 23c06342
                           <p className={`text-sm font-semibold ${getMoodColor(member.mood)}`}>
                             {member.mood}
                           </p>
@@ -1123,13 +608,8 @@
                       <div className="grid grid-cols-2 gap-4">
                         <div className="space-y-3">
                           <div className="space-y-1">
-<<<<<<< HEAD
                             <div className="flex items-center justify-between">
                               <span className="text-sm text-cream/60">Chemistry</span>
-=======
-                            <div className="flex justify-between items-center">
-                              <span className="text-cream/60 text-sm">Chemistry</span>
->>>>>>> 23c06342
                               <span className={`font-bold ${getChemistryColor(member.chemistry)}`}>
                                 {member.chemistry}%
                               </span>
@@ -1137,45 +617,25 @@
                             <Progress value={member.chemistry} className="h-2" />
                           </div>
                           <div className="space-y-1">
-<<<<<<< HEAD
                             <div className="flex items-center justify-between">
                               <span className="text-sm text-cream/60">Skill</span>
                               <span className="font-bold text-accent">{member.skill}%</span>
                             </div>
                             <Progress value={member.skill} className="h-2" />
-=======
-                            <div className="flex justify-between items-center">
-                              <span className="text-cream/60 text-sm">Skill</span>
-                              <span className="text-accent font-bold">{member.skill_rating}%</span>
-                            </div>
-                            <Progress value={member.skill_rating} className="h-2" />
->>>>>>> 23c06342
                           </div>
                         </div>
                         <div className="space-y-3">
                           <div className="space-y-1">
-<<<<<<< HEAD
                             <div className="flex items-center justify-between">
                               <span className="text-sm text-cream/60">Loyalty</span>
                               <span className="font-bold text-accent">{member.loyalty}%</span>
-=======
-                            <div className="flex justify-between items-center">
-                              <span className="text-cream/60 text-sm">Loyalty</span>
-                              <span className="text-accent font-bold">{member.loyalty}%</span>
->>>>>>> 23c06342
                             </div>
                             <Progress value={member.loyalty} className="h-2" />
                           </div>
                           <div className="space-y-1">
-<<<<<<< HEAD
                             <div className="flex items-center justify-between">
                               <span className="text-sm text-cream/60">Energy</span>
                               <span className="font-bold text-accent">{member.energy}%</span>
-=======
-                            <div className="flex justify-between items-center">
-                              <span className="text-cream/60 text-sm">Energy</span>
-                              <span className="text-accent font-bold">{member.energy}%</span>
->>>>>>> 23c06342
                             </div>
                             <Progress value={member.energy} className="h-2" />
                           </div>
@@ -1184,26 +644,17 @@
 
                       {member.issues.length > 0 && (
                         <div className="space-y-2">
-<<<<<<< HEAD
                           <p className="flex items-center gap-1 text-sm text-cream/60">
-=======
-                          <p className="text-cream/60 text-sm flex items-center gap-1">
->>>>>>> 23c06342
                             <AlertTriangle className="h-4 w-4" />
                             Current Issues
                           </p>
                           <div className="space-y-1">
                             {member.issues.map((issue, index) => (
-<<<<<<< HEAD
                               <Badge key={index} variant="destructive" className="mr-1 text-xs">
-=======
-                              <Badge key={index} variant="destructive" className="text-xs mr-1">
->>>>>>> 23c06342
                                 {issue}
                               </Badge>
                             ))}
                           </div>
-<<<<<<< HEAD
                         </div>
                       )}
 
@@ -1269,30 +720,11 @@
                         <div className="flex flex-wrap items-center gap-4 text-sm text-cream/60">
                           <span>Members: {conflict.members.join(", ")}</span>
                           <span>{conflict.timeAgo}</span>
-=======
-                        </div>
-                      )}
-
-                      {member.strengths.length > 0 && (
-                        <div className="space-y-2">
-                          <p className="text-cream/60 text-sm flex items-center gap-1">
-                            <Star className="h-4 w-4" />
-                            Strengths
-                          </p>
-                          <div className="flex flex-wrap gap-1">
-                            {member.strengths.map((strength, index) => (
-                              <Badge key={index} variant="outline" className="text-xs">
-                                {strength}
-                              </Badge>
-                            ))}
-                          </div>
->>>>>>> 23c06342
                         </div>
                       )}
 
                       <div className="flex gap-2">
                         <Button
-<<<<<<< HEAD
                           onClick={() => handleResolveConflict(conflict.id)}
                           size="sm"
                           className="bg-accent text-background hover:bg-accent/80"
@@ -1308,26 +740,12 @@
                           ) : (
                             "Mediate"
                           )}
-=======
-                          size="sm"
-                          className="flex-1 bg-accent hover:bg-accent/80 text-background"
-                          onClick={() => handleTalk(member)}
-                          disabled={memberActionId === member.id}
-                        >
-                          <MessageSquare className="h-4 w-4 mr-1" />
-                          Talk
->>>>>>> 23c06342
                         </Button>
                         <Button
                           size="sm"
                           variant="outline"
                           className="border-accent text-accent hover:bg-accent/10"
-<<<<<<< HEAD
                           disabled={!bandId}
-=======
-                          onClick={() => handleHangOut(member)}
-                          disabled={memberActionId === member.id}
->>>>>>> 23c06342
                         >
                           <Coffee className="h-4 w-4 mr-1" />
                           Hang Out
@@ -1340,75 +758,11 @@
             )}
           </TabsContent>
 
-<<<<<<< HEAD
             {recentConflicts.length === 0 && (
               <Card className="border-accent bg-card/80">
                 <CardContent className="pt-6 text-center">
                   <Heart className="mx-auto mb-4 h-12 w-12 text-accent" />
                   <h3 className="mb-2 text-xl font-semibold text-cream">All Good!</h3>
-=======
-          <TabsContent value="conflicts" className="space-y-6">
-            {loading ? (
-              <Card className="bg-card/80 border-accent">
-                <CardContent className="py-10 text-center text-cream/70">
-                  Loading conflicts...
-                </CardContent>
-              </Card>
-            ) : activeConflicts.length > 0 ? (
-              <div className="space-y-4">
-                {activeConflicts.map(conflict => {
-                  const members = getConflictMembers(conflict);
-                  return (
-                    <Card key={conflict.id} className="bg-card/80 border-accent">
-                      <CardContent className="pt-6">
-                        <div className="flex justify-between items-start mb-4">
-                          <div className="space-y-2">
-                            <div className="flex items-center gap-2">
-                              <h3 className="text-lg font-semibold text-cream">{conflict.conflict_type}</h3>
-                              <Badge className={`${getSeverityColor(conflict.severity)} text-white`}>
-                                {conflict.severity}
-                              </Badge>
-                            </div>
-                            {conflict.description && (
-                              <p className="text-cream/80">{conflict.description}</p>
-                            )}
-                            <div className="flex items-center gap-4 text-sm text-cream/60">
-                              <span>
-                                Members: {members.length > 0 ? members.join(", ") : "TBD"}
-                              </span>
-                              <span>{formatTimeAgo(conflict.created_at)}</span>
-                            </div>
-                          </div>
-                          <div className="flex gap-2">
-                            <Button
-                              onClick={() => handleResolveConflict(conflict.id)}
-                              size="sm"
-                              className="bg-accent hover:bg-accent/80 text-background"
-                              disabled={resolvingConflictId === conflict.id}
-                            >
-                              Mediate
-                            </Button>
-                            <Button
-                              size="sm"
-                              variant="outline"
-                              className="border-accent text-accent hover:bg-accent/10"
-                              disabled={resolvingConflictId === conflict.id}
-                            >
-                              Investigate
-                            </Button>
-                          </div>
-                        </div>
-                      </CardContent>
-                    </Card>
-                  );
-                })}
-              </div>
-            ) : (
-              <Card className="bg-card/80 border-accent">
-                <CardContent className="pt-6 text-center">
-                  <Heart className="h-12 w-12 text-accent mx-auto mb-4" />
-                  <h3 className="text-xl font-semibold text-cream mb-2">All Good!</h3>
->>>>>>> 23c06342
                   <p className="text-cream/80">
                     No current conflicts in the band. Keep up the great chemistry!
                   </p>
@@ -1418,15 +772,9 @@
           </TabsContent>
 
           <TabsContent value="events" className="space-y-6">
-<<<<<<< HEAD
             <div className="grid grid-cols-1 gap-6 md:grid-cols-3">
               {teamEvents.map((event) => (
                 <Card key={event.id} className="border-accent bg-card/80">
-=======
-            <div className="grid grid-cols-1 md:grid-cols-3 gap-6">
-              {teamEvents.map(event => (
-                <Card key={event.id} className="bg-card/80 border-accent">
->>>>>>> 23c06342
                   <CardHeader>
                     <CardTitle className="text-cream">{event.name}</CardTitle>
                     <CardDescription>{event.description}</CardDescription>
@@ -1434,15 +782,8 @@
                   <CardContent className="space-y-4">
                     <div className="grid grid-cols-2 gap-4">
                       <div className="space-y-1">
-<<<<<<< HEAD
                         <p className="text-sm text-cream/60">Cost</p>
                         <p className="text-lg font-bold text-accent">${event.cost}</p>
-=======
-                        <p className="text-cream/60 text-sm">Cost</p>
-                        <p className="text-lg font-bold text-accent">
-                          ${event.cost.toLocaleString()}
-                        </p>
->>>>>>> 23c06342
                       </div>
                       <div className="space-y-1">
                         <p className="text-sm text-cream/60">Duration</p>
@@ -1464,13 +805,8 @@
 
                     <Button
                       onClick={() => handleTeamEvent(event)}
-<<<<<<< HEAD
                       className="w-full bg-accent text-background hover:bg-accent/80"
                       disabled={!bandId || processingEventId === event.id}
-=======
-                      className="w-full bg-accent hover:bg-accent/80 text-background"
-                      disabled={eventActionId === event.id || bandMembers.length === 0}
->>>>>>> 23c06342
                     >
                       {processingEventId === event.id ? (
                         <>
@@ -1494,7 +830,6 @@
                   <CardTitle className="text-sm text-cream">Average Chemistry</CardTitle>
                 </CardHeader>
                 <CardContent>
-<<<<<<< HEAD
                   <div className="text-3xl font-bold text-accent">{averageChemistry}%</div>
                   <p className="text-sm text-cream/60">
                     {averageChemistry >= 75
@@ -1503,12 +838,6 @@
                       ? "Solid cohesion"
                       : "Needs attention"}
                   </p>
-=======
-                  <div className="text-3xl font-bold text-accent">
-                    {averageChemistryDisplay}
-                  </div>
-                  <p className="text-cream/60 text-sm">Good harmony</p>
->>>>>>> 23c06342
                 </CardContent>
               </Card>
               <Card className="border-accent bg-card/80">
@@ -1516,13 +845,8 @@
                   <CardTitle className="text-sm text-cream">Active Conflicts</CardTitle>
                 </CardHeader>
                 <CardContent>
-<<<<<<< HEAD
                   <div className="text-3xl font-bold text-accent">{activeConflicts}</div>
                   <p className="text-sm text-cream/60">Items still requiring mediation</p>
-=======
-                  <div className="text-3xl font-bold text-accent">{activeConflicts.length}</div>
-                  <p className="text-cream/60 text-sm">Need attention</p>
->>>>>>> 23c06342
                 </CardContent>
               </Card>
               <Card className="border-accent bg-card/80">
@@ -1541,7 +865,6 @@
                 <CardTitle className="text-cream">Member Performance Overview</CardTitle>
               </CardHeader>
               <CardContent>
-<<<<<<< HEAD
                 <div className="space-y-4">
                   {bandMembers.map((member) => (
                     <div key={member.id} className="space-y-2">
@@ -1568,24 +891,6 @@
                         <div>
                           <span className="text-cream/60">Energy: </span>
                           <span className="text-accent">{member.energy}%</span>
-=======
-                {bandMembers.length === 0 ? (
-                  <p className="text-cream/70">No band members to analyze yet.</p>
-                ) : (
-                  <div className="space-y-4">
-                    {bandMembers.map(member => (
-                      <div key={member.id} className="space-y-2">
-                        <div className="flex justify-between items-center">
-                          <div className="flex items-center gap-2">
-                            <span className="text-lg">{member.avatar_icon ?? "🎶"}</span>
-                            <span className="text-cream font-semibold">{member.member_name}</span>
-                          </div>
-                          <div className="text-right">
-                            <span className={`font-bold ${getChemistryColor(member.chemistry)}`}>
-                              {member.chemistry}% Chemistry
-                            </span>
-                          </div>
->>>>>>> 23c06342
                         </div>
                         <div className="grid grid-cols-4 gap-4 text-sm">
                           <div>
