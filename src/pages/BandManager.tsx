--- conflicted
+++ resolved
@@ -118,8 +118,6 @@
   const [sendingInvite, setSendingInvite] = useState(false);
   const [pendingInvites, setPendingInvites] = useState<BandInvitation[]>([]);
   const [acceptingInviteId, setAcceptingInviteId] = useState<string | null>(null);
-
-<<<<<<< HEAD
   const loadBandData = useCallback(async () => {
     if (!user?.id) {
       setBand(null);
@@ -191,8 +189,6 @@
     }
   }, [authLoading, user, loadBandData]);
 
-=======
->>>>>>> ce23b646
   const loadBandMembers = useCallback(async (bandId: string) => {
     if (!user?.id) return;
 
