--- conflicted
+++ resolved
@@ -214,7 +214,6 @@
         .map((member) => member.user_id)
         .filter((id): id is string => typeof id === 'string' && id.length > 0);
 
-<<<<<<< HEAD
       let profilesMap = new Map<string, ProfileRow>();
       let skillsMap = new Map<string, PlayerSkillsRow | null>();
 
@@ -236,18 +235,6 @@
 
         if (activeProfileIds.length > 0) {
           const { data, error: skillsError } = await supabase
-=======
-      let profilesMap = new Map<string, Pick<PublicProfileRow, 'display_name' | 'avatar_url'>>();
-      let skillsMap = new Map<string, PlayerSkillsRow | null>();
-
-      if (memberIds.length > 0) {
-        const [profilesResponse, skillsResponse] = await Promise.all([
-          supabase
-            .from('public_profiles')
-            .select('user_id, display_name, avatar_url')
-            .in('user_id', memberIds),
-          supabase
->>>>>>> 1122c458
             .from('player_skills')
             .select('*')
             .in('profile_id', activeProfileIds);
@@ -256,13 +243,7 @@
           skillsRows = data as PlayerSkillsRow[] | null;
         }
 
-<<<<<<< HEAD
         const profileIdToUserId = new Map(activeProfiles.map((profile) => [profile.id, profile.user_id]));
-=======
-        profilesMap = new Map(
-          ((profilesResponse.data as PublicProfileRow[]) ?? []).map((profile) => [profile.user_id, profile])
-        );
->>>>>>> 1122c458
 
         skillsMap = new Map(
           (skillsRows ?? []).map((skill) => {
