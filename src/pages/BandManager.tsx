import { useState, useEffect, useCallback } from "react";
import { Card, CardContent, CardDescription, CardHeader, CardTitle } from "@/components/ui/card";
import { Button } from "@/components/ui/button";
import { Progress } from "@/components/ui/progress";
import { Badge } from "@/components/ui/badge";
import { Avatar, AvatarFallback, AvatarImage } from "@/components/ui/avatar";
import {

  Dialog,
  DialogContent,
  DialogDescription,
  DialogFooter,
  DialogHeader,
  DialogTitle,
  DialogTrigger
} from "@/components/ui/dialog";
import { Label } from "@/components/ui/label";
import { Input } from "@/components/ui/input";
import { Select, SelectContent, SelectItem, SelectTrigger, SelectValue } from "@/components/ui/select";
import { 
  Users, 
  Music, 
  Guitar, 
  Mic, 
  Drum,
  TrendingUp,
  UserPlus,
  Settings,
  Star,
  MapPin
} from "lucide-react";
import { useToast } from "@/components/ui/use-toast";
import { supabase } from "@/integrations/supabase/client";
import type { Database } from "@/integrations/supabase/types";
import { useAuth } from "@/hooks/use-auth-context";
import { useGameData } from "@/hooks/useGameData";

interface BandMember {
  id: string;
  user_id: string;
  band_id: string;
  role: string;
  salary: number | null;
  joined_at: string | null;
  name?: string;
  skills?: PlayerSkillsRow | null;
  avatar_url?: string;
  is_player?: boolean;
}

interface Band {
  id: string;
  name: string;
  genre: string;
  description: string;
  leader_id: string;
  popularity: number;
  weekly_fans: number;
  max_members: number;
  created_at: string;
  updated_at: string;
}

const BAND_ROLES = [
  "Lead Vocals",
  "Lead Guitar",
  "Rhythm Guitar",
  "Bassist",
  "Drummer",
  "Keyboardist",
  "Producer",
  "Manager"
];

type PlayerSkillsRow = Database['public']['Tables']['player_skills']['Row'];

type BandMemberRow = Database['public']['Tables']['band_members']['Row'];

type BandInvitation = Database['public']['Tables']['band_invitations']['Row'] & {
  band?: Band;
};

type SongRow = Database['public']['Tables']['songs']['Row'];
type GigRow = Database['public']['Tables']['gigs']['Row'] & {
  venue?: { name?: string | null; location?: string | null } | null;
};
type ScheduleEventRow = Database['public']['Tables']['schedule_events']['Row'];
type ProfileRow = Database['public']['Tables']['profiles']['Row'];

interface BandScheduleEvent {
  id: string;
  title: string;
  description: string | null;
  location: string | null;
  eventType: string | null;
  scheduledAt: string | null;
  timestamp: number | null;
  status: string | null;
}

const BandManager = () => {
  const { toast } = useToast();
  const { user, loading: authLoading } = useAuth();
  const { profile, skills } = useGameData();

  const [band, setBand] = useState<Band | null>(null);
  const [members, setMembers] = useState<BandMember[]>([]);
  const [chartPosition, setChartPosition] = useState<number | null>(null);
  const [gigsPlayed, setGigsPlayed] = useState<number | null>(null);
  const [songCount, setSongCount] = useState<number>(0);
  const [albumCount, setAlbumCount] = useState<number>(0);
  const [scheduleEvents, setScheduleEvents] = useState<BandScheduleEvent[]>([]);
  const [loading, setLoading] = useState(true);
  const [creating, setCreating] = useState(false);
  const [isRecruitDialogOpen, setIsRecruitDialogOpen] = useState(false);
  const [inviteRole, setInviteRole] = useState<string>(BAND_ROLES[0]);
  const [inviteSalary, setInviteSalary] = useState<number>(0);
  const [sendingInvite, setSendingInvite] = useState(false);
  const [pendingInvites, setPendingInvites] = useState<BandInvitation[]>([]);
  const [acceptingInviteId, setAcceptingInviteId] = useState<string | null>(null);

  const loadBandMembers = useCallback(async (bandId: string) => {
    if (!user?.id) return;

    try {
      const { data: memberData, error: memberError } = await supabase
        .from('band_members')
        .select('id, band_id, user_id, role, salary, joined_at')
        .eq('band_id', bandId)
        .order('joined_at', { ascending: true });

      if (memberError) throw memberError;

      const memberRows = (memberData ?? []) as BandMemberRow[];
      const memberIds = memberRows
        .map((member) => member.user_id)
        .filter((id): id is string => typeof id === 'string' && id.length > 0);

      let profilesMap = new Map<string, Pick<ProfileRow, 'display_name' | 'avatar_url'>>();
      let skillsMap = new Map<string, PlayerSkillsRow | null>();

      if (memberIds.length > 0) {
        const [profilesResponse, skillsResponse] = await Promise.all([
          supabase
            .from('profiles')
            .select('user_id, display_name, avatar_url')
            .in('user_id', memberIds),
          supabase
            .from('player_skills')
            .select('*')
            .in('user_id', memberIds)
        ]);

        if (profilesResponse.error) throw profilesResponse.error;
        if (skillsResponse.error) throw skillsResponse.error;

        profilesMap = new Map(
          ((profilesResponse.data as ProfileRow[]) ?? []).map((profile) => [profile.user_id, profile])
        );

        skillsMap = new Map(
          ((skillsResponse.data as PlayerSkillsRow[]) ?? []).map((skill) => [skill.user_id, skill])
        );
      }

      const currentUserId = user.id;

      const membersWithData: BandMember[] = memberRows.map((member) => {
        const profile = profilesMap.get(member.user_id) ?? null;
        const memberSkills = skillsMap.get(member.user_id) ?? null;

        return {
          id: member.id,
          band_id: member.band_id,
          user_id: member.user_id,
          role: member.role,
          salary: member.salary ?? null,
          joined_at: member.joined_at ?? null,
          name: member.user_id === currentUserId ? 'You' : profile?.display_name ?? 'Unknown',
          avatar_url: profile?.avatar_url ?? '',
          is_player: member.user_id === currentUserId,
          skills: memberSkills ?? null,
        };
      });

      setMembers(membersWithData);
    } catch (error: unknown) {
      console.error('Error loading band members:', error);
    }
  }, [user?.id]);

<<<<<<< HEAD
=======
  const loadPendingInvitations = useCallback(async () => {
    if (!user?.id) {
      setPendingInvites([]);
      return;
    }

    try {
      const { data, error } = await supabase
        .from('band_invitations')
        .select(`
          id,
          band_id,
          inviter_id,
          invitee_id,
          role,
          salary,
          status,
          created_at,
          responded_at,
          band:bands (
            id,
            name,
            genre,
            description,
            leader_id,
            popularity,
            weekly_fans,
            max_members,
            created_at,
            updated_at
          )
        `)
        .eq('invitee_id', user.id)
        .eq('status', 'pending')
        .order('created_at', { ascending: true });

      if (error) throw error;

      setPendingInvites((data as BandInvitation[]) || []);
    } catch (error: unknown) {
      console.error('Error loading band invitations:', error);
    }
  }, [user?.id]);

  useEffect(() => {
    if (authLoading) return;

    if (user) {
      loadBandData();
    } else {
      setBand(null);
      setMembers([]);
      setPendingInvites([]);
      setLoading(false);
    }
  }, [authLoading, user, loadBandData]);

  const loadBandData = useCallback(async () => {
    if (!user?.id) {
      setBand(null);
      setMembers([]);
      setPendingInvites([]);
      setScheduleEvents([]);
      setSongCount(0);
      setAlbumCount(0);
      setChartPosition(null);
      setGigsPlayed(null);
      setLoading(false);
      return;
    }
    try {
      const { data: memberData, error: memberError } = await supabase
        .from('band_members')
        .select(`
          *,
          bands!band_members_band_id_fkey(*)
        `)
        .eq('user_id', user.id)
        .single();

      if (memberError && memberError.code !== 'PGRST116') {
        throw memberError;
      }

      if (memberData?.bands) {
        setBand(memberData.bands as Band);
        setPendingInvites([]);
        await Promise.all([
          loadBandMembers(memberData.bands.id),
          loadBandStats(memberData.bands.id),
          loadScheduleEvents(memberData.bands.id)
        ]);
      } else {
        setBand(null);
        setMembers([]);
        await loadPendingInvitations();
        setScheduleEvents([]);
        setSongCount(0);
        setAlbumCount(0);
        setChartPosition(null);
        setGigsPlayed(null);
      }
    } catch (error: unknown) {
      console.error('Error loading band data:', error);
    } finally {
      setLoading(false);
    }
  }, [
    loadBandMembers,
    loadBandStats,
    loadPendingInvitations,
    loadScheduleEvents,
    user?.id
  ]);

>>>>>>> 9582896e
  const loadBandStats = useCallback(async (bandId: string) => {
    if (!user?.id || !bandId) {
      setChartPosition(null);
      setGigsPlayed(null);
      setSongCount(0);
      setAlbumCount(0);
      return;
    }

    try {
      const [{ data: memberRows, error: memberError }, { data: gigRows, error: gigsError }] = await Promise.all([
        supabase
          .from('band_members')
          .select('user_id')
          .eq('band_id', bandId),
        supabase
          .from('gigs')
          .select('id, status, scheduled_date, venue:venues(name, location)')
          .eq('band_id', bandId)
      ]);

      if (memberError) throw memberError;
      if (gigsError) throw gigsError;

      const memberIds = (memberRows ?? [])
        .map((row) => row.user_id)
        .filter((id): id is string => typeof id === 'string' && id.length > 0);

      const gigsPlayedCount = (gigRows as GigRow[] | null | undefined)?.filter((gig) => gig.status === 'completed').length ?? 0;
      setGigsPlayed(gigsPlayedCount);

      let songsData: SongRow[] = [];
      let songsError: unknown = null;

      const primarySongsResponse = await supabase
        .from('songs')
        .select('*')
        .eq('band_id', bandId);

      if (primarySongsResponse.error) {
        songsError = primarySongsResponse.error;
      } else {
        songsData = (primarySongsResponse.data as SongRow[]) ?? [];
      }

      if ((songsError || songsData.length === 0) && memberIds.length > 0) {
        const artistResponse = await supabase
          .from('songs')
          .select('*')
          .in('artist_id', memberIds);

        if (artistResponse.error) {
          const message = artistResponse.error.message?.toLowerCase() ?? '';
          if (message.includes('artist_id')) {
            const userIdResponse = await supabase
              .from('songs')
              .select('*')
              .in('user_id', memberIds);

            if (!userIdResponse.error) {
              songsData = (userIdResponse.data as SongRow[]) ?? [];
            } else {
              songsError = userIdResponse.error;
            }
          } else {
            songsError = artistResponse.error;
          }
        } else {
          songsData = (artistResponse.data as SongRow[]) ?? [];
          songsError = null;
        }
      }

      if (songsError) {
        console.error('Error loading songs for band:', songsError);
      }

      const totalSongs = songsData.length;
      setSongCount(totalSongs);

      const albumNames = new Set<string>();
      const chartPositions: number[] = [];

      songsData.forEach((song) => {
        const record = song as SongRow & {
          album?: string | null;
          album_name?: string | null;
          albumTitle?: string | null;
        };

        const albumName = record.album ?? record.album_name ?? record.albumTitle ?? null;
        if (typeof albumName === 'string' && albumName.trim().length > 0) {
          albumNames.add(albumName.trim());
        }

        const rawPosition = (song as Record<string, unknown>).chart_position ?? (song as Record<string, unknown>).chartPosition;
        if (typeof rawPosition === 'number' && Number.isFinite(rawPosition)) {
          chartPositions.push(rawPosition);
        } else if (typeof rawPosition === 'string') {
          const parsed = Number(rawPosition);
          if (!Number.isNaN(parsed)) {
            chartPositions.push(parsed);
          }
        }
      });

      setAlbumCount(albumNames.size);
      setChartPosition(chartPositions.length > 0 ? Math.min(...chartPositions) : null);
    } catch (error: unknown) {
      console.error('Error loading band stats:', error);
    }
  }, [user?.id]);

  const loadScheduleEvents = useCallback(async (bandId: string) => {
    if (!user?.id || !bandId) {
      setScheduleEvents([]);
      return;
    }

    try {
      const now = new Date();
      const todayString = now.toISOString().split('T')[0];

      const [gigsResponse, scheduleResponse] = await Promise.all([
        supabase
          .from('gigs')
          .select('id, scheduled_date, status, venue:venues(name, location)')
          .eq('band_id', bandId)
          .gte('scheduled_date', now.toISOString())
          .order('scheduled_date', { ascending: true }),
        supabase
          .from('schedule_events')
          .select('id, title, type, date, time, status, location, description')
          .eq('user_id', user.id)
          .gte('date', todayString)
          .order('date', { ascending: true })
          .order('time', { ascending: true })
      ]);

      const gigEvents: BandScheduleEvent[] = ((gigsResponse.data as GigRow[]) ?? []).map((gig) => {
        const scheduledAt = gig.scheduled_date ?? null;
        const timestamp = scheduledAt ? new Date(scheduledAt).getTime() : null;

        const venueName = gig.venue?.name ?? 'Live Performance';
        const venueLocation = gig.venue?.location ?? null;
        let description: string | null = null;
        if (gig.status === 'completed') {
          description = 'Completed performance';
        } else if (gig.status === 'cancelled') {
          description = 'Cancelled performance';
        }

        return {
          id: gig.id,
          title: `Gig at ${venueName}`,
          description,
          location: venueLocation,
          eventType: 'gig',
          scheduledAt,
          timestamp,
          status: gig.status ?? null,
        };
      });

      const scheduleItems: BandScheduleEvent[] = ((scheduleResponse.data as ScheduleEventRow[]) ?? [])
        .map((event) => {
          const timeValue = typeof event.time === 'string' ? event.time : event.time?.toString?.() ?? null;
          const normalizedTime = timeValue && timeValue.length === 5 ? `${timeValue}:00` : timeValue;
          const scheduledAt = event.date
            ? `${event.date}T${normalizedTime ?? '00:00:00'}`
            : null;
          const timestamp = scheduledAt ? new Date(scheduledAt).getTime() : null;

          return {
            id: event.id,
            title: event.title,
            description: event.description ?? null,
            location: event.location ?? null,
            eventType: event.type ?? null,
            scheduledAt,
            timestamp,
            status: event.status ?? null,
          };
        })
        .filter((event) => event.timestamp === null || event.timestamp >= now.getTime());

      const combinedEvents = [...gigEvents, ...scheduleItems];
      combinedEvents.sort((a, b) => {
        if (a.timestamp === null && b.timestamp === null) return 0;
        if (a.timestamp === null) return 1;
        if (b.timestamp === null) return -1;
        return a.timestamp - b.timestamp;
      });

      setScheduleEvents(combinedEvents);
    } catch (error: unknown) {
      console.error('Error loading band schedule:', error);
      setScheduleEvents([]);
    }
  }, [user?.id]);

<<<<<<< HEAD
  const loadPendingInvitations = useCallback(async () => {
    if (!user?.id) {
      setPendingInvites([]);
      return;
    }

    try {
      const { data, error } = await supabase
        .from('band_invitations')
        .select(`
          id,
          band_id,
          inviter_id,
          invitee_id,
          role,
          salary,
          status,
          created_at,
          responded_at,
          band:bands (
            id,
            name,
            genre,
            description,
            leader_id,
            popularity,
            weekly_fans,
            max_members,
            created_at,
            updated_at
          )
        `)
        .eq('invitee_id', user.id)
        .eq('status', 'pending')
        .order('created_at', { ascending: true });

      if (error) throw error;

      setPendingInvites((data as BandInvitation[]) || []);
    } catch (error: unknown) {
      console.error('Error loading band invitations:', error);
    }
  }, [user?.id]);

  const loadBandData = useCallback(async () => {
    if (!user?.id) {
      setBand(null);
      setMembers([]);
      setPendingInvites([]);
      setScheduleEvents([]);
      setSongCount(0);
      setAlbumCount(0);
      setChartPosition(null);
      setGigsPlayed(null);
      setLoading(false);
      return;
    }
    try {
      const { data: memberData, error: memberError } = await supabase
        .from('band_members')
        .select(`
          *,
          bands!band_members_band_id_fkey(*)
        `)
        .eq('user_id', user.id)
        .single();

      if (memberError && memberError.code !== 'PGRST116') {
        throw memberError;
      }

      if (memberData?.bands) {
        setBand(memberData.bands as Band);
        setPendingInvites([]);
        await Promise.all([
          loadBandMembers(memberData.bands.id),
          loadBandStats(memberData.bands.id),
          loadScheduleEvents(memberData.bands.id)
        ]);
      } else {
        setBand(null);
        setMembers([]);
        await loadPendingInvitations();
        setScheduleEvents([]);
        setSongCount(0);
        setAlbumCount(0);
        setChartPosition(null);
        setGigsPlayed(null);
      }
    } catch (error: unknown) {
      console.error('Error loading band data:', error);
    } finally {
      setLoading(false);
    }
  }, [
    loadBandMembers,
    loadBandStats,
    loadPendingInvitations,
    loadScheduleEvents,
    user?.id
  ]);

  useEffect(() => {
    if (authLoading) return;

    if (user) {
      loadBandData();
    } else {
      setBand(null);
      setMembers([]);
      setPendingInvites([]);
      setLoading(false);
    }
  }, [authLoading, user, loadBandData]);

=======
>>>>>>> 9582896e
  const createBand = async () => {
    if (!user || !profile) return;

    setCreating(true);
    try {
      const { data: bandData, error: bandError } = await supabase
        .from('bands')
        .insert({
          name: `${profile.display_name || 'Player'}'s Band`,
          genre: 'Rock',
          description: 'A new band ready to rock the world!',
          leader_id: user.id
        })
        .select()
        .single();

      if (bandError) throw bandError;

      // Add the user as the first member
      const { error: memberError } = await supabase
        .from('band_members')
        .insert({
          band_id: bandData.id,
          user_id: user.id,
          role: 'Lead Vocals',
          salary: 0
        });

      if (memberError) throw memberError;

      setBand(bandData);
      await Promise.all([
        loadBandMembers(bandData.id),
        loadBandStats(bandData.id),
        loadScheduleEvents(bandData.id)
      ]);

      toast({
        title: "Band Created!",
        description: "Your musical journey as a band begins now!",
      });
    } catch (error: unknown) {
      console.error('Error creating band:', error);
      toast({
        variant: "destructive",
        title: "Error",
        description: "Failed to create band",
      });
    } finally {
      setCreating(false);
    }
  };

  const sendInvite = async () => {
    if (!user || !band) {
      toast({
        variant: "destructive",
        title: "No Band Available",
        description: "You need to have an active band before recruiting members.",
      });
      return;
    }

    if (!inviteRole) {
      toast({
        variant: "destructive",
        title: "Role Required",
        description: "Please select a role for the invitation.",
      });
      return;
    }

    if (band.max_members && members.length >= band.max_members) {
      toast({
        variant: "destructive",
        title: "Band Full",
        description: "Your band has reached its maximum number of members.",
      });
      return;
    }

    const salaryValue = Number.isFinite(inviteSalary)
      ? Math.max(0, Math.round(inviteSalary))
      : 0;

    setSendingInvite(true);

    try {
      const { error } = await supabase
        .from('band_invitations')
        .insert({
          band_id: band.id,
          inviter_id: user.id,
          role: inviteRole,
          salary: salaryValue,
        });

      if (error) throw error;

      toast({
        title: "Invitation Sent",
        description: "Your recruitment invitation is now live.",
      });

      setIsRecruitDialogOpen(false);
      setInviteRole(BAND_ROLES[0]);
      setInviteSalary(0);
    } catch (error: unknown) {
      console.error('Error sending band invitation:', error);
      toast({
        variant: "destructive",
        title: "Error",
        description: "Failed to send invitation. Please try again.",
      });
    } finally {
      setSendingInvite(false);
    }
  };

  const acceptInvite = async (invitation: BandInvitation) => {
    if (!user) return;

    setAcceptingInviteId(invitation.id);

    try {
      const { data: updatedInvitation, error } = await supabase
        .from('band_invitations')
        .update({
          status: 'accepted',
          invitee_id: user.id,
          responded_at: new Date().toISOString(),
        })
        .eq('id', invitation.id)
        .eq('status', 'pending')
        .select(`
          id,
          band_id,
          role,
          salary
        `)
        .single();

      if (error) throw error;
      if (!updatedInvitation) throw new Error('Invitation not found');

      const { error: memberError } = await supabase
        .from('band_members')
        .insert({
          band_id: updatedInvitation.band_id,
          user_id: user.id,
          role: updatedInvitation.role,
          salary: updatedInvitation.salary ?? 0,
        });

      if (memberError && memberError.code !== '23505') {
        throw memberError;
      }

      setPendingInvites(prev => prev.filter(invite => invite.id !== invitation.id));

      const { data: bandData, error: bandError } = await supabase
        .from('bands')
        .select('*')
        .eq('id', updatedInvitation.band_id)
        .single();

      if (bandError) throw bandError;

      if (bandData) {
        setBand(bandData as Band);
        await Promise.all([
          loadBandMembers(bandData.id),
          loadBandStats(bandData.id),
          loadScheduleEvents(bandData.id)
        ]);
      }

      toast({
        title: "Invitation Accepted",
        description: "Welcome to your new band!",
      });
    } catch (error: unknown) {
      console.error('Error accepting band invitation:', error);
      toast({
        variant: "destructive",
        title: "Error",
        description: error instanceof Error ? error.message : 'Failed to accept invitation.',
      });
    } finally {
      setAcceptingInviteId(null);
    }
  };

  const getRoleIcon = (role: string) => {
    if (role.includes("Vocal")) return <Mic className="h-4 w-4" />;
    if (role.includes("Guitar")) return <Guitar className="h-4 w-4" />;
    if (role.includes("Drum")) return <Drum className="h-4 w-4" />;
    return <Music className="h-4 w-4" />;
  };

  const getSkillColor = (value: number) => {
    if (value >= 80) return "text-success";
    if (value >= 60) return "text-warning";
    return "text-muted-foreground";
  };

  const getEventTypeIcon = (type?: string | null) => {
    const normalized = type?.toLowerCase() ?? '';

    if (normalized.includes('record')) return <Mic className="h-4 w-4 text-primary" />;
    if (normalized.includes('rehearsal') || normalized.includes('practice')) return <Drum className="h-4 w-4 text-primary" />;
    if (normalized.includes('meeting')) return <Users className="h-4 w-4 text-primary" />;
    if (normalized.includes('tour')) return <Star className="h-4 w-4 text-primary" />;
    if (normalized.includes('gig') || normalized.includes('show') || normalized.includes('concert')) {
      return <Music className="h-4 w-4 text-primary" />;
    }

    return <Music className="h-4 w-4 text-primary" />;
  };

  const formatEventType = (type?: string | null) => {
    if (!type) return null;
    return type
      .replace(/[_-]/g, ' ')
      .split(' ')
      .map((word) => word.charAt(0).toUpperCase() + word.slice(1))
      .join(' ');
  };

  const getEventTimingLabel = (timestamp: number | null) => {
    if (!timestamp) return 'Date TBA';

    const now = new Date();
    const startOfToday = new Date(now.getFullYear(), now.getMonth(), now.getDate()).getTime();
    const eventDate = new Date(timestamp);
    if (Number.isNaN(eventDate.getTime())) return 'Date TBA';

    const startOfEventDay = new Date(eventDate.getFullYear(), eventDate.getMonth(), eventDate.getDate()).getTime();
    const diffDays = Math.round((startOfEventDay - startOfToday) / (1000 * 60 * 60 * 24));

    if (diffDays === 0) return 'Today';
    if (diffDays === 1) return 'Tomorrow';
    if (diffDays < 0) {
      const daysAgo = Math.abs(diffDays);
      return `${daysAgo} day${daysAgo === 1 ? '' : 's'} ago`;
    }
    return `In ${diffDays} days`;
  };

  const formatEventDateTime = (scheduledAt: string | null) => {
    if (!scheduledAt) return 'Date TBA';
    const eventDate = new Date(scheduledAt);
    if (Number.isNaN(eventDate.getTime())) return 'Date TBA';

    const datePart = eventDate.toLocaleDateString(undefined, {
      month: 'short',
      day: 'numeric',
      year: eventDate.getFullYear() !== new Date().getFullYear() ? 'numeric' : undefined
    });

    const timePart = eventDate.toLocaleTimeString([], {
      hour: '2-digit',
      minute: '2-digit'
    });

    return `${datePart} • ${timePart}`;
  };

  if (loading) {
    return (
      <div className="min-h-screen bg-gradient-stage flex items-center justify-center p-6">
        <div className="text-center">
          <div className="animate-spin rounded-full h-32 w-32 border-b-2 border-primary mx-auto mb-4"></div>
          <p className="text-lg font-oswald">Loading band data...</p>
        </div>
      </div>
    );
  }

  // If no band, show pending invitations or creation interface
  if (!band) {
    if (pendingInvites.length > 0) {
      return (
        <div className="min-h-screen bg-gradient-stage flex items-center justify-center p-6">
          <Card className="bg-card/80 backdrop-blur-sm border-primary/20 w-full max-w-3xl">
            <CardHeader className="text-center space-y-2">
              <CardTitle className="text-2xl bg-gradient-primary bg-clip-text text-transparent">
                Band Invitations
              </CardTitle>
              <CardDescription>
                {pendingInvites.length > 1
                  ? "You've received new invitations to join a band. Review and accept the role that fits you best."
                  : "You've been invited to join a band. Review the offer and accept to begin performing together."}
              </CardDescription>
            </CardHeader>
            <CardContent className="space-y-4">
              {pendingInvites.map((invite) => (
                <div
                  key={invite.id}
                  className="p-4 rounded-lg bg-secondary/30 border border-primary/10 space-y-3"
                >
                  <div className="flex flex-col gap-3 md:flex-row md:items-center md:justify-between">
                    <div>
                      <h3 className="text-lg font-semibold">
                        {invite.band?.name || "New Band Opportunity"}
                      </h3>
                      <p className="text-sm text-muted-foreground">
                        {invite.band?.genre ? `${invite.band.genre} • ` : ""}Role: {invite.role}
                      </p>
                    </div>
                    <Badge variant="outline" className="text-sm border-primary/40 text-primary">
                      ${invite.salary ?? 0}/week
                    </Badge>
                  </div>
                  {invite.band?.description && (
                    <p className="text-sm text-muted-foreground">
                      {invite.band.description}
                    </p>
                  )}
                  <div className="flex items-center justify-end">
                    <Button
                      className="bg-gradient-primary"
                      onClick={() => acceptInvite(invite)}
                      disabled={acceptingInviteId === invite.id}
                    >
                      {acceptingInviteId === invite.id ? "Accepting..." : "Accept Invitation"}
                    </Button>
                  </div>
                </div>
              ))}
            </CardContent>
          </Card>
        </div>
      );
    }

    return (
      <div className="min-h-screen bg-gradient-stage flex items-center justify-center p-6">
        <Card className="bg-card/80 backdrop-blur-sm border-primary/20 max-w-md">
          <CardHeader className="text-center">
            <CardTitle className="text-2xl bg-gradient-primary bg-clip-text text-transparent">
              Start Your Band
            </CardTitle>
            <CardDescription>
              Create a band and recruit talented musicians to join your musical journey
            </CardDescription>
          </CardHeader>
          <CardContent className="space-y-4">
            <div className="text-center space-y-2">
              <Users className="h-16 w-16 text-primary mx-auto" />
              <p className="text-muted-foreground">
                You're currently a solo artist. Create a band to collaborate with other musicians!
              </p>
            </div>
            <Button
              onClick={createBand}
              disabled={creating}
              className="w-full bg-gradient-primary"
            >
              {creating ? "Creating..." : "Create Band"}
            </Button>
          </CardContent>
        </Card>
      </div>
    );
  }

  const isBandAtCapacity = band.max_members ? members.length >= band.max_members : false;
  const memberCapacityLabel = band.max_members ? `${members.length}/${band.max_members}` : `${members.length}`;
  const upcomingEvents = scheduleEvents.slice(0, 5);

  return (
    <div className="min-h-screen bg-gradient-stage p-6">
      <div className="max-w-7xl mx-auto space-y-6">
        {/* Header */}
        <div className="flex items-center justify-between">
          <div>
            <h1 className="text-3xl font-bold bg-gradient-primary bg-clip-text text-transparent">
              {band.name}
            </h1>
            <p className="text-muted-foreground">{band.genre} • {memberCapacityLabel} members</p>
          </div>
          <div className="flex gap-2">
            <Dialog open={isRecruitDialogOpen} onOpenChange={setIsRecruitDialogOpen}>
              <DialogTrigger asChild>
                <Button className="bg-gradient-primary hover:shadow-electric">
                  <UserPlus className="h-4 w-4 mr-2" />
                  Recruit Member
                </Button>
              </DialogTrigger>
              <DialogContent className="sm:max-w-md">
                <DialogHeader>
                  <DialogTitle>Recruit a New Member</DialogTitle>
                  <DialogDescription>
                    Customize the role and salary offer for your next band mate.
                  </DialogDescription>
                </DialogHeader>
                {isBandAtCapacity && (
                  <div className="rounded-md border border-destructive/30 bg-destructive/10 p-3 text-sm text-destructive">
                    Your band has reached its member limit. Remove a member before sending new invitations.
                  </div>
                )}
                <div className="space-y-4">
                  <div className="space-y-2">
                    <Label htmlFor="invite-role">Role</Label>
                    <Select value={inviteRole} onValueChange={(value) => setInviteRole(value)}>
                      <SelectTrigger id="invite-role">
                        <SelectValue placeholder="Select a role" />
                      </SelectTrigger>
                      <SelectContent>
                        {BAND_ROLES.map((role) => (
                          <SelectItem key={role} value={role}>
                            {role}
                          </SelectItem>
                        ))}
                      </SelectContent>
                    </Select>
                  </div>
                  <div className="space-y-2">
                    <Label htmlFor="invite-salary">Weekly Salary Offer</Label>
                    <Input
                      id="invite-salary"
                      type="number"
                      min={0}
                      step={50}
                      value={inviteSalary}
                      onChange={(event) => {
                        const nextValue = Number(event.target.value);
                        setInviteSalary(Number.isNaN(nextValue) ? 0 : nextValue);
                      }}
                    />
                    <p className="text-xs text-muted-foreground">
                      Offer a weekly stipend to attract skilled musicians.
                    </p>
                  </div>
                </div>
                <DialogFooter className="gap-2 sm:justify-end">
                  <Button
                    variant="outline"
                    onClick={() => setIsRecruitDialogOpen(false)}
                    disabled={sendingInvite}
                  >
                    Cancel
                  </Button>
                  <Button
                    className="bg-gradient-primary"
                    onClick={sendInvite}
                    disabled={sendingInvite || !inviteRole || isBandAtCapacity}
                  >
                    {sendingInvite ? "Sending..." : "Send Invitation"}
                  </Button>
                </DialogFooter>
              </DialogContent>
            </Dialog>
            <Button variant="outline" className="border-primary/20 hover:bg-primary/10">
              <Settings className="h-4 w-4 mr-2" />
              Band Settings
            </Button>
          </div>
        </div>

        {/* Band Stats */}
        <div className="grid grid-cols-1 md:grid-cols-2 lg:grid-cols-4 gap-4">
          <Card className="bg-card/80 backdrop-blur-sm border-primary/20">
            <CardHeader className="flex flex-row items-center justify-between space-y-0 pb-2">
              <CardTitle className="text-sm font-medium">Popularity</CardTitle>
              <TrendingUp className="h-4 w-4 text-primary" />
            </CardHeader>
            <CardContent>
              <div className="text-2xl font-bold text-primary">{band.popularity}%</div>
              <Progress value={band.popularity} className="mt-2" />
              <p className="text-xs text-muted-foreground mt-1">
                Band popularity
              </p>
            </CardContent>
          </Card>

          <Card className="bg-card/80 backdrop-blur-sm border-primary/20">
            <CardHeader className="flex flex-row items-center justify-between space-y-0 pb-2">
              <CardTitle className="text-sm font-medium">Total Fans</CardTitle>
              <Users className="h-4 w-4 text-accent" />
            </CardHeader>
            <CardContent>
              <div className="text-2xl font-bold text-accent">
                {band.weekly_fans.toLocaleString()}
              </div>
              <p className="text-xs text-muted-foreground">
                Weekly fan growth
              </p>
            </CardContent>
          </Card>

          <Card className="bg-card/80 backdrop-blur-sm border-primary/20">
            <CardHeader className="flex flex-row items-center justify-between space-y-0 pb-2">
              <CardTitle className="text-sm font-medium">Chart Position</CardTitle>
              <Star className="h-4 w-4 text-warning" />
            </CardHeader>
            <CardContent>
              <div className="text-2xl font-bold text-warning">
                {chartPosition !== null ? `#${chartPosition}` : 'N/A'}
              </div>
              <p className="text-xs text-muted-foreground">
                Best chart ranking
              </p>
            </CardContent>
          </Card>

          <Card className="bg-card/80 backdrop-blur-sm border-primary/20">
            <CardHeader className="flex flex-row items-center justify-between space-y-0 pb-2">
              <CardTitle className="text-sm font-medium">Gigs Played</CardTitle>
              <Music className="h-4 w-4 text-primary" />
            </CardHeader>
            <CardContent>
              <div className="text-2xl font-bold text-primary">
                {gigsPlayed !== null ? gigsPlayed : 'N/A'}
              </div>
              <p className="text-xs text-muted-foreground">
                Completed gigs
              </p>
            </CardContent>
          </Card>
        </div>

        {/* Band Members */}
        <Card className="bg-card/80 backdrop-blur-sm border-primary/20">
          <CardHeader>
            <CardTitle className="flex items-center gap-2">
              <Users className="h-5 w-5 text-primary" />
              Band Members
            </CardTitle>
            <CardDescription>
              Your musical collaborators
            </CardDescription>
          </CardHeader>
          <CardContent>
            <div className="grid grid-cols-1 lg:grid-cols-2 gap-6">
              {members.map((member) => (
                <div key={member.id} className="p-4 rounded-lg bg-secondary/30 border border-primary/10">
                  <div className="flex items-start justify-between mb-4">
                    <div className="flex items-center gap-3">
                      <Avatar>
                        <AvatarImage src={member.avatar_url} />
                        <AvatarFallback className="bg-gradient-primary text-primary-foreground">
                          {member.name?.split(' ').map(n => n[0]).join('') || 'U'}
                        </AvatarFallback>
                      </Avatar>
                      <div>
                        <h3 className="font-semibold flex items-center gap-2">
                          {member.name}
                          {member.is_player && (
                            <Badge variant="outline" className="text-xs border-primary text-primary">
                              You
                            </Badge>
                          )}
                        </h3>
                        <p className="text-sm text-muted-foreground flex items-center gap-1">
                          {getRoleIcon(member.role)}
                          {member.role}
                        </p>
                      </div>
                    </div>
                    {member.salary > 0 && (
                      <Badge variant="outline" className="text-xs border-success text-success">
                        ${member.salary}/week
                      </Badge>
                    )}
                  </div>

                  <div className="space-y-3">
                    <h4 className="text-sm font-medium">Skills</h4>
                    {member.is_player && skills ? (
                      Object.entries(skills).filter(([key]) => key !== 'id' && key !== 'user_id' && key !== 'created_at' && key !== 'updated_at').map(([skill, value]) => (
                        <div key={skill} className="space-y-1">
                          <div className="flex justify-between text-sm">
                            <span className="capitalize">{skill}</span>
                            <span className={getSkillColor(value as number)}>{value}/100</span>
                          </div>
                          <Progress value={value as number} className="h-1.5" />
                        </div>
                      ))
                    ) : (
                      <div className="text-sm text-muted-foreground">
                        Skills unavailable for other members
                      </div>
                    )}
                  </div>

                  {!member.is_player && (
                    <div className="mt-4 pt-3 border-t border-primary/10">
                      <div className="flex gap-2">
                        <Button size="sm" variant="outline" className="text-xs">
                          View Profile
                        </Button>
                        <Button size="sm" variant="outline" className="text-xs text-destructive border-destructive/20">
                          Replace
                        </Button>
                      </div>
                    </div>
                  )}
                </div>
              ))}
            </div>
          </CardContent>
        </Card>

        {/* Band Achievements */}
        <div className="grid grid-cols-1 md:grid-cols-2 gap-6">
          <Card className="bg-card/80 backdrop-blur-sm border-primary/20">
            <CardHeader>
              <CardTitle>Achievements</CardTitle>
              <CardDescription>Your band's milestones</CardDescription>
            </CardHeader>
            <CardContent className="space-y-4">
              <div className="flex items-center justify-between p-3 rounded-lg bg-primary/10">
                <div className="flex items-center gap-3">
                  <Music className="h-5 w-5 text-primary" />
                  <div>
                    <p className="font-medium">Songs Written</p>
                    <p className="text-sm text-muted-foreground">Creative output</p>
                  </div>
                </div>
                <span className="text-lg font-bold text-primary">
                  {songCount.toLocaleString()}
                </span>
              </div>

              <div className="flex items-center justify-between p-3 rounded-lg bg-accent/10">
                <div className="flex items-center gap-3">
                  <Star className="h-5 w-5 text-accent" />
                  <div>
                    <p className="font-medium">Albums Released</p>
                    <p className="text-sm text-muted-foreground">Studio recordings</p>
                  </div>
                </div>
                <span className="text-lg font-bold text-accent">
                  {albumCount.toLocaleString()}
                </span>
              </div>
            </CardContent>
          </Card>

          <Card className="bg-card/80 backdrop-blur-sm border-primary/20">
            <CardHeader>
              <CardTitle>Weekly Schedule</CardTitle>
              <CardDescription>
                {upcomingEvents.length > 0
                  ? `${upcomingEvents.length} upcoming event${upcomingEvents.length === 1 ? '' : 's'}`
                  : 'Upcoming band activities'}
              </CardDescription>
            </CardHeader>
            <CardContent className="space-y-3">
              {upcomingEvents.length === 0 ? (
                <div className="p-4 rounded-lg border border-dashed border-primary/30 bg-secondary/20 text-sm text-muted-foreground">
                  No upcoming events scheduled. Add gigs, rehearsals, or meetings to keep your band active.
                </div>
              ) : (
                upcomingEvents.map((event) => {
                  const typeLabel = formatEventType(event.eventType);
                  const timingLabel = getEventTimingLabel(event.timestamp);
                  const dateTimeLabel = formatEventDateTime(event.scheduledAt);

                  return (
                    <div key={event.id} className="p-3 rounded-lg bg-secondary/30 border border-primary/10">
                      <div className="flex items-start justify-between gap-4">
                        <div className="flex items-start gap-3">
                          <div className="mt-1 text-primary">
                            {getEventTypeIcon(event.eventType)}
                          </div>
                          <div className="space-y-1">
                            <div className="flex flex-wrap items-center gap-2">
                              <p className="font-medium">{event.title}</p>
                              {typeLabel && (
                                <Badge variant="outline" className="text-xs capitalize">
                                  {typeLabel}
                                </Badge>
                              )}
                            </div>
                            {event.description && (
                              <p className="text-sm text-muted-foreground">{event.description}</p>
                            )}
                            {event.location && (
                              <p className="text-xs text-muted-foreground flex items-center gap-1">
                                <MapPin className="h-3 w-3" />
                                {event.location}
                              </p>
                            )}
                          </div>
                        </div>
                        <div className="text-right space-y-1">
                          <Badge variant="outline" className="text-xs">
                            {timingLabel}
                          </Badge>
                          <p className="text-xs text-muted-foreground">{dateTimeLabel}</p>
                        </div>
                      </div>
                    </div>
                  );
                })
              )}
            </CardContent>
          </Card>
        </div>
      </div>
    </div>
  );
};

export default BandManager;<|MERGE_RESOLUTION|>--- conflicted
+++ resolved
@@ -188,9 +188,207 @@
       console.error('Error loading band members:', error);
     }
   }, [user?.id]);
-
-<<<<<<< HEAD
-=======
+  const loadBandStats = useCallback(async (bandId: string) => {
+    if (!user?.id || !bandId) {
+      setChartPosition(null);
+      setGigsPlayed(null);
+      setSongCount(0);
+      setAlbumCount(0);
+      return;
+    }
+
+    try {
+      const [{ data: memberRows, error: memberError }, { data: gigRows, error: gigsError }] = await Promise.all([
+        supabase
+          .from('band_members')
+          .select('user_id')
+          .eq('band_id', bandId),
+        supabase
+          .from('gigs')
+          .select('id, status, scheduled_date, venue:venues(name, location)')
+          .eq('band_id', bandId)
+      ]);
+
+      if (memberError) throw memberError;
+      if (gigsError) throw gigsError;
+
+      const memberIds = (memberRows ?? [])
+        .map((row) => row.user_id)
+        .filter((id): id is string => typeof id === 'string' && id.length > 0);
+
+      const gigsPlayedCount = (gigRows as GigRow[] | null | undefined)?.filter((gig) => gig.status === 'completed').length ?? 0;
+      setGigsPlayed(gigsPlayedCount);
+
+      let songsData: SongRow[] = [];
+      let songsError: unknown = null;
+
+      const primarySongsResponse = await supabase
+        .from('songs')
+        .select('*')
+        .eq('band_id', bandId);
+
+      if (primarySongsResponse.error) {
+        songsError = primarySongsResponse.error;
+      } else {
+        songsData = (primarySongsResponse.data as SongRow[]) ?? [];
+      }
+
+      if ((songsError || songsData.length === 0) && memberIds.length > 0) {
+        const artistResponse = await supabase
+          .from('songs')
+          .select('*')
+          .in('artist_id', memberIds);
+
+        if (artistResponse.error) {
+          const message = artistResponse.error.message?.toLowerCase() ?? '';
+          if (message.includes('artist_id')) {
+            const userIdResponse = await supabase
+              .from('songs')
+              .select('*')
+              .in('user_id', memberIds);
+
+            if (!userIdResponse.error) {
+              songsData = (userIdResponse.data as SongRow[]) ?? [];
+            } else {
+              songsError = userIdResponse.error;
+            }
+          } else {
+            songsError = artistResponse.error;
+          }
+        } else {
+          songsData = (artistResponse.data as SongRow[]) ?? [];
+          songsError = null;
+        }
+      }
+
+      if (songsError) {
+        console.error('Error loading songs for band:', songsError);
+      }
+
+      const totalSongs = songsData.length;
+      setSongCount(totalSongs);
+
+      const albumNames = new Set<string>();
+      const chartPositions: number[] = [];
+
+      songsData.forEach((song) => {
+        const record = song as SongRow & {
+          album?: string | null;
+          album_name?: string | null;
+          albumTitle?: string | null;
+        };
+
+        const albumName = record.album ?? record.album_name ?? record.albumTitle ?? null;
+        if (typeof albumName === 'string' && albumName.trim().length > 0) {
+          albumNames.add(albumName.trim());
+        }
+
+        const rawPosition = (song as Record<string, unknown>).chart_position ?? (song as Record<string, unknown>).chartPosition;
+        if (typeof rawPosition === 'number' && Number.isFinite(rawPosition)) {
+          chartPositions.push(rawPosition);
+        } else if (typeof rawPosition === 'string') {
+          const parsed = Number(rawPosition);
+          if (!Number.isNaN(parsed)) {
+            chartPositions.push(parsed);
+          }
+        }
+      });
+
+      setAlbumCount(albumNames.size);
+      setChartPosition(chartPositions.length > 0 ? Math.min(...chartPositions) : null);
+    } catch (error: unknown) {
+      console.error('Error loading band stats:', error);
+    }
+  }, [user?.id]);
+
+  const loadScheduleEvents = useCallback(async (bandId: string) => {
+    if (!user?.id || !bandId) {
+      setScheduleEvents([]);
+      return;
+    }
+
+    try {
+      const now = new Date();
+      const todayString = now.toISOString().split('T')[0];
+
+      const [gigsResponse, scheduleResponse] = await Promise.all([
+        supabase
+          .from('gigs')
+          .select('id, scheduled_date, status, venue:venues(name, location)')
+          .eq('band_id', bandId)
+          .gte('scheduled_date', now.toISOString())
+          .order('scheduled_date', { ascending: true }),
+        supabase
+          .from('schedule_events')
+          .select('id, title, type, date, time, status, location, description')
+          .eq('user_id', user.id)
+          .gte('date', todayString)
+          .order('date', { ascending: true })
+          .order('time', { ascending: true })
+      ]);
+
+      const gigEvents: BandScheduleEvent[] = ((gigsResponse.data as GigRow[]) ?? []).map((gig) => {
+        const scheduledAt = gig.scheduled_date ?? null;
+        const timestamp = scheduledAt ? new Date(scheduledAt).getTime() : null;
+
+        const venueName = gig.venue?.name ?? 'Live Performance';
+        const venueLocation = gig.venue?.location ?? null;
+        let description: string | null = null;
+        if (gig.status === 'completed') {
+          description = 'Completed performance';
+        } else if (gig.status === 'cancelled') {
+          description = 'Cancelled performance';
+        }
+
+        return {
+          id: gig.id,
+          title: `Gig at ${venueName}`,
+          description,
+          location: venueLocation,
+          eventType: 'gig',
+          scheduledAt,
+          timestamp,
+          status: gig.status ?? null,
+        };
+      });
+
+      const scheduleItems: BandScheduleEvent[] = ((scheduleResponse.data as ScheduleEventRow[]) ?? [])
+        .map((event) => {
+          const timeValue = typeof event.time === 'string' ? event.time : event.time?.toString?.() ?? null;
+          const normalizedTime = timeValue && timeValue.length === 5 ? `${timeValue}:00` : timeValue;
+          const scheduledAt = event.date
+            ? `${event.date}T${normalizedTime ?? '00:00:00'}`
+            : null;
+          const timestamp = scheduledAt ? new Date(scheduledAt).getTime() : null;
+
+          return {
+            id: event.id,
+            title: event.title,
+            description: event.description ?? null,
+            location: event.location ?? null,
+            eventType: event.type ?? null,
+            scheduledAt,
+            timestamp,
+            status: event.status ?? null,
+          };
+        })
+        .filter((event) => event.timestamp === null || event.timestamp >= now.getTime());
+
+      const combinedEvents = [...gigEvents, ...scheduleItems];
+      combinedEvents.sort((a, b) => {
+        if (a.timestamp === null && b.timestamp === null) return 0;
+        if (a.timestamp === null) return 1;
+        if (b.timestamp === null) return -1;
+        return a.timestamp - b.timestamp;
+      });
+
+      setScheduleEvents(combinedEvents);
+    } catch (error: unknown) {
+      console.error('Error loading band schedule:', error);
+      setScheduleEvents([]);
+    }
+  }, [user?.id]);
+
   const loadPendingInvitations = useCallback(async () => {
     if (!user?.id) {
       setPendingInvites([]);
@@ -235,19 +433,6 @@
     }
   }, [user?.id]);
 
-  useEffect(() => {
-    if (authLoading) return;
-
-    if (user) {
-      loadBandData();
-    } else {
-      setBand(null);
-      setMembers([]);
-      setPendingInvites([]);
-      setLoading(false);
-    }
-  }, [authLoading, user, loadBandData]);
-
   const loadBandData = useCallback(async () => {
     if (!user?.id) {
       setBand(null);
@@ -306,311 +491,6 @@
     user?.id
   ]);
 
->>>>>>> 9582896e
-  const loadBandStats = useCallback(async (bandId: string) => {
-    if (!user?.id || !bandId) {
-      setChartPosition(null);
-      setGigsPlayed(null);
-      setSongCount(0);
-      setAlbumCount(0);
-      return;
-    }
-
-    try {
-      const [{ data: memberRows, error: memberError }, { data: gigRows, error: gigsError }] = await Promise.all([
-        supabase
-          .from('band_members')
-          .select('user_id')
-          .eq('band_id', bandId),
-        supabase
-          .from('gigs')
-          .select('id, status, scheduled_date, venue:venues(name, location)')
-          .eq('band_id', bandId)
-      ]);
-
-      if (memberError) throw memberError;
-      if (gigsError) throw gigsError;
-
-      const memberIds = (memberRows ?? [])
-        .map((row) => row.user_id)
-        .filter((id): id is string => typeof id === 'string' && id.length > 0);
-
-      const gigsPlayedCount = (gigRows as GigRow[] | null | undefined)?.filter((gig) => gig.status === 'completed').length ?? 0;
-      setGigsPlayed(gigsPlayedCount);
-
-      let songsData: SongRow[] = [];
-      let songsError: unknown = null;
-
-      const primarySongsResponse = await supabase
-        .from('songs')
-        .select('*')
-        .eq('band_id', bandId);
-
-      if (primarySongsResponse.error) {
-        songsError = primarySongsResponse.error;
-      } else {
-        songsData = (primarySongsResponse.data as SongRow[]) ?? [];
-      }
-
-      if ((songsError || songsData.length === 0) && memberIds.length > 0) {
-        const artistResponse = await supabase
-          .from('songs')
-          .select('*')
-          .in('artist_id', memberIds);
-
-        if (artistResponse.error) {
-          const message = artistResponse.error.message?.toLowerCase() ?? '';
-          if (message.includes('artist_id')) {
-            const userIdResponse = await supabase
-              .from('songs')
-              .select('*')
-              .in('user_id', memberIds);
-
-            if (!userIdResponse.error) {
-              songsData = (userIdResponse.data as SongRow[]) ?? [];
-            } else {
-              songsError = userIdResponse.error;
-            }
-          } else {
-            songsError = artistResponse.error;
-          }
-        } else {
-          songsData = (artistResponse.data as SongRow[]) ?? [];
-          songsError = null;
-        }
-      }
-
-      if (songsError) {
-        console.error('Error loading songs for band:', songsError);
-      }
-
-      const totalSongs = songsData.length;
-      setSongCount(totalSongs);
-
-      const albumNames = new Set<string>();
-      const chartPositions: number[] = [];
-
-      songsData.forEach((song) => {
-        const record = song as SongRow & {
-          album?: string | null;
-          album_name?: string | null;
-          albumTitle?: string | null;
-        };
-
-        const albumName = record.album ?? record.album_name ?? record.albumTitle ?? null;
-        if (typeof albumName === 'string' && albumName.trim().length > 0) {
-          albumNames.add(albumName.trim());
-        }
-
-        const rawPosition = (song as Record<string, unknown>).chart_position ?? (song as Record<string, unknown>).chartPosition;
-        if (typeof rawPosition === 'number' && Number.isFinite(rawPosition)) {
-          chartPositions.push(rawPosition);
-        } else if (typeof rawPosition === 'string') {
-          const parsed = Number(rawPosition);
-          if (!Number.isNaN(parsed)) {
-            chartPositions.push(parsed);
-          }
-        }
-      });
-
-      setAlbumCount(albumNames.size);
-      setChartPosition(chartPositions.length > 0 ? Math.min(...chartPositions) : null);
-    } catch (error: unknown) {
-      console.error('Error loading band stats:', error);
-    }
-  }, [user?.id]);
-
-  const loadScheduleEvents = useCallback(async (bandId: string) => {
-    if (!user?.id || !bandId) {
-      setScheduleEvents([]);
-      return;
-    }
-
-    try {
-      const now = new Date();
-      const todayString = now.toISOString().split('T')[0];
-
-      const [gigsResponse, scheduleResponse] = await Promise.all([
-        supabase
-          .from('gigs')
-          .select('id, scheduled_date, status, venue:venues(name, location)')
-          .eq('band_id', bandId)
-          .gte('scheduled_date', now.toISOString())
-          .order('scheduled_date', { ascending: true }),
-        supabase
-          .from('schedule_events')
-          .select('id, title, type, date, time, status, location, description')
-          .eq('user_id', user.id)
-          .gte('date', todayString)
-          .order('date', { ascending: true })
-          .order('time', { ascending: true })
-      ]);
-
-      const gigEvents: BandScheduleEvent[] = ((gigsResponse.data as GigRow[]) ?? []).map((gig) => {
-        const scheduledAt = gig.scheduled_date ?? null;
-        const timestamp = scheduledAt ? new Date(scheduledAt).getTime() : null;
-
-        const venueName = gig.venue?.name ?? 'Live Performance';
-        const venueLocation = gig.venue?.location ?? null;
-        let description: string | null = null;
-        if (gig.status === 'completed') {
-          description = 'Completed performance';
-        } else if (gig.status === 'cancelled') {
-          description = 'Cancelled performance';
-        }
-
-        return {
-          id: gig.id,
-          title: `Gig at ${venueName}`,
-          description,
-          location: venueLocation,
-          eventType: 'gig',
-          scheduledAt,
-          timestamp,
-          status: gig.status ?? null,
-        };
-      });
-
-      const scheduleItems: BandScheduleEvent[] = ((scheduleResponse.data as ScheduleEventRow[]) ?? [])
-        .map((event) => {
-          const timeValue = typeof event.time === 'string' ? event.time : event.time?.toString?.() ?? null;
-          const normalizedTime = timeValue && timeValue.length === 5 ? `${timeValue}:00` : timeValue;
-          const scheduledAt = event.date
-            ? `${event.date}T${normalizedTime ?? '00:00:00'}`
-            : null;
-          const timestamp = scheduledAt ? new Date(scheduledAt).getTime() : null;
-
-          return {
-            id: event.id,
-            title: event.title,
-            description: event.description ?? null,
-            location: event.location ?? null,
-            eventType: event.type ?? null,
-            scheduledAt,
-            timestamp,
-            status: event.status ?? null,
-          };
-        })
-        .filter((event) => event.timestamp === null || event.timestamp >= now.getTime());
-
-      const combinedEvents = [...gigEvents, ...scheduleItems];
-      combinedEvents.sort((a, b) => {
-        if (a.timestamp === null && b.timestamp === null) return 0;
-        if (a.timestamp === null) return 1;
-        if (b.timestamp === null) return -1;
-        return a.timestamp - b.timestamp;
-      });
-
-      setScheduleEvents(combinedEvents);
-    } catch (error: unknown) {
-      console.error('Error loading band schedule:', error);
-      setScheduleEvents([]);
-    }
-  }, [user?.id]);
-
-<<<<<<< HEAD
-  const loadPendingInvitations = useCallback(async () => {
-    if (!user?.id) {
-      setPendingInvites([]);
-      return;
-    }
-
-    try {
-      const { data, error } = await supabase
-        .from('band_invitations')
-        .select(`
-          id,
-          band_id,
-          inviter_id,
-          invitee_id,
-          role,
-          salary,
-          status,
-          created_at,
-          responded_at,
-          band:bands (
-            id,
-            name,
-            genre,
-            description,
-            leader_id,
-            popularity,
-            weekly_fans,
-            max_members,
-            created_at,
-            updated_at
-          )
-        `)
-        .eq('invitee_id', user.id)
-        .eq('status', 'pending')
-        .order('created_at', { ascending: true });
-
-      if (error) throw error;
-
-      setPendingInvites((data as BandInvitation[]) || []);
-    } catch (error: unknown) {
-      console.error('Error loading band invitations:', error);
-    }
-  }, [user?.id]);
-
-  const loadBandData = useCallback(async () => {
-    if (!user?.id) {
-      setBand(null);
-      setMembers([]);
-      setPendingInvites([]);
-      setScheduleEvents([]);
-      setSongCount(0);
-      setAlbumCount(0);
-      setChartPosition(null);
-      setGigsPlayed(null);
-      setLoading(false);
-      return;
-    }
-    try {
-      const { data: memberData, error: memberError } = await supabase
-        .from('band_members')
-        .select(`
-          *,
-          bands!band_members_band_id_fkey(*)
-        `)
-        .eq('user_id', user.id)
-        .single();
-
-      if (memberError && memberError.code !== 'PGRST116') {
-        throw memberError;
-      }
-
-      if (memberData?.bands) {
-        setBand(memberData.bands as Band);
-        setPendingInvites([]);
-        await Promise.all([
-          loadBandMembers(memberData.bands.id),
-          loadBandStats(memberData.bands.id),
-          loadScheduleEvents(memberData.bands.id)
-        ]);
-      } else {
-        setBand(null);
-        setMembers([]);
-        await loadPendingInvitations();
-        setScheduleEvents([]);
-        setSongCount(0);
-        setAlbumCount(0);
-        setChartPosition(null);
-        setGigsPlayed(null);
-      }
-    } catch (error: unknown) {
-      console.error('Error loading band data:', error);
-    } finally {
-      setLoading(false);
-    }
-  }, [
-    loadBandMembers,
-    loadBandStats,
-    loadPendingInvitations,
-    loadScheduleEvents,
-    user?.id
-  ]);
-
   useEffect(() => {
     if (authLoading) return;
 
@@ -624,8 +504,6 @@
     }
   }, [authLoading, user, loadBandData]);
 
-=======
->>>>>>> 9582896e
   const createBand = async () => {
     if (!user || !profile) return;
 
