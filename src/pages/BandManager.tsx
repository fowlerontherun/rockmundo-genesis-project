--- conflicted
+++ resolved
@@ -150,7 +150,6 @@
 
       if (error) throw error;
 
-<<<<<<< HEAD
       const normalizeDateValue = (value: unknown): string | null => {
         if (!value) return null;
 
@@ -258,24 +257,6 @@
     } catch (error) {
       console.error('Error loading schedule events:', error);
       setUpcomingEvents([]);
-=======
-      if (memberData?.bands) {
-        setBand(memberData.bands);
-        await Promise.all([
-          loadBandMembers(memberData.bands.id),
-          loadBandMetrics(memberData.bands.id)
-        ]);
-      } else {
-        setBand(null);
-        setMembers([]);
-        setChartPosition(null);
-        setGigsPlayed(null);
-      }
-    } catch (error: any) {
-      console.error('Error loading band data:', error);
-    } finally {
-      setLoading(false);
->>>>>>> eeb49da3
     }
   }, []);
 
@@ -542,12 +523,8 @@
       setBand(bandData);
       await Promise.all([
         loadBandMembers(bandData.id),
-<<<<<<< HEAD
         loadBandStats(bandData.id),
         loadScheduleEvents(bandData.id)
-=======
-        loadBandMetrics(bandData.id)
->>>>>>> eeb49da3
       ]);
 
       toast({
