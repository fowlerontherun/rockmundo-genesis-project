--- conflicted
+++ resolved
@@ -138,10 +138,6 @@
   const [sendingInvite, setSendingInvite] = useState(false);
   const [pendingInvites, setPendingInvites] = useState<BandInvitation[]>([]);
   const [acceptingInviteId, setAcceptingInviteId] = useState<string | null>(null);
-<<<<<<< HEAD
-
-=======
->>>>>>> f14d3fd9
   const loadBandMembers = useCallback(async (bandId: string) => {
     if (!user?.id) return;
 
