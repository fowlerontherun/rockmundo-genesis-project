--- conflicted
+++ resolved
@@ -1,8 +1,5 @@
-<<<<<<< HEAD
+
 import { useState, useEffect, useRef, useCallback } from "react";
-=======
-import { useState, useEffect, useCallback } from "react";
->>>>>>> 362520c3
 import { Card, CardContent, CardDescription, CardHeader, CardTitle } from "@/components/ui/card";
 import { Button } from "@/components/ui/button";
 import { Badge } from "@/components/ui/badge";
@@ -64,7 +61,6 @@
   monthlyRevenue: number;
 }
 
-<<<<<<< HEAD
 interface OverviewSnapshot {
   totalStreams: number;
   totalRevenue: number;
@@ -122,39 +118,6 @@
 
   return currencyFormatter.format(value);
 };
-=======
-interface StreamingCampaign {
-  id: string;
-  user_id: string;
-  platform: string;
-  name: string;
-  budget: number;
-  status: string;
-  playlists_targeted?: number | null;
-  new_placements?: number | null;
-  stream_increase?: number | null;
-  start_date?: string | null;
-  end_date?: string | null;
-  notes?: string | null;
-  created_at?: string;
-  updated_at?: string;
-}
-
-type StreamingCampaignInput = {
-  name: string;
-  platform: string;
-  budget: number;
-  status?: string;
-  playlists_targeted?: number;
-  new_placements?: number;
-  stream_increase?: number;
-  start_date?: string | null;
-  end_date?: string | null;
-  notes?: string | null;
-};
-
-type CampaignPreset = "playlist" | "social" | "radio";
->>>>>>> 362520c3
 
 const StreamingPlatforms = () => {
   const { toast } = useToast();
@@ -163,7 +126,6 @@
 
   const [platforms, setPlatforms] = useState<StreamingPlatform[]>([]);
   const [playerAccounts, setPlayerAccounts] = useState<PlayerStreamingAccount[]>([]);
-<<<<<<< HEAD
   const [platformMetrics, setPlatformMetrics] = useState<PlatformMetric[]>([]);
   const [overviewMetrics, setOverviewMetrics] = useState<OverviewMetrics>({
     totalStreams: 0,
@@ -174,8 +136,6 @@
     listenersGrowth: 0,
   });
   const [userSongs, setUserSongs] = useState<SongRecord[]>([]);
-=======
->>>>>>> 362520c3
   const [loading, setLoading] = useState(true);
   const [campaigns, setCampaigns] = useState<PromotionCampaign[]>([]);
   const [streamingStats, setStreamingStats] = useState(() => ({ ...BASE_STREAMING_STATS }));
@@ -186,7 +146,7 @@
   const [playlistBudget, setPlaylistBudget] = useState<number>(150);
   const [serverMessage, setServerMessage] = useState<{ type: "success" | "error"; text: string } | null>(null);
 
-<<<<<<< HEAD
+
   const platformSnapshotsRef = useRef<Record<string, PlatformSnapshot>>({});
   const overviewSnapshotRef = useRef<OverviewSnapshot | null>(null);
 
@@ -198,32 +158,6 @@
     }
 
     try {
-=======
-  const loadData = useCallback(async () => {
-    if (!user) return;
-
-  const loadCampaigns = async () => {
-    if (!user) return;
-
-    const { data, error } = await supabase
-      .from('streaming_campaigns')
-      .select('*')
-      .eq('user_id', user.id)
-      .order('created_at', { ascending: false });
-
-    if (error) {
-      throw error;
-    }
-
-    setCampaigns((data as StreamingCampaign[]) || []);
-  };
-
-  const loadData = async () => {
-
-    try {
-      setServerMessage(null);
-      // Load streaming platforms
->>>>>>> 362520c3
       const { data: platformsData, error: platformsError } = await supabase
         .from('streaming_platforms')
         .select('*')
@@ -234,124 +168,21 @@
 
       const { data: accountsData, error: accountsError } = await supabase
         .from('player_streaming_accounts')
-<<<<<<< HEAD
         .select('*')
-=======
-        .select(`
-          *,
-          streaming_platforms!player_streaming_accounts_platform_id_fkey(*)
-        `)
->>>>>>> 362520c3
         .eq('user_id', user.id);
-
       if (accountsError) throw accountsError;
       setPlayerAccounts(accountsData ?? []);
-
-<<<<<<< HEAD
       const { data: songsData, error: songsError } = await supabase
-=======
-      // Load player's songs with streaming metrics
-      let songsData: SongRecord[] = [];
-      const songsResponse = await supabase
->>>>>>> 362520c3
         .from('songs')
         .select('*')
         .eq('artist_id', user.id)
         .eq('status', 'released')
         .order('created_at', { ascending: false });
-
-<<<<<<< HEAD
       if (songsError) throw songsError;
       const normalizedSongs: SongRecord[] = (songsData ?? []).map((song) => ({
         ...song,
       }));
       setUserSongs(normalizedSongs);
-=======
-      if (songsResponse.error) {
-        // Some environments may use user_id instead of artist_id
-        if (songsResponse.error.message?.toLowerCase().includes('artist_id')) {
-          const fallbackResponse = await supabase
-            .from('songs')
-            .select('*')
-            .eq('user_id', user.id)
-            .eq('status', 'released')
-            .order('created_at', { ascending: false });
-
-          if (fallbackResponse.error) throw fallbackResponse.error;
-          songsData = (fallbackResponse.data as SongRecord[]) || [];
-        } else {
-          throw songsResponse.error;
-        }
-      } else {
-        songsData = (songsResponse.data as SongRecord[]) || [];
-      }
-
-      const streamingPlatforms = platformsData || [];
-      const formattedSongs: SongWithPlatformData[] = songsData.map((song) => {
-        const platformBreakdown = buildPlatformBreakdown(song, streamingPlatforms);
-        const breakdownStreams = platformBreakdown.reduce(
-          (total, entry) => total + entry.streams,
-          0
-        );
-        let breakdownRevenue = platformBreakdown.reduce(
-          (total, entry) => total + entry.revenue,
-          0
-        );
-
-        if (
-          breakdownRevenue === 0 &&
-          song.revenue !== undefined &&
-          song.revenue !== null
-        ) {
-          breakdownRevenue = safeNumber(song.revenue);
-        }
-
-        const totalStreamsValue =
-          breakdownStreams > 0 ? breakdownStreams : safeNumber(song.streams);
-
-        return {
-          id: song.id,
-          title: song.title,
-          album: song.album ?? song.album_name ?? song.albumTitle ?? null,
-          genre: song.genre ?? undefined,
-          status: song.status ?? undefined,
-          totalStreams: totalStreamsValue,
-          totalRevenue: breakdownRevenue,
-          platformBreakdown,
-        };
-      });
-
-      setUserSongs(formattedSongs);
-
-      const { data: campaignsData, error: campaignsError } = await supabase
-        .from('promotion_campaigns')
-        .select('*')
-        .eq('user_id', user!.id)
-        .order('created_at', { ascending: false });
-
-      if (campaignsError) throw campaignsError;
-      setCampaigns(campaignsData || []);
-
-      if (campaignsData && campaignsData.length > 0) {
-        const streamsBoost = campaignsData.reduce((total, campaign) => total + (campaign.stream_increase ?? 0), 0);
-        const revenueBoost = campaignsData.reduce((total, campaign) => total + (campaign.revenue_generated ?? 0), 0);
-        const listenersBoost = campaignsData.reduce(
-          (total, campaign) => total + (campaign.listeners_generated ?? 0),
-          0
-        );
-
-        setStreamingStats({
-          totalStreams: BASE_STREAMING_STATS.totalStreams + streamsBoost,
-          revenue: BASE_STREAMING_STATS.revenue + revenueBoost,
-          listeners: BASE_STREAMING_STATS.listeners + listenersBoost,
-        });
-      } else {
-        setStreamingStats({ ...BASE_STREAMING_STATS });
-      }
-
-      await loadCampaigns();
->>>>>>> 362520c3
-
     } catch (error: unknown) {
       console.error('Error loading streaming data:', error);
       toast({
@@ -372,7 +203,6 @@
     } else {
       setLoading(false);
     }
-<<<<<<< HEAD
   }, [user, loadData]);
 
   useEffect(() => {
@@ -495,208 +325,6 @@
       supabase.removeChannel(channel);
     };
   }, [user, loadData]);
-=======
-  }, [toast, user]);
-
-  useEffect(() => {
-    if (user) {
-      loadData();
-    }
-  }, [user, loadData]);
-
-  useEffect(() => {
-    if (userSongs.length === 0) {
-      setSelectedSongForPlaylist(null);
-      return;
-    }
-
-    if (!selectedSongForPlaylist || !userSongs.some(song => song.id === selectedSongForPlaylist)) {
-      setSelectedSongForPlaylist(userSongs[0].id);
-    }
-  }, [userSongs, selectedSongForPlaylist]);
-
-  useEffect(() => {
-    if (userSongs.length === 0 || platforms.length === 0) {
-      return;
-    }
-
-    const defaultPlatformId =
-      playerAccounts.find(account => account.is_connected)?.platform_id ??
-      platforms[0]?.id ??
-      null;
-
-    if (!defaultPlatformId) {
-      return;
-    }
-
-    setPromotionSettings(prev => {
-      const updated = { ...prev };
-      userSongs.forEach(song => {
-        const existing = updated[song.id];
-        if (!existing) {
-          updated[song.id] = { platformId: defaultPlatformId, budget: 500 };
-        } else if (!existing.platformId) {
-          updated[song.id] = { ...existing, platformId: defaultPlatformId };
-        }
-      });
-      return updated;
-    });
-  }, [userSongs, platforms, playerAccounts]);
-
-  const formatLargeNumber = (value: number) => {
-    if (value >= 1_000_000) {
-      return `${(value / 1_000_000).toFixed(1)}M`;
-    }
-
-    if (value >= 1_000) {
-      return `${(value / 1_000).toFixed(1)}K`;
-    }
-
-    return value.toLocaleString();
-  };
-
-  const createCampaign = async (campaign: StreamingCampaignInput) => {
-    if (!user) return;
-
-    try {
-      const { error } = await supabase
-        .from('streaming_campaigns')
-        .insert({
-          user_id: user.id,
-          platform: campaign.platform,
-          name: campaign.name,
-          budget: campaign.budget,
-          status: campaign.status ?? 'planned',
-          playlists_targeted: campaign.playlists_targeted ?? 0,
-          new_placements: campaign.new_placements ?? 0,
-          stream_increase: campaign.stream_increase ?? 0,
-          start_date: campaign.start_date ?? null,
-          end_date: campaign.end_date ?? null,
-          notes: campaign.notes ?? null,
-        });
-
-      if (error) throw error;
-
-      await loadCampaigns();
-
-      toast({
-        title: "Campaign created",
-        description: "Your streaming campaign has been created.",
-      });
-    } catch (error) {
-      console.error('Error creating campaign:', error);
-      toast({
-        variant: "destructive",
-        title: "Campaign creation failed",
-        description: "Unable to create campaign. Please try again.",
-      });
-    }
-  };
-
-  const updateCampaign = async (
-    campaignId: string,
-    updates: Partial<StreamingCampaignInput>
-  ) => {
-    if (!user) return;
-
-    try {
-      const payload = Object.fromEntries(
-        Object.entries(updates).filter(([, value]) => value !== undefined)
-      ) as Partial<StreamingCampaignInput>;
-
-      if (payload.start_date !== undefined) {
-        payload.start_date = payload.start_date ?? null;
-      }
-
-      if (payload.end_date !== undefined) {
-        payload.end_date = payload.end_date ?? null;
-      }
-
-      if (payload.notes !== undefined) {
-        payload.notes = payload.notes ?? null;
-      }
-
-      const { error } = await supabase
-        .from('streaming_campaigns')
-        .update(payload)
-        .eq('id', campaignId)
-        .eq('user_id', user.id);
-
-      if (error) throw error;
-
-      await loadCampaigns();
-
-      toast({
-        title: "Campaign updated",
-        description: "Your campaign changes have been saved.",
-      });
-    } catch (error) {
-      console.error('Error updating campaign:', error);
-      toast({
-        variant: "destructive",
-        title: "Update failed",
-        description: "Unable to update campaign. Please try again.",
-      });
-    }
-  };
-
-  const handleCreatePresetCampaign = async (preset: CampaignPreset) => {
-    if (!user) {
-      toast({
-        variant: "destructive",
-        title: "Sign in required",
-        description: "You need to sign in to manage streaming campaigns.",
-      });
-      return;
-    }
-
-    const now = new Date();
-    const startDate = now.toISOString().split('T')[0];
-    const endDate = new Date(now.getTime() + 14 * 24 * 60 * 60 * 1000)
-      .toISOString()
-      .split('T')[0];
-
-    const basePresets: Record<CampaignPreset, Omit<StreamingCampaignInput, 'start_date' | 'end_date'>> = {
-      playlist: {
-        name: `Playlist Push ${startDate}`,
-        platform: "Spotify",
-        budget: 2000,
-        status: "active",
-        playlists_targeted: 40,
-        new_placements: 0,
-        stream_increase: 0,
-        notes: "Quick-start playlist outreach campaign.",
-      },
-      social: {
-        name: `Social Boost ${startDate}`,
-        platform: "YouTube Music",
-        budget: 1500,
-        status: "planned",
-        playlists_targeted: 25,
-        new_placements: 0,
-        stream_increase: 0,
-        notes: "Social media amplification for your latest release.",
-      },
-      radio: {
-        name: `Radio Promotion ${startDate}`,
-        platform: "Apple Music",
-        budget: 1200,
-        status: "planned",
-        playlists_targeted: 15,
-        new_placements: 0,
-        stream_increase: 0,
-        notes: "Targeted radio-style promotion across major platforms.",
-      },
-    };
-
-    await createCampaign({
-      ...basePresets[preset],
-      start_date: startDate,
-      end_date: endDate,
-    });
-  };
->>>>>>> 362520c3
-
   const connectPlatform = async (platformId: string) => {
     if (!user || !profile) return;
 
@@ -737,11 +365,7 @@
         title: "Platform Connected!",
         description: `Successfully connected to ${platform.name}`,
       });
-<<<<<<< HEAD
     } catch (error: unknown) {
-=======
-    } catch (error) {
->>>>>>> 362520c3
       console.error('Error connecting platform:', error);
       toast({
         variant: "destructive",
@@ -762,7 +386,6 @@
     );
   }
 
-<<<<<<< HEAD
   const songs = [
     {
       id: 1,
@@ -808,16 +431,6 @@
       revenue: 5800,
       playlistPlacements: 42,
       trending: true
-=======
-  const handlePromoteSong = async (songId: string) => {
-    if (!user) {
-      toast({
-        variant: "destructive",
-        title: "Not signed in",
-        description: "You need to be logged in to promote songs.",
-      });
-      return;
->>>>>>> 362520c3
     }
 
     const settings = promotionSettings[songId];
@@ -1049,18 +662,12 @@
                 </CardHeader>
                 <CardContent>
                   <div className="text-3xl font-bold text-accent">
-<<<<<<< HEAD
                     {formatCompactNumber(overviewMetrics.totalStreams)}
                   </div>
                   <p className="text-cream/60 text-sm">
                     {overviewMetrics.streamsGrowth >= 0 ? '+' : ''}
                     {overviewMetrics.streamsGrowth.toFixed(1)}% vs last update
                   </p>
-=======
-                    {formatLargeNumber(streamingStats.totalStreams)}
-                  </div>
-                  <p className="text-cream/60 text-sm">+18% this month</p>
->>>>>>> 362520c3
                 </CardContent>
               </Card>
               <Card className="bg-card/80 border-accent">
@@ -1072,18 +679,12 @@
                 </CardHeader>
                 <CardContent>
                   <div className="text-3xl font-bold text-accent">
-<<<<<<< HEAD
                     {formatCurrency(overviewMetrics.totalRevenue)}
                   </div>
                   <p className="text-cream/60 text-sm">
                     {overviewMetrics.revenueGrowth >= 0 ? '+' : ''}
                     {overviewMetrics.revenueGrowth.toFixed(1)}% vs last update
                   </p>
-=======
-                    ${streamingStats.revenue.toLocaleString()}
-                  </div>
-                  <p className="text-cream/60 text-sm">This month</p>
->>>>>>> 362520c3
                 </CardContent>
               </Card>
               <Card className="bg-card/80 border-accent">
@@ -1095,18 +696,12 @@
                 </CardHeader>
                 <CardContent>
                   <div className="text-3xl font-bold text-accent">
-<<<<<<< HEAD
                     {formatCompactNumber(overviewMetrics.totalListeners)}
                   </div>
                   <p className="text-cream/60 text-sm">
                     {overviewMetrics.listenersGrowth >= 0 ? '+' : ''}
                     {overviewMetrics.listenersGrowth.toFixed(1)}% vs last update
                   </p>
-=======
-                    {formatLargeNumber(streamingStats.listeners)}
-                  </div>
-                  <p className="text-cream/60 text-sm">Monthly unique</p>
->>>>>>> 362520c3
                 </CardContent>
               </Card>
             </div>
@@ -1124,7 +719,7 @@
                   </CardContent>
                 </Card>
               ) : (
-<<<<<<< HEAD
+
                 userSongs.map((song) => {
                   const totalStreams = song.totalStreams ?? song.streams ?? 0;
                   const totalPlays = song.plays ?? song.streams ?? 0;
@@ -1202,184 +797,6 @@
                                 Promote
                               </Button>
                             </div>
-=======
-                userSongs.map((song) => (
-                  <Card key={song.id} className="bg-card/80 border-accent">
-                    <CardContent className="pt-6">
-                      <div className="grid grid-cols-1 lg:grid-cols-5 gap-4">
-                        <div className="lg:col-span-2 space-y-3">
-                          <div className="flex flex-wrap items-center gap-2">
-                            <h3 className="text-lg font-semibold text-cream">{song.title}</h3>
-                            {song.status && (
-                              <Badge variant="outline" className="border-accent text-accent capitalize">
-                                {song.status}
-                              </Badge>
-                            )}
-                          </div>
-                          <p className="text-cream/60">{song.album ?? 'Single Release'}</p>
-                          {song.genre && (
-                            <p className="text-muted-foreground text-sm">
-                              Genre: <span className="text-cream">{song.genre}</span>
-                            </p>
-                          )}
-                          <div className="flex flex-wrap items-center gap-4 text-sm">
-                            <span className="text-accent font-bold">
-                              {formatLargeNumber(song.totalStreams)} streams
-                            </span>
-                            <span className="text-cream/80">
-                              {currencyFormatter.format(song.totalRevenue)}
-                            </span>
-                          </div>
-                        </div>
-
-                        <div className="lg:col-span-2 space-y-3">
-                          <p className="text-cream/60 text-sm">Platform Breakdown</p>
-                          {song.platformBreakdown.length > 0 ? (
-                            <div className="space-y-2">
-                              {song.platformBreakdown.map((platform) => (
-                                <div
-                                  key={`${song.id}-${platform.label}`}
-                                  className="flex items-center justify-between rounded-lg border border-primary/20 bg-background/40 px-3 py-2"
-                                >
-                                  <div className="flex flex-col">
-                                    <span className="font-medium text-cream">{platform.label}</span>
-                                    <span className="text-cream/60 text-xs">
-                                      {currencyFormatter.format(platform.revenue)}
-                                    </span>
-                                  </div>
-                                  <span className="text-accent font-semibold">
-                                    {formatLargeNumber(platform.streams)} streams
-                                  </span>
-                                </div>
-                              ))}
-                            </div>
-                          ) : (
-                            <p className="text-muted-foreground text-sm">No platform data available yet.</p>
-                          )}
-                        </div>
-
-                        <div className="space-y-3">
-                          <div className="rounded-lg border border-primary/20 bg-background/40 p-3 text-center">
-                            <p className="text-muted-foreground text-xs uppercase tracking-wide">Total Streams</p>
-                            <p className="text-xl font-bold text-accent">
-                              {formatLargeNumber(song.totalStreams)}
-                            </p>
-                          </div>
-                          <div className="rounded-lg border border-primary/20 bg-background/40 p-3 text-center">
-                            <p className="text-muted-foreground text-xs uppercase tracking-wide">Revenue</p>
-                            <p className="text-xl font-bold text-accent">
-                              {currencyFormatter.format(song.totalRevenue)}
-                            </p>
-                          </div>
-                          <div className="rounded-lg border border-primary/20 bg-background/40 p-3 text-center">
-                            <p className="text-muted-foreground text-xs uppercase tracking-wide">Genre</p>
-                            <p className="text-lg font-semibold text-cream">{song.genre ?? 'Unknown'}</p>
-                          </div>
-                          <Button
-                            size="sm"
-                            className="w-full bg-gradient-primary"
-                            onClick={() =>
-                              toast({
-                                title: "Feature Coming Soon!",
-                                description: "Song promotion will be available soon!",
-                              })
-                            }
-                          >
-                            <Share2 className="h-4 w-4 mr-1" />
-                            Promote
-                          </Button>
-                        </div>
-                      </div>
-
-                        <div className="space-y-3">
-                          <div className="text-center space-y-1">
-                            <p className="text-muted-foreground text-sm">Genre</p>
-                            <p className="text-lg font-bold text-accent">{song.genre || 'Unknown'}</p>
-                          </div>
-                          <div className="space-y-3">
-                            <div className="space-y-1">
-                              <Label
-                                htmlFor={`promotion-platform-${song.id}`}
-                                className="text-xs text-muted-foreground"
-                              >
-                                Promotion Platform
-                              </Label>
-                              <Select
-                                value={promotionSettings[song.id]?.platformId || undefined}
-                                onValueChange={(value) =>
-                                  setPromotionSettings(prev => ({
-                                    ...prev,
-                                    [song.id]: {
-                                      platformId: value,
-                                      budget: prev[song.id]?.budget ?? 500,
-                                    },
-                                  }))
-                                }
-                              >
-                                <SelectTrigger
-                                  id={`promotion-platform-${song.id}`}
-                                  className="bg-background/40 border-accent/30 text-sm"
-                                >
-                                  <SelectValue placeholder="Select platform" />
-                                </SelectTrigger>
-                                <SelectContent>
-                                  {platforms.map((platform) => (
-                                    <SelectItem key={platform.id} value={platform.id}>
-                                      {platform.name}
-                                    </SelectItem>
-                                  ))}
-                                </SelectContent>
-                              </Select>
-                            </div>
-                            <div className="space-y-1">
-                              <Label
-                                htmlFor={`promotion-budget-${song.id}`}
-                                className="text-xs text-muted-foreground"
-                              >
-                                Budget ($)
-                              </Label>
-                              <Input
-                                id={`promotion-budget-${song.id}`}
-                                type="number"
-                                min={50}
-                                value={promotionSettings[song.id]?.budget ?? 500}
-                                onChange={(event) => {
-                                  const value = Number(event.target.value);
-                                  setPromotionSettings(prev => {
-                                    const fallbackPlatformId =
-                                      prev[song.id]?.platformId ??
-                                      playerAccounts.find(account => account.is_connected)?.platform_id ??
-                                      platforms[0]?.id ??
-                                      "";
-
-                                    return {
-                                      ...prev,
-                                      [song.id]: {
-                                        platformId: fallbackPlatformId,
-                                        budget: Number.isFinite(value) ? value : 0,
-                                      },
-                                    };
-                                  });
-                                }}
-                                className="bg-background/40 border-accent/30 text-sm"
-                              />
-                            </div>
-                            <Button
-                              size="sm"
-                              className="w-full bg-gradient-primary"
-                              onClick={() => handlePromoteSong(song.id)}
-                              disabled={promoting[song.id] || !promotionSettings[song.id]?.platformId}
-                            >
-                              {promoting[song.id] ? (
-                                "Promoting..."
-                              ) : (
-                                <span className="flex items-center justify-center gap-1">
-                                  <Share2 className="h-4 w-4" />
-                                  Promote
-                                </span>
-                              )}
-                            </Button>
->>>>>>> 362520c3
                           </div>
                         </div>
                       </CardContent>
