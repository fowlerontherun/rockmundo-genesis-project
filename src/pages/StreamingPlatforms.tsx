--- conflicted
+++ resolved
@@ -61,7 +61,6 @@
   monthlyRevenue: number;
 }
 
-<<<<<<< HEAD
 interface StreamingStatsRecord {
   id: string;
   song_id: string;
@@ -79,9 +78,6 @@
   album?: string | null;
   genre?: string | null;
   status?: string | null;
-=======
-interface OverviewSnapshot {
->>>>>>> d8a562bb
   totalStreams: number;
   totalRevenue: number;
   totalListeners: number;
@@ -124,7 +120,6 @@
   return compactNumberFormatter.format(value);
 };
 
-<<<<<<< HEAD
 const buildPlatformBreakdownFromStats = (
   stats: StreamingStatsRecord | undefined
 ): PlatformBreakdown[] | null => {
@@ -180,12 +175,6 @@
 const currencyFormatter = new Intl.NumberFormat("en-US", {
   style: "currency",
   currency: "USD",
-=======
-const currencyFormatter = new Intl.NumberFormat('en-US', {
-  style: 'currency',
-  currency: 'USD',
-  minimumFractionDigits: 0,
->>>>>>> d8a562bb
   maximumFractionDigits: 2,
 });
 
@@ -223,21 +212,13 @@
   const [selectedSongForPlaylist, setSelectedSongForPlaylist] = useState<string | null>(null);
   const [playlistBudget, setPlaylistBudget] = useState<number>(150);
   const [serverMessage, setServerMessage] = useState<{ type: "success" | "error"; text: string } | null>(null);
-
-
   const platformSnapshotsRef = useRef<Record<string, PlatformSnapshot>>({});
   const overviewSnapshotRef = useRef<OverviewSnapshot | null>(null);
 
   const loadData = useCallback(async (showLoading = false) => {
     if (!user) return;
 
-<<<<<<< HEAD
     setLoading(true);
-=======
-    if (showLoading) {
-      setLoading(true);
-    }
->>>>>>> d8a562bb
 
     try {
       const { data: platformsData, error: platformsError } = await supabase
@@ -260,7 +241,6 @@
         .eq('artist_id', user.id)
         .eq('status', 'released')
         .order('created_at', { ascending: false });
-<<<<<<< HEAD
 
       if (songsResponse.error) {
         // Some environments may use user_id instead of artist_id
@@ -356,14 +336,6 @@
       setUserSongs(formattedSongs);
 
     } catch (error) {
-=======
-      if (songsError) throw songsError;
-      const normalizedSongs: SongRecord[] = (songsData ?? []).map((song) => ({
-        ...song,
-      }));
-      setUserSongs(normalizedSongs);
-    } catch (error: unknown) {
->>>>>>> d8a562bb
       console.error('Error loading streaming data:', error);
       toast({
         variant: "destructive",
@@ -386,7 +358,6 @@
   }, [user, loadData]);
 
   useEffect(() => {
-<<<<<<< HEAD
     const handleStreamingRefresh = () => {
       loadData();
     };
@@ -394,128 +365,6 @@
     window.addEventListener('streaming:refresh', handleStreamingRefresh);
     return () => window.removeEventListener('streaming:refresh', handleStreamingRefresh);
   }, [loadData]);
-
-=======
-    platformSnapshotsRef.current = {};
-    overviewSnapshotRef.current = null;
-    setPlatformMetrics([]);
-    setOverviewMetrics({
-      totalStreams: 0,
-      totalRevenue: 0,
-      totalListeners: 0,
-      streamsGrowth: 0,
-      revenueGrowth: 0,
-      listenersGrowth: 0,
-    });
-  }, [user?.id]);
-
-  useEffect(() => {
-    if (!platforms.length) {
-      setPlatformMetrics([]);
-      setOverviewMetrics({
-        totalStreams: 0,
-        totalRevenue: 0,
-        totalListeners: 0,
-        streamsGrowth: 0,
-        revenueGrowth: 0,
-        listenersGrowth: 0,
-      });
-      return;
-    }
-
-    const metrics = platforms.map((platform) => {
-      const account = playerAccounts.find((acc) => acc.platform_id === platform.id);
-      const monthlyListeners = account?.followers ?? 0;
-      const monthlyStreams = account?.monthly_plays ?? 0;
-      const monthlyRevenue = account?.monthly_revenue !== null && account?.monthly_revenue !== undefined
-        ? Number(account.monthly_revenue)
-        : 0;
-
-      const previousSnapshot = platformSnapshotsRef.current[platform.id];
-      const growth = calculateGrowth(previousSnapshot?.monthlyStreams, monthlyStreams);
-
-      platformSnapshotsRef.current[platform.id] = {
-        monthlyListeners,
-        monthlyStreams,
-        monthlyRevenue,
-      };
-
-      return {
-        ...platform,
-        monthlyListeners,
-        monthlyStreams,
-        monthlyRevenue,
-        growth,
-        isConnected: Boolean(account?.is_connected),
-      };
-    });
-
-    setPlatformMetrics(metrics);
-
-    const totalStreams = metrics.reduce((sum, metric) => sum + metric.monthlyStreams, 0);
-    const totalRevenue = metrics.reduce((sum, metric) => sum + metric.monthlyRevenue, 0);
-    const totalListeners = metrics.reduce((sum, metric) => sum + metric.monthlyListeners, 0);
-
-    const previousTotals = overviewSnapshotRef.current;
-
-    const streamsGrowth = calculateGrowth(previousTotals?.totalStreams, totalStreams);
-    const revenueGrowth = calculateGrowth(previousTotals?.totalRevenue, totalRevenue);
-    const listenersGrowth = calculateGrowth(previousTotals?.totalListeners, totalListeners);
-
-    overviewSnapshotRef.current = {
-      totalStreams,
-      totalRevenue,
-      totalListeners,
-    };
-
-    setOverviewMetrics({
-      totalStreams,
-      totalRevenue,
-      totalListeners,
-      streamsGrowth,
-      revenueGrowth,
-      listenersGrowth,
-    });
-  }, [platforms, playerAccounts]);
-
-  useEffect(() => {
-    if (!user) return;
-
-    const channel = supabase
-      .channel(`streaming-metrics-${user.id}`)
-      .on(
-        'postgres_changes',
-        {
-          event: '*',
-          schema: 'public',
-          table: 'player_streaming_accounts',
-          filter: `user_id=eq.${user.id}`,
-        },
-        () => {
-          loadData();
-        }
-      )
-      .on(
-        'postgres_changes',
-        {
-          event: '*',
-          schema: 'public',
-          table: 'songs',
-        },
-        (payload) => {
-          const record = (payload.new ?? payload.old) as { user_id?: string; artist_id?: string } | null;
-          if (record && (record.user_id === user.id || record.artist_id === user.id)) {
-            loadData();
-          }
-        }
-      )
-      .subscribe();
-
-    return () => {
-      supabase.removeChannel(channel);
-    };
-  }, [user, loadData]);
->>>>>>> d8a562bb
   const connectPlatform = async (platformId: string) => {
     if (!user || !profile) return;
 
