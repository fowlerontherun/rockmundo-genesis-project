import { useState, useEffect, useCallback } from "react";
import { Card, CardContent, CardDescription, CardHeader, CardTitle } from "@/components/ui/card";
import { Button } from "@/components/ui/button";
import { Badge } from "@/components/ui/badge";
import { Progress } from "@/components/ui/progress";
import { Tabs, TabsContent, TabsList, TabsTrigger } from "@/components/ui/tabs";
import { Alert, AlertDescription, AlertTitle } from "@/components/ui/alert";
import { Input } from "@/components/ui/input";
import { Label } from "@/components/ui/label";
import {
  Select,
  SelectContent,
  SelectItem,
  SelectTrigger,
  SelectValue,
} from "@/components/ui/select";
import { useToast } from "@/hooks/use-toast";
import {
  Play,
  Users,
  DollarSign,
  Music,
  Share2
} from "lucide-react";
import { supabase } from "@/integrations/supabase/client";
import { useAuth } from "@/hooks/useAuth";
import { useGameData } from "@/hooks/useGameData";

interface StreamingPlatform {
  id: string;
  name: string;
  description: string;
  icon: string;
  min_followers: number;
  revenue_per_play: number;
  created_at: string;
}

interface PlayerStreamingAccount {
  id: string;
  user_id: string;
  platform_id: string;
  is_connected: boolean;
  followers: number;
  monthly_plays: number;
  monthly_revenue: number;
  connected_at: string;
  updated_at: string;
  platform?: StreamingPlatform;
}

<<<<<<< HEAD
interface StreamingCampaign {
  id: string;
  user_id: string;
  platform: string;
  name: string;
  budget: number;
  status: string;
  playlists_targeted?: number | null;
  new_placements?: number | null;
  stream_increase?: number | null;
  start_date?: string | null;
  end_date?: string | null;
  notes?: string | null;
  created_at?: string;
  updated_at?: string;
}

type StreamingCampaignInput = {
  name: string;
  platform: string;
  budget: number;
  status?: string;
  playlists_targeted?: number;
  new_placements?: number;
  stream_increase?: number;
  start_date?: string | null;
  end_date?: string | null;
  notes?: string | null;
};

type CampaignPreset = "playlist" | "social" | "radio";
=======
interface PromotionCampaign {
  id: string;
  user_id: string;
  song_id: string;
  platform_id: string | null;
  platform_name: string | null;
  campaign_type: string;
  budget: number;
  status: string;
  playlist_name: string | null;
  playlists_targeted: number | null;
  new_placements: number | null;
  stream_increase: number | null;
  revenue_generated: number | null;
  message: string | null;
  created_at: string | null;
  updated_at: string | null;
}

interface PromotionFunctionResponse {
  success: boolean;
  message: string;
  campaign?: PromotionCampaign;
  statsDelta?: {
    streams: number;
    revenue: number;
    listeners: number;
  };
}

const BASE_STREAMING_STATS = {
  totalStreams: 6_100_000,
  revenue: 18_700,
  listeners: 1_200_000,
};
>>>>>>> 99088e20

const StreamingPlatforms = () => {
  const { toast } = useToast();
  const { user } = useAuth();
  const { profile } = useGameData();

  const [platforms, setPlatforms] = useState<StreamingPlatform[]>([]);
  const [playerAccounts, setPlayerAccounts] = useState<PlayerStreamingAccount[]>([]);
<<<<<<< HEAD
  const [userSongs, setUserSongs] = useState<any[]>([]);
  const [campaigns, setCampaigns] = useState<StreamingCampaign[]>([]);
=======
  const [userSongs, setUserSongs] = useState<SongWithPlatformData[]>([]);
>>>>>>> 99088e20
  const [loading, setLoading] = useState(true);
  const [campaigns, setCampaigns] = useState<PromotionCampaign[]>([]);
  const [streamingStats, setStreamingStats] = useState(() => ({ ...BASE_STREAMING_STATS }));
  const [promotionSettings, setPromotionSettings] = useState<Record<string, { platformId: string; budget: number }>>({});
  const [promoting, setPromoting] = useState<Record<string, boolean>>({});
  const [playlistSubmitting, setPlaylistSubmitting] = useState<Record<string, boolean>>({});
  const [selectedSongForPlaylist, setSelectedSongForPlaylist] = useState<string | null>(null);
  const [playlistBudget, setPlaylistBudget] = useState<number>(150);
  const [serverMessage, setServerMessage] = useState<{ type: "success" | "error"; text: string } | null>(null);

  const loadData = useCallback(async () => {
    if (!user) return;

<<<<<<< HEAD
  const loadCampaigns = async () => {
    if (!user) return;

    const { data, error } = await supabase
      .from('streaming_campaigns')
      .select('*')
      .eq('user_id', user.id)
      .order('created_at', { ascending: false });

    if (error) {
      throw error;
    }

    setCampaigns((data as StreamingCampaign[]) || []);
  };

  const loadData = async () => {
=======
>>>>>>> 99088e20
    try {
      setServerMessage(null);
      // Load streaming platforms
      const { data: platformsData, error: platformsError } = await supabase
        .from('streaming_platforms')
        .select('*')
        .order('name');

      if (platformsError) throw platformsError;
      setPlatforms(platformsData || []);

      // Load player's streaming accounts
      const { data: accountsData, error: accountsError } = await supabase
        .from('player_streaming_accounts')
        .select(`
          *,
          streaming_platforms!player_streaming_accounts_platform_id_fkey(*)
        `)
        .eq('user_id', user.id);

      if (accountsError) throw accountsError;
      setPlayerAccounts(accountsData || []);

      // Load player's songs with streaming metrics
      let songsData: SongRecord[] = [];
      const songsResponse = await supabase
        .from('songs')
        .select('*')
        .eq('artist_id', user.id)
        .eq('status', 'released')
        .order('created_at', { ascending: false });

      if (songsResponse.error) {
        // Some environments may use user_id instead of artist_id
        if (songsResponse.error.message?.toLowerCase().includes('artist_id')) {
          const fallbackResponse = await supabase
            .from('songs')
            .select('*')
            .eq('user_id', user.id)
            .eq('status', 'released')
            .order('created_at', { ascending: false });

          if (fallbackResponse.error) throw fallbackResponse.error;
          songsData = (fallbackResponse.data as SongRecord[]) || [];
        } else {
          throw songsResponse.error;
        }
      } else {
        songsData = (songsResponse.data as SongRecord[]) || [];
      }

      const streamingPlatforms = platformsData || [];
      const formattedSongs: SongWithPlatformData[] = songsData.map((song) => {
        const platformBreakdown = buildPlatformBreakdown(song, streamingPlatforms);
        const breakdownStreams = platformBreakdown.reduce(
          (total, entry) => total + entry.streams,
          0
        );
        let breakdownRevenue = platformBreakdown.reduce(
          (total, entry) => total + entry.revenue,
          0
        );

        if (
          breakdownRevenue === 0 &&
          song.revenue !== undefined &&
          song.revenue !== null
        ) {
          breakdownRevenue = safeNumber(song.revenue);
        }

        const totalStreamsValue =
          breakdownStreams > 0 ? breakdownStreams : safeNumber(song.streams);

        return {
          id: song.id,
          title: song.title,
          album: song.album ?? song.album_name ?? song.albumTitle ?? null,
          genre: song.genre ?? undefined,
          status: song.status ?? undefined,
          totalStreams: totalStreamsValue,
          totalRevenue: breakdownRevenue,
          platformBreakdown,
        };
      });

      setUserSongs(formattedSongs);

      const { data: campaignsData, error: campaignsError } = await supabase
        .from('promotion_campaigns')
        .select('*')
        .eq('user_id', user!.id)
        .order('created_at', { ascending: false });

      if (campaignsError) throw campaignsError;
      setCampaigns(campaignsData || []);

      if (campaignsData && campaignsData.length > 0) {
        const streamsBoost = campaignsData.reduce((total, campaign) => total + (campaign.stream_increase ?? 0), 0);
        const revenueBoost = campaignsData.reduce((total, campaign) => total + (campaign.revenue_generated ?? 0), 0);
        const listenersBoost = campaignsData.reduce(
          (total, campaign) => total + (campaign.listeners_generated ?? 0),
          0
        );

        setStreamingStats({
          totalStreams: BASE_STREAMING_STATS.totalStreams + streamsBoost,
          revenue: BASE_STREAMING_STATS.revenue + revenueBoost,
          listeners: BASE_STREAMING_STATS.listeners + listenersBoost,
        });
      } else {
        setStreamingStats({ ...BASE_STREAMING_STATS });
      }

      await loadCampaigns();

    } catch (error: any) {
      console.error('Error loading streaming data:', error);
      toast({
        variant: "destructive",
        title: "Error",
        description: "Failed to load streaming data",
      });
    } finally {
      setLoading(false);
    }
  }, [toast, user]);

  useEffect(() => {
    if (user) {
      loadData();
    }
  }, [user, loadData]);

  useEffect(() => {
    if (userSongs.length === 0) {
      setSelectedSongForPlaylist(null);
      return;
    }

    if (!selectedSongForPlaylist || !userSongs.some(song => song.id === selectedSongForPlaylist)) {
      setSelectedSongForPlaylist(userSongs[0].id);
    }
  }, [userSongs, selectedSongForPlaylist]);

  useEffect(() => {
    if (userSongs.length === 0 || platforms.length === 0) {
      return;
    }

    const defaultPlatformId =
      playerAccounts.find(account => account.is_connected)?.platform_id ??
      platforms[0]?.id ??
      null;

    if (!defaultPlatformId) {
      return;
    }

    setPromotionSettings(prev => {
      const updated = { ...prev };
      userSongs.forEach(song => {
        const existing = updated[song.id];
        if (!existing) {
          updated[song.id] = { platformId: defaultPlatformId, budget: 500 };
        } else if (!existing.platformId) {
          updated[song.id] = { ...existing, platformId: defaultPlatformId };
        }
      });
      return updated;
    });
  }, [userSongs, platforms, playerAccounts]);

  const formatLargeNumber = (value: number) => {
    if (value >= 1_000_000) {
      return `${(value / 1_000_000).toFixed(1)}M`;
    }

    if (value >= 1_000) {
      return `${(value / 1_000).toFixed(1)}K`;
    }

    return value.toLocaleString();
  };

  const createCampaign = async (campaign: StreamingCampaignInput) => {
    if (!user) return;

    try {
      const { error } = await supabase
        .from('streaming_campaigns')
        .insert({
          user_id: user.id,
          platform: campaign.platform,
          name: campaign.name,
          budget: campaign.budget,
          status: campaign.status ?? 'planned',
          playlists_targeted: campaign.playlists_targeted ?? 0,
          new_placements: campaign.new_placements ?? 0,
          stream_increase: campaign.stream_increase ?? 0,
          start_date: campaign.start_date ?? null,
          end_date: campaign.end_date ?? null,
          notes: campaign.notes ?? null,
        });

      if (error) throw error;

      await loadCampaigns();

      toast({
        title: "Campaign created",
        description: "Your streaming campaign has been created.",
      });
    } catch (error) {
      console.error('Error creating campaign:', error);
      toast({
        variant: "destructive",
        title: "Campaign creation failed",
        description: "Unable to create campaign. Please try again.",
      });
    }
  };

  const updateCampaign = async (
    campaignId: string,
    updates: Partial<StreamingCampaignInput>
  ) => {
    if (!user) return;

    try {
      const payload = Object.fromEntries(
        Object.entries(updates).filter(([, value]) => value !== undefined)
      ) as Partial<StreamingCampaignInput>;

      if (payload.start_date !== undefined) {
        payload.start_date = payload.start_date ?? null;
      }

      if (payload.end_date !== undefined) {
        payload.end_date = payload.end_date ?? null;
      }

      if (payload.notes !== undefined) {
        payload.notes = payload.notes ?? null;
      }

      const { error } = await supabase
        .from('streaming_campaigns')
        .update(payload)
        .eq('id', campaignId)
        .eq('user_id', user.id);

      if (error) throw error;

      await loadCampaigns();

      toast({
        title: "Campaign updated",
        description: "Your campaign changes have been saved.",
      });
    } catch (error) {
      console.error('Error updating campaign:', error);
      toast({
        variant: "destructive",
        title: "Update failed",
        description: "Unable to update campaign. Please try again.",
      });
    }
  };

  const handleCreatePresetCampaign = async (preset: CampaignPreset) => {
    if (!user) {
      toast({
        variant: "destructive",
        title: "Sign in required",
        description: "You need to sign in to manage streaming campaigns.",
      });
      return;
    }

    const now = new Date();
    const startDate = now.toISOString().split('T')[0];
    const endDate = new Date(now.getTime() + 14 * 24 * 60 * 60 * 1000)
      .toISOString()
      .split('T')[0];

    const basePresets: Record<CampaignPreset, Omit<StreamingCampaignInput, 'start_date' | 'end_date'>> = {
      playlist: {
        name: `Playlist Push ${startDate}`,
        platform: "Spotify",
        budget: 2000,
        status: "active",
        playlists_targeted: 40,
        new_placements: 0,
        stream_increase: 0,
        notes: "Quick-start playlist outreach campaign.",
      },
      social: {
        name: `Social Boost ${startDate}`,
        platform: "YouTube Music",
        budget: 1500,
        status: "planned",
        playlists_targeted: 25,
        new_placements: 0,
        stream_increase: 0,
        notes: "Social media amplification for your latest release.",
      },
      radio: {
        name: `Radio Promotion ${startDate}`,
        platform: "Apple Music",
        budget: 1200,
        status: "planned",
        playlists_targeted: 15,
        new_placements: 0,
        stream_increase: 0,
        notes: "Targeted radio-style promotion across major platforms.",
      },
    };

    await createCampaign({
      ...basePresets[preset],
      start_date: startDate,
      end_date: endDate,
    });
  };

  const connectPlatform = async (platformId: string) => {
    if (!user || !profile) return;

    try {
      const platform = platforms.find(p => p.id === platformId);
      if (!platform) return;

      // Check if user meets requirements
      if ((profile.fame || 0) < platform.min_followers) {
        toast({
          variant: "destructive",
          title: "Requirements not met",
          description: `You need ${platform.min_followers} fame to connect to ${platform.name}`,
        });
        return;
      }

      // Create or update streaming account
      const { data, error } = await supabase
        .from('player_streaming_accounts')
        .upsert({
          user_id: user.id,
          platform_id: platformId,
          is_connected: true,
          followers: Math.round((profile.fame || 0) * 0.1),
          monthly_plays: 0,
          monthly_revenue: 0,
          connected_at: new Date().toISOString()
        }, {
          onConflict: 'user_id,platform_id'
        });

      if (error) throw error;

      await loadData();
      toast({
        title: "Platform Connected!",
        description: `Successfully connected to ${platform.name}`,
      });
    } catch (error) {
      console.error('Error connecting platform:', error);
      toast({
        variant: "destructive",
        title: "Connection failed",
        description: "Failed to connect to platform",
      });
    }
  };

  if (loading) {
    return (
      <div className="min-h-screen bg-gradient-stage flex items-center justify-center p-6">
        <div className="text-center">
          <div className="animate-spin rounded-full h-32 w-32 border-b-2 border-primary mx-auto mb-4"></div>
          <p className="text-lg font-oswald">Loading streaming platforms...</p>
        </div>
      </div>
    );
  }

  const handlePromoteSong = async (songId: string) => {
    if (!user) {
      toast({
        variant: "destructive",
        title: "Not signed in",
        description: "You need to be logged in to promote songs.",
      });
      return;
    }

    const settings = promotionSettings[songId];
    if (!settings || !settings.platformId) {
      const message = "Select a platform before launching a promotion.";
      setServerMessage({ type: "error", text: message });
      toast({
        variant: "destructive",
        title: "Missing information",
        description: message,
      });
      return;
    }
<<<<<<< HEAD
  ];

  const handlePromoteSong = (songId: number, platform: string) => {
    toast({
      title: "Promotion Started!",
      description: `Your song is now being promoted on ${platform}.`,
    });
=======

    if (settings.budget <= 0) {
      const message = "Enter a budget greater than zero to start a promotion.";
      setServerMessage({ type: "error", text: message });
      toast({
        variant: "destructive",
        title: "Invalid budget",
        description: message,
      });
      return;
    }

    const platformDetails = platforms.find(platform => platform.id === settings.platformId);
    const platformName = platformDetails?.name ?? null;

    setPromoting(prev => ({ ...prev, [songId]: true }));

    try {
      const { data, error } = await supabase.functions.invoke<PromotionFunctionResponse>("promotions", {
        body: {
          action: "promotion",
          songId,
          platformId: settings.platformId,
          platformName,
          budget: settings.budget,
        },
      });

      if (error) {
        throw new Error(error.message);
      }

      if (!data || !data.success) {
        throw new Error(data?.message ?? "Failed to start promotion.");
      }

      if (data.campaign) {
        setCampaigns(prev => [data.campaign, ...prev]);
      }

      if (data.statsDelta) {
        setStreamingStats(prev => ({
          totalStreams: prev.totalStreams + (data.statsDelta?.streams ?? 0),
          revenue: prev.revenue + (data.statsDelta?.revenue ?? 0),
          listeners: prev.listeners + (data.statsDelta?.listeners ?? 0),
        }));
      }

      setServerMessage({ type: "success", text: data.message });
      toast({
        title: "Promotion Started!",
        description: data.message,
      });
    } catch (error: any) {
      const message = error?.message ?? "Failed to start promotion.";
      setServerMessage({ type: "error", text: message });
      toast({
        variant: "destructive",
        title: "Promotion failed",
        description: message,
      });
    } finally {
      setPromoting(prev => ({ ...prev, [songId]: false }));
    }
>>>>>>> 99088e20
  };

  const handleSubmitToPlaylist = async (playlistName: string, playlistPlatform: string) => {
    if (!user) {
      toast({
        variant: "destructive",
        title: "Not signed in",
        description: "You need to be logged in to submit songs.",
      });
      return;
    }

    if (!selectedSongForPlaylist) {
      const message = "Select a song to submit to the playlist.";
      setServerMessage({ type: "error", text: message });
      toast({
        variant: "destructive",
        title: "No song selected",
        description: message,
      });
      return;
    }

    if (playlistBudget <= 0) {
      const message = "Set a playlist submission budget greater than zero.";
      setServerMessage({ type: "error", text: message });
      toast({
        variant: "destructive",
        title: "Invalid budget",
        description: message,
      });
      return;
    }

    const platformMatch = platforms.find(platform => platform.name.toLowerCase() === playlistPlatform.toLowerCase());

    setPlaylistSubmitting(prev => ({ ...prev, [playlistName]: true }));

    try {
      const { data, error } = await supabase.functions.invoke<PromotionFunctionResponse>("promotions", {
        body: {
          action: "playlist_submission",
          songId: selectedSongForPlaylist,
          platformId: platformMatch?.id,
          platformName: platformMatch?.name ?? playlistPlatform,
          budget: playlistBudget,
          playlistName,
        },
      });

      if (error) {
        throw new Error(error.message);
      }

      if (!data || !data.success) {
        throw new Error(data?.message ?? "Failed to submit playlist request.");
      }

      if (data.campaign) {
        setCampaigns(prev => [data.campaign, ...prev]);
      }

      if (data.statsDelta) {
        setStreamingStats(prev => ({
          totalStreams: prev.totalStreams + (data.statsDelta?.streams ?? 0),
          revenue: prev.revenue + (data.statsDelta?.revenue ?? 0),
          listeners: prev.listeners + (data.statsDelta?.listeners ?? 0),
        }));
      }

      setServerMessage({ type: "success", text: data.message });
      toast({
        title: "Playlist Submission Sent!",
        description: data.message,
      });
    } catch (error: any) {
      const message = error?.message ?? "Failed to submit playlist request.";
      setServerMessage({ type: "error", text: message });
      toast({
        variant: "destructive",
        title: "Submission failed",
        description: message,
      });
    } finally {
      setPlaylistSubmitting(prev => ({ ...prev, [playlistName]: false }));
    }

  };

  return (
    <div className="min-h-screen bg-gradient-primary p-6">
      <div className="max-w-7xl mx-auto space-y-6">
        {/* Header */}
        <div className="text-center space-y-4">
          <h1 className="text-5xl font-bebas text-cream tracking-wider">
            STREAMING PLATFORMS
          </h1>
          <p className="text-xl text-cream/80 font-oswald">
            Manage your digital music presence and streaming revenue
          </p>
        </div>

        {serverMessage && (
          <Alert
            variant={serverMessage.type === "error" ? "destructive" : "default"}
            className="bg-card/80 border-accent"
          >
            <AlertTitle className="font-semibold">
              {serverMessage.type === "error" ? "Action Failed" : "Action Successful"}
            </AlertTitle>
            <AlertDescription>{serverMessage.text}</AlertDescription>
          </Alert>
        )}

        <Tabs defaultValue="overview" className="space-y-6">
          <TabsList className="grid w-full max-w-lg mx-auto grid-cols-4">
            <TabsTrigger value="overview">Overview</TabsTrigger>
            <TabsTrigger value="songs">Songs</TabsTrigger>
            <TabsTrigger value="playlists">Playlists</TabsTrigger>
            <TabsTrigger value="campaigns">Campaigns</TabsTrigger>
          </TabsList>

          <TabsContent value="overview" className="space-y-6">
            <div className="grid grid-cols-1 md:grid-cols-2 lg:grid-cols-4 gap-6">
              {platforms.map((platform) => {
                const account = playerAccounts.find(acc => acc.platform_id === platform.id);
                return (
                  <Card key={platform.id} className="bg-card/80 backdrop-blur-sm border-primary/20">
                    <CardHeader className="pb-3">
                      <div className="flex items-center justify-between">
                        <div className="flex items-center gap-2">
                          <span className="text-2xl">{platform.icon || '🎵'}</span>
                          <CardTitle className="text-lg">{platform.name}</CardTitle>
                        </div>
                        {account?.is_connected ? (
                          <Badge className="bg-success text-success-foreground">Connected</Badge>
                        ) : (
                          <Badge variant="outline">Not Connected</Badge>
                        )}
                      </div>
                    </CardHeader>
                    <CardContent className="space-y-3">
                      {account?.is_connected ? (
                        <div className="space-y-2">
                          <div className="flex justify-between items-center">
                            <span className="text-muted-foreground text-xs">Followers</span>
                            <span className="font-bold text-sm">{account.followers.toLocaleString()}</span>
                          </div>
                          <div className="flex justify-between items-center">
                            <span className="text-muted-foreground text-xs">Monthly Plays</span>
                            <span className="text-accent font-bold text-sm">
                              {account.monthly_plays.toLocaleString()}
                            </span>
                          </div>
                          <div className="flex justify-between items-center">
                            <span className="text-muted-foreground text-xs">Revenue</span>
                            <span className="text-success font-bold text-sm">
                              ${account.monthly_revenue.toFixed(2)}
                            </span>
                          </div>
                        </div>
                      ) : (
                        <div className="space-y-2">
                          <p className="text-sm text-muted-foreground">{platform.description}</p>
                          <div className="flex justify-between items-center">
                            <span className="text-muted-foreground text-xs">Required Fame:</span>
                            <span className="font-bold text-sm">{platform.min_followers}</span>
                          </div>
                          <div className="flex justify-between items-center">
                            <span className="text-muted-foreground text-xs">Revenue/Play:</span>
                            <span className="text-success font-bold text-sm">
                              ${platform.revenue_per_play}
                            </span>
                          </div>
                          <Button
                            onClick={() => connectPlatform(platform.id)}
                            disabled={(profile?.fame || 0) < platform.min_followers}
                            className="w-full bg-gradient-primary"
                          >
                            Connect
                          </Button>
                        </div>
                      )}
                    </CardContent>
                  </Card>
                );
              })}
            </div>

            <div className="grid grid-cols-1 md:grid-cols-3 gap-6">
              <Card className="bg-card/80 border-accent">
                <CardHeader className="pb-2">
                  <CardTitle className="text-cream text-sm flex items-center gap-2">
                    <Play className="h-4 w-4" />
                    Total Streams
                  </CardTitle>
                </CardHeader>
                <CardContent>
                  <div className="text-3xl font-bold text-accent">
                    {formatLargeNumber(streamingStats.totalStreams)}
                  </div>
                  <p className="text-cream/60 text-sm">+18% this month</p>
                </CardContent>
              </Card>
              <Card className="bg-card/80 border-accent">
                <CardHeader className="pb-2">
                  <CardTitle className="text-cream text-sm flex items-center gap-2">
                    <DollarSign className="h-4 w-4" />
                    Streaming Revenue
                  </CardTitle>
                </CardHeader>
                <CardContent>
                  <div className="text-3xl font-bold text-accent">
                    ${streamingStats.revenue.toLocaleString()}
                  </div>
                  <p className="text-cream/60 text-sm">This month</p>
                </CardContent>
              </Card>
              <Card className="bg-card/80 border-accent">
                <CardHeader className="pb-2">
                  <CardTitle className="text-cream text-sm flex items-center gap-2">
                    <Users className="h-4 w-4" />
                    Total Listeners
                  </CardTitle>
                </CardHeader>
                <CardContent>
                  <div className="text-3xl font-bold text-accent">
                    {formatLargeNumber(streamingStats.listeners)}
                  </div>
                  <p className="text-cream/60 text-sm">Monthly unique</p>
                </CardContent>
              </Card>
            </div>
          </TabsContent>

          <TabsContent value="songs" className="space-y-6">
            <div className="space-y-4">
              {userSongs.length === 0 ? (
                <Card className="bg-card/80 backdrop-blur-sm border-primary/20">
                  <CardContent className="text-center py-12">
                    <Music className="h-16 w-16 text-muted-foreground mx-auto mb-4" />
                    <h3 className="text-xl font-semibold mb-2">No Released Songs</h3>
                    <p className="text-muted-foreground">Release some songs in the Music Studio to see them here!</p>
                  </CardContent>
                </Card>
              ) : (
                userSongs.map((song) => (
                  <Card key={song.id} className="bg-card/80 border-accent">
                    <CardContent className="pt-6">
                      <div className="grid grid-cols-1 lg:grid-cols-5 gap-4">
                        <div className="lg:col-span-2 space-y-3">
                          <div className="flex flex-wrap items-center gap-2">
                            <h3 className="text-lg font-semibold text-cream">{song.title}</h3>
                            {song.status && (
                              <Badge variant="outline" className="border-accent text-accent capitalize">
                                {song.status}
                              </Badge>
                            )}
                          </div>
                          <p className="text-cream/60">{song.album ?? 'Single Release'}</p>
                          {song.genre && (
                            <p className="text-muted-foreground text-sm">
                              Genre: <span className="text-cream">{song.genre}</span>
                            </p>
                          )}
                          <div className="flex flex-wrap items-center gap-4 text-sm">
                            <span className="text-accent font-bold">
                              {formatLargeNumber(song.totalStreams)} streams
                            </span>
                            <span className="text-cream/80">
                              {currencyFormatter.format(song.totalRevenue)}
                            </span>
                          </div>
                        </div>

                        <div className="lg:col-span-2 space-y-3">
                          <p className="text-cream/60 text-sm">Platform Breakdown</p>
                          {song.platformBreakdown.length > 0 ? (
                            <div className="space-y-2">
                              {song.platformBreakdown.map((platform) => (
                                <div
                                  key={`${song.id}-${platform.label}`}
                                  className="flex items-center justify-between rounded-lg border border-primary/20 bg-background/40 px-3 py-2"
                                >
                                  <div className="flex flex-col">
                                    <span className="font-medium text-cream">{platform.label}</span>
                                    <span className="text-cream/60 text-xs">
                                      {currencyFormatter.format(platform.revenue)}
                                    </span>
                                  </div>
                                  <span className="text-accent font-semibold">
                                    {formatLargeNumber(platform.streams)} streams
                                  </span>
                                </div>
                              ))}
                            </div>
                          ) : (
                            <p className="text-muted-foreground text-sm">No platform data available yet.</p>
                          )}
                        </div>

                        <div className="space-y-3">
                          <div className="rounded-lg border border-primary/20 bg-background/40 p-3 text-center">
                            <p className="text-muted-foreground text-xs uppercase tracking-wide">Total Streams</p>
                            <p className="text-xl font-bold text-accent">
                              {formatLargeNumber(song.totalStreams)}
                            </p>
                          </div>
                          <div className="rounded-lg border border-primary/20 bg-background/40 p-3 text-center">
                            <p className="text-muted-foreground text-xs uppercase tracking-wide">Revenue</p>
                            <p className="text-xl font-bold text-accent">
                              {currencyFormatter.format(song.totalRevenue)}
                            </p>
                          </div>
                          <div className="rounded-lg border border-primary/20 bg-background/40 p-3 text-center">
                            <p className="text-muted-foreground text-xs uppercase tracking-wide">Genre</p>
                            <p className="text-lg font-semibold text-cream">{song.genre ?? 'Unknown'}</p>
                          </div>
                          <Button
                            size="sm"
                            className="w-full bg-gradient-primary"
                            onClick={() =>
                              toast({
                                title: "Feature Coming Soon!",
                                description: "Song promotion will be available soon!",
                              })
                            }
                          >
                            <Share2 className="h-4 w-4 mr-1" />
                            Promote
                          </Button>
                        </div>
                      </div>

                        <div className="space-y-3">
                          <div className="text-center space-y-1">
                            <p className="text-muted-foreground text-sm">Genre</p>
                            <p className="text-lg font-bold text-accent">{song.genre || 'Unknown'}</p>
                          </div>
                          <div className="space-y-3">
                            <div className="space-y-1">
                              <Label
                                htmlFor={`promotion-platform-${song.id}`}
                                className="text-xs text-muted-foreground"
                              >
                                Promotion Platform
                              </Label>
                              <Select
                                value={promotionSettings[song.id]?.platformId || undefined}
                                onValueChange={(value) =>
                                  setPromotionSettings(prev => ({
                                    ...prev,
                                    [song.id]: {
                                      platformId: value,
                                      budget: prev[song.id]?.budget ?? 500,
                                    },
                                  }))
                                }
                              >
                                <SelectTrigger
                                  id={`promotion-platform-${song.id}`}
                                  className="bg-background/40 border-accent/30 text-sm"
                                >
                                  <SelectValue placeholder="Select platform" />
                                </SelectTrigger>
                                <SelectContent>
                                  {platforms.map((platform) => (
                                    <SelectItem key={platform.id} value={platform.id}>
                                      {platform.name}
                                    </SelectItem>
                                  ))}
                                </SelectContent>
                              </Select>
                            </div>
                            <div className="space-y-1">
                              <Label
                                htmlFor={`promotion-budget-${song.id}`}
                                className="text-xs text-muted-foreground"
                              >
                                Budget ($)
                              </Label>
                              <Input
                                id={`promotion-budget-${song.id}`}
                                type="number"
                                min={50}
                                value={promotionSettings[song.id]?.budget ?? 500}
                                onChange={(event) => {
                                  const value = Number(event.target.value);
                                  setPromotionSettings(prev => {
                                    const fallbackPlatformId =
                                      prev[song.id]?.platformId ??
                                      playerAccounts.find(account => account.is_connected)?.platform_id ??
                                      platforms[0]?.id ??
                                      "";

                                    return {
                                      ...prev,
                                      [song.id]: {
                                        platformId: fallbackPlatformId,
                                        budget: Number.isFinite(value) ? value : 0,
                                      },
                                    };
                                  });
                                }}
                                className="bg-background/40 border-accent/30 text-sm"
                              />
                            </div>
                            <Button
                              size="sm"
                              className="w-full bg-gradient-primary"
                              onClick={() => handlePromoteSong(song.id)}
                              disabled={promoting[song.id] || !promotionSettings[song.id]?.platformId}
                            >
                              {promoting[song.id] ? (
                                "Promoting..."
                              ) : (
                                <span className="flex items-center justify-center gap-1">
                                  <Share2 className="h-4 w-4" />
                                  Promote
                                </span>
                              )}
                            </Button>
                          </div>
                        </div>
                    </div>
                  </CardContent>
                </Card>
                ))
              )}
            </div>
          </TabsContent>

          <TabsContent value="playlists" className="space-y-6">
            {userSongs.length > 0 && (
              <Card className="bg-card/80 border-accent">
                <CardHeader>
                  <CardTitle className="text-cream text-lg">Submission Preferences</CardTitle>
                  <CardDescription>Select the song and budget for playlist submissions</CardDescription>
                </CardHeader>
                <CardContent className="grid grid-cols-1 md:grid-cols-2 gap-4">
                  <div className="space-y-2">
                    <Label htmlFor="playlist-song-select" className="text-sm text-muted-foreground">
                      Song to Submit
                    </Label>
                    <Select
                      value={selectedSongForPlaylist ?? undefined}
                      onValueChange={(value) => setSelectedSongForPlaylist(value)}
                    >
                      <SelectTrigger
                        id="playlist-song-select"
                        className="bg-background/40 border-accent/30"
                      >
                        <SelectValue placeholder="Choose a released song" />
                      </SelectTrigger>
                      <SelectContent>
                        {userSongs.map(song => (
                          <SelectItem key={song.id} value={song.id}>
                            {song.title}
                          </SelectItem>
                        ))}
                      </SelectContent>
                    </Select>
                  </div>
                  <div className="space-y-2">
                    <Label htmlFor="playlist-budget-input" className="text-sm text-muted-foreground">
                      Submission Budget ($)
                    </Label>
                    <Input
                      id="playlist-budget-input"
                      type="number"
                      min={25}
                      value={playlistBudget}
                      onChange={(event) => {
                        const value = Number(event.target.value);
                        setPlaylistBudget(Number.isFinite(value) ? value : 0);
                      }}
                      className="bg-background/40 border-accent/30"
                    />
                  </div>
                </CardContent>
              </Card>
            )}

            <div className="grid grid-cols-1 md:grid-cols-2 lg:grid-cols-3 gap-6">
              <Card className="bg-card/80 border-accent">
                <CardHeader>
                  <CardTitle className="text-cream text-lg">Indie Rock Hits</CardTitle>
                  <CardDescription>Spotify • 450K followers</CardDescription>
                </CardHeader>
                <CardContent className="space-y-3">
                  <div className="space-y-2">
                    <div className="flex justify-between text-sm">
                      <span className="text-cream/60">Songs Included</span>
                      <span className="text-accent">2</span>
                    </div>
                    <div className="flex justify-between text-sm">
                      <span className="text-cream/60">Monthly Streams</span>
                      <span className="text-accent">180K</span>
                    </div>
                    <div className="flex justify-between text-sm">
                      <span className="text-cream/60">Position</span>
                      <span className="text-accent">#12, #28</span>
                    </div>
                  </div>
                  <Button
                    size="sm"
                    className="w-full bg-accent hover:bg-accent/80 text-background"
                    onClick={() => handleSubmitToPlaylist("Indie Rock Hits", "Spotify")}
                    disabled={playlistSubmitting["Indie Rock Hits"] || !selectedSongForPlaylist}
                  >
                    {playlistSubmitting["Indie Rock Hits"] ? "Submitting..." : "Submit New Song"}
                  </Button>
                </CardContent>
              </Card>

              <Card className="bg-card/80 border-accent">
                <CardHeader>
                  <CardTitle className="text-cream text-lg">New Rock</CardTitle>
                  <CardDescription>Apple Music • 220K followers</CardDescription>
                </CardHeader>
                <CardContent className="space-y-3">
                  <div className="space-y-2">
                    <div className="flex justify-between text-sm">
                      <span className="text-cream/60">Songs Included</span>
                      <span className="text-accent">1</span>
                    </div>
                    <div className="flex justify-between text-sm">
                      <span className="text-cream/60">Monthly Streams</span>
                      <span className="text-accent">95K</span>
                    </div>
                    <div className="flex justify-between text-sm">
                      <span className="text-cream/60">Position</span>
                      <span className="text-accent">#7</span>
                    </div>
                  </div>
                  <Button
                    size="sm"
                    className="w-full bg-accent hover:bg-accent/80 text-background"
                    onClick={() => handleSubmitToPlaylist("New Rock", "Apple Music")}
                    disabled={playlistSubmitting["New Rock"] || !selectedSongForPlaylist}
                  >
                    {playlistSubmitting["New Rock"] ? "Submitting..." : "Submit New Song"}
                  </Button>
                </CardContent>
              </Card>

              <Card className="bg-card/80 border-accent">
                <CardHeader>
                  <CardTitle className="text-cream text-lg">Rock Essentials</CardTitle>
                  <CardDescription>YouTube Music • 380K followers</CardDescription>
                </CardHeader>
                <CardContent className="space-y-3">
                  <div className="space-y-2">
                    <div className="flex justify-between text-sm">
                      <span className="text-cream/60">Songs Included</span>
                      <span className="text-accent">3</span>
                    </div>
                    <div className="flex justify-between text-sm">
                      <span className="text-cream/60">Monthly Streams</span>
                      <span className="text-accent">210K</span>
                    </div>
                    <div className="flex justify-between text-sm">
                      <span className="text-cream/60">Position</span>
                      <span className="text-accent">#5, #18, #31</span>
                    </div>
                  </div>
                  <Button
                    size="sm"
                    className="w-full bg-accent hover:bg-accent/80 text-background"
                    onClick={() => handleSubmitToPlaylist("Rock Essentials", "YouTube Music")}
                    disabled={playlistSubmitting["Rock Essentials"] || !selectedSongForPlaylist}
                  >
                    {playlistSubmitting["Rock Essentials"] ? "Submitting..." : "Submit New Song"}
                  </Button>
                </CardContent>
              </Card>
            </div>
          </TabsContent>

          <TabsContent value="campaigns" className="space-y-6">
            <div className="space-y-4">
              {campaigns.length === 0 ? (
                <Card className="bg-card/80 border-accent">
<<<<<<< HEAD
                  <CardContent className="py-12 text-center space-y-2">
                    <h3 className="text-lg font-semibold text-cream">No campaigns yet</h3>
                    <p className="text-muted-foreground text-sm">
                      Launch a promotion to see your streaming campaigns here.
=======
                  <CardContent className="py-10 text-center space-y-2">
                    <Star className="h-8 w-8 text-accent mx-auto" />
                    <p className="text-cream font-semibold">No campaigns yet</p>
                    <p className="text-cream/60 text-sm">
                      Launch a promotion or playlist submission to see it tracked here.
>>>>>>> 99088e20
                    </p>
                  </CardContent>
                </Card>
              ) : (
                campaigns.map((campaign) => {
<<<<<<< HEAD
                  const targeted = campaign.playlists_targeted ?? 0;
                  const placements = campaign.new_placements ?? 0;
                  const progress = targeted > 0 ? Math.min((placements / targeted) * 100, 100) : 0;
                  const statusLabel = campaign.status
                    ? campaign.status
                        .replace(/_/g, ' ')
                        .replace(/\b\w/g, (char) => char.toUpperCase())
                    : "Unknown";
                  const isActive = campaign.status?.toLowerCase() === "active";
                  const endDateLabel = campaign.end_date
                    ? new Date(campaign.end_date).toLocaleDateString()
                    : "No end date";
                  const targetedDisplay = targeted > 0 ? targeted : '—';

                  return (
                    <Card key={campaign.id} className="bg-card/80 border-accent">
                      <CardContent className="pt-6">
                        <div className="grid grid-cols-1 lg:grid-cols-4 gap-4 items-center">
                          <div className="space-y-2">
                            <h3 className="font-semibold text-cream">{campaign.name}</h3>
                            <Badge variant="outline">{campaign.platform}</Badge>
                            <Badge className={isActive ? "bg-green-500" : "bg-blue-500"}>
                              {statusLabel}
                            </Badge>
                          </div>

                          <div className="space-y-1">
                            <p className="text-cream/60 text-sm">Budget</p>
                            <p className="text-lg font-bold text-accent">
                              ${Number(campaign.budget ?? 0).toLocaleString()}
                            </p>
                            <p className="text-cream/60 text-xs">End: {endDateLabel}</p>
                          </div>

                          <div className="space-y-1">
                            <p className="text-cream/60 text-sm">Playlist Results</p>
                            <p className="text-lg font-bold text-accent">
                              {placements}/{targetedDisplay}
                            </p>
                            <Progress value={progress} className="h-2" />
                          </div>

                          <div className="space-y-2">
                            <p className="text-cream/60 text-sm">Stream Increase</p>
                            <p className="text-lg font-bold text-accent">
                              +{Number(campaign.stream_increase ?? 0).toLocaleString()}
                            </p>
                            <div className="flex gap-2">
                              <Button
                                size="sm"
                                variant="outline"
                                className="border-accent text-accent"
                              >
                                View Details
                              </Button>
                              <Button
                                size="sm"
                                className="bg-accent hover:bg-accent/80 text-background"
                                onClick={() =>
                                  updateCampaign(campaign.id, {
                                    status: isActive ? "completed" : "active",
                                  })
                                }
                              >
                                {isActive ? "Mark Complete" : "Reactivate"}
                              </Button>
                            </div>
=======
                  const platformLabel =
                    campaign.platform_name ??
                    platforms.find(platform => platform.id === campaign.platform_id)?.name ??
                    "Unknown Platform";
                  const statusLabel = campaign.status
                    ? campaign.status.charAt(0).toUpperCase() + campaign.status.slice(1)
                    : "Active";
                  const statusColor =
                    campaign.status === "active"
                      ? "bg-green-500"
                      : campaign.status === "pending"
                        ? "bg-yellow-500"
                        : "bg-blue-500";
                  const progressTarget = campaign.playlists_targeted ?? 0;
                  const progressValue =
                    progressTarget > 0
                      ? Math.min(100, ((campaign.new_placements ?? 0) / progressTarget) * 100)
                      : 0;
                  const messageLabel =
                    campaign.message ??
                    (campaign.campaign_type === "playlist"
                      ? `Playlist submission to ${campaign.playlist_name ?? platformLabel}`
                      : `Promotion on ${platformLabel}`);
                  const createdLabel = campaign.created_at
                    ? new Date(campaign.created_at).toLocaleDateString()
                    : "Recently";

                  return (
                    <Card key={campaign.id} className="bg-card/80 border-accent">
                      <CardContent className="pt-6">
                        <div className="grid grid-cols-1 lg:grid-cols-4 gap-4 items-start">
                          <div className="space-y-2">
                            <h3 className="font-semibold text-cream">{messageLabel}</h3>
                            <div className="flex flex-wrap gap-2">
                              <Badge variant="outline">{platformLabel}</Badge>
                              <Badge variant="outline" className="capitalize">
                                {campaign.campaign_type}
                              </Badge>
                              <Badge className={`${statusColor} text-background`}>{statusLabel}</Badge>
                            </div>
                          </div>

                          <div className="space-y-1">
                            <p className="text-cream/60 text-sm">Budget</p>
                            <p className="text-lg font-bold text-accent">${campaign.budget.toLocaleString()}</p>
                            <p className="text-cream/60 text-xs">Created: {createdLabel}</p>
                            {campaign.playlist_name && (
                              <p className="text-cream/60 text-xs">Playlist: {campaign.playlist_name}</p>
                            )}
                          </div>

                          <div className="space-y-1">
                            <p className="text-cream/60 text-sm">Playlist Results</p>
                            <p className="text-lg font-bold text-accent">
                              {campaign.new_placements ?? 0}/{campaign.playlists_targeted ?? 0}
                            </p>
                            <Progress value={progressValue} className="h-2" />
                          </div>

                          <div className="space-y-1">
                            <p className="text-cream/60 text-sm">Performance Impact</p>
                            <p className="text-lg font-bold text-accent">
                              +{(campaign.stream_increase ?? 0).toLocaleString()} streams
                            </p>
                            <p className="text-cream/80 text-sm">
                              +${(campaign.revenue_generated ?? 0).toLocaleString()} revenue
                            </p>
                            <p className="text-cream/60 text-xs">
                              +{campaign.listeners_generated ?? 0} listeners
                            </p>
>>>>>>> 99088e20
                          </div>
                        </div>
                      </CardContent>
                    </Card>
                  );
                })
              )}
            </div>

            <Card className="bg-card/80 border-accent">
              <CardHeader>
                <CardTitle className="text-cream">Start New Campaign</CardTitle>
                <CardDescription>Promote your music on streaming platforms</CardDescription>
              </CardHeader>
              <CardContent>
                <div className="grid grid-cols-1 md:grid-cols-3 gap-4">
                  <Button
                    className="bg-accent hover:bg-accent/80 text-background"
                    onClick={() => handleCreatePresetCampaign("playlist")}
                  >
                    Playlist Push Campaign
                  </Button>
                  <Button
                    className="bg-accent hover:bg-accent/80 text-background"
                    onClick={() => handleCreatePresetCampaign("social")}
                  >
                    Social Media Boost
                  </Button>
                  <Button
                    className="bg-accent hover:bg-accent/80 text-background"
                    onClick={() => handleCreatePresetCampaign("radio")}
                  >
                    Radio Promotion
                  </Button>
                </div>
              </CardContent>
            </Card>
          </TabsContent>
        </Tabs>
      </div>
    </div>
  );
};

export default StreamingPlatforms;<|MERGE_RESOLUTION|>--- conflicted
+++ resolved
@@ -49,7 +49,6 @@
   platform?: StreamingPlatform;
 }
 
-<<<<<<< HEAD
 interface StreamingCampaign {
   id: string;
   user_id: string;
@@ -81,43 +80,6 @@
 };
 
 type CampaignPreset = "playlist" | "social" | "radio";
-=======
-interface PromotionCampaign {
-  id: string;
-  user_id: string;
-  song_id: string;
-  platform_id: string | null;
-  platform_name: string | null;
-  campaign_type: string;
-  budget: number;
-  status: string;
-  playlist_name: string | null;
-  playlists_targeted: number | null;
-  new_placements: number | null;
-  stream_increase: number | null;
-  revenue_generated: number | null;
-  message: string | null;
-  created_at: string | null;
-  updated_at: string | null;
-}
-
-interface PromotionFunctionResponse {
-  success: boolean;
-  message: string;
-  campaign?: PromotionCampaign;
-  statsDelta?: {
-    streams: number;
-    revenue: number;
-    listeners: number;
-  };
-}
-
-const BASE_STREAMING_STATS = {
-  totalStreams: 6_100_000,
-  revenue: 18_700,
-  listeners: 1_200_000,
-};
->>>>>>> 99088e20
 
 const StreamingPlatforms = () => {
   const { toast } = useToast();
@@ -126,12 +88,6 @@
 
   const [platforms, setPlatforms] = useState<StreamingPlatform[]>([]);
   const [playerAccounts, setPlayerAccounts] = useState<PlayerStreamingAccount[]>([]);
-<<<<<<< HEAD
-  const [userSongs, setUserSongs] = useState<any[]>([]);
-  const [campaigns, setCampaigns] = useState<StreamingCampaign[]>([]);
-=======
-  const [userSongs, setUserSongs] = useState<SongWithPlatformData[]>([]);
->>>>>>> 99088e20
   const [loading, setLoading] = useState(true);
   const [campaigns, setCampaigns] = useState<PromotionCampaign[]>([]);
   const [streamingStats, setStreamingStats] = useState(() => ({ ...BASE_STREAMING_STATS }));
@@ -145,7 +101,6 @@
   const loadData = useCallback(async () => {
     if (!user) return;
 
-<<<<<<< HEAD
   const loadCampaigns = async () => {
     if (!user) return;
 
@@ -163,8 +118,7 @@
   };
 
   const loadData = async () => {
-=======
->>>>>>> 99088e20
+
     try {
       setServerMessage(null);
       // Load streaming platforms
@@ -572,7 +526,6 @@
       });
       return;
     }
-<<<<<<< HEAD
   ];
 
   const handlePromoteSong = (songId: number, platform: string) => {
@@ -580,72 +533,6 @@
       title: "Promotion Started!",
       description: `Your song is now being promoted on ${platform}.`,
     });
-=======
-
-    if (settings.budget <= 0) {
-      const message = "Enter a budget greater than zero to start a promotion.";
-      setServerMessage({ type: "error", text: message });
-      toast({
-        variant: "destructive",
-        title: "Invalid budget",
-        description: message,
-      });
-      return;
-    }
-
-    const platformDetails = platforms.find(platform => platform.id === settings.platformId);
-    const platformName = platformDetails?.name ?? null;
-
-    setPromoting(prev => ({ ...prev, [songId]: true }));
-
-    try {
-      const { data, error } = await supabase.functions.invoke<PromotionFunctionResponse>("promotions", {
-        body: {
-          action: "promotion",
-          songId,
-          platformId: settings.platformId,
-          platformName,
-          budget: settings.budget,
-        },
-      });
-
-      if (error) {
-        throw new Error(error.message);
-      }
-
-      if (!data || !data.success) {
-        throw new Error(data?.message ?? "Failed to start promotion.");
-      }
-
-      if (data.campaign) {
-        setCampaigns(prev => [data.campaign, ...prev]);
-      }
-
-      if (data.statsDelta) {
-        setStreamingStats(prev => ({
-          totalStreams: prev.totalStreams + (data.statsDelta?.streams ?? 0),
-          revenue: prev.revenue + (data.statsDelta?.revenue ?? 0),
-          listeners: prev.listeners + (data.statsDelta?.listeners ?? 0),
-        }));
-      }
-
-      setServerMessage({ type: "success", text: data.message });
-      toast({
-        title: "Promotion Started!",
-        description: data.message,
-      });
-    } catch (error: any) {
-      const message = error?.message ?? "Failed to start promotion.";
-      setServerMessage({ type: "error", text: message });
-      toast({
-        variant: "destructive",
-        title: "Promotion failed",
-        description: message,
-      });
-    } finally {
-      setPromoting(prev => ({ ...prev, [songId]: false }));
-    }
->>>>>>> 99088e20
   };
 
   const handleSubmitToPlaylist = async (playlistName: string, playlistPlatform: string) => {
@@ -1224,29 +1111,19 @@
               </Card>
             </div>
           </TabsContent>
-
           <TabsContent value="campaigns" className="space-y-6">
             <div className="space-y-4">
               {campaigns.length === 0 ? (
                 <Card className="bg-card/80 border-accent">
-<<<<<<< HEAD
                   <CardContent className="py-12 text-center space-y-2">
                     <h3 className="text-lg font-semibold text-cream">No campaigns yet</h3>
                     <p className="text-muted-foreground text-sm">
                       Launch a promotion to see your streaming campaigns here.
-=======
-                  <CardContent className="py-10 text-center space-y-2">
-                    <Star className="h-8 w-8 text-accent mx-auto" />
-                    <p className="text-cream font-semibold">No campaigns yet</p>
-                    <p className="text-cream/60 text-sm">
-                      Launch a promotion or playlist submission to see it tracked here.
->>>>>>> 99088e20
                     </p>
                   </CardContent>
                 </Card>
               ) : (
                 campaigns.map((campaign) => {
-<<<<<<< HEAD
                   const targeted = campaign.playlists_targeted ?? 0;
                   const placements = campaign.new_placements ?? 0;
                   const progress = targeted > 0 ? Math.min((placements / targeted) * 100, 100) : 0;
@@ -1314,78 +1191,6 @@
                                 {isActive ? "Mark Complete" : "Reactivate"}
                               </Button>
                             </div>
-=======
-                  const platformLabel =
-                    campaign.platform_name ??
-                    platforms.find(platform => platform.id === campaign.platform_id)?.name ??
-                    "Unknown Platform";
-                  const statusLabel = campaign.status
-                    ? campaign.status.charAt(0).toUpperCase() + campaign.status.slice(1)
-                    : "Active";
-                  const statusColor =
-                    campaign.status === "active"
-                      ? "bg-green-500"
-                      : campaign.status === "pending"
-                        ? "bg-yellow-500"
-                        : "bg-blue-500";
-                  const progressTarget = campaign.playlists_targeted ?? 0;
-                  const progressValue =
-                    progressTarget > 0
-                      ? Math.min(100, ((campaign.new_placements ?? 0) / progressTarget) * 100)
-                      : 0;
-                  const messageLabel =
-                    campaign.message ??
-                    (campaign.campaign_type === "playlist"
-                      ? `Playlist submission to ${campaign.playlist_name ?? platformLabel}`
-                      : `Promotion on ${platformLabel}`);
-                  const createdLabel = campaign.created_at
-                    ? new Date(campaign.created_at).toLocaleDateString()
-                    : "Recently";
-
-                  return (
-                    <Card key={campaign.id} className="bg-card/80 border-accent">
-                      <CardContent className="pt-6">
-                        <div className="grid grid-cols-1 lg:grid-cols-4 gap-4 items-start">
-                          <div className="space-y-2">
-                            <h3 className="font-semibold text-cream">{messageLabel}</h3>
-                            <div className="flex flex-wrap gap-2">
-                              <Badge variant="outline">{platformLabel}</Badge>
-                              <Badge variant="outline" className="capitalize">
-                                {campaign.campaign_type}
-                              </Badge>
-                              <Badge className={`${statusColor} text-background`}>{statusLabel}</Badge>
-                            </div>
-                          </div>
-
-                          <div className="space-y-1">
-                            <p className="text-cream/60 text-sm">Budget</p>
-                            <p className="text-lg font-bold text-accent">${campaign.budget.toLocaleString()}</p>
-                            <p className="text-cream/60 text-xs">Created: {createdLabel}</p>
-                            {campaign.playlist_name && (
-                              <p className="text-cream/60 text-xs">Playlist: {campaign.playlist_name}</p>
-                            )}
-                          </div>
-
-                          <div className="space-y-1">
-                            <p className="text-cream/60 text-sm">Playlist Results</p>
-                            <p className="text-lg font-bold text-accent">
-                              {campaign.new_placements ?? 0}/{campaign.playlists_targeted ?? 0}
-                            </p>
-                            <Progress value={progressValue} className="h-2" />
-                          </div>
-
-                          <div className="space-y-1">
-                            <p className="text-cream/60 text-sm">Performance Impact</p>
-                            <p className="text-lg font-bold text-accent">
-                              +{(campaign.stream_increase ?? 0).toLocaleString()} streams
-                            </p>
-                            <p className="text-cream/80 text-sm">
-                              +${(campaign.revenue_generated ?? 0).toLocaleString()} revenue
-                            </p>
-                            <p className="text-cream/60 text-xs">
-                              +{campaign.listeners_generated ?? 0} listeners
-                            </p>
->>>>>>> 99088e20
                           </div>
                         </div>
                       </CardContent>
