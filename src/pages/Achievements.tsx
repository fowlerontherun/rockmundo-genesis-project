--- conflicted
+++ resolved
@@ -138,7 +138,6 @@
         .order('category, rarity, name');
 
       if (error) throw error;
-<<<<<<< HEAD
       const rows: unknown[] = Array.isArray(data) ? data : [];
       const parsedAchievements = rows.reduce<Achievement[]>((acc, item) => {
         const achievement = parseAchievementRow(item);
@@ -154,17 +153,6 @@
       } else {
         console.error('Error loading achievements:', String(error));
       }
-=======
-      setAchievements((data || []).map(item => ({
-        ...item,
-        requirements: item.requirements as Record<string, any>,
-        rewards: item.rewards as Record<string, any>
-      })));
-    } catch (error: unknown) {
-      const fallbackMessage = 'Failed to load achievements';
-      const errorMessage = error instanceof Error ? error.message : fallbackMessage;
-      console.error('Error loading achievements:', errorMessage, error);
->>>>>>> 422e3e2e
     }
   };
 
@@ -195,7 +183,6 @@
         if (!achievement || !id || !achievementId) {
           return acc;
         }
-<<<<<<< HEAD
 
         acc.push({
           id,
@@ -213,13 +200,6 @@
       } else {
         console.error('Error loading player achievements:', String(error));
       }
-=======
-      })));
-    } catch (error: unknown) {
-      const fallbackMessage = 'Failed to load player achievements';
-      const errorMessage = error instanceof Error ? error.message : fallbackMessage;
-      console.error('Error loading player achievements:', errorMessage, error);
->>>>>>> 422e3e2e
     } finally {
       setLoading(false);
     }
