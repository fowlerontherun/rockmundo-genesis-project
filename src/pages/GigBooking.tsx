--- conflicted
+++ resolved
@@ -116,11 +116,7 @@
         venue_type: venue.venue_type ?? 'general',
         base_payment: venue.base_payment ?? 0,
         prestige_level: venue.prestige_level ?? 1,
-<<<<<<< HEAD
         requirements: (venue.requirements as VenueRequirements | null) ?? ({} as VenueRequirements)
-=======
-        requirements: normalizeVenueRequirements(venue.requirements)
->>>>>>> 12b2680b
       })));
     } catch (error: unknown) {
       const fallbackMessage = "Failed to load venues";
@@ -159,11 +155,7 @@
           venue_type: venueDetails?.venue_type ?? 'general',
           base_payment: venueDetails?.base_payment ?? 0,
           prestige_level: venueDetails?.prestige_level ?? 1,
-<<<<<<< HEAD
           requirements: (venueDetails?.requirements as VenueRequirements | null) ?? ({} as VenueRequirements)
-=======
-          requirements: normalizeVenueRequirements(venueDetails?.requirements)
->>>>>>> 12b2680b
         };
 
         return {
@@ -210,15 +202,8 @@
   };
 
   const meetsRequirements = (venue: Venue) => {
-<<<<<<< HEAD
     const reqs = venue.requirements;
-    
-    if (reqs.min_popularity && (profile?.fame || 0) < reqs.min_popularity) {
-=======
-    const minPopularity = venue.requirements.min_popularity;
-
-    if (typeof minPopularity === "number" && (profile?.fame || 0) < minPopularity) {
->>>>>>> 12b2680b
+        if (reqs.min_popularity && (profile?.fame || 0) < reqs.min_popularity) {
       return false;
     }
 
@@ -315,13 +300,7 @@
           venue_type: venueDetails?.venue_type ?? venue.venue_type,
           base_payment: venueDetails?.base_payment ?? venue.base_payment,
           prestige_level: venueDetails?.prestige_level ?? venue.prestige_level,
-<<<<<<< HEAD
           requirements: (venueDetails?.requirements as VenueRequirements | null) ?? venue.requirements,
-=======
-          requirements: venueDetails?.requirements
-            ? normalizeVenueRequirements(venueDetails.requirements)
-            : venue.requirements,
->>>>>>> 12b2680b
         },
         environment_modifiers: mergedEnvironment,
       };
