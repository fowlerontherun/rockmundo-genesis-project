--- conflicted
+++ resolved
@@ -77,18 +77,13 @@
   replied_at: string | null;
 }
 
-<<<<<<< HEAD
 interface CampaignResults {
-=======
-type CampaignResults = {
->>>>>>> bf2c1367
   summary?: string | null;
   actual_growth?: number | null;
   expected_growth?: number | null;
   estimated_revenue?: number | null;
   roi?: number | null;
   notes?: string | null;
-<<<<<<< HEAD
 }
 
 interface FanCampaignRecord {
@@ -230,14 +225,6 @@
   }
   const resultRoi = campaign.results?.roi;
   return resultRoi ?? 0;
-=======
-};
-
-type FanCampaignRecord = Database["public"]["Tables"]["fan_campaigns"]["Row"] & {
-  cost: number;
-  roi: number | null;
-  results: CampaignResults | null;
->>>>>>> bf2c1367
 };
 
 const sentimentDisplay: Record<string, { label: string; className: string }> = {
