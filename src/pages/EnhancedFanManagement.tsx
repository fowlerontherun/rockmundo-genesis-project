import { useState, useEffect, useCallback, useMemo } from "react";
import { Button } from "@/components/ui/button";
import { Card, CardContent, CardDescription, CardHeader, CardTitle } from "@/components/ui/card";
import { Badge } from "@/components/ui/badge";
import { Progress } from "@/components/ui/progress";
import { Tabs, TabsContent, TabsList, TabsTrigger } from "@/components/ui/tabs";
import { Textarea } from "@/components/ui/textarea";
import { useToast } from "@/components/ui/use-toast";
import { supabase } from "@/integrations/supabase/client";
import type { Database } from "@/integrations/supabase/types";
import { useAuth } from "@/hooks/use-auth-context";
import { 
  Users, 
  TrendingUp, 
  TrendingDown, 
  Heart, 
  MessageCircle, 
  Share2, 
  Star,
  Target,
  Calendar,
  Instagram,
  Twitter,
  Youtube,
  Zap,
  Mail,
  MailOpen,
  Reply
} from "lucide-react";

interface FanDemographics {
  id: string;
  total_fans: number;
  weekly_growth: number;
  engagement_rate: number;
  age_18_25: number;
  age_26_35: number;
  age_36_45: number;
  age_45_plus: number;
  platform_instagram: number;
  platform_twitter: number;
  platform_youtube: number;
  platform_tiktok: number;
  updated_at: string;
}

interface SocialPost {
  id: string;
  platform: string;
  content: string;
  likes: number;
  shares: number;
  comments: number;
  fan_growth: number;
  created_at: string;
}

interface EngagementCampaign {
  id: string;
  title: string;
  description: string;
  cost: number;
  duration: number;
  expectedGrowth: number;
  targetDemographic: string;
}

interface FanMessage {
  id: string;
  user_id: string;
  fan_name: string;
  message: string;
  timestamp: string;
  sentiment: string;
  is_read: boolean;
  reply_message: string | null;
  replied_at: string | null;
}

type Profile = Database["public"]["Tables"]["profiles"]["Row"];

type NumericInput = number | string | null | undefined;

type RawCampaignResults = Omit<CampaignResults, "actual_growth" | "expected_growth" | "estimated_revenue" | "roi"> & {
  actual_growth?: NumericInput;
  expected_growth?: NumericInput;
  estimated_revenue?: NumericInput;
  roi?: NumericInput;
};

interface RawFanCampaignRecord {
  id: string;
  user_id: string;
  title: string;
  cost: NumericInput;
  duration: NumericInput;
  expected_growth: NumericInput;
  target_demo: string;
  actual_growth?: NumericInput;
  roi?: NumericInput;
  results?: RawCampaignResults | null;
  launched_at?: string | null;
  completed_at?: string | null;
  created_at?: string | null;
}

interface CampaignResults {
  summary?: string | null;
  actual_growth?: number | null;
  expected_growth?: number | null;
  estimated_revenue?: number | null;
  roi?: number | null;
  notes?: string | null;
}

interface FanCampaignRecord {
  id: string;
  user_id: string;
  title: string;
  cost: number;
  duration: number;
  expected_growth: number;
  target_demo: string;
  actual_growth: number | null;
  roi: number | null;
  results: CampaignResults | null;
  launched_at?: string | null;
  completed_at?: string | null;
  created_at?: string | null;
}

type ProfileRow = Database["public"]["Tables"]["profiles"]["Row"];

const FAN_VALUE_PER_FAN = 5;

const parseNumericValue = (value: unknown): number => {
  if (typeof value === "number" && Number.isFinite(value)) {
    return value;
  }
  if (typeof value === "string") {
    const parsed = parseFloat(value);
    return Number.isNaN(parsed) ? 0 : parsed;
  }
  return 0;
};

const normalizeCampaignRecord = (campaign: RawFanCampaignRecord): FanCampaignRecord => {
  const normalizedResults: CampaignResults | null = campaign?.results
    ? {
        ...campaign.results,
        actual_growth:
          campaign.results.actual_growth !== undefined && campaign.results.actual_growth !== null
            ? parseNumericValue(campaign.results.actual_growth)
            : null,
        expected_growth:
          campaign.results.expected_growth !== undefined && campaign.results.expected_growth !== null
            ? parseNumericValue(campaign.results.expected_growth)
            : null,
        estimated_revenue:
          campaign.results.estimated_revenue !== undefined && campaign.results.estimated_revenue !== null
            ? parseNumericValue(campaign.results.estimated_revenue)
            : null,
        roi:
          campaign.results.roi !== undefined && campaign.results.roi !== null
            ? parseNumericValue(campaign.results.roi)
            : null,
      }
    : null;

  const actualGrowthValue =
    campaign.actual_growth !== undefined && campaign.actual_growth !== null
      ? parseNumericValue(campaign.actual_growth)
      : normalizedResults?.actual_growth ?? null;

  const roiValue =
    campaign.roi !== undefined && campaign.roi !== null
      ? parseNumericValue(campaign.roi)
      : normalizedResults?.roi ?? null;

  return {
    id: campaign.id,
    user_id: campaign.user_id,
    title: campaign.title,
    cost: parseNumericValue(campaign.cost),
    duration: parseNumericValue(campaign.duration),
    expected_growth: parseNumericValue(campaign.expected_growth),
    target_demo: campaign.target_demo,
    actual_growth: actualGrowthValue,
    roi: roiValue,
    results: normalizedResults,
    launched_at: campaign.launched_at ?? null,
    completed_at: campaign.completed_at ?? null,
    created_at: campaign.created_at ?? null,
  };
};

const formatCurrency = (value: number): string => {
  const formatter = new Intl.NumberFormat("en-US", {
    style: "currency",
    currency: "USD",
    maximumFractionDigits: value % 1 === 0 ? 0 : 2,
  });

  return formatter.format(Number.isFinite(value) ? value : 0);
};

const formatPercentage = (value: number): string => {
  if (!Number.isFinite(value)) {
    return "0%";
  }

  const rounded = Math.round(value * 10) / 10;
  return `${rounded}%`;
};

const formatTargetDemo = (targetDemo: string): string => {
  switch (targetDemo) {
    case "age_18_25":
      return "Ages 18-25";
    case "age_26_35":
      return "Ages 26-35";
    case "age_36_45":
      return "Ages 36-45";
    case "age_45_plus":
      return "Ages 45+";
    case "platform_instagram":
      return "Instagram Audience";
    case "platform_twitter":
      return "Twitter Audience";
    case "platform_youtube":
      return "YouTube Audience";
    case "platform_tiktok":
      return "TikTok Audience";
    case "all_platforms":
      return "All Platforms";
    default:
      return "General Audience";
  }
};

const getActualGrowth = (campaign: FanCampaignRecord): number => {
  const directGrowth = campaign.actual_growth;
  if (directGrowth !== null && directGrowth !== undefined) {
    return directGrowth;
  }
  const resultGrowth = campaign.results?.actual_growth;
  return resultGrowth ?? 0;
};

const getCampaignRoi = (campaign: FanCampaignRecord): number => {
  const directRoi = campaign.roi;
  if (directRoi !== null && directRoi !== undefined) {
    return directRoi;
  }
  const resultRoi = campaign.results?.roi;
  return resultRoi ?? 0;
};

const sentimentDisplay: Record<string, { label: string; className: string }> = {
  positive: {
    label: "Positive",
    className: "border-green-500/30 text-green-600 bg-green-500/10",
  },
  neutral: {
    label: "Neutral",
    className: "border-slate-500/30 text-slate-600 bg-slate-500/10",
  },
  negative: {
    label: "Negative",
    className: "border-red-500/30 text-red-600 bg-red-500/10",
  }
};

const EnhancedFanManagement = () => {
  const { user } = useAuth();
  const { toast } = useToast();
  const [fanData, setFanData] = useState<FanDemographics | null>(null);
  const [socialPosts, setSocialPosts] = useState<SocialPost[]>([]);
<<<<<<< HEAD
  const [profile, setProfile] = useState<Profile | null>(null);
=======
  const [profile, setProfile] = useState<ProfileRow | null>(null);
>>>>>>> 6a6aef6c
  const [loading, setLoading] = useState(true);
  const [posting, setPosting] = useState(false);
  const [campaigning, setCampaigning] = useState(false);
  const [campaignHistory, setCampaignHistory] = useState<FanCampaignRecord[]>([]);
  const [fanMessages, setFanMessages] = useState<FanMessage[]>([]);
  const [replyInputs, setReplyInputs] = useState<Record<string, string>>({});
  const [replyLoadingId, setReplyLoadingId] = useState<string | null>(null);
  const [markingReadId, setMarkingReadId] = useState<string | null>(null);
  const [newPost, setNewPost] = useState({
    platform: "",
    content: ""
  });

  const totalCampaignGrowth = useMemo(() => {
    return campaignHistory.reduce((sum, campaign) => sum + getActualGrowth(campaign), 0);
  }, [campaignHistory]);

  const totalCampaignSpend = useMemo(() => {
    return campaignHistory.reduce((sum, campaign) => sum + campaign.cost, 0);
  }, [campaignHistory]);

  const averageCampaignRoi = useMemo(() => {
    if (campaignHistory.length === 0) return 0;
    const roiValues = campaignHistory.map(getCampaignRoi).filter(value => Number.isFinite(value));
    if (roiValues.length === 0) return 0;
    const roiSum = roiValues.reduce((sum, value) => sum + value, 0);
    return roiSum / roiValues.length;
  }, [campaignHistory]);

  const bestCampaign = useMemo(() => {
    if (campaignHistory.length === 0) return null;
    return campaignHistory.reduce<FanCampaignRecord | null>((best, current) => {
      if (!best) return current;
      const currentRoi = getCampaignRoi(current);
      const bestRoi = getCampaignRoi(best);
      if (currentRoi > bestRoi) return current;
      if (currentRoi === bestRoi && getActualGrowth(current) > getActualGrowth(best)) {
        return current;
      }
      return best;
    }, null);
  }, [campaignHistory]);

  const bestCampaignGrowth = bestCampaign ? getActualGrowth(bestCampaign) : 0;
  const bestCampaignSpend = bestCampaign ? bestCampaign.cost : 0;
  const bestCampaignRoi = bestCampaign ? getCampaignRoi(bestCampaign) : 0;

  const platforms = [
    { id: "instagram", name: "Instagram", icon: Instagram, color: "text-pink-500" },
    { id: "twitter", name: "Twitter", icon: Twitter, color: "text-blue-400" },
    { id: "youtube", name: "YouTube", icon: Youtube, color: "text-red-500" },
    { id: "tiktok", name: "TikTok", icon: Zap, color: "text-purple-500" }
  ];

  const campaigns: EngagementCampaign[] = [
    {
      id: "youth_campaign",
      title: "Youth Outreach",
      description: "Target 18-25 age group with trendy content and collaborations",
      cost: 500,
      duration: 7,
      expectedGrowth: 15,
      targetDemographic: "age_18_25"
    },
    {
      id: "social_boost",
      title: "Social Media Boost",
      description: "Increase engagement across all platforms with sponsored content",
      cost: 750,
      duration: 5,
      expectedGrowth: 20,
      targetDemographic: "all_platforms"
    },
    {
      id: "mature_audience",
      title: "Mature Audience Campaign",
      description: "Appeal to older demographics with refined marketing",
      cost: 600,
      duration: 10,
      expectedGrowth: 12,
      targetDemographic: "age_36_45"
    },
    {
      id: "viral_push",
      title: "Viral Content Push",
      description: "Create buzz with trending challenges and memes",
      cost: 1000,
      duration: 3,
      expectedGrowth: 35,
      targetDemographic: "platform_tiktok"
    }
  ];

  const fetchData = useCallback(async () => {
    try {
      const [fanResponse, postsResponse, profileResponse, messagesResponse, campaignsResponse] = await Promise.all([
        supabase.from("fan_demographics").select("*").eq("user_id", user?.id).single(),
        supabase.from("social_posts").select("*").eq("user_id", user?.id).order("created_at", { ascending: false }).limit(10),
        supabase.from("profiles").select("*").eq("user_id", user?.id).single(),
        supabase.from("fan_messages").select("*").eq("user_id", user?.id).order("timestamp", { ascending: false }),
        supabase.from("fan_campaigns").select("*").eq("user_id", user?.id).order("created_at", { ascending: false })
      ]);

      if (fanResponse.data) setFanData(fanResponse.data);
      if (postsResponse.data) setSocialPosts(postsResponse.data);
      if (profileResponse.data) {
        setProfile(profileResponse.data as ProfileRow);
      } else {
        setProfile(null);
      }
      if (campaignsResponse.data) {
        setCampaignHistory(campaignsResponse.data.map(normalizeCampaignRecord));
      }
      if (messagesResponse.error) {
        console.error("Error fetching fan messages:", messagesResponse.error);
      } else if (messagesResponse.data) {
        const messages = messagesResponse.data as FanMessage[];
        setFanMessages(messages);
        setReplyInputs(messages.reduce((acc, message) => {
          acc[message.id] = message.reply_message || "";
          return acc;
        }, {} as Record<string, string>));
      }
    } catch (error) {
      console.error("Error fetching data:", error);
    } finally {
      setLoading(false);
    }
  }, [user]);

  useEffect(() => {
    if (user) {
      fetchData();
    }
  }, [user, fetchData]);

  const createSocialPost = async () => {
    if (!newPost.platform || !newPost.content) {
      toast({
        variant: "destructive",
        title: "Missing Information",
        description: "Please select a platform and write your post content."
      });
      return;
    }

    setPosting(true);

    try {
      // Calculate engagement based on content quality and platform
      const contentScore = Math.min(100, newPost.content.length / 2);
      const platformMultiplier = getPlatformMultiplier(newPost.platform);
      
      const likes = Math.round((Math.random() * 100 + contentScore) * platformMultiplier);
      const shares = Math.round(likes * 0.3);
      const comments = Math.round(likes * 0.2);
      const fanGrowth = Math.round(likes * 0.1);

      const { data, error } = await supabase
        .from("social_posts")
        .insert({
          user_id: user?.id,
          platform: newPost.platform,
          content: newPost.content,
          likes,
          shares,
          comments,
          fan_growth: fanGrowth
        })
        .select()
        .single();

      if (error) throw error;

      // Update fan demographics
      if (fanData) {
        const platformKey = `platform_${newPost.platform}` as keyof FanDemographics;
        const newFanData = {
          ...fanData,
          total_fans: fanData.total_fans + fanGrowth,
          weekly_growth: fanData.weekly_growth + fanGrowth,
          [platformKey]: (fanData[platformKey] as number) + fanGrowth
        };

        await supabase
          .from("fan_demographics")
          .update(newFanData)
          .eq("user_id", user?.id);

        setFanData(newFanData);
      }

      // Add activity
      await supabase
        .from("activity_feed")
        .insert({
          user_id: user?.id,
          activity_type: "social",
          message: `Posted on ${newPost.platform}: "${newPost.content.substring(0, 50)}..." (+${fanGrowth} fans)`,
          earnings: 0
        });

      setSocialPosts(prev => [data, ...prev]);
      setNewPost({ platform: "", content: "" });

      toast({
        title: "Post Published!",
        description: `Your ${newPost.platform} post gained ${fanGrowth} new fans!`
      });

    } catch (error) {
      console.error("Error creating post:", error);
      toast({
        variant: "destructive",
        title: "Post Failed",
        description: "Failed to publish post. Please try again."
      });
    } finally {
      setPosting(false);
    }
  };

  const launchCampaign = async (campaign: EngagementCampaign) => {
    if (!user) return;

    if ((profile?.cash || 0) < campaign.cost) {
      toast({
        variant: "destructive",
        title: "Insufficient Funds",
        description: `You need $${campaign.cost} to launch this campaign.`
      });
      return;
    }

    setCampaigning(true);

    try {
      const newCash = (profile?.cash || 0) - campaign.cost;
      const performanceMultiplier = 0.75 + Math.random() * 0.5;
      const actualGrowth = Math.max(0, Math.round(campaign.expectedGrowth * performanceMultiplier));
      const estimatedRevenue = actualGrowth * FAN_VALUE_PER_FAN;
      const roiValue = campaign.cost > 0
        ? Number((((estimatedRevenue - campaign.cost) / campaign.cost) * 100).toFixed(1))
        : 0;
      const performanceSummary =
        actualGrowth > campaign.expectedGrowth
          ? "Exceeded expectations"
          : actualGrowth === campaign.expectedGrowth
            ? "Met expectations"
            : "Underperformed expectations";

      await supabase
        .from("profiles")
        .update({ cash: newCash })
        .eq("user_id", user?.id);

      if (fanData) {
        const updates: Partial<FanDemographics> = {
          total_fans: fanData.total_fans + actualGrowth,
          weekly_growth: fanData.weekly_growth + actualGrowth
        };

        if (campaign.targetDemographic === "age_18_25") {
          updates.age_18_25 = fanData.age_18_25 + Math.round(actualGrowth * 0.8);
        } else if (campaign.targetDemographic === "age_36_45") {
          updates.age_36_45 = fanData.age_36_45 + Math.round(actualGrowth * 0.8);
        } else if (campaign.targetDemographic === "platform_tiktok") {
          updates.platform_tiktok = fanData.platform_tiktok + Math.round(actualGrowth * 0.9);
        } else if (campaign.targetDemographic === "all_platforms") {
          const growthPerPlatform = Math.round(actualGrowth / 4);
          updates.platform_instagram = fanData.platform_instagram + growthPerPlatform;
          updates.platform_twitter = fanData.platform_twitter + growthPerPlatform;
          updates.platform_youtube = fanData.platform_youtube + growthPerPlatform;
          updates.platform_tiktok = fanData.platform_tiktok + growthPerPlatform;
        }

        await supabase
          .from("fan_demographics")
          .update(updates)
          .eq("user_id", user?.id);

        setFanData(prev => (prev ? { ...prev, ...updates } : prev));
      }

      const formattedTarget = formatTargetDemo(campaign.targetDemographic);

      const { data: insertedCampaign, error: campaignError } = await supabase
        .from("fan_campaigns")
        .insert({
          user_id: user?.id,
          title: campaign.title,
          cost: campaign.cost,
          duration: campaign.duration,
          expected_growth: campaign.expectedGrowth,
          target_demo: campaign.targetDemographic,
          actual_growth: actualGrowth,
          roi: roiValue,
          results: {
            summary: performanceSummary,
            actual_growth: actualGrowth,
            expected_growth: campaign.expectedGrowth,
            estimated_revenue: estimatedRevenue,
            roi: roiValue,
            notes: `Targeted ${formattedTarget} audience.`
          }
        })
        .select()
        .single();

      if (campaignError) throw campaignError;

      await supabase
        .from("activity_feed")
        .insert({
          user_id: user?.id,
          activity_type: "campaign",
          message: `"${campaign.title}" campaign gained ${actualGrowth} fans (${roiValue.toFixed(1)}% ROI)`,
          earnings: estimatedRevenue - campaign.cost
        });

      setProfile(prev => (prev ? { ...prev, cash: newCash } : null));

      if (insertedCampaign) {
        setCampaignHistory(prev => [normalizeCampaignRecord(insertedCampaign), ...prev]);
      }

      toast({
        title: "Campaign Completed!",
        description: `"${campaign.title}" brought in ${actualGrowth} new fans with a ${roiValue.toFixed(1)}% ROI.`
      });

    } catch (error) {
      console.error("Error launching campaign:", error);
      toast({
        variant: "destructive",
        title: "Campaign Failed",
        description: "Failed to launch campaign. Please try again."
      });
    } finally {
      setCampaigning(false);
    }
  };

  const getPlatformMultiplier = (platform: string): number => {
    switch (platform) {
      case "tiktok": return 2.5;
      case "instagram": return 1.8;
      case "youtube": return 1.5;
      case "twitter": return 1.2;
      default: return 1.0;
    }
  };

  const getPlatformIcon = (platform: string) => {
    const platformData = platforms.find(p => p.id === platform);
    return platformData ? platformData.icon : MessageCircle;
  };

  const getPlatformColor = (platform: string) => {
    const platformData = platforms.find(p => p.id === platform);
    return platformData ? platformData.color : "text-gray-500";
  };

  const handleReplyChange = (messageId: string, value: string) => {
    setReplyInputs(prev => ({ ...prev, [messageId]: value }));
  };

  const markMessageAsRead = async (messageId: string) => {
    if (!user?.id) {
      toast({
        variant: "destructive",
        title: "Unable to update message",
        description: "You need to be signed in to manage fan messages."
      });
      return;
    }

    setMarkingReadId(messageId);

    try {
      const { error } = await supabase
        .from("fan_messages")
        .update({ is_read: true })
        .eq("id", messageId)
        .eq("user_id", user.id);

      if (error) throw error;

      setFanMessages(prev =>
        prev.map(message =>
          message.id === messageId ? { ...message, is_read: true } : message
        )
      );

      toast({
        title: "Message marked as read",
        description: "Take a moment to craft the perfect reply."
      });
    } catch (error) {
      console.error("Error marking fan message as read:", error);
      toast({
        variant: "destructive",
        title: "Could not update message",
        description: "We couldn't mark the message as read. Please try again."
      });
    } finally {
      setMarkingReadId(null);
    }
  };

  const sendReply = async (messageId: string) => {
    if (!user?.id) {
      toast({
        variant: "destructive",
        title: "Unable to send reply",
        description: "You need to be signed in to reply to fans."
      });
      return;
    }

    const replyText = (replyInputs[messageId] || "").trim();

    if (!replyText) {
      toast({
        variant: "destructive",
        title: "Reply cannot be empty",
        description: "Write a quick message before sending your reply."
      });
      return;
    }

    setReplyLoadingId(messageId);
    const repliedAt = new Date().toISOString();

    try {
      const { error } = await supabase
        .from("fan_messages")
        .update({
          reply_message: replyText,
          replied_at: repliedAt,
          is_read: true
        })
        .eq("id", messageId)
        .eq("user_id", user.id);

      if (error) throw error;

      setFanMessages(prev =>
        prev.map(message =>
          message.id === messageId
            ? { ...message, reply_message: replyText, replied_at: repliedAt, is_read: true }
            : message
        )
      );
      setReplyInputs(prev => ({ ...prev, [messageId]: replyText }));

      toast({
        title: "Reply sent!",
        description: "Your fan will appreciate the personal touch."
      });
    } catch (error) {
      console.error("Error replying to fan message:", error);
      toast({
        variant: "destructive",
        title: "Reply failed",
        description: "We couldn't send your reply. Please try again."
      });
    } finally {
      setReplyLoadingId(null);
    }
  };

  const formatDateTime = (value?: string | null) => {
    if (!value) return "";
    const date = new Date(value);
    if (Number.isNaN(date.getTime())) return "";
    return date.toLocaleString();
  };

  const unreadMessagesCount = fanMessages.filter(message => !message.is_read).length;
  if (loading) {
    return (
      <div className="flex h-screen items-center justify-center">
        <div className="text-center">
          <div className="animate-spin rounded-full h-32 w-32 border-b-2 border-primary mx-auto mb-4"></div>
          <p className="text-lg font-oswald">Loading fan management...</p>
        </div>
      </div>
    );
  }

  return (
    <div className="container mx-auto px-4 py-8 space-y-8">
      <div className="text-center space-y-4">
        <h1 className="text-4xl font-bebas tracking-wider">FAN MANAGEMENT HQ</h1>
        <p className="text-lg text-muted-foreground font-oswald">
          Build your fanbase and engage with your audience
        </p>
        <div className="flex items-center justify-center gap-6 text-sm">
          <div className="flex items-center gap-2">
            <Users className="h-4 w-4 text-blue-400" />
            <span className="font-oswald">{fanData?.total_fans?.toLocaleString() || 0} Total Fans</span>
          </div>
          <div className="flex items-center gap-2">
            <TrendingUp className="h-4 w-4 text-green-400" />
            <span className="font-oswald">+{fanData?.weekly_growth || 0} This Week</span>
          </div>
        </div>
      </div>

      <Tabs defaultValue="overview" className="space-y-6">
        <TabsList className="grid w-full grid-cols-5">
          <TabsTrigger value="overview">Overview</TabsTrigger>
          <TabsTrigger value="demographics">Demographics</TabsTrigger>
          <TabsTrigger value="social">Social Media</TabsTrigger>
          <TabsTrigger value="messages">
            Fan Messages{unreadMessagesCount > 0 ? ` (${unreadMessagesCount})` : ""}
          </TabsTrigger>
          <TabsTrigger value="campaigns">Campaigns</TabsTrigger>
        </TabsList>

        <TabsContent value="overview" className="space-y-6">
          <div className="grid grid-cols-1 md:grid-cols-2 lg:grid-cols-4 gap-4">
            <Card>
              <CardContent className="p-6 text-center">
                <Users className="h-8 w-8 mx-auto mb-2 text-blue-400" />
                <div className="text-2xl font-bold">{fanData?.total_fans?.toLocaleString() || 0}</div>
                <div className="text-sm text-muted-foreground">Total Fans</div>
              </CardContent>
            </Card>
            <Card>
              <CardContent className="p-6 text-center">
                <TrendingUp className="h-8 w-8 mx-auto mb-2 text-green-400" />
                <div className="text-2xl font-bold">+{fanData?.weekly_growth || 0}</div>
                <div className="text-sm text-muted-foreground">Weekly Growth</div>
              </CardContent>
            </Card>
            <Card>
              <CardContent className="p-6 text-center">
                <Heart className="h-8 w-8 mx-auto mb-2 text-red-400" />
                <div className="text-2xl font-bold">{fanData?.engagement_rate || 0}%</div>
                <div className="text-sm text-muted-foreground">Engagement Rate</div>
              </CardContent>
            </Card>
            <Card>
              <CardContent className="p-6 text-center">
                <Star className="h-8 w-8 mx-auto mb-2 text-yellow-400" />
                <div className="text-2xl font-bold">{socialPosts.length}</div>
                <div className="text-sm text-muted-foreground">Recent Posts</div>
              </CardContent>
            </Card>
          </div>

          <Card>
            <CardHeader>
              <CardTitle className="font-bebas">PLATFORM BREAKDOWN</CardTitle>
              <CardDescription>Where your fans are most active</CardDescription>
            </CardHeader>
            <CardContent>
              <div className="grid grid-cols-2 md:grid-cols-4 gap-4">
                {platforms.map(platform => {
                  const Icon = platform.icon;
                  const followers = fanData?.[`platform_${platform.id}` as keyof FanDemographics] as number || 0;
                  const percentage = fanData?.total_fans ? Math.round((followers / fanData.total_fans) * 100) : 0;
                  
                  return (
                    <div key={platform.id} className="text-center p-4 bg-muted rounded-lg">
                      <Icon className={`h-6 w-6 mx-auto mb-2 ${platform.color}`} />
                      <div className="text-lg font-bold">{followers.toLocaleString()}</div>
                      <div className="text-sm text-muted-foreground">{platform.name}</div>
                      <div className="text-xs text-muted-foreground">{percentage}%</div>
                    </div>
                  );
                })}
              </div>
            </CardContent>
          </Card>
        </TabsContent>

        <TabsContent value="demographics" className="space-y-6">
          <Card>
            <CardHeader>
              <CardTitle className="font-bebas">AGE DEMOGRAPHICS</CardTitle>
              <CardDescription>Age distribution of your fanbase</CardDescription>
            </CardHeader>
            <CardContent className="space-y-4">
              {[
                { label: "18-25", key: "age_18_25", color: "bg-blue-500" },
                { label: "26-35", key: "age_26_35", color: "bg-green-500" },
                { label: "36-45", key: "age_36_45", color: "bg-yellow-500" },
                { label: "45+", key: "age_45_plus", color: "bg-red-500" }
              ].map(age => {
                const count = fanData?.[age.key as keyof FanDemographics] as number || 0;
                const percentage = fanData?.total_fans ? Math.round((count / fanData.total_fans) * 100) : 0;
                
                return (
                  <div key={age.key} className="space-y-2">
                    <div className="flex justify-between">
                      <span className="font-medium">{age.label} years old</span>
                      <span className="text-sm text-muted-foreground">{count.toLocaleString()} ({percentage}%)</span>
                    </div>
                    <Progress value={percentage} className="h-2" />
                  </div>
                );
              })}
            </CardContent>
          </Card>

          <Card>
            <CardHeader>
              <CardTitle className="font-bebas">ENGAGEMENT INSIGHTS</CardTitle>
              <CardDescription>How your fans interact with your content</CardDescription>
            </CardHeader>
            <CardContent>
              <div className="grid grid-cols-1 md:grid-cols-3 gap-6">
                <div className="text-center p-4 bg-muted rounded-lg">
                  <Heart className="h-8 w-8 mx-auto mb-2 text-red-400" />
                  <div className="text-xl font-bold">{fanData?.engagement_rate || 0}%</div>
                  <div className="text-sm text-muted-foreground">Engagement Rate</div>
                  <p className="text-xs mt-2 text-muted-foreground">
                    {fanData?.engagement_rate && fanData.engagement_rate > 5 ? "Excellent engagement!" : "Room for improvement"}
                  </p>
                </div>
                <div className="text-center p-4 bg-muted rounded-lg">
                  <TrendingUp className="h-8 w-8 mx-auto mb-2 text-green-400" />
                  <div className="text-xl font-bold">+{fanData?.weekly_growth || 0}</div>
                  <div className="text-sm text-muted-foreground">Weekly Growth</div>
                  <p className="text-xs mt-2 text-muted-foreground">
                    {fanData?.weekly_growth && fanData.weekly_growth > 0 ? "Growing steadily" : "Consider new strategies"}
                  </p>
                </div>
                <div className="text-center p-4 bg-muted rounded-lg">
                  <Target className="h-8 w-8 mx-auto mb-2 text-purple-400" />
                  <div className="text-xl font-bold">Level {Math.floor((fanData?.total_fans || 0) / 1000) + 1}</div>
                  <div className="text-sm text-muted-foreground">Fan Level</div>
                  <p className="text-xs mt-2 text-muted-foreground">
                    {Math.max(0, 1000 - ((fanData?.total_fans || 0) % 1000))} fans to next level
                  </p>
                </div>
              </div>
            </CardContent>
          </Card>
        </TabsContent>

        <TabsContent value="social" className="space-y-6">
          <Card>
            <CardHeader>
              <CardTitle className="font-bebas">CREATE NEW POST</CardTitle>
              <CardDescription>Share content with your fans and grow your audience</CardDescription>
            </CardHeader>
            <CardContent className="space-y-4">
              <div>
                <label className="text-sm font-medium">Platform</label>
                <div className="grid grid-cols-2 md:grid-cols-4 gap-2 mt-2">
                  {platforms.map(platform => {
                    const Icon = platform.icon;
                    return (
                      <Button
                        key={platform.id}
                        variant={newPost.platform === platform.id ? "default" : "outline"}
                        onClick={() => setNewPost(prev => ({ ...prev, platform: platform.id }))}
                        className="flex items-center gap-2"
                      >
                        <Icon className={`h-4 w-4 ${platform.color}`} />
                        {platform.name}
                      </Button>
                    );
                  })}
                </div>
              </div>

              <div>
                <label className="text-sm font-medium">Content</label>
                <textarea
                  className="w-full mt-2 p-3 border rounded-lg resize-none"
                  rows={4}
                  placeholder="What's happening in your music world? Share updates, behind-the-scenes content, or connect with your fans..."
                  value={newPost.content}
                  onChange={(e) => setNewPost(prev => ({ ...prev, content: e.target.value }))}
                  maxLength={280}
                />
                <div className="text-xs text-muted-foreground mt-1">
                  {newPost.content.length}/280 characters
                </div>
              </div>

              <Button
                onClick={createSocialPost}
                disabled={posting || !newPost.platform || !newPost.content}
                className="w-full"
              >
                {posting ? "Publishing..." : "Publish Post"}
              </Button>
            </CardContent>
          </Card>

          <Card>
            <CardHeader>
              <CardTitle className="font-bebas">RECENT POSTS</CardTitle>
              <CardDescription>Your latest social media activity</CardDescription>
            </CardHeader>
            <CardContent>
              {socialPosts.length > 0 ? (
                <div className="space-y-4">
                  {socialPosts.map(post => {
                    const Icon = getPlatformIcon(post.platform);
                    return (
                      <div key={post.id} className="p-4 border rounded-lg">
                        <div className="flex items-start gap-3">
                          <Icon className={`h-5 w-5 mt-1 ${getPlatformColor(post.platform)}`} />
                          <div className="flex-1">
                            <div className="flex items-center gap-2 mb-2">
                              <Badge variant="outline" className="capitalize">{post.platform}</Badge>
                              <span className="text-xs text-muted-foreground">
                                {new Date(post.created_at).toLocaleDateString()}
                              </span>
                            </div>
                            <p className="text-sm mb-3">{post.content}</p>
                            <div className="flex items-center gap-4 text-xs text-muted-foreground">
                              <span className="flex items-center gap-1">
                                <Heart className="h-3 w-3" />
                                {post.likes}
                              </span>
                              <span className="flex items-center gap-1">
                                <Share2 className="h-3 w-3" />
                                {post.shares}
                              </span>
                              <span className="flex items-center gap-1">
                                <MessageCircle className="h-3 w-3" />
                                {post.comments}
                              </span>
                              <span className="flex items-center gap-1">
                                <Users className="h-3 w-3" />
                                +{post.fan_growth} fans
                              </span>
                            </div>
                          </div>
                        </div>
                      </div>
                    );
                  })}
                </div>
              ) : (
                <div className="text-center py-8">
                  <MessageCircle className="h-12 w-12 text-muted-foreground mx-auto mb-4" />
                  <h3 className="text-lg font-medium mb-2">No Posts Yet</h3>
                  <p className="text-muted-foreground">Create your first social media post to start engaging with fans!</p>
                </div>
              )}
            </CardContent>
          </Card>
        </TabsContent>

        <TabsContent value="messages" className="space-y-6">
          <Card>
            <CardHeader className="flex flex-col gap-2 md:flex-row md:items-center md:justify-between">
              <div className="space-y-1">
                <CardTitle className="font-bebas">FAN MESSAGES</CardTitle>
                <CardDescription>Read and reply to the fans who reach out to you</CardDescription>
              </div>
              {fanMessages.length > 0 && (
                <Badge variant="secondary" className="text-xs uppercase tracking-wider">
                  {unreadMessagesCount} unread
                </Badge>
              )}
            </CardHeader>
            <CardContent>
              {fanMessages.length > 0 ? (
                <div className="space-y-4">
                  {fanMessages.map(message => {
                    const sentimentKey = (message.sentiment || "neutral").toLowerCase();
                    const sentiment = sentimentDisplay[sentimentKey] ?? sentimentDisplay.neutral;
                    const replyValue = replyInputs[message.id] ?? "";

                    return (
                      <div
                        key={message.id}
                        className={`rounded-lg border p-4 space-y-4 transition ${message.is_read ? "bg-background" : "border-primary/40 bg-primary/5 shadow-sm shadow-primary/10"}`}
                      >
                        <div className="flex flex-col gap-3 md:flex-row md:items-start md:justify-between">
                          <div className="flex items-start gap-3">
                            <Mail className={`mt-1 h-5 w-5 ${message.is_read ? "text-muted-foreground" : "text-primary"}`} />
                            <div className="space-y-1">
                              <div className="flex flex-wrap items-center gap-2">
                                <p className="text-base font-semibold capitalize">{message.fan_name}</p>
                                <Badge variant="outline" className={`text-xs capitalize ${sentiment.className}`}>
                                  {sentiment.label}
                                </Badge>
                              </div>
                              <p className="text-xs text-muted-foreground">
                                {formatDateTime(message.timestamp) || "Just now"}
                              </p>
                            </div>
                          </div>
                          <div className="flex items-center gap-2">
                            <Badge variant={message.is_read ? "outline" : "default"} className="uppercase tracking-wide text-[10px]">
                              {message.is_read ? "Read" : "New"}
                            </Badge>
                            {!message.is_read && (
                              <Button
                                onClick={() => markMessageAsRead(message.id)}
                                disabled={markingReadId === message.id}
                                size="sm"
                                variant="outline"
                                className="flex items-center gap-2"
                              >
                                <MailOpen className="h-4 w-4" />
                                {markingReadId === message.id ? "Marking..." : "Mark as Read"}
                              </Button>
                            )}
                          </div>
                        </div>

                        <p className="text-sm leading-relaxed">{message.message}</p>

                        <div className="space-y-2">
                          <label className="text-xs font-medium uppercase text-muted-foreground">
                            Reply to {message.fan_name}
                          </label>
                          <Textarea
                            value={replyValue}
                            onChange={(event) => handleReplyChange(message.id, event.target.value)}
                            placeholder="Send a heartfelt message back..."
                            rows={3}
                          />
                          <div className="flex flex-wrap items-center gap-3">
                            <Button
                              onClick={() => sendReply(message.id)}
                              disabled={replyLoadingId === message.id || replyValue.trim().length === 0}
                              size="sm"
                              className="flex items-center gap-2"
                            >
                              <Reply className="h-4 w-4" />
                              {replyLoadingId === message.id ? "Sending..." : message.reply_message ? "Update Reply" : "Send Reply"}
                            </Button>
                            {message.replied_at && (
                              <span className="text-xs text-muted-foreground">
                                Replied on {formatDateTime(message.replied_at)}
                              </span>
                            )}
                          </div>
                        </div>
                      </div>
                    );
                  })}
                </div>
              ) : (
                <div className="py-12 text-center">
                  <MessageCircle className="mx-auto mb-4 h-12 w-12 text-muted-foreground" />
                  <h3 className="text-lg font-medium">No fan messages yet</h3>
                  <p className="text-sm text-muted-foreground">
                    Grow your community and fans will start reaching out with their love and support.
                  </p>
                </div>
              )}
            </CardContent>
          </Card>
        </TabsContent>

        <TabsContent value="campaigns" className="space-y-6">
          <div className="grid grid-cols-1 md:grid-cols-2 gap-4">
            {campaigns.map(campaign => (
              <Card key={campaign.id}>
                <CardHeader>
                  <div className="flex items-start justify-between">
                    <div>
                      <CardTitle className="font-oswald text-lg">{campaign.title}</CardTitle>
                      <CardDescription>{campaign.description}</CardDescription>
                    </div>
                    <Badge variant="outline" className="text-xs">
                      {campaign.duration} days
                    </Badge>
                  </div>
                </CardHeader>
                <CardContent className="space-y-4">
                  <div className="grid grid-cols-2 gap-4 text-sm">
                    <div className="flex items-center gap-2">
                      <div className="w-2 h-2 bg-green-400 rounded-full" />
                      <span>+{campaign.expectedGrowth} fans</span>
                    </div>
                    <div className="flex items-center gap-2">
                      <div className="w-2 h-2 bg-yellow-400 rounded-full" />
                      <span>${campaign.cost}</span>
                    </div>
                  </div>

                  <Button
                    onClick={() => launchCampaign(campaign)}
                    disabled={campaigning || (profile?.cash || 0) < campaign.cost}
                    className="w-full"
                  >
                    {campaigning ? "Launching..." : 
                     (profile?.cash || 0) < campaign.cost ? "Can't Afford" : 
                     `Launch Campaign ($${campaign.cost})`}
                  </Button>
                </CardContent>
              </Card>
            ))}
          </div>

          <Card>
            <CardHeader>
              <CardTitle className="font-bebas">CAMPAIGN ANALYTICS</CardTitle>
              <CardDescription>Track performance, ROI, and audience impact from your launches</CardDescription>
            </CardHeader>
            <CardContent className="space-y-6">
              {campaignHistory.length > 0 ? (
                <>
                  <div className="grid grid-cols-1 gap-4 md:grid-cols-4">
                    <div className="rounded-lg bg-muted p-4 text-center">
                      <p className="text-xs font-medium uppercase tracking-wide text-muted-foreground">Campaigns Run</p>
                      <p className="text-2xl font-bold">{campaignHistory.length}</p>
                    </div>
                    <div className="rounded-lg bg-muted p-4 text-center">
                      <p className="text-xs font-medium uppercase tracking-wide text-muted-foreground">Fans Gained</p>
                      <p className="text-2xl font-bold text-green-500">+{totalCampaignGrowth.toLocaleString()}</p>
                    </div>
                    <div className="rounded-lg bg-muted p-4 text-center">
                      <p className="text-xs font-medium uppercase tracking-wide text-muted-foreground">Total Spend</p>
                      <p className="text-2xl font-bold">{formatCurrency(totalCampaignSpend)}</p>
                    </div>
                    <div className="rounded-lg bg-muted p-4 text-center">
                      <p className="text-xs font-medium uppercase tracking-wide text-muted-foreground">Average ROI</p>
                      <p
                        className={`text-2xl font-bold ${averageCampaignRoi >= 0 ? "text-green-500" : "text-red-500"}`}
                      >
                        {formatPercentage(averageCampaignRoi)}
                      </p>
                    </div>
                  </div>

                  {bestCampaign && (
                    <div className="rounded-lg border bg-muted/40 p-4">
                      <div className="flex flex-col gap-2 md:flex-row md:items-center md:justify-between">
                        <div>
                          <p className="text-xs font-semibold uppercase tracking-wide text-muted-foreground">
                            Top Performing Campaign
                          </p>
                          <p className="font-medium">{bestCampaign.title}</p>
                          <p className="text-xs text-muted-foreground">
                            +{bestCampaignGrowth.toLocaleString()} fans • {formatCurrency(bestCampaignSpend)} spend • Target: {formatTargetDemo(bestCampaign.target_demo)}
                          </p>
                        </div>
                        <Badge
                          variant={bestCampaignRoi >= 0 ? "secondary" : "destructive"}
                          className="w-fit"
                        >
                          ROI {formatPercentage(bestCampaignRoi)}
                        </Badge>
                      </div>
                    </div>
                  )}

                  <div className="space-y-4">
                    {campaignHistory.map(campaign => {
                      const actualGrowth = getActualGrowth(campaign);
                      const roiValue = getCampaignRoi(campaign);
                      const roiPositive = roiValue >= 0;

                      return (
                        <div key={campaign.id} className="space-y-3 rounded-lg border p-4">
                          <div className="flex flex-col gap-2 md:flex-row md:items-center md:justify-between">
                            <div>
                              <p className="font-semibold">{campaign.title}</p>
                              <p className="text-xs text-muted-foreground">
                                {new Date(campaign.completed_at ?? campaign.launched_at).toLocaleDateString()} • Target: {formatTargetDemo(campaign.target_demo)}
                              </p>
                            </div>
                            <Badge variant={roiPositive ? "secondary" : "destructive"} className="w-fit">
                              ROI {formatPercentage(roiValue)}
                            </Badge>
                          </div>

                          {campaign.results?.summary && (
                            <p className="text-sm text-muted-foreground">{campaign.results.summary}</p>
                          )}

                          <div className="grid grid-cols-1 gap-3 text-sm text-muted-foreground md:grid-cols-4">
                            <div className="flex items-center gap-2">
                              <Users className="h-4 w-4 text-green-500" />
                              <span>
                                +{actualGrowth.toLocaleString()} fans
                                <span className="ml-1 text-xs text-muted-foreground">
                                  ({campaign.expected_growth.toLocaleString()} expected)
                                </span>
                              </span>
                            </div>
                            <div className="flex items-center gap-2">
                              <TrendingDown className="h-4 w-4 text-red-500" />
                              <span>{formatCurrency(typeof campaign.cost === "number" ? campaign.cost : 0)}</span>
                            </div>
                            <div className="flex items-center gap-2">
                              <Calendar className="h-4 w-4 text-blue-500" />
                              <span>{campaign.duration} days</span>
                            </div>
                            <div className="flex items-center gap-2">
                              <Target className="h-4 w-4 text-purple-500" />
                              <span>{formatTargetDemo(campaign.target_demo)}</span>
                            </div>
                          </div>
                        </div>
                      );
                    })}
                  </div>
                </>
              ) : (
                <div className="space-y-3 py-8 text-center text-muted-foreground">
                  <TrendingUp className="mx-auto h-10 w-10" />
                  <p className="font-medium text-foreground">No campaigns launched yet</p>
                  <p className="text-sm">
                    Launch a campaign to see detailed performance analytics and ROI insights.
                  </p>
                </div>
              )}
            </CardContent>
          </Card>
        </TabsContent>
      </Tabs>
    </div>
  );
};

export default EnhancedFanManagement;<|MERGE_RESOLUTION|>--- conflicted
+++ resolved
@@ -276,11 +276,7 @@
   const { toast } = useToast();
   const [fanData, setFanData] = useState<FanDemographics | null>(null);
   const [socialPosts, setSocialPosts] = useState<SocialPost[]>([]);
-<<<<<<< HEAD
   const [profile, setProfile] = useState<Profile | null>(null);
-=======
-  const [profile, setProfile] = useState<ProfileRow | null>(null);
->>>>>>> 6a6aef6c
   const [loading, setLoading] = useState(true);
   const [posting, setPosting] = useState(false);
   const [campaigning, setCampaigning] = useState(false);
