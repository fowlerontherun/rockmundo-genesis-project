import { useMemo, useState } from "react";
import { useQuery, useMutation, useQueryClient } from "@tanstack/react-query";
import { supabase } from "@/integrations/supabase/client";
import { Button } from "@/components/ui/button";
import { Card, CardContent, CardDescription, CardHeader, CardTitle } from "@/components/ui/card";
import { Badge } from "@/components/ui/badge";
import { Progress } from "@/components/ui/progress";
import { useToast } from "@/hooks/use-toast";
<<<<<<< HEAD
import { Briefcase, Clock, DollarSign, Heart, Star, Zap, Calendar, TrendingUp, CalendarCheck } from "lucide-react";
=======
import { Briefcase, Clock, DollarSign, Heart, Star, Zap, Calendar, TrendingUp, AlertCircle, CalendarCheck } from "lucide-react";
>>>>>>> 6d2dcb89
import { Alert, AlertDescription } from "@/components/ui/alert";
import { Collapsible, CollapsibleContent, CollapsibleTrigger } from "@/components/ui/collapsible";
import { AlertDialog, AlertDialogAction, AlertDialogCancel, AlertDialogContent, AlertDialogDescription, AlertDialogFooter, AlertDialogHeader, AlertDialogTitle, AlertDialogTrigger } from "@/components/ui/alert-dialog";
import { format, parseISO } from "date-fns";
import { DropdownMenu, DropdownMenuContent, DropdownMenuLabel, DropdownMenuRadioGroup, DropdownMenuRadioItem, DropdownMenuSeparator, DropdownMenuTrigger } from "@/components/ui/dropdown-menu";

export default function Employment() {
  const { toast } = useToast();
  const queryClient = useQueryClient();
  const [showAvailableJobs, setShowAvailableJobs] = useState(false);
  const [categoryFilter, setCategoryFilter] = useState<string>("all");

  const { data: profile } = useQuery({
    queryKey: ["profile"],
    queryFn: async () => {
      const { data: { user } } = await supabase.auth.getUser();
      if (!user) throw new Error("Not authenticated");

      const { data, error } = await supabase
        .from("profiles")
        .select("*")
        .eq("user_id", user.id)
        .single();

      if (error) throw error;
      return data;
    },
  });

  const { data: currentEmployment } = useQuery({
    queryKey: ["current-employment", profile?.id],
    queryFn: async () => {
      if (!profile?.id) return null;

      const { data, error } = await supabase
        .from("player_employment")
        .select(`
          *,
          jobs (*)
        `)
        .eq("profile_id", profile.id)
        .eq("status", "employed")
        .maybeSingle();

      if (error) throw error;
      return data;
    },
    enabled: !!profile?.id,
  });

  const { data: shiftHistory } = useQuery({
    queryKey: ["shift-history", profile?.id],
    queryFn: async () => {
      if (!profile?.id) return [];

      const { data, error } = await supabase
        .from("shift_history")
        .select(`
          *,
          jobs (title, company_name)
        `)
        .eq("profile_id", profile.id)
        .order("shift_date", { ascending: false })
        .limit(10);

      if (error) throw error;
      return data;
    },
    enabled: !!profile?.id,
  });

  const { data: availableJobs } = useQuery({
    queryKey: ["available-jobs"],
    queryFn: async () => {
      const { data, error } = await supabase
        .from("jobs")
        .select("*")
        .eq("is_active", true)
        .order("hourly_wage", { ascending: false });

      if (error) throw error;
      return data;
    },
  });

  const categories = useMemo(() => {
    if (!availableJobs) return [] as string[];
    return Array.from(
      new Set(
        availableJobs
          .map((job) => job.category)
          .filter((category): category is string => Boolean(category))
      )
    );
  }, [availableJobs]);

  const filteredJobs = useMemo(() => {
    if (!availableJobs) return [] as typeof availableJobs;
    if (categoryFilter === "all") return availableJobs;
    return availableJobs.filter((job) => job.category === categoryFilter);
  }, [availableJobs, categoryFilter]);

  const otherJobs = useMemo(() => {
    if (!currentEmployment) return [] as typeof filteredJobs;
    const currentJobId = (currentEmployment.jobs as any)?.id;
    return filteredJobs.filter((job) => job.id !== currentJobId);
  }, [filteredJobs, currentEmployment]);

  const { data: activityStatus } = useQuery({
    queryKey: ["activity-status", profile?.id],
    queryFn: async () => {
      if (!profile?.id) return null;

      const { data, error } = await supabase
        .from("profile_activity_statuses")
        .select("*")
        .eq("profile_id", profile.id)
        .eq("status", "active")
        .eq("activity_type", "work_shift")
        .maybeSingle();

      if (error) throw error;
      return data;
    },
    enabled: !!profile?.id,
  });

  const applyForJobMutation = useMutation({
    mutationFn: async (jobId: string) => {
      if (!profile?.id) throw new Error("Profile not found");

      const { data, error } = await supabase
        .from("player_employment")
        .insert([{
          profile_id: profile.id,
          job_id: jobId,
          status: "employed"
        }])
        .select()
        .single();

      if (error) throw error;

      // Increment current_employees
      const job = availableJobs?.find(j => j.id === jobId);
      if (job) {
        await supabase
          .from("jobs")
          .update({ current_employees: (job.current_employees || 0) + 1 })
          .eq("id", jobId);
      }

      return data;
    },
    onSuccess: () => {
      queryClient.invalidateQueries({ queryKey: ["current-employment"] });
      queryClient.invalidateQueries({ queryKey: ["available-jobs"] });
      toast({ title: "Successfully applied for job!", description: "You can now clock in during work hours." });
    },
    onError: (error: any) => {
      toast({ title: "Error applying for job", description: error.message, variant: "destructive" });
    },
  });

  const quitJobMutation = useMutation({
    mutationFn: async () => {
      if (!currentEmployment) throw new Error("No current employment");

      const { error } = await supabase
        .from("player_employment")
        .update({ status: "quit", terminated_at: new Date().toISOString() })
        .eq("id", currentEmployment.id);

      if (error) throw error;

      // Decrement current_employees
      const job = currentEmployment.jobs as any;
      if (job) {
        await supabase
          .from("jobs")
          .update({ current_employees: Math.max(0, (job.current_employees || 1) - 1) })
          .eq("id", job.id);
      }
    },
    onSuccess: () => {
      queryClient.invalidateQueries({ queryKey: ["current-employment"] });
      queryClient.invalidateQueries({ queryKey: ["available-jobs"] });
      toast({ title: "You quit your job", description: "You can apply for a new job anytime." });
    },
    onError: (error: any) => {
      toast({ title: "Error quitting job", description: error.message, variant: "destructive" });
    },
  });

  const clockInMutation = useMutation({
    mutationFn: async () => {
      if (!currentEmployment || !profile) throw new Error("Missing data");
      
      const job = currentEmployment.jobs as any;
      const [startHour, startMin] = job.start_time.split(':').map(Number);
      const [endHour, endMin] = job.end_time.split(':').map(Number);
      const hours = (endHour + endMin / 60) - (startHour + startMin / 60);
      const earnings = Math.round(job.hourly_wage * hours);

      // Create shift history
      const { data: shift, error: shiftError } = await supabase
        .from("shift_history")
        .insert([{
          employment_id: currentEmployment.id,
          profile_id: profile.id,
          job_id: job.id,
          shift_date: new Date().toISOString().split('T')[0],
          clock_in_time: new Date().toISOString(),
          earnings: earnings,
          health_impact: job.health_impact_per_shift,
          fame_impact: job.fame_impact_per_shift,
          xp_earned: Math.round(earnings / 10),
          status: "in_progress"
        }])
        .select()
        .single();

      if (shiftError) throw shiftError;

      // Create activity status
      const now = new Date();
      const endTime = new Date(now);
      endTime.setHours(endHour, endMin, 0, 0);

      const { error: statusError } = await supabase
        .from("profile_activity_statuses")
        .insert([{
          profile_id: profile.id,
          activity_type: "work_shift",
          status: "active",
          started_at: now.toISOString(),
          ends_at: endTime.toISOString(),
          metadata: {
            job_id: job.id,
            shift_history_id: shift.id,
            earnings_pending: earnings
          }
        }]);

      if (statusError) throw statusError;

      return shift;
    },
    onSuccess: () => {
      queryClient.invalidateQueries({ queryKey: ["activity-status"] });
      queryClient.invalidateQueries({ queryKey: ["shift-history"] });
      toast({ title: "Clocked in!", description: "Your shift has started. Good luck!" });
    },
    onError: (error: any) => {
      toast({ title: "Error clocking in", description: error.message, variant: "destructive" });
    },
  });

  const toggleAutoAttendMutation = useMutation({
    mutationFn: async () => {
      if (!currentEmployment) throw new Error("No current employment");

      const autoAttendEnabled = Boolean((currentEmployment as any)?.auto_clock_in);
      const { data, error } = await supabase
        .from("player_employment")
        .update({ auto_clock_in: !autoAttendEnabled })
        .eq("id", currentEmployment.id)
        .select()
        .single();

      if (error) throw error;
      return data;
    },
    onSuccess: (data: any) => {
      queryClient.invalidateQueries({ queryKey: ["current-employment"] });
      toast({
        title: data.auto_clock_in ? "Always attend enabled" : "Always attend disabled",
        description: data.auto_clock_in
          ? "We'll automatically clock you in when your shifts start."
          : "Automatic clock-ins have been turned off.",
      });
    },
    onError: (error: any) => {
      toast({
        title: "Error updating preference",
        description: error.message,
        variant: "destructive",
      });
    },
  });

  const canApply = (job: any) => {
    if (!profile) return false;
    if (currentEmployment) return false;
    if (profile.level < job.required_level) return false;
    if (job.max_employees && job.current_employees >= job.max_employees) return false;
    return true;
  };

  const getNextShiftTime = () => {
    if (!currentEmployment) return null;
    const job = currentEmployment.jobs as any;
    const workDays = Array.isArray(job.work_days) ? job.work_days : [];
    
    const now = new Date();
    const currentDay = now.toLocaleDateString('en-US', { weekday: 'long' }).toLowerCase();
    
    if (workDays.includes(currentDay)) {
      const [startHour, startMin] = job.start_time.split(':').map(Number);
      const shiftStart = new Date(now);
      shiftStart.setHours(startHour, startMin, 0, 0);
      
      if (now < shiftStart) {
        return shiftStart;
      }
    }
    
    return null;
  };

  const canClockIn = () => {
    if (!currentEmployment || activityStatus) return false;
    if (!profile || profile.health < 20 || profile.energy < 10) return false;
    
    const nextShift = getNextShiftTime();
    if (!nextShift) return false;
    
    const now = new Date();
    const timeDiff = nextShift.getTime() - now.getTime();
    const minutesUntil = timeDiff / (1000 * 60);
    
    return minutesUntil <= 15 && minutesUntil >= 0;
  };

  const autoAttendEnabled = Boolean((currentEmployment as any)?.auto_clock_in);

<<<<<<< HEAD
  const alternativeJobs = (availableJobs ?? []).filter((job) =>
    job.id !== ((currentEmployment?.jobs as any)?.id)
  );

=======
>>>>>>> 6d2dcb89
  return (
    <div className="min-h-screen bg-gradient-stage p-6">
      <div className="max-w-7xl mx-auto space-y-6">
        <div>
          <h1 className="text-4xl font-oswald font-bold mb-2">Employment</h1>
          <p className="text-muted-foreground">Find jobs to earn money and build your career</p>
        </div>

        {activityStatus && (
          <Alert>
            <Clock className="h-4 w-4" />
            <AlertDescription>
              You're currently at work. Your shift ends at {format(parseISO(activityStatus.ends_at), 'h:mm a')}
            </AlertDescription>
          </Alert>
        )}

        {availableJobs && availableJobs.length > 0 && (
          <div className="flex justify-end">
            <DropdownMenu>
              <DropdownMenuTrigger asChild>
                <Button variant="outline" className="flex items-center gap-2">
                  <Filter className="h-4 w-4" />
                  <span>
                    {categoryFilter === "all"
                      ? "All Categories"
                      : `Category: ${categoryFilter}`}
                  </span>
                </Button>
              </DropdownMenuTrigger>
              <DropdownMenuContent align="end" className="w-56">
                <DropdownMenuLabel>Filter by category</DropdownMenuLabel>
                <DropdownMenuSeparator />
                <DropdownMenuRadioGroup value={categoryFilter} onValueChange={setCategoryFilter}>
                  <DropdownMenuRadioItem value="all">All Categories</DropdownMenuRadioItem>
                  {categories.map((category) => (
                    <DropdownMenuRadioItem key={category} value={category}>
                      {category}
                    </DropdownMenuRadioItem>
                  ))}
                </DropdownMenuRadioGroup>
              </DropdownMenuContent>
            </DropdownMenu>
          </div>
        )}

        {currentEmployment && (
          <Card>
            <CardHeader>
              <div className="flex items-start justify-between">
                <div>
                  <CardTitle className="flex items-center gap-2">
                    <Briefcase className="h-5 w-5" />
                    {(currentEmployment.jobs as any)?.title}
                  </CardTitle>
                  <CardDescription>{(currentEmployment.jobs as any)?.company_name}</CardDescription>
                </div>
                <AlertDialog>
                  <AlertDialogTrigger asChild>
                    <Button variant="destructive" size="sm">Quit Job</Button>
                  </AlertDialogTrigger>
                  <AlertDialogContent>
                    <AlertDialogHeader>
                      <AlertDialogTitle>Are you sure?</AlertDialogTitle>
                      <AlertDialogDescription>
                        You will lose this job and will need to reapply if you want to work here again.
                      </AlertDialogDescription>
                    </AlertDialogHeader>
                    <AlertDialogFooter>
                      <AlertDialogCancel>Cancel</AlertDialogCancel>
                      <AlertDialogAction onClick={() => quitJobMutation.mutate()}>
                        Quit Job
                      </AlertDialogAction>
                    </AlertDialogFooter>
                  </AlertDialogContent>
                </AlertDialog>
              </div>
            </CardHeader>
            <CardContent className="space-y-4">
              <div className="grid grid-cols-2 md:grid-cols-4 gap-4">
                <div className="flex items-center gap-2">
                  <DollarSign className="h-4 w-4 text-muted-foreground" />
                  <div>
                    <p className="text-sm text-muted-foreground">Hourly Wage</p>
                    <p className="font-semibold">${(currentEmployment.jobs as any)?.hourly_wage}/hr</p>
                  </div>
                </div>
                <div className="flex items-center gap-2">
                  <TrendingUp className="h-4 w-4 text-muted-foreground" />
                  <div>
                    <p className="text-sm text-muted-foreground">Shifts Completed</p>
                    <p className="font-semibold">{currentEmployment.shifts_completed}</p>
                  </div>
                </div>
                <div className="flex items-center gap-2">
                  <DollarSign className="h-4 w-4 text-muted-foreground" />
                  <div>
                    <p className="text-sm text-muted-foreground">Total Earned</p>
                    <p className="font-semibold">${currentEmployment.total_earnings}</p>
                  </div>
                </div>
                <div className="flex items-center gap-2">
                  <Calendar className="h-4 w-4 text-muted-foreground" />
                  <div>
                    <p className="text-sm text-muted-foreground">Work Days</p>
                    <p className="font-semibold capitalize">
                      {Array.isArray((currentEmployment.jobs as any)?.work_days) 
                        ? (currentEmployment.jobs as any).work_days.slice(0, 3).join(", ")
                        : "N/A"}
                    </p>
                  </div>
                </div>
              </div>

              <div className="flex gap-4 text-sm">
                <span className="flex items-center gap-1">
                  <Heart className={`h-4 w-4 ${(currentEmployment.jobs as any)?.health_impact_per_shift < 0 ? 'text-destructive' : 'text-green-600'}`} />
                  Health: {(currentEmployment.jobs as any)?.health_impact_per_shift > 0 ? "+" : ""}{(currentEmployment.jobs as any)?.health_impact_per_shift}
                </span>
                <span className="flex items-center gap-1">
                  <Star className="h-4 w-4 text-primary" />
                  Fame: {(currentEmployment.jobs as any)?.fame_impact_per_shift > 0 ? "+" : ""}{(currentEmployment.jobs as any)?.fame_impact_per_shift}
                </span>
                <span className="flex items-center gap-1">
                  <Zap className="h-4 w-4 text-muted-foreground" />
                  Energy: -{(currentEmployment.jobs as any)?.energy_cost_per_shift}
                </span>
              </div>

              <div className="flex flex-wrap items-center gap-2">
                <Button
                  onClick={() => clockInMutation.mutate()}
                  disabled={!canClockIn()}
                >
                  <Clock className="mr-2 h-4 w-4" />
                  Clock In
                </Button>
                <Button
                  variant={autoAttendEnabled ? "secondary" : "outline"}
                  onClick={() => toggleAutoAttendMutation.mutate()}
                  disabled={toggleAutoAttendMutation.isPending}
                  className={autoAttendEnabled ? "bg-emerald-600 text-white hover:bg-emerald-700" : undefined}
                >
                  <CalendarCheck className="mr-2 h-4 w-4" />
                  {autoAttendEnabled ? "Always Attend On" : "Always Attend Work"}
                </Button>
                {!canClockIn() && !activityStatus && (
                  <p className="text-sm text-muted-foreground">
                    {profile && profile.health < 20 ? "Not enough health to work" :
                     profile && profile.energy < 10 ? "Not enough energy to work" :
                     "Wait for your shift to start"}
                  </p>
                )}
              </div>
            </CardContent>
          </Card>
        )}

        {!currentEmployment && availableJobs && filteredJobs.length === 0 && (
          <div className="rounded-lg border border-dashed border-muted-foreground/40 p-6 text-center text-sm text-muted-foreground">
            No jobs found for this category.
          </div>
        )}

        {!currentEmployment && filteredJobs.length > 0 && (
          <div className="grid gap-4 md:grid-cols-2 lg:grid-cols-3">
            {filteredJobs.map((job) => (
              <Card key={job.id}>
                <CardHeader>
                  <CardTitle className="text-lg">{job.title}</CardTitle>
                  <CardDescription>{job.company_name}</CardDescription>
                </CardHeader>
                <CardContent className="space-y-3">
                  <p className="text-sm line-clamp-2">{job.description}</p>
                  
                  <div className="space-y-2 text-sm">
                    <div className="flex justify-between">
                      <span className="text-muted-foreground">Hourly Wage:</span>
                      <span className="font-semibold">${job.hourly_wage}/hr</span>
                    </div>
                    <div className="flex justify-between">
                      <span className="text-muted-foreground">Schedule:</span>
                      <span>{job.start_time} - {job.end_time}</span>
                    </div>
                    <div className="flex justify-between">
                      <span className="text-muted-foreground">Required Level:</span>
                      <span className={profile && profile.level >= job.required_level ? "text-green-600" : "text-destructive"}>
                        Level {job.required_level}
                      </span>
                    </div>
                  </div>

                  <div className="flex flex-wrap gap-2">
                    <Badge variant="secondary">{job.category}</Badge>
                    {job.max_employees && (
                      <Badge variant="outline">
                        {job.current_employees}/{job.max_employees} hired
                      </Badge>
                    )}
                  </div>

                  <Button 
                    className="w-full" 
                    onClick={() => applyForJobMutation.mutate(job.id)}
                    disabled={!canApply(job)}
                  >
                    {!profile ? "Login to apply" :
                     currentEmployment ? "Already employed" :
                     profile.level < job.required_level ? "Level too low" :
                     job.max_employees && job.current_employees >= job.max_employees ? "Position filled" :
                     "Apply for Job"}
                  </Button>
                </CardContent>
              </Card>
            ))}
          </div>
        )}

        {currentEmployment && (
          <Collapsible open={showAvailableJobs} onOpenChange={setShowAvailableJobs}>
            <CollapsibleTrigger asChild>
              <Button variant="outline" className="w-full">
                {showAvailableJobs ? "Hide" : "Browse"} Other Jobs
              </Button>
            </CollapsibleTrigger>
            <CollapsibleContent className="mt-4">
<<<<<<< HEAD
              <div className="grid gap-4 md:grid-cols-2 lg:grid-cols-3">
                {alternativeJobs.map((job) => (
                  <Card key={job.id} className="opacity-60">
                    <CardHeader>
                      <CardTitle className="text-lg">{job.title}</CardTitle>
                      <CardDescription>{job.company_name}</CardDescription>
                    </CardHeader>
                    <CardContent>
                      <p className="text-sm text-muted-foreground">Quit your current job to apply here</p>
                    </CardContent>
                  </Card>
                ))}
              </div>
=======
              {availableJobs && otherJobs.length === 0 ? (
                <div className="rounded-lg border border-dashed border-muted-foreground/40 p-6 text-center text-sm text-muted-foreground">
                  No other jobs found for this category.
                </div>
              ) : (
                <div className="grid gap-4 md:grid-cols-2 lg:grid-cols-3">
                  {otherJobs.map((job) => (
                    <Card key={job.id} className="opacity-60">
                      <CardHeader>
                        <CardTitle className="text-lg">{job.title}</CardTitle>
                        <CardDescription>{job.company_name}</CardDescription>
                      </CardHeader>
                      <CardContent>
                        <p className="text-sm text-muted-foreground">Quit your current job to apply here</p>
                      </CardContent>
                    </Card>
                  ))}
                </div>
              )}
>>>>>>> 6d2dcb89
            </CollapsibleContent>
          </Collapsible>
        )}

        {shiftHistory && shiftHistory.length > 0 && (
          <Card>
            <CardHeader>
              <CardTitle>Recent Shifts</CardTitle>
              <CardDescription>Your work history</CardDescription>
            </CardHeader>
            <CardContent>
              <div className="space-y-2">
                {shiftHistory.map((shift) => (
                  <div key={shift.id} className="flex items-center justify-between p-3 bg-muted rounded-lg">
                    <div>
                      <p className="font-medium">{(shift.jobs as any)?.title}</p>
                      <p className="text-sm text-muted-foreground">
                        {format(parseISO(shift.shift_date), 'MMM d, yyyy')}
                      </p>
                    </div>
                    <div className="text-right">
                      <p className="font-semibold text-green-600">${shift.earnings}</p>
                      <p className="text-xs text-muted-foreground">{shift.status}</p>
                    </div>
                  </div>
                ))}
              </div>
            </CardContent>
          </Card>
        )}
      </div>
    </div>
  );
}<|MERGE_RESOLUTION|>--- conflicted
+++ resolved
@@ -6,11 +6,7 @@
 import { Badge } from "@/components/ui/badge";
 import { Progress } from "@/components/ui/progress";
 import { useToast } from "@/hooks/use-toast";
-<<<<<<< HEAD
-import { Briefcase, Clock, DollarSign, Heart, Star, Zap, Calendar, TrendingUp, CalendarCheck } from "lucide-react";
-=======
 import { Briefcase, Clock, DollarSign, Heart, Star, Zap, Calendar, TrendingUp, AlertCircle, CalendarCheck } from "lucide-react";
->>>>>>> 6d2dcb89
 import { Alert, AlertDescription } from "@/components/ui/alert";
 import { Collapsible, CollapsibleContent, CollapsibleTrigger } from "@/components/ui/collapsible";
 import { AlertDialog, AlertDialogAction, AlertDialogCancel, AlertDialogContent, AlertDialogDescription, AlertDialogFooter, AlertDialogHeader, AlertDialogTitle, AlertDialogTrigger } from "@/components/ui/alert-dialog";
@@ -347,13 +343,10 @@
 
   const autoAttendEnabled = Boolean((currentEmployment as any)?.auto_clock_in);
 
-<<<<<<< HEAD
   const alternativeJobs = (availableJobs ?? []).filter((job) =>
     job.id !== ((currentEmployment?.jobs as any)?.id)
   );
 
-=======
->>>>>>> 6d2dcb89
   return (
     <div className="min-h-screen bg-gradient-stage p-6">
       <div className="max-w-7xl mx-auto space-y-6">
@@ -580,7 +573,6 @@
               </Button>
             </CollapsibleTrigger>
             <CollapsibleContent className="mt-4">
-<<<<<<< HEAD
               <div className="grid gap-4 md:grid-cols-2 lg:grid-cols-3">
                 {alternativeJobs.map((job) => (
                   <Card key={job.id} className="opacity-60">
@@ -594,27 +586,6 @@
                   </Card>
                 ))}
               </div>
-=======
-              {availableJobs && otherJobs.length === 0 ? (
-                <div className="rounded-lg border border-dashed border-muted-foreground/40 p-6 text-center text-sm text-muted-foreground">
-                  No other jobs found for this category.
-                </div>
-              ) : (
-                <div className="grid gap-4 md:grid-cols-2 lg:grid-cols-3">
-                  {otherJobs.map((job) => (
-                    <Card key={job.id} className="opacity-60">
-                      <CardHeader>
-                        <CardTitle className="text-lg">{job.title}</CardTitle>
-                        <CardDescription>{job.company_name}</CardDescription>
-                      </CardHeader>
-                      <CardContent>
-                        <p className="text-sm text-muted-foreground">Quit your current job to apply here</p>
-                      </CardContent>
-                    </Card>
-                  ))}
-                </div>
-              )}
->>>>>>> 6d2dcb89
             </CollapsibleContent>
           </Collapsible>
         )}
