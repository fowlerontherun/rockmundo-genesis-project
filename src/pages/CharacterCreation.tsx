--- conflicted
+++ resolved
@@ -609,17 +609,6 @@
       composition: skills.composition,
     };
 
-<<<<<<< HEAD
-=======
-    const attributePayload: PlayerAttributesInsert = {
-      user_id: user.id,
-      creativity: attributes.creativity,
-      business: attributes.business,
-      marketing: attributes.marketing,
-      technical: attributes.technical,
-    };
-
->>>>>>> 7666511c
     try {
       const { data: upsertedProfile, error: profileError } = await supabase
         .from("profiles")
@@ -635,21 +624,7 @@
         throw new Error("Profile save did not return any data.");
       }
 
-<<<<<<< HEAD
       const attributesPayload: PlayerAttributesInsert = {
-=======
-      try {
-        await ensureDefaultWardrobe(
-          upsertedProfile.id,
-          user.id,
-          parseClothingLoadout(upsertedProfile.equipped_clothing)
-        );
-      } catch (wardrobeError) {
-        console.error("Failed to assign default wardrobe:", wardrobeError);
-      }
-
-      const skillPayload: PlayerSkillsInsert = {
->>>>>>> 7666511c
         user_id: user.id,
         profile_id: upsertedProfile.id,
         composition: Math.min(
