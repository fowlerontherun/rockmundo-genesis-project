import { useEffect, useMemo, useState } from "react";
import { useNavigate, useLocation } from "react-router-dom";
import { SparklesIcon, Wand2, CheckCircle2, AlertCircle, Palette, Gauge, User } from "lucide-react";
import { Button } from "@/components/ui/button";
import { Card, CardContent, CardDescription, CardHeader, CardTitle } from "@/components/ui/card";
import { Input } from "@/components/ui/input";
import { Textarea } from "@/components/ui/textarea";
import { Slider } from "@/components/ui/slider";
import { Alert, AlertDescription, AlertTitle } from "@/components/ui/alert";
import { Badge } from "@/components/ui/badge";
import {
  Select,
  SelectContent,
  SelectItem,
  SelectTrigger,
  SelectValue,
} from "@/components/ui/select";
import { cn } from "@/lib/utils";
import { useAuth } from "@/hooks/use-auth-context";
import { supabase } from "@/integrations/supabase/client";
import type { Database, Tables, TablesInsert } from "@/integrations/supabase/types";
import { useToast } from "@/components/ui/use-toast";
import { generateRandomName, generateHandleFromName } from "@/utils/nameGenerator";

const avatarStyles = [
  {
    id: "micah",
    label: "Neon Rebel",
    description: "Bold colors and sharp angles for artists who electrify every stage.",
    gradient: "from-purple-500/80 via-pink-500/70 to-orange-500/60",
  },
  {
    id: "adventurer",
    label: "Retro Virtuoso",
    description: "Vintage flair with modern swagger for timeless performers.",
    gradient: "from-blue-500/80 via-cyan-500/70 to-teal-500/60",
  },
  {
    id: "lorelei",
    label: "Synthwave Dreamer",
    description: "A cosmic glow inspired by neon cities and midnight studio sessions.",
    gradient: "from-amber-400/80 via-rose-400/70 to-fuchsia-500/60",
  },
];

const backgrounds = [
  {
    id: "street",
    label: "Street Performer",
    description:
      "You honed your sound battling city noise and turning sidewalks into stages.",
  },
  {
    id: "classical",
    label: "Classically Trained",
    description:
      "Years of formal training forged your technique—now you bend the rules to your will.",
  },
  {
    id: "producer",
    label: "Bedroom Producer",
    description:
      "From humble bedroom studios, you sculpted sounds that resonate across the world.",
  },
  {
    id: "wildcard",
    label: "Wildcard", 
    description:
      "A mystery wrapped in feedback and stage fog. Your story is still being written.",
  },
];

const TOTAL_SKILL_POINTS = 13;
const MIN_SKILL_VALUE = 1;
const MAX_SKILL_VALUE = 10;

const defaultSkills = {
  guitar: 1,
  vocals: 1,
  drums: 1,
  bass: 1,
  performance: 1,
  songwriting: 1,
  composition: 1,
  technical: 1,
};

type SkillKey = keyof typeof defaultSkills;

const SKILL_SCALE_FACTORS: Record<SkillKey, number> = {
  guitar: 10,
  vocals: 10,
  drums: 10,
  bass: 10,
  performance: 10,
  songwriting: 10,
  composition: 100,
  creativity: 100,
  business: 100,
  marketing: 100,
  technical: 100,
};

const INSTRUMENT_KEYS: SkillKey[] = [
  "guitar",
  "vocals",
  "drums",
  "bass",
  "performance",
  "songwriting",
];

const ATTRIBUTE_KEYS: SkillKey[] = [
  "composition",
  "creativity",
  "business",
  "marketing",
  "technical",
];

type ProfileRow = Tables<"profiles">;

type ProfileInsert = TablesInsert<"profiles">;
type PlayerSkillsInsert = TablesInsert<"player_skills">;
type PlayerAttributesInsert = TablesInsert<"player_attributes">;

type ProfileGender = Database["public"]["Enums"]["profile_gender"];

type CityOption = {
  id: string;
  name: string | null;
  country: string | null;
};

type CharacterCreationLocationState = {
  fromProfile?: boolean;
};

const genderOptions: { value: ProfileGender; label: string }[] = [
  { value: "female", label: "Female" },
  { value: "male", label: "Male" },
  { value: "non_binary", label: "Non-binary" },
  { value: "other", label: "Other" },
  { value: "prefer_not_to_say", label: "Prefer not to say" },
];

const sanitizeHandle = (value: string) =>
  value
    .toLowerCase()
    .replace(/[^a-z0-9]+/g, "-")
    .replace(/(^-|-$)/g, "");

const CharacterCreation = () => {
  const { user, loading } = useAuth();
  const navigate = useNavigate();
  const location = useLocation();
  const { toast } = useToast();

  const locationState = location.state as CharacterCreationLocationState | null;
  const fromProfileFlow = Boolean(locationState?.fromProfile);

  const [nameSuggestion, setNameSuggestion] = useState<string>(() => generateRandomName());
  const [displayName, setDisplayName] = useState<string>(nameSuggestion);
  const [username, setUsername] = useState<string>(() => {
    const base = sanitizeHandle(nameSuggestion);
    return base || generateHandleFromName(nameSuggestion);
  });
  const [usernameEdited, setUsernameEdited] = useState<boolean>(false);
  const [bio, setBio] = useState<string>(backgrounds[0].description);
  const [selectedBackground, setSelectedBackground] = useState<string>(backgrounds[0].id);
  const [selectedAvatarStyle, setSelectedAvatarStyle] = useState<string>(avatarStyles[0].id);
  const [skills, setSkills] = useState<Record<SkillKey, number>>(defaultSkills);
  const [existingProfile, setExistingProfile] = useState<ProfileRow | null>(null);
  const [isLoading, setIsLoading] = useState<boolean>(true);
  const [isSaving, setIsSaving] = useState<boolean>(false);
  const [loadError, setLoadError] = useState<string | null>(null);
  const [gender, setGender] = useState<ProfileGender>("prefer_not_to_say");
  const [age, setAge] = useState<string>("16");
  const [cityOfBirth, setCityOfBirth] = useState<string | null>(null);
  const [cities, setCities] = useState<CityOption[]>([]);
  const [citiesLoading, setCitiesLoading] = useState<boolean>(false);
  const [citiesError, setCitiesError] = useState<string | null>(null);

  useEffect(() => {
    if (!loading && !user) {
      navigate("/auth");
    }
  }, [loading, user, navigate]);

  useEffect(() => {
    const fetchExistingData = async () => {
      if (!user) return;

      setIsLoading(true);
      setLoadError(null);

      try {
        const [profileResponse, skillsResponse, attributesResponse] = await Promise.all([
          supabase
            .from("profiles")
            .select(
              "id, username, display_name, bio, avatar_url, level, experience, cash, fans, followers, fame, engagement_rate, gender, city_of_birth, age"
            )
            .eq("user_id", user.id)
            .maybeSingle(),
          supabase
            .from("player_skills")
<<<<<<< HEAD
            .select("id, profile_id, guitar, vocals, drums, bass, performance, songwriting")
            .eq("user_id", user.id)
            .maybeSingle(),
          supabase
            .from("player_attributes")
            .select("id, profile_id, composition, creativity, business, marketing, technical")
=======
            .select("id, profile_id, guitar, vocals, drums, bass, performance, songwriting, composition, technical")
>>>>>>> 260f3762
            .eq("user_id", user.id)
            .maybeSingle(),
        ]);

        if (profileResponse.error) {
          throw profileResponse.error;
        }

        if (skillsResponse.error) {
          throw skillsResponse.error;
        }

        if (attributesResponse.error) {
          throw attributesResponse.error;
        }

        if (profileResponse.data) {
          setExistingProfile(profileResponse.data);
          if (profileResponse.data.display_name) {
            setDisplayName(profileResponse.data.display_name);
            setNameSuggestion(profileResponse.data.display_name);
          }
          if (profileResponse.data.username) {
            setUsername(profileResponse.data.username);
            setUsernameEdited(true);
          }
          setBio(profileResponse.data.bio ?? backgrounds[0].description);
          if (profileResponse.data.gender) {
            setGender(profileResponse.data.gender as ProfileGender);
          }
          if (typeof profileResponse.data.age === "number") {
            setAge(String(profileResponse.data.age));
          }
          setCityOfBirth(profileResponse.data.city_of_birth ?? null);

          if (profileResponse.data.avatar_url) {
            const match = avatarStyles.find((style) =>
              profileResponse.data?.avatar_url?.includes(`/7.x/${style.id}/`)
            );
            if (match) {
              setSelectedAvatarStyle(match.id);
            }
          }
        } else {
          setBio(backgrounds[0].description);
          setUsernameEdited(false);
        }

        const mergedSkills: Record<SkillKey, number> = { ...defaultSkills };

        if (skillsResponse.data) {
          INSTRUMENT_KEYS.forEach((key) => {
            const dbValue = skillsResponse.data?.[key];
            if (typeof dbValue === "number") {
              const factor = SKILL_SCALE_FACTORS[key];
              mergedSkills[key] = Math.max(
                MIN_SKILL_VALUE,
                Math.round(dbValue / factor)
              );
            }
          });
        }

        if (attributesResponse.data) {
          ATTRIBUTE_KEYS.forEach((key) => {
            const dbValue = attributesResponse.data?.[key];
            if (typeof dbValue === "number") {
              const factor = SKILL_SCALE_FACTORS[key];
              mergedSkills[key] = Math.max(
                MIN_SKILL_VALUE,
                Math.round(dbValue / factor)
              );
            }
          });
        }

        setSkills(mergedSkills);
      } catch (error) {
        console.error("Failed to load character data:", error);
        setLoadError("We couldn't load your character data. You can still create a new persona.");
        setExistingProfile(null);
      } finally {
        setIsLoading(false);
      }
    };

    if (user) {
      void fetchExistingData();
    }
  }, [user]);

  useEffect(() => {
    if (!loading && !isLoading && existingProfile && !fromProfileFlow) {
      navigate("/profile", { replace: true });
    }
  }, [loading, isLoading, existingProfile, fromProfileFlow, navigate]);

  useEffect(() => {
    const fetchCities = async () => {
      try {
        setCitiesLoading(true);
        setCitiesError(null);

        const { data, error } = await supabase
          .from("cities")
          .select("id, name, country")
          .order("name", { ascending: true });

        if (error) throw error;

        setCities((data as CityOption[] | null) ?? []);
      } catch (error) {
        console.error("Failed to load cities:", error);
        setCitiesError("We couldn't load cities right now. You can update this later in your profile.");
      } finally {
        setCitiesLoading(false);
      }
    };

    void fetchCities();
  }, []);

  const avatarPreviewUrl = (styleId: string) => {
    const seed = encodeURIComponent(
      username || displayName || nameSuggestion || user?.id || "rockmundo"
    );
    return `https://api.dicebear.com/7.x/${styleId}/svg?seed=${seed}`;
  };

  const handleRegenerateName = () => {
    const suggestion = generateRandomName();
    setNameSuggestion(suggestion);
    if (!displayName) {
      setDisplayName(suggestion);
    }
    if (!usernameEdited) {
      setUsername(generateHandleFromName(suggestion));
      setUsernameEdited(false);
    }
  };

  const handleAcceptName = () => {
    setDisplayName(nameSuggestion);
    setUsername(generateHandleFromName(nameSuggestion));
    setUsernameEdited(false);
  };

  const handleDisplayNameChange = (value: string) => {
    setDisplayName(value);
    if (!usernameEdited) {
      const sanitized = sanitizeHandle(value);
      setUsername(sanitized || generateHandleFromName(value));
    }
  };

  const handleUsernameChange = (value: string) => {
    setUsername(value);
    setUsernameEdited(true);
  };

  const handleSkillChange = (key: SkillKey, value: number) => {
    setSkills((prev) => {
      const currentValue = prev[key];
      const clampedValue = Math.max(MIN_SKILL_VALUE, Math.min(MAX_SKILL_VALUE, value));

      if (clampedValue === currentValue) {
        return prev;
      }

      const currentTotal = Object.values(prev).reduce((acc, val) => acc + val, 0);
      let nextValue = clampedValue;

      if (clampedValue > currentValue) {
        const availablePoints = TOTAL_SKILL_POINTS - currentTotal;

        if (availablePoints <= 0) {
          nextValue = currentValue;
        } else {
          const allowedIncrease = Math.min(clampedValue - currentValue, availablePoints);
          nextValue = currentValue + allowedIncrease;
        }
      }

      if (nextValue === currentValue) {
        return prev;
      }

      return {
        ...prev,
        [key]: nextValue,
      };
    });
  };

  const totalSkillPoints = useMemo(
    () => Object.values(skills).reduce((acc, val) => acc + val, 0),
    [skills]
  );

  const remainingSkillPoints = useMemo(
    () => Math.max(0, TOTAL_SKILL_POINTS - totalSkillPoints),
    [totalSkillPoints]
  );

  const overallocatedSkillPoints = useMemo(
    () => Math.max(0, totalSkillPoints - TOTAL_SKILL_POINTS),
    [totalSkillPoints]
  );

  const allocationComplete = totalSkillPoints === TOTAL_SKILL_POINTS;
  const allocationOver = overallocatedSkillPoints > 0;

  const handleSave = async () => {
    if (!user) return;

    const trimmedDisplayName = displayName.trim() || nameSuggestion;
    const trimmedUsername = username.trim();

    if (!trimmedDisplayName) {
      toast({
        title: "Display name required",
        description: "Choose a stage name for your artist persona.",
        variant: "destructive",
      });
      return;
    }

    if (!trimmedUsername) {
      toast({
        title: "Artist handle required",
        description: "Create a handle so other players can find you.",
        variant: "destructive",
      });
      return;
    }

    if (!allocationComplete) {
      toast({
        title: allocationOver ? "Skill allocation exceeded" : "Allocate remaining skill points",
        description: allocationOver
          ? `Reduce your skills by ${overallocatedSkillPoints} point${overallocatedSkillPoints === 1 ? "" : "s"} to hit exactly ${TOTAL_SKILL_POINTS}.`
          : `You still have ${remainingSkillPoints} point${remainingSkillPoints === 1 ? "" : "s"} to assign before saving.`,
        variant: "destructive",
      });
      return;
    }

    setIsSaving(true);

    const selectedBackgroundDetails =
      backgrounds.find((bg) => bg.id === selectedBackground) ?? backgrounds[0];
    const finalBio = bio?.trim() || selectedBackgroundDetails.description;

    const profilePayload: ProfileInsert = {
      user_id: user.id,
      username: trimmedUsername,
      display_name: trimmedDisplayName,
      bio: finalBio,
      avatar_url: avatarPreviewUrl(selectedAvatarStyle),
      level: existingProfile?.level ?? 1,
      experience: existingProfile?.experience ?? 0,
      cash: existingProfile?.cash ?? 500,
      fans: existingProfile?.fans ?? 0,
      followers: existingProfile?.followers ?? 0,
      fame: existingProfile?.fame ?? 0,
      engagement_rate: existingProfile?.engagement_rate ?? 0,
      gender,
      age: parsedAge,
      city_of_birth: cityOfBirth,
    };

<<<<<<< HEAD
    const skillPayload: PlayerSkillsInsert = {
      user_id: user.id,
      profile_id: existingProfile?.id,
      guitar: Math.min(
        SKILL_SCALE_FACTORS.guitar * skills.guitar,
        SKILL_SCALE_FACTORS.guitar * MAX_SKILL_VALUE
      ),
      vocals: Math.min(
        SKILL_SCALE_FACTORS.vocals * skills.vocals,
        SKILL_SCALE_FACTORS.vocals * MAX_SKILL_VALUE
      ),
      drums: Math.min(
        SKILL_SCALE_FACTORS.drums * skills.drums,
        SKILL_SCALE_FACTORS.drums * MAX_SKILL_VALUE
      ),
      bass: Math.min(
        SKILL_SCALE_FACTORS.bass * skills.bass,
        SKILL_SCALE_FACTORS.bass * MAX_SKILL_VALUE
      ),
      performance: Math.min(
        SKILL_SCALE_FACTORS.performance * skills.performance,
        SKILL_SCALE_FACTORS.performance * MAX_SKILL_VALUE
      ),
      songwriting: Math.min(
        SKILL_SCALE_FACTORS.songwriting * skills.songwriting,
        SKILL_SCALE_FACTORS.songwriting * MAX_SKILL_VALUE
      ),
    };

    const attributesPayload: PlayerAttributesInsert = {
      user_id: user.id,
      profile_id: existingProfile?.id,
      composition: Math.min(
        SKILL_SCALE_FACTORS.composition * skills.composition,
        SKILL_SCALE_FACTORS.composition * MAX_SKILL_VALUE
      ),
      creativity: Math.min(
        SKILL_SCALE_FACTORS.creativity * skills.creativity,
        SKILL_SCALE_FACTORS.creativity * MAX_SKILL_VALUE
      ),
      business: Math.min(
        SKILL_SCALE_FACTORS.business * skills.business,
        SKILL_SCALE_FACTORS.business * MAX_SKILL_VALUE
      ),
      marketing: Math.min(
        SKILL_SCALE_FACTORS.marketing * skills.marketing,
        SKILL_SCALE_FACTORS.marketing * MAX_SKILL_VALUE
      ),
      technical: Math.min(
        SKILL_SCALE_FACTORS.technical * skills.technical,
        SKILL_SCALE_FACTORS.technical * MAX_SKILL_VALUE
      ),
    };

=======
>>>>>>> 260f3762
    try {
      const { data: upsertedProfile, error: profileError } = await supabase
        .from("profiles")
        .upsert(profilePayload, { onConflict: "user_id" })
        .select()
        .single();

      if (profileError) {
        throw profileError;
      }

      if (!upsertedProfile) {
        throw new Error("Profile save did not return any data.");
      }

      const skillPayload: PlayerSkillsInsert = {
        user_id: user.id,
        profile_id: upsertedProfile.id,
        guitar: skills.guitar,
        vocals: skills.vocals,
        drums: skills.drums,
        bass: skills.bass,
        performance: skills.performance,
        songwriting: skills.songwriting,
        composition: skills.composition,
        technical: skills.technical,
      };

      const { error: skillsError } = await supabase
        .from("player_skills")
        .upsert(skillPayload, { onConflict: "profile_id" });

      if (skillsError) {
        throw skillsError;
      }

      const { error: attributesError } = await supabase
        .from("player_attributes")
<<<<<<< HEAD
        .upsert(attributesPayload, { onConflict: "user_id" });
=======
        .upsert({ profile_id: upsertedProfile.id }, { onConflict: "profile_id" });
>>>>>>> 260f3762

      if (attributesError) {
        throw attributesError;
      }

      toast({
        title: "Character ready!",
        description: "Your artist profile has been saved. Time to take the stage.",
      });

      window.dispatchEvent(new CustomEvent("profile-updated"));

      navigate("/dashboard");
    } catch (error) {
      console.error("Failed to save character:", error);
      toast({
        title: "Could not save character",
        description: "Please review your details and try again.",
        variant: "destructive",
      });
    } finally {
      setIsSaving(false);
    }
  };

  const handleCancel = () => {
    navigate("/dashboard");
  };

  if (loading || isLoading) {
    return (
      <div className="flex min-h-screen items-center justify-center bg-gradient-stage">
        <div className="text-center space-y-4">
          <div className="mx-auto h-16 w-16 animate-spin rounded-full border-b-2 border-primary"></div>
          <p className="text-lg font-oswald text-foreground/80">
            Crafting your Rockmundo persona...
          </p>
        </div>
      </div>
    );
  }
  if (!user) {
    return null;
  }

  return (
    <div className="min-h-screen bg-gradient-to-b from-background via-background/95 to-background">
      <div className="mx-auto flex max-w-6xl flex-col gap-8 px-4 py-10 sm:px-6 lg:px-8">
        <div className="space-y-3 text-center">
          <Badge variant="outline" className="px-3 py-1 text-xs uppercase tracking-widest">
            Character Creation
          </Badge>
          <h1 className="text-3xl font-bold tracking-tight text-foreground sm:text-4xl">
            Design Your Stage Persona
          </h1>
          <p className="text-base text-muted-foreground">
            Shape your artist identity, pick a backstory, and tune the skills that define your playstyle.
          </p>
        </div>

        {loadError && (
          <Alert variant="destructive">
            <AlertCircle className="h-5 w-5" />
            <AlertTitle>Heads up!</AlertTitle>
            <AlertDescription>{loadError}</AlertDescription>
          </Alert>
        )}

        <Card className="border-primary/20 bg-background/80 shadow-lg backdrop-blur">
          <CardHeader className="flex flex-col gap-2 text-center sm:text-left sm:flex-row sm:items-center sm:justify-between">
            <div>
              <CardTitle className="text-2xl font-semibold">Your Signature Sound</CardTitle>
              <CardDescription>
                Start with a bold alias and tailor it until it feels unmistakably yours.
              </CardDescription>
            </div>
            <div className="flex flex-wrap items-center gap-2">
              <Button variant="secondary" onClick={handleRegenerateName}>
                <Wand2 className="mr-2 h-4 w-4" />
                New Suggestion
              </Button>
              <Button variant="outline" onClick={handleAcceptName}>
                <CheckCircle2 className="mr-2 h-4 w-4" />
                Use Suggestion
              </Button>
            </div>
          </CardHeader>
          <CardContent className="space-y-6">
            <div className="grid gap-6 lg:grid-cols-3">
              <div className="lg:col-span-2 space-y-4">
                <div className="space-y-2">
                  <label className="text-sm font-medium text-muted-foreground">Stage Name</label>
                  <Input
                    placeholder="Your iconic display name"
                    value={displayName}
                    onChange={(event) => handleDisplayNameChange(event.target.value)}
                  />
                </div>
                <div className="space-y-2">
                  <label className="text-sm font-medium text-muted-foreground">Artist Handle</label>
                  <Input
                    placeholder="unique-handle-123"
                    value={username}
                    onChange={(event) => handleUsernameChange(event.target.value)}
                  />
                  <p className="text-xs text-muted-foreground">
                    Handles help friends find you across the Rockmundo universe. Use letters, numbers, and dashes.
                  </p>
                </div>
                <div className="space-y-2">
                  <label className="text-sm font-medium text-muted-foreground">Signature Bio</label>
                  <Textarea
                    rows={4}
                    value={bio}
                    onChange={(event) => setBio(event.target.value)}
                    placeholder="Tell the world who you are, what drives your music, and the vibes you bring to every stage."
                  />
                </div>
              </div>
              <div className="flex flex-col items-center justify-center gap-4 rounded-lg border border-primary/10 bg-muted/40 p-6">
                <div className="relative flex h-40 w-40 items-center justify-center overflow-hidden rounded-full bg-gradient-to-tr from-primary/30 to-secondary/20 shadow-lg">
                  <img
                    src={avatarPreviewUrl(selectedAvatarStyle)}
                    alt="Avatar preview"
                    className="h-full w-full object-cover"
                  />
                </div>
                <p className="text-sm text-muted-foreground text-center">
                  This preview updates as you tweak your name and style.
                </p>
              </div>
            </div>
          </CardContent>
        </Card>

        <Card className="border-primary/20 bg-background/80 shadow-lg backdrop-blur">
          <CardHeader>
            <CardTitle className="flex items-center gap-2 text-lg">
              <Palette className="h-5 w-5 text-primary" />
              Choose Your Look
            </CardTitle>
            <CardDescription>
              Select the vibe that best represents your persona. You can change it later as your story evolves.
            </CardDescription>
          </CardHeader>
          <CardContent>
            <div className="grid gap-4 md:grid-cols-3">
              {avatarStyles.map((style) => (
                <button
                  key={style.id}
                  type="button"
                  onClick={() => setSelectedAvatarStyle(style.id)}
                  className={cn(
                    "group relative flex h-full flex-col gap-3 overflow-hidden rounded-lg border bg-gradient-to-br p-4 text-left transition shadow-sm",
                    style.gradient,
                    selectedAvatarStyle === style.id
                      ? "border-primary shadow-lg"
                      : "border-transparent opacity-80 hover:opacity-100"
                  )}
                >
                  <div className="flex items-center justify-between">
                    <h3 className="text-lg font-semibold text-background group-hover:drop-shadow-sm">
                      {style.label}
                    </h3>
                    {selectedAvatarStyle === style.id && (
                      <span className="rounded-full bg-background/80 px-2 py-1 text-xs font-medium text-foreground">
                        Selected
                      </span>
                    )}
                  </div>
                  <p className="text-sm text-background/80 group-hover:text-background">
                    {style.description}
                  </p>
                  <div className="mt-auto flex justify-center">
                    <img
                      src={avatarPreviewUrl(style.id)}
                      alt={`${style.label} preview`}
                      className="h-24 w-24 rounded-full border-2 border-background/70 bg-background/50 p-1"
                    />
                  </div>
                </button>
              ))}
            </div>
          </CardContent>
        </Card>

        <Card className="border-primary/20 bg-background/80 shadow-lg backdrop-blur">
          <CardHeader>
            <CardTitle className="flex items-center gap-2 text-lg">
              <SparklesIcon className="h-5 w-5 text-primary" />
              Backstory & Motivation
            </CardTitle>
            <CardDescription>
              Your origin sets the tone for in-game narrative moments and fan expectations.
            </CardDescription>
          </CardHeader>
          <CardContent>
            <div className="grid gap-4 md:grid-cols-2">
              {backgrounds.map((background) => (
                <button
                  key={background.id}
                  type="button"
                  onClick={() => {
                    setSelectedBackground(background.id);
                    if (!bio || bio === backgrounds[0].description) {
                      setBio(background.description);
                    }
                  }}
                  className={cn(
                    "flex h-full flex-col gap-2 rounded-lg border p-4 text-left transition",
                    selectedBackground === background.id
                      ? "border-primary bg-primary/5 shadow"
                      : "border-border hover:border-primary/50"
                  )}
                >
                  <h3 className="text-base font-semibold flex items-center gap-2">
                    {background.label}
                    {selectedBackground === background.id && (
                      <Badge variant="secondary" className="text-xs">
                        Active
                      </Badge>
                    )}
                  </h3>
                  <p className="text-sm text-muted-foreground">{background.description}</p>
                </button>
              ))}
            </div>
          </CardContent>
        </Card>

        <Card className="border-primary/20 bg-background/80 shadow-lg backdrop-blur">
          <CardHeader>
            <CardTitle className="flex items-center gap-2 text-lg">
              <User className="h-5 w-5 text-primary" />
              Identity Details
            </CardTitle>
            <CardDescription>
              A few personal touches to give your artist a grounded origin story.
            </CardDescription>
          </CardHeader>
          <CardContent className="space-y-4">
            <div className="grid gap-4 md:grid-cols-3">
              <div className="space-y-2">
                <label className="text-sm font-medium text-muted-foreground" htmlFor="gender">
                  Gender
                </label>
                <Select value={gender} onValueChange={(value) => setGender(value as ProfileGender)}>
                  <SelectTrigger id="gender">
                    <SelectValue placeholder="Select a gender" />
                  </SelectTrigger>
                  <SelectContent>
                    {genderOptions.map((option) => (
                      <SelectItem key={option.value} value={option.value}>
                        {option.label}
                      </SelectItem>
                    ))}
                  </SelectContent>
                </Select>
              </div>
              <div className="space-y-2">
                <label className="text-sm font-medium text-muted-foreground" htmlFor="age">
                  Age
                </label>
                <Input
                  id="age"
                  type="number"
                  min={13}
                  max={120}
                  value={age}
                  onChange={(event) => setAge(event.target.value)}
                />
                <p className="text-xs text-muted-foreground">Default starting age is 16.</p>
              </div>
              <div className="space-y-2">
                <label className="text-sm font-medium text-muted-foreground" htmlFor="city-of-birth">
                  City of Birth
                </label>
                <Select
                  value={cityOfBirth ?? ""}
                  onValueChange={(value) => setCityOfBirth(value || null)}
                  disabled={citiesLoading}
                >
                  <SelectTrigger id="city-of-birth">
                    <SelectValue
                      placeholder={citiesLoading ? "Loading cities..." : "Select a city"}
                    />
                  </SelectTrigger>
                  <SelectContent>
                    <SelectItem value="">No listed city</SelectItem>
                    {cities.map((city) => (
                      <SelectItem key={city.id} value={city.id}>
                        {city.name ?? "Unnamed City"}
                        {city.country ? `, ${city.country}` : ""}
                      </SelectItem>
                    ))}
                  </SelectContent>
                </Select>
                {citiesError && (
                  <p className="text-xs text-destructive">{citiesError}</p>
                )}
              </div>
            </div>
          </CardContent>
        </Card>

        <Card className="border-primary/20 bg-background/80 shadow-lg backdrop-blur">
          <CardHeader>
            <CardTitle className="flex items-center gap-2 text-lg">
              <Gauge className="h-5 w-5 text-primary" />
              Skill Distribution
            </CardTitle>
            <CardDescription>
              Allocate your starting strengths. Every skill ranges from 1-10 and influences early gameplay systems.
            </CardDescription>
          </CardHeader>
          <CardContent className="space-y-6">
            <div className="rounded-lg border border-dashed border-primary/40 bg-primary/5 p-4 text-sm text-primary space-y-1">
              <div>
                Total Skill Points:{" "}
                <span className="font-semibold">
                  {totalSkillPoints} / {TOTAL_SKILL_POINTS}
                </span>
              </div>
              {allocationOver ? (
                <div className="text-xs text-destructive">
                  Overallocated by {overallocatedSkillPoints} point
                  {overallocatedSkillPoints === 1 ? "" : "s"}. Adjust to continue.
                </div>
              ) : (
                <div className="text-xs text-primary/80">
                  Remaining Points:{" "}
                  <span className="font-semibold">{remainingSkillPoints}</span>
                </div>
              )}
              {!allocationComplete && !allocationOver && (
                <div className="text-xs text-destructive">
                  Spend all {TOTAL_SKILL_POINTS} points to continue.
                </div>
              )}
            </div>
            <div className="grid gap-5 md:grid-cols-2">
              {(Object.keys(defaultSkills) as SkillKey[]).map((key) => (
                <div key={key} className="space-y-2 rounded-lg border border-border/70 bg-muted/40 p-4">
                  <div className="flex items-center justify-between">
                    <span className="text-sm font-medium capitalize">{key}</span>
                    <span className="text-sm font-semibold text-primary">{skills[key]}</span>
                  </div>
                  <Slider
                    min={1}
                    max={10}
                    step={1}
                    value={[skills[key]]}
                    onValueChange={([value]) => handleSkillChange(key, value ?? skills[key])}
                  />
                </div>
              ))}
            </div>
          </CardContent>
        </Card>

        <div className="flex flex-col gap-3 sm:flex-row sm:justify-end">
          <Button variant="ghost" onClick={handleCancel} disabled={isSaving}>
            Skip for now
          </Button>
          <Button onClick={handleSave} disabled={isSaving}>
            {isSaving ? "Saving..." : "Confirm Character"}
          </Button>
        </div>
      </div>
    </div>
  );
};

export default CharacterCreation;<|MERGE_RESOLUTION|>--- conflicted
+++ resolved
@@ -205,16 +205,12 @@
             .maybeSingle(),
           supabase
             .from("player_skills")
-<<<<<<< HEAD
             .select("id, profile_id, guitar, vocals, drums, bass, performance, songwriting")
             .eq("user_id", user.id)
             .maybeSingle(),
           supabase
             .from("player_attributes")
             .select("id, profile_id, composition, creativity, business, marketing, technical")
-=======
-            .select("id, profile_id, guitar, vocals, drums, bass, performance, songwriting, composition, technical")
->>>>>>> 260f3762
             .eq("user_id", user.id)
             .maybeSingle(),
         ]);
@@ -486,7 +482,6 @@
       city_of_birth: cityOfBirth,
     };
 
-<<<<<<< HEAD
     const skillPayload: PlayerSkillsInsert = {
       user_id: user.id,
       profile_id: existingProfile?.id,
@@ -541,8 +536,6 @@
       ),
     };
 
-=======
->>>>>>> 260f3762
     try {
       const { data: upsertedProfile, error: profileError } = await supabase
         .from("profiles")
@@ -581,11 +574,7 @@
 
       const { error: attributesError } = await supabase
         .from("player_attributes")
-<<<<<<< HEAD
         .upsert(attributesPayload, { onConflict: "user_id" });
-=======
-        .upsert({ profile_id: upsertedProfile.id }, { onConflict: "profile_id" });
->>>>>>> 260f3762
 
       if (attributesError) {
         throw attributesError;
