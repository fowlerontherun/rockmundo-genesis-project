import { useEffect, useMemo, useState } from "react";
import { useLocation, useNavigate } from "react-router-dom";
import {
  SparklesIcon,
  Wand2,
  CheckCircle2,
  AlertCircle,
  Palette,
  Gauge,
  User,
  Move3d,
  Camera,
} from "lucide-react";
import { Button } from "@/components/ui/button";
import { Card, CardContent, CardDescription, CardHeader, CardTitle } from "@/components/ui/card";
import { Input } from "@/components/ui/input";
import { Textarea } from "@/components/ui/textarea";
import { Slider } from "@/components/ui/slider";
import { Alert, AlertDescription, AlertTitle } from "@/components/ui/alert";
import { Badge } from "@/components/ui/badge";
import {
  Select,
  SelectContent,
  SelectItem,
  SelectTrigger,
  SelectValue,
} from "@/components/ui/select";
import AvatarPreview3D from "@/components/avatar/AvatarPreview3D";
import {
  avatarStyles,
  avatarPoses,
  avatarCameras,
  defaultAvatarSelection,
} from "@/data/avatarPresets";
import { cn } from "@/lib/utils";
import { useAuth } from "@/hooks/use-auth-context";
import { useGameData, type PlayerProfile } from "@/hooks/useGameData";
import { supabase } from "@/integrations/supabase/client";
import { ensureDefaultWardrobe, parseClothingLoadout } from "@/utils/wardrobe";
import type { Database, Tables, TablesInsert } from "@/integrations/supabase/types";
import type { PostgrestError } from "@supabase/supabase-js";
import { useToast } from "@/components/ui/use-toast";
import { generateRandomName, generateHandleFromName } from "@/utils/nameGenerator";
import { getStoredAvatarSelection, serializeAvatarData } from "@/utils/avatar";
import {
  ATTRIBUTE_KEYS,
  ATTRIBUTE_METADATA,
  ATTRIBUTE_MAX_VALUE,
  type AttributeKey,
} from "@/utils/attributeProgression";

const backgrounds = [
  {
    id: "street",
    label: "Street Performer",
    description:
      "You honed your sound battling city noise and turning sidewalks into stages.",
  },
  {
    id: "classical",
    label: "Classically Trained",
    description:
      "Years of formal training forged your technique—now you bend the rules to your will.",
  },
  {
    id: "producer",
    label: "Bedroom Producer",
    description:
      "From humble bedroom studios, you sculpted sounds that resonate across the world.",
  },
  {
    id: "wildcard",
    label: "Wildcard", 
    description:
      "A mystery wrapped in feedback and stage fog. Your story is still being written.",
  },
];

const MIN_ATTRIBUTE_VALUE = 0;
const MAX_ATTRIBUTE_VALUE = ATTRIBUTE_MAX_VALUE;

const extractMissingColumn = (error: PostgrestError | null | undefined) => {
  if (!error) {
    return null;
  }

  const haystacks = [error.message, error.details, error.hint].filter(
    (value): value is string => typeof value === "string" && value.length > 0,
  );

  const patterns = [
    /column\s+(?:"?[\w]+"?\.)?"?([\w]+)"?\s+does not exist/i,
    /'([\w]+)'\s+column/i,
  ];

  for (const haystack of haystacks) {
    for (const pattern of patterns) {
      const match = haystack.match(pattern);
      if (match?.[1]) {
        return match[1];
      }
    }
  }

  if (error.code === "PGRST204") {
    // PostgREST may return this error before its schema cache refreshes.
    const fallbackMatch = error.message?.match(/'([\w]+)'/);
    if (fallbackMatch?.[1]) {
      return fallbackMatch[1];
    }
  }

  return null;
};

const isPostgrestError = (error: unknown): error is PostgrestError => {
  if (!error || typeof error !== "object") {
    return false;
  }

  const candidate = error as Partial<PostgrestError>;
  return typeof candidate.code === "string" && typeof candidate.message === "string";
};

const buildSaveErrorMessage = (error: unknown) => {
  if (isPostgrestError(error)) {
    const parts = [error.message, error.details, error.hint].filter(
      (value): value is string => typeof value === "string" && value.trim().length > 0,
    );

    if (parts.length > 0) {
      return parts.join(" ");
    }
  }

  if (error instanceof Error) {
    return error.message;
  }

  if (typeof error === "string" && error.trim().length > 0) {
    return error;
  }

  return "An unknown error occurred while saving your character.";
};

const sanitizePayloadForLogging = (
  payload: Record<string, unknown> | null | undefined,
): Record<string, unknown> | null | undefined => {
  if (!payload) {
    return payload ?? null;
  }

  const sanitized: Record<string, unknown> = { ...payload };

  if ("avatar_url" in sanitized) {
    sanitized.avatar_url = "[omitted]";
  }

  if ("bio" in sanitized && typeof sanitized.bio === "string") {
    const bio = sanitized.bio as string;
    sanitized.bio = bio.length > 120 ? `${bio.slice(0, 117)}...` : bio;
  }

  return sanitized;
};

<<<<<<< HEAD
const ensureNonEmptyString = (value: unknown): string | null => {
  if (typeof value !== "string") {
    return null;
  }

  const trimmed = value.trim();
  return trimmed.length > 0 ? trimmed : null;
};

const extractConstraintName = (error: PostgrestError): string | null => {
  const haystacks = [error.message, error.details, error.hint].filter(
    (value): value is string => typeof value === "string" && value.length > 0,
  );

  for (const haystack of haystacks) {
    const match = haystack.match(/constraint\s+"([^"]+)"/i);
    if (match?.[1]) {
      return match[1];
    }
  }

  return null;
};

const extractDuplicateKeyDetail = (
  source: string | null | undefined,
): { field: string; value: string } | null => {
  if (!source) {
    return null;
  }

  const match = source.match(/Key \(([^)]+)\)=\(([^)]+)\) already exists\.?/i);
  if (match?.[1] && match?.[2]) {
    return { field: match[1], value: match[2] };
  }

  return null;
};

type SaveFailureStage =
  | "profile-upsert"
  | "ensure-wardrobe"
  | "attribute-upsert"
  | "refresh-characters"
  | "activate-character"
  | "unknown";

const SAVE_ERROR_STAGE_LABELS: Record<SaveFailureStage, string> = {
  "profile-upsert": "Saving your profile details",
  "ensure-wardrobe": "Ensuring your wardrobe is initialized",
  "attribute-upsert": "Saving your attribute distribution",
  "refresh-characters": "Refreshing your character list",
  "activate-character": "Activating your saved character",
  unknown: "Completing the character save",
};

type SaveErrorState = {
  message: string;
  stage: SaveFailureStage;
  code?: string;
  details?: string;
  hint?: string;
  friendlyMessage?: string;
  duplicateField?: string;
  duplicateValue?: string;
  constraint?: string;
  profilePayload?: Record<string, unknown> | null;
  attributesPayload?: Record<string, unknown> | null;
};

const getFriendlySaveErrorMessage = (
  error: unknown,
  stage: SaveFailureStage,
  duplicateDetail?: { field: string; value: string } | null,
  constraint?: string | null,
): string | null => {
  if (isPostgrestError(error)) {
    if (error.code === "23505") {
      if (duplicateDetail?.field === "username") {
        return `The artist handle "${duplicateDetail.value}" is already taken. Try a different handle.`;
      }

      if (duplicateDetail?.field === "display_name") {
        return `The stage name "${duplicateDetail.value}" is already in use. Pick something more unique.`;
      }

      if (duplicateDetail) {
        return `Another record already uses the ${duplicateDetail.field} value "${duplicateDetail.value}". Try updating that value.`;
      }

      if (constraint) {
        return `This save conflicts with the constraint "${constraint}". Try changing any values that must be unique.`;
      }

      return "One of the values you entered must be unique. Try choosing different details.";
    }

    if (error.code === "23503") {
      return "We couldn't link this save to the related records it expects. Refresh the page and try again.";
    }

    if (error.code === "42501" || /row-level security/i.test(error.message)) {
      return "Your account doesn't have permission to save this character. Make sure you're logged in with the right profile.";
    }

    if (error.code === "22P02") {
      return "One of the values sent to the server had the wrong format. Double-check any numbers or selections and try again.";
    }

    if (error.code === "42703") {
      return "The server rejected one of the fields we sent. Refresh the page to make sure you have the latest form.";
    }
  }

  if (error instanceof Error) {
    if (/did not return any data/i.test(error.message)) {
      return "The server didn't confirm the save. Please try again in a moment.";
    }
  }

  if (stage === "ensure-wardrobe") {
    return "We couldn't prepare your wardrobe after saving. Try again so we can finish setting up your look.";
  }

  return null;
};

const buildSaveErrorState = (
  error: unknown,
  stage: SaveFailureStage,
  attemptedProfilePayload: Record<string, unknown> | null | undefined,
  attemptedAttributesPayload: Record<string, unknown> | null | undefined,
): SaveErrorState => {
  const sanitizedProfilePayload = sanitizePayloadForLogging(attemptedProfilePayload) ?? null;
  const sanitizedAttributesPayload = sanitizePayloadForLogging(attemptedAttributesPayload) ?? null;

  const baseState: SaveErrorState = {
    message: buildSaveErrorMessage(error),
    stage,
    profilePayload: sanitizedProfilePayload,
    attributesPayload: sanitizedAttributesPayload,
  };

  if (isPostgrestError(error)) {
    const code = ensureNonEmptyString(error.code);
    if (code) {
      baseState.code = code;
    }

    const details = ensureNonEmptyString(error.details);
    if (details) {
      baseState.details = details;
    }

    const hint = ensureNonEmptyString(error.hint);
    if (hint) {
      baseState.hint = hint;
    }

    const duplicateDetail =
      extractDuplicateKeyDetail(details) || extractDuplicateKeyDetail(error.message);
    if (duplicateDetail) {
      baseState.duplicateField = duplicateDetail.field;
      baseState.duplicateValue = duplicateDetail.value;
    }

    const constraint = extractConstraintName(error);
    if (constraint) {
      baseState.constraint = constraint;
    }

    const friendlyMessage = getFriendlySaveErrorMessage(error, stage, duplicateDetail, constraint);
    if (friendlyMessage) {
      baseState.friendlyMessage = friendlyMessage;
    }

    return baseState;
  }

  const friendlyMessage = getFriendlySaveErrorMessage(error, stage);
  if (friendlyMessage) {
    baseState.friendlyMessage = friendlyMessage;
  }

  return baseState;
};

=======
>>>>>>> 79b88fab
const omitFromRecord = <T extends Record<string, unknown>>(source: T, key: string) => {
  if (!(key in source)) {
    return source;
  }

  const { [key]: _omitted, ...rest } = source;
  return rest as T;
};

const extractNumericField = (source: unknown, key: string): number | null => {
  if (!source || typeof source !== "object") {
    return null;
  }

  const value = (source as Record<string, unknown>)[key];

  if (typeof value === "number" && Number.isFinite(value)) {
    return value;
  }

  if (typeof value === "string" && value.trim().length > 0) {
    const numeric = Number(value);
    if (Number.isFinite(numeric)) {
      return numeric;
    }
  }

  return null;
};

const formatDisplayName = (slug: string): string =>
  slug
    .replace(/[-_]/g, " ")
    .split(" ")
    .filter(Boolean)
    .map((part) => part.charAt(0).toUpperCase() + part.slice(1))
    .join(" ");

const coerceNumber = (value: unknown): number | undefined => {
  if (typeof value === "number" && Number.isFinite(value)) {
    return value;
  }

  if (typeof value === "string" && value.trim().length > 0) {
    const parsed = Number(value);
    if (Number.isFinite(parsed)) {
      return parsed;
    }
  }

  return undefined;
};

const buildAttributeStateFromRecord = (
  record: Record<string, unknown> | null | undefined,
  keys: AttributeKey[],
  previousState?: Record<AttributeKey, number>,
): Record<AttributeKey, number> => {
  const next = {} as Record<AttributeKey, number>;
  const source = record ?? {};

  keys.forEach((key) => {
    const directValue = coerceNumber((source as Record<string, unknown>)[key]);

    if (typeof directValue === "number") {
      next[key] = normalizeAttributeValue(directValue);
      return;
    }

    if (previousState && typeof previousState[key] === "number") {
      next[key] = normalizeAttributeValue(previousState[key]);
      return;
    }

    next[key] = MIN_ATTRIBUTE_VALUE;
  });

  return next;
};

const normalizeAttributeValue = (value: unknown): number => {
  if (typeof value === "number" && Number.isFinite(value)) {
    return Math.max(MIN_ATTRIBUTE_VALUE, Math.min(MAX_ATTRIBUTE_VALUE, Math.round(value)));
  }

  const numeric = Number(value);
  if (!Number.isFinite(numeric)) {
    return MIN_ATTRIBUTE_VALUE;
  }

  return Math.max(MIN_ATTRIBUTE_VALUE, Math.min(MAX_ATTRIBUTE_VALUE, Math.round(numeric)));
};

type ProfileRow = Tables<"profiles">;

type ProfileInsert = TablesInsert<"profiles">;
type PlayerAttributesRow = Tables<"player_attributes">;
type PlayerAttributesInsert = TablesInsert<"player_attributes">;

type ProfileGender = Database["public"]["Enums"]["profile_gender"];

type CityOption = {
  id: string;
  name: string | null;
  country: string | null;
};

type CharacterCreationLocationState = {
  fromProfile?: boolean;
  profileId?: string | null;
};

const genderOptions: { value: ProfileGender; label: string }[] = [
  { value: "female", label: "Female" },
  { value: "male", label: "Male" },
  { value: "non_binary", label: "Non-binary" },
  { value: "other", label: "Other" },
  { value: "prefer_not_to_say", label: "Prefer not to say" },
];

const NO_CITY_SELECTED_VALUE = "__no_city_selected__";

const sanitizeHandle = (value: string) =>
  value
    .toLowerCase()
    .replace(/[^a-z0-9]+/g, "-")
    .replace(/(^-|-$)/g, "");

const CharacterCreation = () => {
  const { user, loading } = useAuth();
  const navigate = useNavigate();
  const location = useLocation();
  const { toast } = useToast();
  const {
    refreshCharacters,
    setActiveCharacter,
    selectedCharacterId,
    profile: activeProfile,
  } = useGameData();

  const locationState = location.state as CharacterCreationLocationState | null;
  const fromProfileFlow = Boolean(locationState?.fromProfile);
  const locationProfileId =
    typeof locationState?.profileId === "string" && locationState.profileId.length > 0
      ? locationState.profileId
      : null;
  const activeProfileId = activeProfile?.id ?? null;
  const targetProfileId = useMemo(() => {
    return locationProfileId ?? selectedCharacterId ?? activeProfileId ?? null;
  }, [locationProfileId, selectedCharacterId, activeProfileId]);

  const [nameSuggestion, setNameSuggestion] = useState<string>(() => generateRandomName());
  const [displayName, setDisplayName] = useState<string>(nameSuggestion);
  const [username, setUsername] = useState<string>(() => {
    const base = sanitizeHandle(nameSuggestion);
    return base || generateHandleFromName(nameSuggestion);
  });
  const [usernameEdited, setUsernameEdited] = useState<boolean>(false);
  const [bio, setBio] = useState<string>(backgrounds[0].description);
  const [selectedBackground, setSelectedBackground] = useState<string>(backgrounds[0].id);
  const [selectedAvatarStyle, setSelectedAvatarStyle] = useState<string>(
    defaultAvatarSelection.styleId,
  );
  const [selectedAvatarPose, setSelectedAvatarPose] = useState<string>(defaultAvatarSelection.poseId);
  const [selectedAvatarCamera, setSelectedAvatarCamera] = useState<string>(
    defaultAvatarSelection.cameraId,
  );
  const [attributes, setAttributes] = useState<Record<AttributeKey, number>>(() =>
    ATTRIBUTE_KEYS.reduce<Record<AttributeKey, number>>((accumulator, key) => {
      accumulator[key] = MIN_ATTRIBUTE_VALUE;
      return accumulator;
    }, {} as Record<AttributeKey, number>),
  );
  const [existingAttributes, setExistingAttributes] = useState<PlayerAttributesRow | null>(null);
  const [existingProfile, setExistingProfile] = useState<ProfileRow | null>(null);
  const [isLoading, setIsLoading] = useState<boolean>(true);
  const [isSaving, setIsSaving] = useState<boolean>(false);
  const [loadError, setLoadError] = useState<string | null>(null);
<<<<<<< HEAD
  const [saveError, setSaveError] = useState<SaveErrorState | null>(null);
=======
  const [saveError, setSaveError] = useState<string | null>(null);
>>>>>>> 79b88fab
  const [gender, setGender] = useState<ProfileGender>("prefer_not_to_say");
  const [age, setAge] = useState<string>("16");
  const [cityOfBirth, setCityOfBirth] = useState<string | null>(null);
  const [cities, setCities] = useState<CityOption[]>([]);
  const [citiesLoading, setCitiesLoading] = useState<boolean>(false);
  const [citiesError, setCitiesError] = useState<string | null>(null);

  const attributeEntries = useMemo(
    () =>
      ATTRIBUTE_KEYS.map((key) => ({
        key,
        metadata: ATTRIBUTE_METADATA[key],
      })),
    [],
  );

  const slotNumber = existingProfile?.slot_number ?? 1;
  const unlockCost = existingProfile?.unlock_cost ?? 0;
  const isActive = existingProfile?.is_active ?? true;

  const selectedStyleDefinition = useMemo(
    () => avatarStyles.find((style) => style.id === selectedAvatarStyle) ?? avatarStyles[0],
    [selectedAvatarStyle],
  );

  const selectedPoseDefinition = useMemo(
    () => avatarPoses.find((pose) => pose.id === selectedAvatarPose) ?? avatarPoses[0],
    [selectedAvatarPose],
  );

  const selectedCameraDefinition = useMemo(
    () => avatarCameras.find((angle) => angle.id === selectedAvatarCamera) ?? avatarCameras[0],
    [selectedAvatarCamera],
  );

  useEffect(() => {
    if (!loading && !user) {
      navigate("/auth");
    }
  }, [loading, user, navigate]);

  useEffect(() => {
    const fetchExistingData = async () => {
      if (!user) return;

      setIsLoading(true);
      setLoadError(null);

      const scopedProfileId = targetProfileId;
      const shouldUseProfileScope = Boolean(scopedProfileId);

      try {
        const attributeSelect = [
          "id",
          "attribute_points",
          "attribute_points_spent",
          ...ATTRIBUTE_KEYS,
        ].join(", ");

        const [profileResponse, attributesResponse] = await Promise.all([
          shouldUseProfileScope
            ? supabase
                .from("profiles")
                .select("*")
                .eq("id", scopedProfileId)
                .maybeSingle()
            : supabase
                .from("profiles")
                .select("*")
                .eq("user_id", user.id)
                .maybeSingle(),
          shouldUseProfileScope
            ? supabase
                .from("player_attributes")
                .select(attributeSelect)
                .eq("profile_id", scopedProfileId)
                .maybeSingle()
            : supabase
                .from("player_attributes")
                .select(attributeSelect)
                .eq("user_id", user.id)
                .maybeSingle(),
        ]);

        if (profileResponse.error && profileResponse.status !== 406) {
          throw profileResponse.error;
        }

        if (attributesResponse.error && attributesResponse.status !== 406) {
          throw attributesResponse.error;
        }

        const profileData = (profileResponse.data as ProfileRow | null) ?? null;
        const attributesData = (attributesResponse.data as PlayerAttributesRow | null) ?? null;

        setExistingProfile(profileData);
        setExistingAttributes(attributesData);

        if (profileData) {
          if (profileData.display_name) {
            setDisplayName(profileData.display_name);
            setNameSuggestion(profileData.display_name);
          }
          if (profileData.username) {
            setUsername(profileData.username);
            setUsernameEdited(true);
          }
          setBio(profileData.bio ?? backgrounds[0].description);
          if (profileData.gender) {
            setGender(profileData.gender as ProfileGender);
          }
          if (typeof profileData.age === "number") {
            setAge(String(profileData.age));
          }
          setCityOfBirth(profileData.city_of_birth ?? null);

          if (profileData.avatar_url) {
            const storedSelection = getStoredAvatarSelection(profileResponse.data?.avatar_url);

            if (storedSelection) {
              if (avatarStyles.some((style) => style.id === storedSelection.styleId)) {
                setSelectedAvatarStyle(storedSelection.styleId);
              }

              if (avatarPoses.some((pose) => pose.id === storedSelection.poseId)) {
                setSelectedAvatarPose(storedSelection.poseId);
              }

              if (avatarCameras.some((angle) => angle.id === storedSelection.cameraId)) {
                setSelectedAvatarCamera(storedSelection.cameraId);
              }
            } else {
              const match = avatarStyles.find((style) =>
                profileResponse.data?.avatar_url?.includes(`/7.x/${style.id}/`)
              );
              if (match) {
                setSelectedAvatarStyle(match.id);
              }
            }
          }
        } else {
          setBio(backgrounds[0].description);
          setUsernameEdited(false);
        }

        const normalizedAttributesRow = attributesData
          ? { ...(attributesData as Record<string, unknown>) }
          : null;

        setAttributes((previous) =>
          buildAttributeStateFromRecord(normalizedAttributesRow, ATTRIBUTE_KEYS, previous),
        );
      } catch (error) {
        console.error("Failed to load character data:", error);
        setLoadError("We couldn't load your character data. You can still create a new persona.");
        setExistingProfile(null);
        setExistingAttributes(null);
      } finally {
        setIsLoading(false);
      }
    };

    if (user) {
      void fetchExistingData();
    }
  }, [user, targetProfileId]);

  useEffect(() => {
    if (!loading && !isLoading && existingProfile && !fromProfileFlow) {
      navigate("/profile", { replace: true });
    }
  }, [loading, isLoading, existingProfile, fromProfileFlow, navigate]);

  useEffect(() => {
    const fetchCities = async () => {
      try {
        setCitiesLoading(true);
        setCitiesError(null);

        const { data, error } = await supabase
          .from("cities")
          .select("id, name, country")
          .order("name", { ascending: true });

        if (error) throw error;

        const sanitizedCities = ((data as CityOption[] | null) ?? []).filter(
          (city): city is CityOption => typeof city.id === "string" && city.id.trim().length > 0,
        );

        setCities(sanitizedCities);
      } catch (error) {
        console.error("Failed to load cities:", error);
        setCitiesError("We couldn't load cities right now. You can update this later in your profile.");
      } finally {
        setCitiesLoading(false);
      }
    };

    void fetchCities();
  }, []);

  const avatarPreviewUrl = (styleId: string) => {
    const seed = encodeURIComponent(
      username || displayName || nameSuggestion || user?.id || "rockmundo"
    );
    return `https://api.dicebear.com/7.x/${styleId}/svg?seed=${seed}`;
  };

  const handleRegenerateName = () => {
    const suggestion = generateRandomName();
    setNameSuggestion(suggestion);
    if (!displayName) {
      setDisplayName(suggestion);
    }
    if (!usernameEdited) {
      setUsername(generateHandleFromName(suggestion));
      setUsernameEdited(false);
    }
  };

  const handleAcceptName = () => {
    setDisplayName(nameSuggestion);
    setUsername(generateHandleFromName(nameSuggestion));
    setUsernameEdited(false);
  };

  const handleDisplayNameChange = (value: string) => {
    setDisplayName(value);
    if (!usernameEdited) {
      const sanitized = sanitizeHandle(value);
      setUsername(sanitized || generateHandleFromName(value));
    }
  };

  const handleUsernameChange = (value: string) => {
    setUsername(value);
    setUsernameEdited(true);
  };

  const handleAttributeChange = (key: AttributeKey, value: number) => {
    setAttributes((prev) => {
      const clampedValue = normalizeAttributeValue(value);

      if (prev[key] === clampedValue) {
        return prev;
      }

      return {
        ...prev,
        [key]: clampedValue,
      };
    });
  };

  const totalAttributePoints = useMemo(
    () => Object.values(attributes).reduce((acc, val) => acc + val, 0),
    [attributes],
  );

  const handleSave = async () => {
    if (!user) return;

    const trimmedDisplayName = displayName.trim() || nameSuggestion;
    const trimmedUsername = username.trim();

    if (!trimmedDisplayName) {
      toast({
        title: "Display name required",
        description: "Choose a stage name for your artist persona.",
        variant: "destructive",
      });
      return;
    }

    if (!trimmedUsername) {
      toast({
        title: "Artist handle required",
        description: "Create a handle so other players can find you.",
        variant: "destructive",
      });
      return;
    }

    setIsSaving(true);
    setSaveError(null);

    console.info("[CharacterCreation] Starting character save", {
      userId: user.id,
      existingProfileId: existingProfile?.id ?? null,
      targetProfileId,
    });

    const selectedBackgroundDetails =
      backgrounds.find((bg) => bg.id === selectedBackground) ?? backgrounds[0];
    const finalBio = bio?.trim() || selectedBackgroundDetails.description;

    const parsedAgeValue = Number.parseInt(age, 10);
    const parsedAge = Number.isNaN(parsedAgeValue)
      ? existingProfile?.age ?? 16
      : Math.min(120, Math.max(13, parsedAgeValue));

    const activeStyle = selectedStyleDefinition ?? avatarStyles[0];
    const activePose = selectedPoseDefinition ?? avatarPoses[0];
    const activeCamera = selectedCameraDefinition ?? avatarCameras[0];

    const slotNumber =
      typeof existingProfile?.slot_number === "number" ? existingProfile.slot_number : 1;
    const unlockCost =
      typeof existingProfile?.unlock_cost === "number" ? existingProfile.unlock_cost : 0;
    const isActive = existingProfile?.is_active ?? true;

    const avatarSelection = {
      styleId: activeStyle?.id ?? defaultAvatarSelection.styleId,
      poseId: activePose?.id ?? defaultAvatarSelection.poseId,
      cameraId: activeCamera?.id ?? defaultAvatarSelection.cameraId,
    };

    const serializedAvatar = serializeAvatarData(
      avatarSelection,
      avatarPreviewUrl(avatarSelection.styleId),
    );

    const baseProfilePayload: Record<string, unknown> = {
      user_id: user.id,
      username: trimmedUsername,
      display_name: trimmedDisplayName,
      bio: finalBio,
      avatar_url: serializedAvatar,
      level: existingProfile?.level ?? 1,
      experience: existingProfile?.experience ?? 0,
      cash: existingProfile?.cash ?? 500,
      fans: existingProfile?.fans ?? 0,
      followers: existingProfile?.followers ?? 0,
      fame: existingProfile?.fame ?? 0,
      engagement_rate: existingProfile?.engagement_rate ?? 0,
      gender,
      age: parsedAge,
      city_of_birth: cityOfBirth,
      slot_number: slotNumber,
      unlock_cost: unlockCost,
      is_active: isActive,
    };

    let attemptedProfilePayload: Record<string, unknown> = { ...baseProfilePayload };
    let attemptedAttributesPayload: Record<string, unknown> | null = null;
<<<<<<< HEAD
    let currentStage: SaveFailureStage = "profile-upsert";
=======
>>>>>>> 79b88fab

    try {
      const skippedProfileColumns = new Set<string>();
      let upsertedProfile: PlayerProfile | null = null;

      while (!upsertedProfile) {
        console.debug("[CharacterCreation] Attempting profile upsert", {
          payload: sanitizePayloadForLogging(attemptedProfilePayload),
          skippedColumns: [...skippedProfileColumns],
        });
        const { data, error: profileError } = await supabase
          .from("profiles")
          .upsert(attemptedProfilePayload as ProfileInsert, {
            onConflict: "user_id,slot_number",
          })
          .select()
          .single();

        if (!profileError) {
          upsertedProfile = data as PlayerProfile | null;
          break;
        }

        console.warn("[CharacterCreation] Profile upsert failed", {
          error: buildSaveErrorMessage(profileError),
          code: profileError.code,
          details: profileError.details,
          hint: profileError.hint,
          attemptedKeys: Object.keys(attemptedProfilePayload),
        });

        const missingColumn = extractMissingColumn(profileError);
        if (
          missingColumn &&
          !skippedProfileColumns.has(missingColumn) &&
          missingColumn in attemptedProfilePayload
        ) {
          skippedProfileColumns.add(missingColumn);
          attemptedProfilePayload = omitFromRecord(attemptedProfilePayload, missingColumn);
          console.warn("[CharacterCreation] Retrying profile upsert without column", {
            missingColumn,
            remainingKeys: Object.keys(attemptedProfilePayload),
          });
          continue;
        }

        throw profileError;
      }

      if (!upsertedProfile) {
        throw new Error("Profile save did not return any data.");
      }

      currentStage = "ensure-wardrobe";

      const ensuredLoadout = await ensureDefaultWardrobe(
        upsertedProfile.id,
        user.id,
        parseClothingLoadout(
          (existingProfile ?? upsertedProfile)?.equipped_clothing,
        ),
      );

      if (ensuredLoadout) {
        upsertedProfile = {
          ...upsertedProfile,
          equipped_clothing: ensuredLoadout as PlayerProfile["equipped_clothing"],
        };
      }

      setExistingProfile(upsertedProfile);

      currentStage = "attribute-upsert";

      const normalizedAttributes = ATTRIBUTE_KEYS.reduce<Record<AttributeKey, number>>(
        (accumulator, key) => {
          const rawValue = attributes[key];
          accumulator[key] = normalizeAttributeValue(rawValue);
          return accumulator;
        },
        {} as Record<AttributeKey, number>,
      );

      const totalAllocatedAttributePoints = Object.values(normalizedAttributes).reduce(
        (acc, val) => acc + val,
        0,
      );

      const existingAttributePoints = Math.max(
        0,
        Math.round(coerceNumber(existingAttributes?.attribute_points) ?? 0),
      );
      const existingAttributePointsSpent = coerceNumber(
        existingAttributes?.attribute_points_spent,
      );
      const resolvedAttributePointsSpent = Math.max(
        0,
        Math.round(
          typeof existingAttributePointsSpent === "number"
            ? existingAttributePointsSpent
            : totalAllocatedAttributePoints,
        ),
      );

      const baseAttributesPayload: Record<string, unknown> = {
        user_id: user.id,
        profile_id: upsertedProfile.id,
        attribute_points: existingAttributePoints,
        attribute_points_spent: resolvedAttributePointsSpent,
        ...normalizedAttributes,
      };

      attemptedAttributesPayload = { ...baseAttributesPayload };
      const skippedAttributeColumns = new Set<string>();
      let finalAttributesRow: PlayerAttributesRow | null = null;

      while (Object.keys(attemptedAttributesPayload).length > 0) {
        console.debug("[CharacterCreation] Attempting attribute upsert", {
          payload: sanitizePayloadForLogging(attemptedAttributesPayload),
          skippedColumns: [...skippedAttributeColumns],
        });
        const { data: upsertedAttributes, error: attributesError } = await supabase
          .from("player_attributes")
          .upsert(attemptedAttributesPayload as PlayerAttributesInsert, {
            onConflict: "profile_id",
          })
          .select()
          .maybeSingle();

        if (!attributesError) {
          finalAttributesRow = (upsertedAttributes as PlayerAttributesRow | null) ?? null;
          break;
        }

        if (attributesError.code === "42703") {
          const missingColumn = extractMissingColumn(attributesError);
          if (
            missingColumn &&
            !skippedAttributeColumns.has(missingColumn) &&
            missingColumn in attemptedAttributesPayload &&
            missingColumn !== "profile_id"
          ) {
            skippedAttributeColumns.add(missingColumn);
            attemptedAttributesPayload = omitFromRecord(attemptedAttributesPayload, missingColumn);
            console.warn("[CharacterCreation] Retrying attribute upsert without column", {
              missingColumn,
              remainingKeys: Object.keys(attemptedAttributesPayload),
            });
            continue;
          }
        }

        throw attributesError;
      }

      const persistedAttributesRecord = finalAttributesRow
        ? { ...(finalAttributesRow as Record<string, unknown>) }
        : { ...attemptedAttributesPayload };

      setExistingAttributes((previous) => ({
        ...(previous ?? {}) as PlayerAttributesRow,
        ...(persistedAttributesRecord as Partial<PlayerAttributesRow>),
      }));

      setAttributes((previous) =>
        buildAttributeStateFromRecord(persistedAttributesRecord, ATTRIBUTE_KEYS, previous),
      );

      currentStage = "refresh-characters";
      await refreshCharacters();

      currentStage = "activate-character";
      await setActiveCharacter(upsertedProfile.id);

      console.info("[CharacterCreation] Character save complete", {
        profileId: upsertedProfile.id,
        userId: user.id,
        skippedProfileColumns: [...skippedProfileColumns],
        skippedAttributeColumns: [...skippedAttributeColumns],
      });

      toast({
        title: "Character ready!",
        description: "Your artist profile has been saved. Time to take the stage.",
      });

      window.dispatchEvent(new CustomEvent("profile-updated"));

      navigate("/dashboard");
    } catch (error) {
<<<<<<< HEAD
      const errorState = buildSaveErrorState(
        error,
        currentStage,
        attemptedProfilePayload,
        attemptedAttributesPayload,
      );

      console.error("[CharacterCreation] Failed to save character", {
        stage: currentStage,
        stageLabel: SAVE_ERROR_STAGE_LABELS[currentStage] ?? SAVE_ERROR_STAGE_LABELS.unknown,
        errorState,
        rawError: error,
        userId: user.id,
      });

      setSaveError(errorState);

      const toastDescriptionParts = [
        errorState.friendlyMessage ?? errorState.message,
        errorState.code ? `Error code: ${errorState.code}` : null,
        `Step: ${SAVE_ERROR_STAGE_LABELS[currentStage] ?? SAVE_ERROR_STAGE_LABELS.unknown}`,
        errorState.duplicateField && errorState.duplicateValue
          ? `${errorState.duplicateField}: ${errorState.duplicateValue}`
          : null,
      ].filter((part): part is string => Boolean(part));

      toast({
        title: "Could not save character",
        description: toastDescriptionParts.join(" — "),
=======
      const errorMessage = buildSaveErrorMessage(error);
      console.error("[CharacterCreation] Failed to save character", {
        message: errorMessage,
        error,
        userId: user.id,
        attemptedProfilePayload: sanitizePayloadForLogging(attemptedProfilePayload),
        attemptedAttributesPayload: sanitizePayloadForLogging(attemptedAttributesPayload),
      });
      setSaveError(errorMessage);
      toast({
        title: "Could not save character",
        description: errorMessage,
>>>>>>> 79b88fab
        variant: "destructive",
      });
    } finally {
      setIsSaving(false);
    }
  };

  const handleCancel = () => {
    navigate("/dashboard");
  };

  if (loading || isLoading) {
    return (
      <div className="flex min-h-screen items-center justify-center bg-gradient-stage">
        <div className="text-center space-y-4">
          <div className="mx-auto h-16 w-16 animate-spin rounded-full border-b-2 border-primary"></div>
          <p className="text-lg font-oswald text-foreground/80">
            Crafting your Rockmundo persona...
          </p>
        </div>
      </div>
    );
  }
  if (!user) {
    return null;
  }

  return (
    <div className="min-h-screen bg-gradient-to-b from-background via-background/95 to-background">
      <div className="mx-auto flex max-w-6xl flex-col gap-8 px-4 py-10 sm:px-6 lg:px-8">
        <div className="space-y-3 text-center">
          <Badge variant="outline" className="px-3 py-1 text-xs uppercase tracking-widest">
            Character Creation
          </Badge>
          <h1 className="text-3xl font-bold tracking-tight text-foreground sm:text-4xl">
            Design Your Stage Persona
          </h1>
          <p className="text-base text-muted-foreground">
            Shape your artist identity, pick a backstory, and define the attributes that set your playstyle in motion.
          </p>
        </div>

        {loadError && (
          <Alert variant="destructive">
            <AlertCircle className="h-5 w-5" />
            <AlertTitle>Heads up!</AlertTitle>
            <AlertDescription>{loadError}</AlertDescription>
          </Alert>
        )}

        {saveError && (
          <Alert variant="destructive">
            <AlertCircle className="h-5 w-5" />
            <AlertTitle>Unable to save</AlertTitle>
<<<<<<< HEAD
            <AlertDescription>
              <div className="space-y-2">
                <p className="text-sm font-medium text-destructive-foreground">
                  {saveError.friendlyMessage ?? saveError.message}
                </p>
                <div className="space-y-1 text-xs text-destructive-foreground opacity-90">
                  <div>
                    <span className="font-semibold text-destructive-foreground">Step:</span>{" "}
                    {SAVE_ERROR_STAGE_LABELS[saveError.stage] ?? SAVE_ERROR_STAGE_LABELS.unknown}
                  </div>
                  {saveError.code && (
                    <div>
                      <span className="font-semibold text-destructive-foreground">Supabase code:</span>{" "}
                      {saveError.code}
                    </div>
                  )}
                  {saveError.duplicateField && saveError.duplicateValue && (
                    <div>
                      <span className="font-semibold text-destructive-foreground">Conflict:</span>{" "}
                      {saveError.duplicateField} = {saveError.duplicateValue}
                    </div>
                  )}
                  {saveError.constraint && (
                    <div>
                      <span className="font-semibold text-destructive-foreground">Constraint:</span>{" "}
                      {saveError.constraint}
                    </div>
                  )}
                  {saveError.details && (
                    <div>
                      <span className="font-semibold text-destructive-foreground">Details:</span>{" "}
                      {saveError.details}
                    </div>
                  )}
                  {saveError.hint && (
                    <div>
                      <span className="font-semibold text-destructive-foreground">Hint:</span>{" "}
                      {saveError.hint}
                    </div>
                  )}
                  {saveError.friendlyMessage && saveError.friendlyMessage !== saveError.message && (
                    <div>
                      <span className="font-semibold text-destructive-foreground">Server message:</span>{" "}
                      {saveError.message}
                    </div>
                  )}
                </div>
                {(saveError.profilePayload || saveError.attributesPayload) && (
                  <details className="space-y-2 rounded-md border border-destructive/40 bg-destructive/10 p-3 text-xs text-destructive-foreground">
                    <summary className="cursor-pointer font-semibold">
                      View data we attempted to save
                    </summary>
                    <div className="space-y-2">
                      {saveError.profilePayload && (
                        <div className="space-y-1">
                          <div className="font-semibold">Profile payload</div>
                          <pre className="max-h-48 overflow-auto whitespace-pre-wrap break-all rounded bg-destructive/20 p-2 text-[11px] leading-relaxed">
                            {JSON.stringify(saveError.profilePayload, null, 2)}
                          </pre>
                        </div>
                      )}
                      {saveError.attributesPayload && (
                        <div className="space-y-1">
                          <div className="font-semibold">Attribute payload</div>
                          <pre className="max-h-48 overflow-auto whitespace-pre-wrap break-all rounded bg-destructive/20 p-2 text-[11px] leading-relaxed">
                            {JSON.stringify(saveError.attributesPayload, null, 2)}
                          </pre>
                        </div>
                      )}
                    </div>
                  </details>
                )}
              </div>
            </AlertDescription>
=======
            <AlertDescription>{saveError}</AlertDescription>
>>>>>>> 79b88fab
          </Alert>
        )}

        <Card className="border-primary/20 bg-background/80 shadow-lg backdrop-blur">
          <CardHeader className="flex flex-col gap-2 text-center sm:text-left sm:flex-row sm:items-center sm:justify-between">
            <div>
              <CardTitle className="text-2xl font-semibold">Your Signature Sound</CardTitle>
              <CardDescription>
                Start with a bold alias and tailor it until it feels unmistakably yours.
              </CardDescription>
            </div>
            <div className="flex flex-wrap items-center gap-2">
              <Button variant="secondary" onClick={handleRegenerateName}>
                <Wand2 className="mr-2 h-4 w-4" />
                New Suggestion
              </Button>
              <Button variant="outline" onClick={handleAcceptName}>
                <CheckCircle2 className="mr-2 h-4 w-4" />
                Use Suggestion
              </Button>
            </div>
          </CardHeader>
          <CardContent className="space-y-6">
            <div className="grid gap-6 lg:grid-cols-3">
              <div className="lg:col-span-2 space-y-4">
                <div className="space-y-2">
                  <label className="text-sm font-medium text-muted-foreground">Stage Name</label>
                  <Input
                    placeholder="Your iconic display name"
                    value={displayName}
                    onChange={(event) => handleDisplayNameChange(event.target.value)}
                  />
                </div>
                <div className="space-y-2">
                  <label className="text-sm font-medium text-muted-foreground">Artist Handle</label>
                  <Input
                    placeholder="unique-handle-123"
                    value={username}
                    onChange={(event) => handleUsernameChange(event.target.value)}
                  />
                  <p className="text-xs text-muted-foreground">
                    Handles help friends find you across the Rockmundo universe. Use letters, numbers, and dashes.
                  </p>
                </div>
                <div className="space-y-2">
                  <label className="text-sm font-medium text-muted-foreground">Signature Bio</label>
                  <Textarea
                    rows={4}
                    value={bio}
                    onChange={(event) => setBio(event.target.value)}
                    placeholder="Tell the world who you are, what drives your music, and the vibes you bring to every stage."
                  />
                </div>
              </div>
              <div className="flex flex-col items-center justify-center gap-4 rounded-lg border border-primary/10 bg-muted/40 p-6">
                <AvatarPreview3D
                  style={selectedStyleDefinition ?? avatarStyles[0]}
                  pose={selectedPoseDefinition ?? avatarPoses[0]}
                  camera={selectedCameraDefinition ?? avatarCameras[0]}
                  className="h-44 w-44"
                />
                <div className="text-center space-y-1">
                  <p className="text-sm font-semibold text-foreground">
                    {selectedStyleDefinition?.label}
                  </p>
                  <p className="text-xs text-muted-foreground">
                    {selectedPoseDefinition?.label} • {selectedCameraDefinition?.label}
                  </p>
                  <p className="text-xs text-muted-foreground">
                    This preview updates as you tweak style, pose, and camera.
                  </p>
                </div>
              </div>
            </div>
          </CardContent>
        </Card>

        <Card className="border-primary/20 bg-background/80 shadow-lg backdrop-blur">
          <CardHeader>
            <CardTitle className="flex items-center gap-2 text-lg">
              <Palette className="h-5 w-5 text-primary" />
              Choose Your Look
            </CardTitle>
            <CardDescription>
              Select the vibe that best represents your persona. You can change it later as your story evolves.
            </CardDescription>
          </CardHeader>
          <CardContent className="space-y-6">
            <div className="grid gap-4 md:grid-cols-3">
              {avatarStyles.map((style) => {
                const isActive = selectedAvatarStyle === style.id;
                return (
                  <button
                    key={style.id}
                    type="button"
                    onClick={() => setSelectedAvatarStyle(style.id)}
                    className={cn(
                      "group relative flex h-full flex-col gap-3 overflow-hidden rounded-lg border bg-gradient-to-br p-4 text-left transition shadow-sm",
                      style.gradient,
                      isActive
                        ? "border-primary shadow-lg"
                        : "border-transparent opacity-90 hover:opacity-100",
                    )}
                  >
                    <div className="flex items-center justify-between">
                      <h3 className="text-lg font-semibold text-background drop-shadow-sm">
                        {style.label}
                      </h3>
                      {isActive && (
                        <span className="rounded-full bg-background/80 px-2 py-1 text-xs font-medium text-foreground">
                          Selected
                        </span>
                      )}
                    </div>
                    <p className="text-sm text-background/80 group-hover:text-background">
                      {style.description}
                    </p>
                    <div className="mt-auto flex items-center gap-1 rounded-md border border-background/40 bg-background/40 p-2">
                      <div className="h-2 flex-1 rounded-full bg-gradient-to-r from-background/50 to-background/20">
                        <div
                          className="h-full w-full rounded-full"
                          style={{
                            background: `linear-gradient(90deg, ${style.palette.primary}, ${style.palette.accent}, ${style.palette.secondary})`,
                          }}
                        />
                      </div>
                    </div>
                  </button>
                );
              })}
            </div>

            <div className="grid gap-4 md:grid-cols-2">
              <div className="space-y-3">
                <div className="flex items-center gap-2 text-sm font-semibold text-muted-foreground uppercase tracking-wide">
                  <Move3d className="h-4 w-4 text-primary" /> Pose
                </div>
                <div className="space-y-2">
                  {avatarPoses.map((poseOption) => {
                    const isActive = selectedAvatarPose === poseOption.id;
                    return (
                      <button
                        key={poseOption.id}
                        type="button"
                        onClick={() => setSelectedAvatarPose(poseOption.id)}
                        className={cn(
                          "w-full rounded-md border px-4 py-3 text-left transition",
                          isActive
                            ? "border-primary bg-primary/10 shadow"
                            : "border-border bg-background/60 hover:border-primary/60",
                        )}
                      >
                        <p className="text-sm font-semibold text-foreground">{poseOption.label}</p>
                        <p className="text-xs text-muted-foreground">{poseOption.description}</p>
                      </button>
                    );
                  })}
                </div>
              </div>

              <div className="space-y-3">
                <div className="flex items-center gap-2 text-sm font-semibold text-muted-foreground uppercase tracking-wide">
                  <Camera className="h-4 w-4 text-primary" /> Camera
                </div>
                <div className="space-y-2">
                  {avatarCameras.map((cameraOption) => {
                    const isActive = selectedAvatarCamera === cameraOption.id;
                    return (
                      <button
                        key={cameraOption.id}
                        type="button"
                        onClick={() => setSelectedAvatarCamera(cameraOption.id)}
                        className={cn(
                          "w-full rounded-md border px-4 py-3 text-left transition",
                          isActive
                            ? "border-primary bg-primary/10 shadow"
                            : "border-border bg-background/60 hover:border-primary/60",
                        )}
                      >
                        <p className="text-sm font-semibold text-foreground">{cameraOption.label}</p>
                        <p className="text-xs text-muted-foreground">{cameraOption.description}</p>
                      </button>
                    );
                  })}
                </div>
              </div>
            </div>
          </CardContent>
        </Card>

        <Card className="border-primary/20 bg-background/80 shadow-lg backdrop-blur">
          <CardHeader>
            <CardTitle className="flex items-center gap-2 text-lg">
              <SparklesIcon className="h-5 w-5 text-primary" />
              Backstory & Motivation
            </CardTitle>
            <CardDescription>
              Your origin sets the tone for in-game narrative moments and fan expectations.
            </CardDescription>
          </CardHeader>
          <CardContent>
            <div className="grid gap-4 md:grid-cols-2">
              {backgrounds.map((background) => (
                <button
                  key={background.id}
                  type="button"
                  onClick={() => {
                    setSelectedBackground(background.id);
                    if (!bio || bio === backgrounds[0].description) {
                      setBio(background.description);
                    }
                  }}
                  className={cn(
                    "flex h-full flex-col gap-2 rounded-lg border p-4 text-left transition",
                    selectedBackground === background.id
                      ? "border-primary bg-primary/5 shadow"
                      : "border-border hover:border-primary/50"
                  )}
                >
                  <h3 className="text-base font-semibold flex items-center gap-2">
                    {background.label}
                    {selectedBackground === background.id && (
                      <Badge variant="secondary" className="text-xs">
                        Active
                      </Badge>
                    )}
                  </h3>
                  <p className="text-sm text-muted-foreground">{background.description}</p>
                </button>
              ))}
            </div>
          </CardContent>
        </Card>

        <Card className="border-primary/20 bg-background/80 shadow-lg backdrop-blur">
          <CardHeader>
            <CardTitle className="flex items-center gap-2 text-lg">
              <User className="h-5 w-5 text-primary" />
              Identity Details
            </CardTitle>
            <CardDescription>
              A few personal touches to give your artist a grounded origin story.
            </CardDescription>
          </CardHeader>
          <CardContent className="space-y-4">
            <div className="grid gap-4 md:grid-cols-3">
              <div className="space-y-2">
                <label className="text-sm font-medium text-muted-foreground" htmlFor="gender">
                  Gender
                </label>
                <Select value={gender} onValueChange={(value) => setGender(value as ProfileGender)}>
                  <SelectTrigger id="gender">
                    <SelectValue placeholder="Select a gender" />
                  </SelectTrigger>
                  <SelectContent>
                    {genderOptions.map((option) => (
                      <SelectItem key={option.value} value={option.value}>
                        {option.label}
                      </SelectItem>
                    ))}
                  </SelectContent>
                </Select>
              </div>
              <div className="space-y-2">
                <label className="text-sm font-medium text-muted-foreground" htmlFor="age">
                  Age
                </label>
                <Input
                  id="age"
                  type="number"
                  min={13}
                  max={120}
                  value={age}
                  onChange={(event) => setAge(event.target.value)}
                />
                <p className="text-xs text-muted-foreground">Default starting age is 16.</p>
              </div>
              <div className="space-y-2">
                <label className="text-sm font-medium text-muted-foreground" htmlFor="city-of-birth">
                  City of Birth
                </label>
                <Select
                  value={cityOfBirth ?? NO_CITY_SELECTED_VALUE}
                  onValueChange={(value) =>
                    setCityOfBirth(value === NO_CITY_SELECTED_VALUE ? null : value)
                  }
                  disabled={citiesLoading}
                >
                  <SelectTrigger id="city-of-birth">
                    <SelectValue
                      placeholder={citiesLoading ? "Loading cities..." : "Select a city"}
                    />
                  </SelectTrigger>
                  <SelectContent>
                    <SelectItem value={NO_CITY_SELECTED_VALUE}>No listed city</SelectItem>
                    {cities.map((city) => (
                      <SelectItem key={city.id} value={city.id}>
                        {city.name ?? "Unnamed City"}
                        {city.country ? `, ${city.country}` : ""}
                      </SelectItem>
                    ))}
                  </SelectContent>
                </Select>
                {citiesError && (
                  <p className="text-xs text-destructive">{citiesError}</p>
                )}
              </div>
            </div>
          </CardContent>
        </Card>

        <Card className="border-primary/20 bg-background/80 shadow-lg backdrop-blur">
          <CardHeader>
            <CardTitle className="flex items-center gap-2 text-lg">
              <Gauge className="h-5 w-5 text-primary" />
              Attribute Distribution
            </CardTitle>
            <CardDescription>
              Invest your starting attribute strengths. These values influence performance, creativity, and career growth and can be trained further in-game.
            </CardDescription>
          </CardHeader>
          <CardContent className="space-y-6">
            <div className="rounded-lg border border-dashed border-primary/40 bg-primary/5 p-4 text-sm text-primary space-y-2">
              <div className="flex items-center justify-between">
                <span>Total Attribute Investment</span>
                <span className="font-semibold">{totalAttributePoints}</span>
              </div>
              <p className="text-xs text-primary/80">
                Attributes range from {MIN_ATTRIBUTE_VALUE} to {MAX_ATTRIBUTE_VALUE}. Your starting distribution sets the tone for your artist&apos;s playstyle.
              </p>
            </div>
            <div className="grid gap-5 md:grid-cols-2">
              {attributeEntries.map(({ key, metadata }) => {
                const currentValue = attributes[key] ?? MIN_ATTRIBUTE_VALUE;

                return (
                  <div key={key} className="space-y-3 rounded-lg border border-border/70 bg-muted/40 p-4">
                    <div className="flex items-start justify-between gap-3">
                      <div className="space-y-1">
                        <span className="text-sm font-medium">{metadata.label}</span>
                        <p className="text-xs text-muted-foreground leading-snug">{metadata.description}</p>
                      </div>
                      <span className="text-sm font-semibold text-primary">{currentValue}</span>
                    </div>
                    <Slider
                      min={MIN_ATTRIBUTE_VALUE}
                      max={MAX_ATTRIBUTE_VALUE}
                      step={1}
                      value={[currentValue]}
                      onValueChange={([value]) => handleAttributeChange(key, value ?? currentValue)}
                    />
                    {metadata.relatedSkills.length > 0 && (
                      <div className="flex flex-wrap gap-1">
                        {metadata.relatedSkills.map((skill) => (
                          <Badge
                            key={`${key}-${skill}`}
                            variant="outline"
                            className="text-[10px] uppercase tracking-wider"
                          >
                            {formatDisplayName(skill)}
                          </Badge>
                        ))}
                      </div>
                    )}
                  </div>
                );
              })}
            </div>
          </CardContent>
        </Card>

        <div className="flex flex-col gap-3 sm:flex-row sm:justify-end">
          <Button variant="ghost" onClick={handleCancel} disabled={isSaving}>
            Skip for now
          </Button>
          <Button onClick={handleSave} disabled={isSaving}>
            {isSaving ? "Saving..." : "Confirm Character"}
          </Button>
        </div>
      </div>
    </div>
  );
};

export default CharacterCreation;<|MERGE_RESOLUTION|>--- conflicted
+++ resolved
@@ -164,8 +164,6 @@
 
   return sanitized;
 };
-
-<<<<<<< HEAD
 const ensureNonEmptyString = (value: unknown): string | null => {
   if (typeof value !== "string") {
     return null;
@@ -353,8 +351,6 @@
   return baseState;
 };
 
-=======
->>>>>>> 79b88fab
 const omitFromRecord = <T extends Record<string, unknown>>(source: T, key: string) => {
   if (!(key in source)) {
     return source;
@@ -533,11 +529,8 @@
   const [isLoading, setIsLoading] = useState<boolean>(true);
   const [isSaving, setIsSaving] = useState<boolean>(false);
   const [loadError, setLoadError] = useState<string | null>(null);
-<<<<<<< HEAD
   const [saveError, setSaveError] = useState<SaveErrorState | null>(null);
-=======
-  const [saveError, setSaveError] = useState<string | null>(null);
->>>>>>> 79b88fab
+
   const [gender, setGender] = useState<ProfileGender>("prefer_not_to_say");
   const [age, setAge] = useState<string>("16");
   const [cityOfBirth, setCityOfBirth] = useState<string | null>(null);
@@ -884,10 +877,8 @@
 
     let attemptedProfilePayload: Record<string, unknown> = { ...baseProfilePayload };
     let attemptedAttributesPayload: Record<string, unknown> | null = null;
-<<<<<<< HEAD
     let currentStage: SaveFailureStage = "profile-upsert";
-=======
->>>>>>> 79b88fab
+
 
     try {
       const skippedProfileColumns = new Set<string>();
@@ -1078,7 +1069,6 @@
 
       navigate("/dashboard");
     } catch (error) {
-<<<<<<< HEAD
       const errorState = buildSaveErrorState(
         error,
         currentStage,
@@ -1108,20 +1098,6 @@
       toast({
         title: "Could not save character",
         description: toastDescriptionParts.join(" — "),
-=======
-      const errorMessage = buildSaveErrorMessage(error);
-      console.error("[CharacterCreation] Failed to save character", {
-        message: errorMessage,
-        error,
-        userId: user.id,
-        attemptedProfilePayload: sanitizePayloadForLogging(attemptedProfilePayload),
-        attemptedAttributesPayload: sanitizePayloadForLogging(attemptedAttributesPayload),
-      });
-      setSaveError(errorMessage);
-      toast({
-        title: "Could not save character",
-        description: errorMessage,
->>>>>>> 79b88fab
         variant: "destructive",
       });
     } finally {
@@ -1176,7 +1152,6 @@
           <Alert variant="destructive">
             <AlertCircle className="h-5 w-5" />
             <AlertTitle>Unable to save</AlertTitle>
-<<<<<<< HEAD
             <AlertDescription>
               <div className="space-y-2">
                 <p className="text-sm font-medium text-destructive-foreground">
@@ -1251,9 +1226,6 @@
                 )}
               </div>
             </AlertDescription>
-=======
-            <AlertDescription>{saveError}</AlertDescription>
->>>>>>> 79b88fab
           </Alert>
         )}
 
