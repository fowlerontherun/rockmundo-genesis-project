--- conflicted
+++ resolved
@@ -164,10 +164,7 @@
 
   return sanitized;
 };
-<<<<<<< HEAD
-
-=======
->>>>>>> 8f7978c2
+
 const ensureNonEmptyString = (value: unknown): string | null => {
   if (typeof value !== "string") {
     return null;
@@ -207,7 +204,6 @@
   return null;
 };
 
-<<<<<<< HEAD
 type ForeignKeyDetail = {
   fields: string[];
   values: string[];
@@ -239,8 +235,7 @@
   };
 };
 
-=======
->>>>>>> 8f7978c2
+
 type SaveFailureStage =
   | "profile-upsert"
   | "ensure-wardrobe"
@@ -268,12 +263,11 @@
   duplicateField?: string;
   duplicateValue?: string;
   constraint?: string;
-<<<<<<< HEAD
+
   foreignKeyFields?: string[];
   foreignKeyValues?: string[];
   foreignTable?: string | null;
-=======
->>>>>>> 8f7978c2
+
   profilePayload?: Record<string, unknown> | null;
   attributesPayload?: Record<string, unknown> | null;
 };
@@ -283,10 +277,8 @@
   stage: SaveFailureStage,
   duplicateDetail?: { field: string; value: string } | null,
   constraint?: string | null,
-<<<<<<< HEAD
   foreignKeyDetail?: ForeignKeyDetail | null,
-=======
->>>>>>> 8f7978c2
+
 ): string | null => {
   if (isPostgrestError(error)) {
     if (error.code === "23505") {
@@ -310,7 +302,6 @@
     }
 
     if (error.code === "23503") {
-<<<<<<< HEAD
       if (foreignKeyDetail?.fields?.length && foreignKeyDetail.values?.length) {
         const [primaryField] = foreignKeyDetail.fields;
         const [primaryValue] = foreignKeyDetail.values;
@@ -323,8 +314,7 @@
         return `We couldn't find a related ${formattedField} record with the value "${primaryValue}". Refresh and try again.`;
       }
 
-=======
->>>>>>> 8f7978c2
+
       return "We couldn't link this save to the related records it expects. Refresh the page and try again.";
     }
 
@@ -398,7 +388,6 @@
       baseState.constraint = constraint;
     }
 
-<<<<<<< HEAD
     const foreignKeyDetail =
       extractForeignKeyDetail(details) ||
       extractForeignKeyDetail(error.message) ||
@@ -416,9 +405,7 @@
       constraint,
       foreignKeyDetail,
     );
-=======
-    const friendlyMessage = getFriendlySaveErrorMessage(error, stage, duplicateDetail, constraint);
->>>>>>> 8f7978c2
+
     if (friendlyMessage) {
       baseState.friendlyMessage = friendlyMessage;
     }
@@ -613,10 +600,6 @@
   const [isSaving, setIsSaving] = useState<boolean>(false);
   const [loadError, setLoadError] = useState<string | null>(null);
   const [saveError, setSaveError] = useState<SaveErrorState | null>(null);
-<<<<<<< HEAD
-=======
-
->>>>>>> 8f7978c2
   const [gender, setGender] = useState<ProfileGender>("prefer_not_to_say");
   const [age, setAge] = useState<string>("16");
   const [cityOfBirth, setCityOfBirth] = useState<string | null>(null);
@@ -965,10 +948,7 @@
     let attemptedAttributesPayload: Record<string, unknown> | null = null;
     let currentStage: SaveFailureStage = "profile-upsert";
 
-<<<<<<< HEAD
-=======
-
->>>>>>> 8f7978c2
+
     try {
       const skippedProfileColumns = new Set<string>();
       let upsertedProfile: PlayerProfile | null = null;
@@ -1182,7 +1162,6 @@
         errorState.duplicateField && errorState.duplicateValue
           ? `${errorState.duplicateField}: ${errorState.duplicateValue}`
           : null,
-<<<<<<< HEAD
         errorState.foreignKeyFields?.length
           ? `Missing relation: ${errorState.foreignKeyFields
               .map((field, index) =>
@@ -1192,8 +1171,6 @@
               )
               .join(", ")}${errorState.foreignTable ? ` → ${errorState.foreignTable}` : ""}`
           : null,
-=======
->>>>>>> 8f7978c2
       ].filter((part): part is string => Boolean(part));
 
       toast({
@@ -1281,7 +1258,6 @@
                       {saveError.constraint}
                     </div>
                   )}
-<<<<<<< HEAD
                   {saveError.foreignKeyFields?.length && (
                     <div>
                       <span className="font-semibold text-destructive-foreground">Missing relation:</span>{" "}
@@ -1297,8 +1273,6 @@
                       {saveError.foreignTable ? ` (expected in ${saveError.foreignTable})` : ""}
                     </div>
                   )}
-=======
->>>>>>> 8f7978c2
                   {saveError.details && (
                     <div>
                       <span className="font-semibold text-destructive-foreground">Details:</span>{" "}
