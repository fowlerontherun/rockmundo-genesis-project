--- conflicted
+++ resolved
@@ -379,20 +379,12 @@
       return;
     }
 
-<<<<<<< HEAD
     if (!allocationComplete) {
       toast({
         title: allocationOver ? "Skill allocation exceeded" : "Allocate remaining skill points",
         description: allocationOver
           ? `Reduce your skills by ${overallocatedSkillPoints} point${overallocatedSkillPoints === 1 ? "" : "s"} to hit exactly ${TOTAL_SKILL_POINTS}.`
           : `You still have ${remainingSkillPoints} point${remainingSkillPoints === 1 ? "" : "s"} to assign before saving.`,
-=======
-    const parsedAge = Number.parseInt(age, 10);
-    if (!Number.isFinite(parsedAge) || parsedAge < 13 || parsedAge > 120) {
-      toast({
-        title: "Age must be between 13 and 120",
-        description: "Rockmundo personas start their journey as teens and beyond.",
->>>>>>> dc2f0ad9
         variant: "destructive",
       });
       return;
