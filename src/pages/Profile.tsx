import { useState, useEffect, useCallback, useMemo } from "react";
import { useNavigate } from "react-router-dom";
import { Card, CardContent, CardDescription, CardHeader, CardTitle } from "@/components/ui/card";
import { Button } from "@/components/ui/button";
import { Input } from "@/components/ui/input";
import { Label } from "@/components/ui/label";
import { Textarea } from "@/components/ui/textarea";
import { Badge } from "@/components/ui/badge";
import { Progress } from "@/components/ui/progress";
import { Tabs, TabsContent, TabsList, TabsTrigger } from "@/components/ui/tabs";
import CharacterSelect from "@/components/CharacterSelect";
import AvatarWithClothing from "@/components/avatar/AvatarWithClothing";
import {
  User,
  Camera,
  Save,
  Star,
  Trophy,
  Music,
  Users,
  DollarSign,
  Upload,
  Edit3,
  TrendingUp,
  Heart,
  RotateCcw,
  Loader2
} from "lucide-react";
import { useToast } from "@/components/ui/use-toast";
import { supabase } from "@/integrations/supabase/client";
import { useAuth } from "@/hooks/use-auth-context";
<<<<<<< HEAD
import { useGameData, type PlayerAttributes, type PlayerSkills } from "@/hooks/useGameData";
=======
import { useGameData } from "@/hooks/useGameData";
import { useEquippedClothing } from "@/hooks/useEquippedClothing";
>>>>>>> 7f852943
import {
  Select,
  SelectContent,
  SelectItem,
  SelectTrigger,
  SelectValue,
} from "@/components/ui/select";
import type { Database } from "@/integrations/supabase/types";
import { getStoredAvatarPreviewUrl } from "@/utils/avatar";
import {
  AlertDialog,
  AlertDialogAction,
  AlertDialogCancel,
  AlertDialogContent,
  AlertDialogDescription,
  AlertDialogFooter,
  AlertDialogHeader,
  AlertDialogTitle,
  AlertDialogTrigger
} from "@/components/ui/alert-dialog";

interface FanMetrics {
  total_fans: number | null;
  weekly_growth: number | null;
  engagement_rate: number | null;
  updated_at: string | null;
}

type ProfileGender = Database["public"]["Enums"]["profile_gender"];

type CityOption = {
  id: string;
  name: string | null;
  country: string | null;
};

type ProfileFormState = {
  display_name: string;
  username: string;
  bio: string;
  gender: ProfileGender;
  age: string;
  city_of_birth: string | null;
};

const genderOptions: { value: ProfileGender; label: string }[] = [
  { value: "female", label: "Female" },
  { value: "male", label: "Male" },
  { value: "non_binary", label: "Non-binary" },
  { value: "other", label: "Other" },
  { value: "prefer_not_to_say", label: "Prefer not to say" },
];

const Profile = () => {
  const { toast } = useToast();
  const { user } = useAuth();
  const navigate = useNavigate();
<<<<<<< HEAD
  const { profile, skills, attributes, updateProfile } = useGameData();

  const instrumentSkillKeys: (keyof PlayerSkills)[] = [
    "vocals",
    "guitar",
    "drums",
    "bass",
    "performance",
    "songwriting",
    "composition"
  ];
  const attributeKeys: (keyof PlayerAttributes)[] = [
    "creativity",
    "business",
    "marketing",
    "technical"
  ];

=======
  const { profile, skills, updateProfile, resetCharacter } = useGameData();
  const { items: equippedClothing } = useEquippedClothing();
>>>>>>> 7f852943
  const [isEditing, setIsEditing] = useState(false);
  const [saving, setSaving] = useState(false);
  const [uploading, setUploading] = useState(false);
  const [isResetDialogOpen, setIsResetDialogOpen] = useState(false);
  const [isResetting, setIsResetting] = useState(false);
  const [fanMetrics, setFanMetrics] = useState<FanMetrics | null>(null);
  const [formData, setFormData] = useState<ProfileFormState>({
    display_name: "",
    username: "",
    bio: "",
    gender: "prefer_not_to_say",
    age: "16",
    city_of_birth: null,
  });
  const [cityOptions, setCityOptions] = useState<CityOption[]>([]);
  const [cityLoading, setCityLoading] = useState(false);
  const [cityError, setCityError] = useState<string | null>(null);

  const showProfileDetails = Boolean(profile && skills && attributes);

  useEffect(() => {
    if (!showProfileDetails) {
      setIsEditing(false);
    }
  }, [showProfileDetails]);

  const fetchFanMetrics = useCallback(async () => {
    if (!user) return;

    try {
      const { data, error } = await supabase
        .from('fan_demographics')
        .select('total_fans, weekly_growth, engagement_rate, updated_at')
        .eq('user_id', user.id)
        .single();

      if (error) {
        if (error.code === 'PGRST116') {
          setFanMetrics(null);
          return;
        }
        throw error;
      }

      setFanMetrics(data as FanMetrics);
    } catch (err) {
      console.error('Error fetching fan metrics:', err);
    }
  }, [user]);

  useEffect(() => {
    if (profile) {
      setFormData({
        display_name: profile.display_name || "",
        username: profile.username || "",
        bio: profile.bio || "",
        gender: (profile.gender as ProfileGender) || "prefer_not_to_say",
        age: typeof profile.age === "number" ? String(profile.age) : "16",
        city_of_birth: profile.city_of_birth ?? null,
      });
    }
  }, [profile]);

  useEffect(() => {
    const fetchCities = async () => {
      try {
        setCityLoading(true);
        setCityError(null);

        const { data, error } = await supabase
          .from("cities")
          .select("id, name, country")
          .order("name", { ascending: true });

        if (error) throw error;

        setCityOptions((data as CityOption[] | null) ?? []);
      } catch (error) {
        console.error("Error loading cities:", error);
        setCityError("We couldn't load cities right now. You can try again later.");
      } finally {
        setCityLoading(false);
      }
    };

    void fetchCities();
  }, []);

  const birthCityLabel = useMemo(() => {
    if (!profile?.city_of_birth) return null;
    const match = cityOptions.find((city) => city.id === profile.city_of_birth);
    if (!match) return null;
    const cityName = match.name ?? "Unnamed City";
    return match.country ? `${cityName}, ${match.country}` : cityName;
  }, [profile?.city_of_birth, cityOptions]);

  const profileGenderLabel = useMemo(() => {
    if (!profile?.gender) return "Prefer not to say";
    return (
      genderOptions.find((option) => option.value === (profile.gender as ProfileGender))?.label ??
      "Prefer not to say"
    );
  }, [profile?.gender]);

  const profileAvatarPreview = useMemo(
    () => getStoredAvatarPreviewUrl(profile?.avatar_url ?? null),
    [profile?.avatar_url],
  );

  useEffect(() => {
    if (!user) {
      setFanMetrics(null);
      return;
    }

    fetchFanMetrics();
  }, [user, fetchFanMetrics]);

  useEffect(() => {
    if (!user) return;

    const channel = supabase
      .channel(`profile-fan-metrics-${user.id}`)
      .on(
        'postgres_changes',
        {
          event: '*',
          schema: 'public',
          table: 'fan_demographics',
          filter: `user_id=eq.${user.id}`
        },
        () => {
          fetchFanMetrics();
        }
      )
      .on(
        'postgres_changes',
        {
          event: 'INSERT',
          schema: 'public',
          table: 'social_posts',
          filter: `user_id=eq.${user.id}`
        },
        () => {
          fetchFanMetrics();
        }
      )
      .on(
        'postgres_changes',
        {
          event: 'INSERT',
          schema: 'public',
          table: 'activity_feed',
          filter: `user_id=eq.${user.id}`
        },
        (payload) => {
          const activityType = (payload.new as { activity_type?: string })?.activity_type;
          if (activityType === 'campaign') {
            fetchFanMetrics();
          }
        }
      )
      .subscribe();

    return () => {
      channel.unsubscribe();
    };
  }, [user, fetchFanMetrics]);

  const handleSave = async () => {
    if (!user) return;

    const parsedAge = Number.parseInt(formData.age, 10);
    if (!Number.isFinite(parsedAge) || parsedAge < 13 || parsedAge > 120) {
      toast({
        variant: "destructive",
        title: "Invalid age",
        description: "Age must be between 13 and 120 to keep your persona grounded.",
      });
      return;
    }

    setSaving(true);
    try {
      await updateProfile({
        display_name: formData.display_name,
        username: formData.username,
        bio: formData.bio,
        gender: formData.gender,
        age: parsedAge,
        city_of_birth: formData.city_of_birth,
      });
      setIsEditing(false);
      toast({
        title: "Profile Updated!",
        description: "Your profile has been successfully updated.",
      });
    } catch (error: unknown) {
      const fallbackMessage = "Failed to update profile";
      const errorMessage = error instanceof Error ? error.message : fallbackMessage;
      console.error('Error updating profile:', errorMessage, error);
      toast({
        variant: "destructive",
        title: "Error",
        description: errorMessage === fallbackMessage ? fallbackMessage : `${fallbackMessage}: ${errorMessage}`,
      });
    } finally {
      setSaving(false);
    }
  };

  const handleAvatarUpload = async (event: React.ChangeEvent<HTMLInputElement>) => {
    const file = event.target.files?.[0];
    if (!file || !user) return;

    setUploading(true);
    try {
      const fileExt = file.name.split('.').pop();
      const fileName = `${user.id}.${fileExt}`;
      
      const { error: uploadError } = await supabase.storage
        .from('avatars')
        .upload(fileName, file, { upsert: true });

      if (uploadError) throw uploadError;

      const { data } = supabase.storage
        .from('avatars')
        .getPublicUrl(fileName);

      await updateProfile({ avatar_url: data.publicUrl });

      toast({
        title: "Avatar Updated!",
        description: "Your profile picture has been successfully updated.",
      });
    } catch (error: unknown) {
      const fallbackMessage = "Failed to upload avatar";
      const errorMessage = error instanceof Error ? error.message : fallbackMessage;
      console.error('Error uploading avatar:', errorMessage, error);
      toast({
        variant: "destructive",
        title: "Upload failed",
        description: errorMessage === fallbackMessage ? fallbackMessage : `${fallbackMessage}: ${errorMessage}`,
      });
    } finally {
      setUploading(false);
    }
  };

  const handleResetCharacter = async () => {
    if (isResetting) return;

    setIsResetting(true);
    try {
      await resetCharacter();
      await refetch();
      setIsResetDialogOpen(false);
      toast({
        title: "Character reset",
        description: "Your performer has been restored to their starting stats.",
      });
    } catch (error: unknown) {
      const fallbackMessage = "Failed to reset character";
      const errorMessage = error instanceof Error ? error.message : fallbackMessage;
      console.error("Error resetting character:", errorMessage, error);
      toast({
        variant: "destructive",
        title: "Reset failed",
        description:
          errorMessage === fallbackMessage ? fallbackMessage : `${fallbackMessage}: ${errorMessage}`,
      });
    } finally {
      setIsResetting(false);
    }
  };

  const totalFansValue = fanMetrics?.total_fans ?? 0;
  const weeklyGrowthValue = fanMetrics?.weekly_growth ?? 0;
  const weeklyGrowthDisplay = `${weeklyGrowthValue >= 0 ? '+' : ''}${Math.abs(weeklyGrowthValue).toLocaleString()}`;
  const weeklyGrowthClass = weeklyGrowthValue >= 0 ? 'text-success' : 'text-destructive';
  const engagementRateValue = fanMetrics?.engagement_rate ?? 0;
  const engagementRateDisplay = Number.isFinite(engagementRateValue)
    ? Number(engagementRateValue).toFixed(1).replace(/\.0$/, '')
    : '0';
  const lastUpdatedLabel = fanMetrics?.updated_at ? new Date(fanMetrics.updated_at).toLocaleString() : null;

  return (
    <div className="min-h-screen bg-gradient-stage p-6">
      <div className="max-w-4xl mx-auto space-y-6">
        <div className="flex flex-col gap-4 md:flex-row md:items-center md:justify-between">
          <div>
            <h1 className="text-3xl font-bold bg-gradient-primary bg-clip-text text-transparent">
              Player Profile
            </h1>
            <p className="text-muted-foreground">Manage your musical identity</p>
          </div>
          {showProfileDetails && (
            <Button
              onClick={() => setIsEditing(!isEditing)}
              variant={isEditing ? "outline" : "default"}
              className={isEditing ? "" : "bg-gradient-primary"}
            >
              <Edit3 className="h-4 w-4 mr-2" />
              {isEditing ? "Cancel" : "Edit Profile"}
            </Button>
          )}
        </div>

        <Card className="bg-card/80 backdrop-blur-sm border-primary/20">
          <CardHeader>
            <CardTitle className="flex items-center gap-2">
              <Users className="h-5 w-5 text-primary" />
              Character Management
            </CardTitle>
            <CardDescription>
              Switch between unlocked performers or purchase additional character slots.
            </CardDescription>
          </CardHeader>
          <CardContent>
            <CharacterSelect />
          </CardContent>
        </Card>

        {showProfileDetails ? (
          <Tabs defaultValue="profile" className="space-y-6">
          <TabsList className="grid w-full grid-cols-2">
            <TabsTrigger value="profile">Profile Info</TabsTrigger>
            <TabsTrigger value="stats">Statistics</TabsTrigger>
          </TabsList>

          <TabsContent value="profile" className="space-y-6">
            <div className="grid grid-cols-1 lg:grid-cols-3 gap-6">
              <Card className="bg-card/80 backdrop-blur-sm border-primary/20">
                <CardContent className="pt-6">
                  <div className="flex flex-col items-center space-y-4">
                    <AvatarWithClothing
                      avatarUrl={profile.avatar_url}
                      fallbackText={profile.display_name || profile.username}
                      items={equippedClothing}
                      size={128}
                    >
                      <div className="absolute bottom-0 right-0">
                        <label htmlFor="avatar-upload" className="cursor-pointer">
                          <div className="bg-primary hover:bg-primary/80 rounded-full p-2 border-2 border-background">
                            {uploading ? (
                              <div className="animate-spin rounded-full h-4 w-4 border-b-2 border-background"></div>
                            ) : (
                              <Camera className="h-4 w-4 text-primary-foreground" />
                            )}
                          </div>
                          <input
                            id="avatar-upload"
                            type="file"
                            accept="image/*"
                            onChange={handleAvatarUpload}
                            className="hidden"
                            disabled={uploading}
                          />
                        </label>
                      </div>
                    </AvatarWithClothing>
                    <div className="text-center space-y-1">
                      <h2 className="text-2xl font-bold">{profile.display_name || profile.username}</h2>
                      <p className="text-muted-foreground">@{profile.username}</p>
                      <div className="flex items-center gap-2 justify-center mt-2">
                        <Badge variant="outline" className="border-primary text-primary">
                          Level {profile.level || 1}
                        </Badge>
                        <Badge variant="outline" className="border-accent text-accent">
                          {profile.fame || 0} Fame
                        </Badge>
                      </div>
                      <div className="mt-3 flex flex-wrap justify-center gap-2 text-xs text-muted-foreground">
                        <Badge variant="outline" className="border-border text-foreground/80">
                          Age {profile.age ?? 16}
                        </Badge>
                        <Badge variant="outline" className="border-border text-foreground/80">
                          {profileGenderLabel}
                        </Badge>
                        <Badge variant="outline" className="border-border text-foreground/80">
                          {profile.city_of_birth
                            ? birthCityLabel ?? "Loading birth city..."
                            : "Birth city not set"}
                        </Badge>
                      </div>
                      <AlertDialog
                        open={isResetDialogOpen}
                        onOpenChange={(open) => {
                          if (!isResetting) {
                            setIsResetDialogOpen(open);
                          }
                        }}
                      >
                        <AlertDialogTrigger asChild>
                          <Button
                            variant="outline"
                            className="mt-4 w-full"
                            disabled={isResetting}
                          >
                            {isResetting ? (
                              <>
                                <Loader2 className="mr-2 h-4 w-4 animate-spin" />
                                Resetting...
                              </>
                            ) : (
                              <>
                                <RotateCcw className="mr-2 h-4 w-4" />
                                Reset Character
                              </>
                            )}
                          </Button>
                        </AlertDialogTrigger>
                        <AlertDialogContent>
                          <AlertDialogHeader>
                            <AlertDialogTitle>Reset your character?</AlertDialogTitle>
                            <AlertDialogDescription>
                              This will restore your current performer to their initial stats and remove
                              progress. This action cannot be undone.
                            </AlertDialogDescription>
                          </AlertDialogHeader>
                          <AlertDialogFooter>
                            <AlertDialogCancel disabled={isResetting}>Cancel</AlertDialogCancel>
                            <AlertDialogAction onClick={handleResetCharacter} disabled={isResetting}>
                              {isResetting ? (
                                <>
                                  <Loader2 className="mr-2 h-4 w-4 animate-spin" />
                                  Resetting...
                                </>
                              ) : (
                                "Confirm Reset"
                              )}
                            </AlertDialogAction>
                          </AlertDialogFooter>
                        </AlertDialogContent>
                      </AlertDialog>
                    </div>
                  </div>
                </CardContent>
              </Card>

              <div className="lg:col-span-2 space-y-6">
                <Card className="bg-card/80 backdrop-blur-sm border-primary/20">
                  <CardHeader>
                    <CardTitle className="flex items-center gap-2">
                      <User className="h-5 w-5 text-primary" />
                      Personal Information
                    </CardTitle>
                  </CardHeader>
                  <CardContent className="space-y-4">
                    <div className="grid grid-cols-1 md:grid-cols-2 gap-4">
                      <div className="space-y-2">
                        <Label htmlFor="displayName">Display Name</Label>
                        <Input
                          id="displayName"
                          value={formData.display_name}
                          onChange={(e) => setFormData({ ...formData, display_name: e.target.value })}
                          disabled={!isEditing}
                          className={!isEditing ? "bg-secondary/50" : ""}
                        />
                      </div>
                      <div className="space-y-2">
                        <Label htmlFor="username">Username</Label>
                        <Input
                          id="username"
                          value={formData.username}
                          onChange={(e) => setFormData({ ...formData, username: e.target.value })}
                          disabled={!isEditing}
                          className={!isEditing ? "bg-secondary/50" : ""}
                        />
                      </div>
                    </div>
                    <div className="space-y-2">
                      <Label htmlFor="bio">Bio</Label>
                      <Textarea
                        id="bio"
                        value={formData.bio}
                        onChange={(e) => setFormData({ ...formData, bio: e.target.value })}
                        disabled={!isEditing}
                        className={!isEditing ? "bg-secondary/50" : ""}
                        placeholder="Tell the world about your musical journey..."
                        rows={4}
                      />
                    </div>
                    <div className="grid grid-cols-1 md:grid-cols-3 gap-4">
                      <div className="space-y-2">
                        <Label htmlFor="gender">Gender</Label>
                        <Select
                          value={formData.gender}
                          onValueChange={(value) =>
                            setFormData((prev) => ({ ...prev, gender: value as ProfileGender }))
                          }
                          disabled={!isEditing}
                        >
                          <SelectTrigger id="gender" className={!isEditing ? "bg-secondary/50" : ""}>
                            <SelectValue placeholder="Select a gender" />
                          </SelectTrigger>
                          <SelectContent>
                            {genderOptions.map((option) => (
                              <SelectItem key={option.value} value={option.value}>
                                {option.label}
                              </SelectItem>
                            ))}
                          </SelectContent>
                        </Select>
                      </div>
                      <div className="space-y-2">
                        <Label htmlFor="age">Age</Label>
                        <Input
                          id="age"
                          type="number"
                          min={13}
                          max={120}
                          value={formData.age}
                          onChange={(event) =>
                            setFormData((prev) => ({ ...prev, age: event.target.value }))
                          }
                          disabled={!isEditing}
                          className={!isEditing ? "bg-secondary/50" : ""}
                        />
                        <p className="text-xs text-muted-foreground">Age helps us tailor narrative beats.</p>
                      </div>
                      <div className="space-y-2">
                        <Label htmlFor="city-of-birth">City of Birth</Label>
                        <Select
                          value={formData.city_of_birth ?? ""}
                          onValueChange={(value) =>
                            setFormData((prev) => ({ ...prev, city_of_birth: value || null }))
                          }
                          disabled={!isEditing || cityLoading}
                        >
                          <SelectTrigger
                            id="city-of-birth"
                            className={!isEditing ? "bg-secondary/50" : ""}
                          >
                            <SelectValue
                              placeholder={cityLoading ? "Loading cities..." : "Select a city"}
                            />
                          </SelectTrigger>
                          <SelectContent>
                            <SelectItem value="">No listed city</SelectItem>
                            {cityOptions.map((city) => (
                              <SelectItem key={city.id} value={city.id}>
                                {city.name ?? "Unnamed City"}
                                {city.country ? `, ${city.country}` : ""}
                              </SelectItem>
                            ))}
                          </SelectContent>
                        </Select>
                        {cityError && <p className="text-xs text-destructive">{cityError}</p>}
                      </div>
                    </div>
                    {isEditing && (
                      <div className="flex gap-2 pt-4">
                        <Button 
                          onClick={handleSave}
                          disabled={saving}
                          className="bg-gradient-primary"
                        >
                          <Save className="h-4 w-4 mr-2" />
                          {saving ? "Saving..." : "Save Changes"}
                        </Button>
                        <Button 
                          onClick={() => setIsEditing(false)}
                          variant="outline"
                        >
                          Cancel
                        </Button>
                      </div>
                    )}
                  </CardContent>
                </Card>
              </div>
            </div>
          </TabsContent>

          <TabsContent value="stats" className="space-y-6">
            <div className="grid grid-cols-1 md:grid-cols-2 lg:grid-cols-4 gap-4">
              <Card className="bg-card/80 backdrop-blur-sm border-primary/20">
                <CardHeader className="flex flex-row items-center justify-between space-y-0 pb-2">
                  <CardTitle className="text-sm font-medium">Level</CardTitle>
                  <Star className="h-4 w-4 text-primary" />
                </CardHeader>
                <CardContent>
                  <div className="text-2xl font-bold text-primary">{profile.level || 1}</div>
                  <Progress value={((profile.experience || 0) % 1000) / 10} className="h-2 mt-2" />
                  <p className="text-xs text-muted-foreground mt-1">{profile.experience || 0} XP</p>
                </CardContent>
              </Card>

              <Card className="bg-card/80 backdrop-blur-sm border-primary/20">
                <CardHeader className="flex flex-row items-center justify-between space-y-0 pb-2">
                  <CardTitle className="text-sm font-medium">Fame</CardTitle>
                  <Users className="h-4 w-4 text-accent" />
                </CardHeader>
                <CardContent>
                  <div className="text-2xl font-bold text-accent">{profile.fame || 0}</div>
                  <p className="text-xs text-muted-foreground">Total followers</p>
                </CardContent>
              </Card>

              <Card className="bg-card/80 backdrop-blur-sm border-primary/20">
                <CardHeader className="flex flex-row items-center justify-between space-y-0 pb-2">
                  <CardTitle className="text-sm font-medium">Cash</CardTitle>
                  <DollarSign className="h-4 w-4 text-success" />
                </CardHeader>
                <CardContent>
                  <div className="text-2xl font-bold text-success">${(profile.cash || 0).toLocaleString()}</div>
                  <p className="text-xs text-muted-foreground">Available funds</p>
                </CardContent>
              </Card>

              <Card className="bg-card/80 backdrop-blur-sm border-primary/20">
                <CardHeader className="flex flex-row items-center justify-between space-y-0 pb-2">
                  <CardTitle className="text-sm font-medium">Experience</CardTitle>
                  <Trophy className="h-4 w-4 text-warning" />
                </CardHeader>
                <CardContent>
                  <div className="text-2xl font-bold text-warning">{profile.experience || 0}</div>
                  <p className="text-xs text-muted-foreground">Total XP earned</p>
                </CardContent>
              </Card>
            </div>

            <Card className="bg-card/80 backdrop-blur-sm border-primary/20">
              <CardHeader>
                <CardTitle className="flex items-center gap-2">
                  <Users className="h-5 w-5 text-primary" />
                  Fan Insights
                </CardTitle>
                <CardDescription>Real-time metrics from your audience growth</CardDescription>
              </CardHeader>
              <CardContent>
                <div className="grid grid-cols-1 md:grid-cols-3 gap-4">
                  <div className="rounded-lg border border-primary/10 bg-secondary/40 p-4 space-y-2">
                    <div className="flex items-center justify-between text-sm font-medium text-muted-foreground">
                      <span>Total Fans</span>
                      <Users className="h-4 w-4 text-primary" />
                    </div>
                    <p className="text-2xl font-bold text-primary">{totalFansValue.toLocaleString()}</p>
                    <p className="text-xs text-muted-foreground">All-time supporters cheering you on</p>
                  </div>
                  <div className="rounded-lg border border-primary/10 bg-secondary/40 p-4 space-y-2">
                    <div className="flex items-center justify-between text-sm font-medium text-muted-foreground">
                      <span>Weekly Growth</span>
                      <TrendingUp className="h-4 w-4 text-success" />
                    </div>
                    <p className={`text-2xl font-bold ${weeklyGrowthClass}`}>{weeklyGrowthDisplay}</p>
                    <p className="text-xs text-muted-foreground">New fans gained over the last seven days</p>
                  </div>
                  <div className="rounded-lg border border-primary/10 bg-secondary/40 p-4 space-y-2">
                    <div className="flex items-center justify-between text-sm font-medium text-muted-foreground">
                      <span>Engagement Rate</span>
                      <Heart className="h-4 w-4 text-accent" />
                    </div>
                    <p className="text-2xl font-bold text-accent">{engagementRateDisplay}%</p>
                    <p className="text-xs text-muted-foreground">Percentage of fans interacting with your content</p>
                  </div>
                </div>
                {lastUpdatedLabel && (
                  <p className="mt-4 text-xs text-muted-foreground text-right">
                    Updated {lastUpdatedLabel}
                  </p>
                )}
              </CardContent>
            </Card>

            <Card className="bg-card/80 backdrop-blur-sm border-primary/20">
              <CardHeader>
                <CardTitle className="flex items-center gap-2">
                  <Music className="h-5 w-5 text-primary" />
                  Musical Skills
                </CardTitle>
                <CardDescription>Your musical abilities and expertise levels</CardDescription>
              </CardHeader>
              <CardContent>
                <div className="grid grid-cols-1 md:grid-cols-2 lg:grid-cols-3 gap-6">
                  {instrumentSkillKeys.map(skillKey => {
                    const value = Number(skills?.[skillKey] ?? 0);
                    return (
                      <div key={skillKey} className="space-y-2">
                        <div className="flex justify-between">
                          <span className="text-sm font-medium capitalize">{skillKey}</span>
                          <span className="text-sm font-bold text-primary">{value}/100</span>
                        </div>
                        <Progress value={value} className="h-2" />
                        <div className="text-xs text-muted-foreground">
                          {value >= 80
                            ? "Expert"
                            : value >= 60
                              ? "Advanced"
                              : value >= 40
                                ? "Intermediate"
                                : "Beginner"}
                        </div>
                      </div>
                    );
                  })}
                </div>
              </CardContent>
            </Card>
            <Card className="bg-card/80 backdrop-blur-sm border-primary/20">
              <CardHeader>
                <CardTitle className="flex items-center gap-2">
                  <TrendingUp className="h-5 w-5 text-primary" />
                  Professional Attributes
                </CardTitle>
                <CardDescription>Business, creative, and technical strengths</CardDescription>
              </CardHeader>
              <CardContent>
                <div className="grid grid-cols-1 md:grid-cols-2 lg:grid-cols-4 gap-6">
                  {attributeKeys.map(attributeKey => {
                    const value = Number(attributes?.[attributeKey] ?? 0);
                    const percent = Math.min(100, (value / 1000) * 100);
                    return (
                      <div key={attributeKey} className="space-y-2">
                        <div className="flex justify-between">
                          <span className="text-sm font-medium capitalize">{attributeKey}</span>
                          <span className="text-sm font-bold text-primary">{value}/1000</span>
                        </div>
                        <Progress value={percent} className="h-2" />
                        <div className="text-xs text-muted-foreground">
                          High values unlock greater opportunities and campaign performance.
                        </div>
                      </div>
                    );
                  })}
                </div>
              </CardContent>
            </Card>
          </TabsContent>
          </Tabs>
        ) : (
          <Card className="bg-card/80 backdrop-blur-sm border-primary/20">
            <CardHeader>
              <CardTitle className="text-2xl font-bebas tracking-wide">No Active Character Selected</CardTitle>
              <CardDescription>
                Use the manager above to create or activate a performer to unlock detailed profile controls and statistics.
              </CardDescription>
            </CardHeader>
          </Card>
        )}
      </div>
    </div>
  );
};

export default Profile;<|MERGE_RESOLUTION|>--- conflicted
+++ resolved
@@ -29,12 +29,7 @@
 import { useToast } from "@/components/ui/use-toast";
 import { supabase } from "@/integrations/supabase/client";
 import { useAuth } from "@/hooks/use-auth-context";
-<<<<<<< HEAD
 import { useGameData, type PlayerAttributes, type PlayerSkills } from "@/hooks/useGameData";
-=======
-import { useGameData } from "@/hooks/useGameData";
-import { useEquippedClothing } from "@/hooks/useEquippedClothing";
->>>>>>> 7f852943
 import {
   Select,
   SelectContent,
@@ -92,7 +87,6 @@
   const { toast } = useToast();
   const { user } = useAuth();
   const navigate = useNavigate();
-<<<<<<< HEAD
   const { profile, skills, attributes, updateProfile } = useGameData();
 
   const instrumentSkillKeys: (keyof PlayerSkills)[] = [
@@ -111,10 +105,6 @@
     "technical"
   ];
 
-=======
-  const { profile, skills, updateProfile, resetCharacter } = useGameData();
-  const { items: equippedClothing } = useEquippedClothing();
->>>>>>> 7f852943
   const [isEditing, setIsEditing] = useState(false);
   const [saving, setSaving] = useState(false);
   const [uploading, setUploading] = useState(false);
