--- conflicted
+++ resolved
@@ -88,13 +88,8 @@
   const { toast } = useToast();
   const { user } = useAuth();
   const navigate = useNavigate();
-<<<<<<< HEAD
   const { profile, skills, updateProfile, resetCharacter } = useGameData();
   const { items: equippedClothing } = useEquippedClothing();
-=======
-  const { profile, skills, updateProfile, resetCharacter, refetch } = useGameData();
->>>>>>> 52bf8185
-
   const [isEditing, setIsEditing] = useState(false);
   const [saving, setSaving] = useState(false);
   const [uploading, setUploading] = useState(false);
@@ -431,22 +426,12 @@
               <Card className="bg-card/80 backdrop-blur-sm border-primary/20">
                 <CardContent className="pt-6">
                   <div className="flex flex-col items-center space-y-4">
-<<<<<<< HEAD
                     <AvatarWithClothing
                       avatarUrl={profile.avatar_url}
                       fallbackText={profile.display_name || profile.username}
                       items={equippedClothing}
                       size={128}
                     >
-=======
-                    <div className="relative">
-                      <Avatar className="h-32 w-32">
-                        <AvatarImage src={profileAvatarPreview ?? undefined} />
-                        <AvatarFallback className="bg-gradient-primary text-primary-foreground text-xl">
-                          {(profile.display_name || profile.username || 'U')[0].toUpperCase()}
-                        </AvatarFallback>
-                      </Avatar>
->>>>>>> 52bf8185
                       <div className="absolute bottom-0 right-0">
                         <label htmlFor="avatar-upload" className="cursor-pointer">
                           <div className="bg-primary hover:bg-primary/80 rounded-full p-2 border-2 border-background">
