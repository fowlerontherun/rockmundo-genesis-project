--- conflicted
+++ resolved
@@ -9,16 +9,10 @@
 import { Badge } from "@/components/ui/badge";
 import { Progress } from "@/components/ui/progress";
 import { Tabs, TabsContent, TabsList, TabsTrigger } from "@/components/ui/tabs";
-<<<<<<< HEAD
 import CharacterSelect from "@/components/CharacterSelect";
 import { 
   User, 
   Camera, 
-=======
-import {
-  User,
-  Camera,
->>>>>>> 1122c458
   Save,
   Star,
   Trophy,
@@ -248,47 +242,6 @@
     : '0';
   const lastUpdatedLabel = fanMetrics?.updated_at ? new Date(fanMetrics.updated_at).toLocaleString() : null;
 
-<<<<<<< HEAD
-=======
-  const handleResetConfirm = async () => {
-    setIsResetting(true);
-
-    try {
-      await resetCharacter();
-
-      toast({
-        title: "Character reset",
-        description: "Your profile has been cleared. Let's build a new legacy!",
-      });
-
-      navigate("/character/create", { replace: true });
-    } catch (error: unknown) {
-      const fallbackMessage = "Failed to reset character";
-      const errorMessage = error instanceof Error ? error.message : fallbackMessage;
-      console.error('Error resetting character:', errorMessage, error);
-      toast({
-        variant: "destructive",
-        title: "Reset failed",
-        description: errorMessage === fallbackMessage ? fallbackMessage : `${fallbackMessage}: ${errorMessage}`,
-      });
-    } finally {
-      setIsResetting(false);
-      setIsResetDialogOpen(false);
-    }
-  };
-
-  if (!profile) {
-    return (
-      <div className="min-h-screen bg-gradient-stage flex items-center justify-center p-6">
-        <div className="text-center">
-          <div className="animate-spin rounded-full h-32 w-32 border-b-2 border-primary mx-auto mb-4"></div>
-          <p className="text-lg font-oswald">Loading profile...</p>
-        </div>
-      </div>
-    );
-  }
-
->>>>>>> 1122c458
   return (
     <div className="min-h-screen bg-gradient-stage p-6">
       <div className="max-w-4xl mx-auto space-y-6">
@@ -299,11 +252,7 @@
             </h1>
             <p className="text-muted-foreground">Manage your musical identity</p>
           </div>
-<<<<<<< HEAD
           {showProfileDetails && (
-=======
-          <div className="flex flex-wrap items-center justify-end gap-2">
->>>>>>> 1122c458
             <Button
               onClick={() => setIsEditing(!isEditing)}
               variant={isEditing ? "outline" : "default"}
@@ -312,44 +261,7 @@
               <Edit3 className="h-4 w-4 mr-2" />
               {isEditing ? "Cancel" : "Edit Profile"}
             </Button>
-<<<<<<< HEAD
           )}
-=======
-            <AlertDialog open={isResetDialogOpen} onOpenChange={setIsResetDialogOpen}>
-              <AlertDialogTrigger asChild>
-                <Button variant="destructive" disabled={isResetting}>
-                  {isResetting ? (
-                    <span className="flex items-center gap-2">
-                      <span className="h-4 w-4 animate-spin rounded-full border-2 border-background border-t-transparent" />
-                      Resetting
-                    </span>
-                  ) : (
-                    <span className="flex items-center gap-2">
-                      <RotateCcw className="h-4 w-4" />
-                      Start Over
-                    </span>
-                  )}
-                </Button>
-              </AlertDialogTrigger>
-              <AlertDialogContent>
-                <AlertDialogHeader>
-                  <AlertDialogTitle>Reset your character?</AlertDialogTitle>
-                  <AlertDialogDescription>
-                    This will permanently remove your profile, skills, songs, tours, social activity, and other progress tied to
-                    this character. We'll recreate the default character so you can go through the creation experience again.
-                    This action cannot be undone.
-                  </AlertDialogDescription>
-                </AlertDialogHeader>
-                <AlertDialogFooter>
-                  <AlertDialogCancel disabled={isResetting}>Cancel</AlertDialogCancel>
-                  <AlertDialogAction onClick={handleResetConfirm} disabled={isResetting} className="bg-destructive text-destructive-foreground hover:bg-destructive/90">
-                    {isResetting ? "Resetting..." : "Yes, reset everything"}
-                  </AlertDialogAction>
-                </AlertDialogFooter>
-              </AlertDialogContent>
-            </AlertDialog>
-          </div>
->>>>>>> 1122c458
         </div>
 
         <Card className="bg-card/80 backdrop-blur-sm border-primary/20">
