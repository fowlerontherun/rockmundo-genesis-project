--- conflicted
+++ resolved
@@ -2,19 +2,13 @@
   apiEndpoints,
   backgroundJobs,
   calculators,
-<<<<<<< HEAD
   dataModelTables,
   defaultFestivalSimulationInput,
   demandFactors,
-=======
-  demandFactors,
-  dataModelTables,
->>>>>>> 328cf0ba
   festivalCostProfiles,
   festivalLicenseDetails,
   festivalSizeTiers,
   festivalTracks,
-<<<<<<< HEAD
   getFestivalCostProfileByTier,
   getFestivalLicenseByTier,
   getFestivalSizeTierById,
@@ -30,16 +24,9 @@
   FestivalPricingTier,
   FestivalSimulationInput,
   FestivalWeatherCondition,
-=======
-  lifecycleBeats,
-  pricingTiers,
-  profitStreams,
-  systemsInterplay,
->>>>>>> 328cf0ba
 } from "@/data/festivals";
 import { Badge } from "@/components/ui/badge";
 import { Card, CardContent, CardDescription, CardHeader, CardTitle } from "@/components/ui/card";
-<<<<<<< HEAD
 import { Input } from "@/components/ui/input";
 import { Label } from "@/components/ui/label";
 import {
@@ -329,45 +316,6 @@
 
   const handleExclusiveSponsorChange = useCallback((checked: boolean) => {
     setSimulationInput((prev) => ({ ...prev, exclusiveSponsor: checked }));
-=======
-import { Table, TableBody, TableCell, TableHead, TableHeader, TableRow } from "@/components/ui/table";
-import { Tabs, TabsContent, TabsList, TabsTrigger } from "@/components/ui/tabs";
-import { useMemo } from "react";
-import { CalendarDays, LineChart, Network, ShieldAlert, Ticket, TrendingUp } from "lucide-react";
-
-const currencyFormatter = new Intl.NumberFormat("en-GB", {
-  style: "currency",
-  currency: "GBP",
-  maximumFractionDigits: 0,
-});
-
-const percentageFormatter = new Intl.NumberFormat("en-GB", {
-  style: "percent",
-  maximumFractionDigits: 0,
-});
-
-function formatPriceRange([low, high]: [number, number]) {
-  return `${currencyFormatter.format(low)}–${currencyFormatter.format(high)}`;
-}
-
-function formatDayRange([min, max]: [number, number]) {
-  return min === max ? `${min} day` : `${min}-${max} days`;
-}
-
-const tierLabelLookup = Object.fromEntries(festivalSizeTiers.map((tier) => [tier.id, tier.label]));
-type PricingCategory = typeof pricingTiers[number]["category"];
-type PricingTierEntry = typeof pricingTiers[number];
-
-export default function Festivals() {
-  const pricingByCategory = useMemo(() => {
-    return pricingTiers.reduce<Record<PricingCategory, PricingTierEntry[]>>(
-      (acc, tier) => {
-        acc[tier.category].push(tier);
-        return acc;
-      },
-      { food: [], drink: [], merch: [] },
-    );
->>>>>>> 328cf0ba
   }, []);
 
   const handleWeatherMitigationChange = useCallback((checked: boolean) => {
@@ -379,7 +327,6 @@
     selectedTier.recommendedTicketPrice,
   );
   return (
-<<<<<<< HEAD
     <div className="container mx-auto space-y-12 px-4 py-10">
       <header className="space-y-4 text-center md:text-left">
         <Badge variant="secondary" className="text-sm uppercase tracking-wide">
@@ -1105,263 +1052,6 @@
                           <div key={entry.label} className="flex items-center justify-between text-xs">
                             <span>{entry.label}</span>
                             <span>{currencyFormatter.format(entry.value)}</span>
-=======
-    <div className="container mx-auto px-4 py-10 space-y-12">
-      <section className="space-y-4 text-center md:text-left">
-        <Badge variant="secondary" className="text-sm uppercase tracking-wide">
-          Festival Systems Blueprint
-        </Badge>
-        <h1 className="text-3xl font-bold tracking-tight sm:text-4xl">Festival Operations & Simulation Hub</h1>
-        <p className="mx-auto max-w-4xl text-muted-foreground md:mx-0 md:text-base">
-          RockMundo's next evolution brings a deep festival simulation featuring dual ownership models, elastic pricing,
-          granular P&amp;L accounting, and the sentiment-driven Festival Score. This page outlines how the foundational data
-          model, services, and player flows interlock.
-        </p>
-      </section>
-
-      <section className="grid gap-6 lg:grid-cols-2">
-        {festivalTracks.map((track) => (
-          <Card key={track.id} className="h-full">
-            <CardHeader className="space-y-3">
-              <div className="flex items-center gap-2 text-sm uppercase tracking-wide text-primary">
-                {track.ownerType === "admin" ? <ShieldAlert className="h-4 w-4" /> : <Network className="h-4 w-4" />}
-                <span>{track.ownerType === "admin" ? "National Programme" : "Licensed Entrepreneurship"}</span>
-              </div>
-              <CardTitle className="text-2xl">{track.title}</CardTitle>
-              <CardDescription>{track.summary}</CardDescription>
-            </CardHeader>
-            <CardContent className="space-y-6">
-              <div>
-                <p className="text-xs font-semibold uppercase tracking-wide text-muted-foreground">Core Beats</p>
-                <ul className="mt-2 space-y-2 text-sm text-muted-foreground">
-                  {track.coreBeats.map((beat) => (
-                    <li key={beat} className="flex items-start gap-2">
-                      <span className="mt-1 h-1.5 w-1.5 rounded-full bg-primary" aria-hidden />
-                      <span>{beat}</span>
-                    </li>
-                  ))}
-                </ul>
-              </div>
-              <div>
-                <p className="text-xs font-semibold uppercase tracking-wide text-muted-foreground">Automation Highlights</p>
-                <ul className="mt-2 space-y-2 text-sm text-muted-foreground">
-                  {track.automationHighlights.map((note) => (
-                    <li key={note} className="flex items-start gap-2">
-                      <span className="mt-1 h-1.5 w-1.5 rounded-full bg-primary/80" aria-hidden />
-                      <span>{note}</span>
-                    </li>
-                  ))}
-                </ul>
-              </div>
-              <div>
-                <p className="text-xs font-semibold uppercase tracking-wide text-muted-foreground">Unique Systems</p>
-                <ul className="mt-2 space-y-2 text-sm text-muted-foreground">
-                  {track.uniqueSystems.map((item) => (
-                    <li key={item} className="flex items-start gap-2">
-                      <span className="mt-1 h-1.5 w-1.5 rounded-full bg-primary/40" aria-hidden />
-                      <span>{item}</span>
-                    </li>
-                  ))}
-                </ul>
-              </div>
-            </CardContent>
-          </Card>
-        ))}
-      </section>
-
-      <section className="space-y-4">
-        <div className="flex flex-wrap items-center justify-between gap-4">
-          <div>
-            <h2 className="text-2xl font-semibold">Size tiers &amp; difficulty bands</h2>
-            <p className="text-sm text-muted-foreground">
-              Capacity ceilings, staffing expectations, and pricing bands inform difficulty curves across the four license tiers.
-            </p>
-          </div>
-          <Badge variant="outline" className="flex items-center gap-2 text-xs uppercase">
-            <Ticket className="h-3.5 w-3.5" /> Tier tuning ready
-          </Badge>
-        </div>
-        <Card>
-          <CardContent className="p-0">
-            <Table>
-              <TableHeader>
-                <TableRow>
-                  <TableHead className="w-[120px]">Tier</TableHead>
-                  <TableHead>Capacity cap</TableHead>
-                  <TableHead>Days</TableHead>
-                  <TableHead>Staffing</TableHead>
-                  <TableHead>Recommended ticket</TableHead>
-                  <TableHead>Base acts/day</TableHead>
-                  <TableHead>Description</TableHead>
-                </TableRow>
-              </TableHeader>
-              <TableBody>
-                {festivalSizeTiers.map((tier) => (
-                  <TableRow key={tier.id}>
-                    <TableCell className="font-semibold">{tier.label}</TableCell>
-                    <TableCell>{tier.capacityCap.toLocaleString()}</TableCell>
-                    <TableCell>{formatDayRange(tier.dayRange)}</TableCell>
-                    <TableCell className="capitalize">{tier.staffLevel}</TableCell>
-                    <TableCell>{formatPriceRange(tier.recommendedTicketPrice)}</TableCell>
-                    <TableCell>{tier.baseActsPerDay}</TableCell>
-                    <TableCell className="text-sm text-muted-foreground">{tier.description}</TableCell>
-                  </TableRow>
-                ))}
-              </TableBody>
-            </Table>
-          </CardContent>
-        </Card>
-      </section>
-
-      <section className="grid gap-6 lg:grid-cols-[1.1fr_1fr]">
-        <Card className="h-full">
-          <CardHeader>
-            <CardTitle>Licensing &amp; setup costs</CardTitle>
-            <CardDescription>
-              Licenses unlock per-tier capacity and determine the annual upkeep; staffing outlay must be paid before booking.
-            </CardDescription>
-          </CardHeader>
-          <CardContent className="p-0">
-            <Table>
-              <TableHeader>
-                <TableRow>
-                  <TableHead>Tier</TableHead>
-                  <TableHead className="text-right">License unlock</TableHead>
-                  <TableHead className="text-right">Annual renewal</TableHead>
-                  <TableHead className="text-right">Staffing (one-off)</TableHead>
-                  <TableHead>Notes</TableHead>
-                </TableRow>
-              </TableHeader>
-              <TableBody>
-                {festivalLicenseDetails.map((detail) => (
-                  <TableRow key={detail.sizeTier}>
-                    <TableCell className="font-medium">{tierLabelLookup[detail.sizeTier]}</TableCell>
-                    <TableCell className="text-right">{currencyFormatter.format(detail.unlockCost)}</TableCell>
-                    <TableCell className="text-right">{currencyFormatter.format(detail.annualRenewal)}</TableCell>
-                    <TableCell className="text-right">{currencyFormatter.format(detail.oneOffStaffingCost)}</TableCell>
-                    <TableCell className="text-sm text-muted-foreground">{detail.notes}</TableCell>
-                  </TableRow>
-                ))}
-              </TableBody>
-            </Table>
-          </CardContent>
-        </Card>
-
-        <Card className="h-full">
-          <CardHeader>
-            <CardTitle>Operational cost coefficients</CardTitle>
-            <CardDescription>
-              Admin balance sheet tools can tweak these coefficients; they seed festival_costs rows each edition.
-            </CardDescription>
-          </CardHeader>
-          <CardContent className="p-0">
-            <Table>
-              <TableHeader>
-                <TableRow>
-                  <TableHead>Tier</TableHead>
-                  <TableHead className="text-right">Security / day</TableHead>
-                  <TableHead className="text-right">Insurance</TableHead>
-                  <TableHead className="text-right">Stage / day</TableHead>
-                  <TableHead className="text-right">Waste &amp; permits</TableHead>
-                  <TableHead className="text-right">Marketing</TableHead>
-                </TableRow>
-              </TableHeader>
-              <TableBody>
-                {festivalCostProfiles.map((profile) => (
-                  <TableRow key={profile.sizeTier}>
-                    <TableCell className="font-medium">{tierLabelLookup[profile.sizeTier]}</TableCell>
-                    <TableCell className="text-right">{currencyFormatter.format(profile.securityPerDay)}</TableCell>
-                    <TableCell className="text-right">{currencyFormatter.format(profile.insuranceFlat)}</TableCell>
-                    <TableCell className="text-right">{currencyFormatter.format(profile.stagePerDay)}</TableCell>
-                    <TableCell className="text-right">{currencyFormatter.format(profile.wastePermits)}</TableCell>
-                    <TableCell className="text-right">{currencyFormatter.format(profile.marketingFlat)}</TableCell>
-                  </TableRow>
-                ))}
-              </TableBody>
-            </Table>
-          </CardContent>
-        </Card>
-      </section>
-
-      <section className="space-y-4">
-        <div className="flex flex-wrap items-center justify-between gap-4">
-          <div>
-            <h2 className="text-2xl font-semibold">Profit &amp; loss anatomy</h2>
-            <p className="text-sm text-muted-foreground">
-              Every revenue stream and cost bucket ties directly into forecast guidance and final settlement.
-            </p>
-          </div>
-          <Badge variant="outline" className="flex items-center gap-2 text-xs uppercase">
-            <LineChart className="h-3.5 w-3.5" /> Full-stack P&amp;L
-          </Badge>
-        </div>
-        <div className="grid gap-6 lg:grid-cols-2">
-          {profitStreams.map((stream) => (
-            <Card key={stream.id} className="h-full border-dashed">
-              <CardHeader>
-                <CardTitle className="text-lg">{stream.title}</CardTitle>
-                <CardDescription>{stream.description}</CardDescription>
-              </CardHeader>
-              <CardContent>
-                <ul className="space-y-2 text-sm text-muted-foreground">
-                  {stream.levers.map((lever) => (
-                    <li key={lever} className="flex items-start gap-2">
-                      <span className="mt-1 h-1.5 w-1.5 rounded-full bg-primary" aria-hidden />
-                      <span>{lever}</span>
-                    </li>
-                  ))}
-                </ul>
-              </CardContent>
-            </Card>
-          ))}
-        </div>
-      </section>
-
-      <section className="space-y-4">
-        <div className="flex flex-wrap items-center justify-between gap-4">
-          <div>
-            <h2 className="text-2xl font-semibold">Pricing &amp; demand signals</h2>
-            <p className="text-sm text-muted-foreground">
-              Ticket elasticity feeds demand forecasts, while F&amp;B and merch tiers influence secondary spend and sentiment.
-            </p>
-          </div>
-          <Badge variant="outline" className="flex items-center gap-2 text-xs uppercase">
-            <TrendingUp className="h-3.5 w-3.5" /> Elastic modelling
-          </Badge>
-        </div>
-        <Tabs defaultValue="ticketing" className="space-y-6">
-          <TabsList className="w-full justify-start overflow-x-auto">
-            <TabsTrigger value="ticketing" className="text-xs sm:text-sm">Demand factors</TabsTrigger>
-            <TabsTrigger value="spend" className="text-xs sm:text-sm">F&amp;B &amp; merch tiers</TabsTrigger>
-            <TabsTrigger value="interplay" className="text-xs sm:text-sm">Systems interplay</TabsTrigger>
-          </TabsList>
-          <TabsContent value="ticketing" className="space-y-4">
-            <Card>
-              <CardHeader>
-                <CardTitle>Daily demand index</CardTitle>
-                <CardDescription>
-                  Demand is capped at 115% of capacity and blends hype, lineup, pricing, sentiment, and weather modifiers.
-                </CardDescription>
-              </CardHeader>
-              <CardContent className="p-0">
-                <Table>
-                  <TableHeader>
-                    <TableRow>
-                      <TableHead>Factor</TableHead>
-                      <TableHead className="text-right">Weight</TableHead>
-                      <TableHead>Details</TableHead>
-                    </TableRow>
-                  </TableHeader>
-                  <TableBody>
-                    {demandFactors.map((factor) => (
-                      <TableRow key={factor.id}>
-                        <TableCell className="font-medium">{factor.label}</TableCell>
-                        <TableCell className="text-right">{percentageFormatter.format(factor.weight)}</TableCell>
-                        <TableCell className="text-sm text-muted-foreground">
-                          <div className="space-y-1">
-                            <p>{factor.description}</p>
-                            {factor.notes ? <p className="text-xs text-muted-foreground/80">{factor.notes}</p> : null}
->>>>>>> 328cf0ba
                           </div>
                         </TableCell>
                       </TableRow>
@@ -1400,7 +1090,6 @@
                             </TableCell>
                           </TableRow>
                         ))}
-<<<<<<< HEAD
                       </div>
                       <p className="mt-2 text-xs text-muted-foreground">
                         Base ops {currencyFormatter.format(operationsRawTotal)} · Sponsor contra offset{' '}
@@ -1755,64 +1444,6 @@
                   {beat.outcomes.map((outcome) => (
                     <li key={outcome} className="flex items-start gap-2">
                       <span className="mt-1 h-1.5 w-1.5 rounded-full bg-primary/60" aria-hidden />
-=======
-                      </TableBody>
-                    </Table>
-                    <div className="space-y-2 px-4 pb-4 text-xs text-muted-foreground">
-                      {tiers.map((tier) => (
-                        <p key={`${category}-${tier.tier}-notes`}>
-                          <span className="capitalize font-semibold">{tier.tier}:</span> {tier.notes}
-                        </p>
-                      ))}
-                    </div>
-                  </CardContent>
-                </Card>
-              ))}
-            </div>
-          </TabsContent>
-          <TabsContent value="interplay" className="space-y-4">
-            <div className="grid gap-6 lg:grid-cols-2">
-              {systemsInterplay.map((system) => (
-                <Card key={system.id} className="h-full">
-                  <CardHeader>
-                    <CardTitle>{system.title}</CardTitle>
-                    <CardDescription>{system.description}</CardDescription>
-                  </CardHeader>
-                  <CardContent>
-                    <p className="text-sm text-muted-foreground">{system.impact}</p>
-                  </CardContent>
-                </Card>
-              ))}
-            </div>
-          </TabsContent>
-        </Tabs>
-      </section>
-
-      <section className="space-y-4">
-        <div className="flex flex-wrap items-center justify-between gap-4">
-          <div>
-            <h2 className="text-2xl font-semibold">Lifecycle &amp; progression</h2>
-            <p className="text-sm text-muted-foreground">
-              From license purchase through settlement, each stage updates the data model and drives Next Year Preview logic.
-            </p>
-          </div>
-          <Badge variant="outline" className="flex items-center gap-2 text-xs uppercase">
-            <CalendarDays className="h-3.5 w-3.5" /> Multi-year readiness
-          </Badge>
-        </div>
-        <div className="grid gap-6 lg:grid-cols-2">
-          {lifecycleBeats.map((beat) => (
-            <Card key={beat.id} className="h-full border-dashed">
-              <CardHeader>
-                <CardTitle>{beat.title}</CardTitle>
-                <CardDescription>{beat.description}</CardDescription>
-              </CardHeader>
-              <CardContent>
-                <ul className="space-y-2 text-sm text-muted-foreground">
-                  {beat.outcomes.map((outcome) => (
-                    <li key={outcome} className="flex items-start gap-2">
-                      <span className="mt-1 h-1.5 w-1.5 rounded-full bg-primary" aria-hidden />
->>>>>>> 328cf0ba
                       <span>{outcome}</span>
                     </li>
                   ))}
@@ -1822,7 +1453,6 @@
           ))}
         </div>
       </section>
-<<<<<<< HEAD
       <section className="space-y-6">
         <h2 className="text-2xl font-semibold">Data architecture & services</h2>
         <p className="text-sm text-muted-foreground">
@@ -1915,126 +1545,6 @@
           </CardContent>
         </Card>
       </section>
-=======
-
-      <section className="space-y-6">
-        <div className="flex flex-wrap items-center justify-between gap-4">
-          <div>
-            <h2 className="text-2xl font-semibold">Data model &amp; services</h2>
-            <p className="text-sm text-muted-foreground">
-              SQLite-first schema is ready to expand; API endpoints and background jobs complete the lifecycle orchestration.
-            </p>
-          </div>
-          <Badge variant="outline" className="flex items-center gap-2 text-xs uppercase">
-            <Network className="h-3.5 w-3.5" /> Service mesh draft
-          </Badge>
-        </div>
-        <Card>
-          <CardHeader>
-            <CardTitle>Core tables</CardTitle>
-            <CardDescription>Key tables grouped by domain (core, booking, operations, reporting).</CardDescription>
-          </CardHeader>
-          <CardContent className="p-0">
-            <Table>
-              <TableHeader>
-                <TableRow>
-                  <TableHead>Table</TableHead>
-                  <TableHead>Scope</TableHead>
-                  <TableHead>Purpose</TableHead>
-                  <TableHead>Key fields</TableHead>
-                </TableRow>
-              </TableHeader>
-              <TableBody>
-                {dataModelTables.map((table) => (
-                  <TableRow key={table.name}>
-                    <TableCell className="font-medium">{table.name}</TableCell>
-                    <TableCell className="capitalize">{table.scope}</TableCell>
-                    <TableCell className="text-sm text-muted-foreground">{table.description}</TableCell>
-                    <TableCell className="text-xs text-muted-foreground/80">
-                      {table.keyFields.join(", ")}
-                    </TableCell>
-                  </TableRow>
-                ))}
-              </TableBody>
-            </Table>
-          </CardContent>
-        </Card>
-
-        <div className="grid gap-6 lg:grid-cols-2">
-          <Card className="h-full">
-            <CardHeader>
-              <CardTitle>API surface</CardTitle>
-              <CardDescription>FastAPI-friendly endpoints connect admin tooling, player flow, and background automation.</CardDescription>
-            </CardHeader>
-            <CardContent className="p-0">
-              <Table>
-                <TableHeader>
-                  <TableRow>
-                    <TableHead>Method</TableHead>
-                    <TableHead>Path</TableHead>
-                    <TableHead>Focus</TableHead>
-                    <TableHead>Description</TableHead>
-                  </TableRow>
-                </TableHeader>
-                <TableBody>
-                  {apiEndpoints.map((endpoint) => (
-                    <TableRow key={`${endpoint.method}-${endpoint.path}`}>
-                      <TableCell className="font-medium">{endpoint.method}</TableCell>
-                      <TableCell className="font-mono text-xs">{endpoint.path}</TableCell>
-                      <TableCell className="capitalize">{endpoint.focus}</TableCell>
-                      <TableCell className="text-sm text-muted-foreground">{endpoint.description}</TableCell>
-                    </TableRow>
-                  ))}
-                </TableBody>
-              </Table>
-            </CardContent>
-          </Card>
-
-          <Card className="h-full">
-            <CardHeader>
-              <CardTitle>Background jobs &amp; calculators</CardTitle>
-              <CardDescription>Nightly and hourly jobs keep forecasts fresh while calculators drive UI hints.</CardDescription>
-            </CardHeader>
-            <CardContent className="space-y-6">
-              <div>
-                <p className="text-xs font-semibold uppercase tracking-wide text-muted-foreground">Background jobs</p>
-                <ul className="mt-2 space-y-2 text-sm text-muted-foreground">
-                  {backgroundJobs.map((job) => (
-                    <li key={job.id} className="flex items-start gap-2">
-                      <span className="mt-1 h-1.5 w-1.5 rounded-full bg-primary" aria-hidden />
-                      <span>
-                        <span className="font-medium capitalize">{job.cadence}:</span> {job.description}
-                      </span>
-                    </li>
-                  ))}
-                </ul>
-              </div>
-              <div>
-                <p className="text-xs font-semibold uppercase tracking-wide text-muted-foreground">Calculators</p>
-                <ul className="mt-2 space-y-2 text-sm text-muted-foreground">
-                  {calculators.map((calc) => (
-                    <li key={calc.id} className="flex items-start gap-2">
-                      <span className="mt-1 h-1.5 w-1.5 rounded-full bg-primary/70" aria-hidden />
-                      <span>
-                        <span className="font-medium">{calc.title}:</span> {calc.summary}
-                        <br />
-                        <span className="text-xs text-muted-foreground/80">Inputs: {calc.keyInputs.join(", ")}</span>
-                      </span>
-                    </li>
-                  ))}
-                </ul>
-              </div>
-            </CardContent>
-          </Card>
-        </div>
-      </section>
-
-      <footer className="rounded-lg border border-dashed border-border/60 bg-muted/30 p-6 text-sm text-muted-foreground">
-        Festival intel now spans hype, pricing, sponsors, and sentiment in one place. As live data feeds come online, this hub
-        will evolve from blueprint to operational console, mirroring the end-to-end flow players and admins will use to run
-        unforgettable seasons.
-      </footer>
->>>>>>> 328cf0ba
     </div>
   );
 }