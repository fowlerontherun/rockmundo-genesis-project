<<<<<<< HEAD
import { Gift, GraduationCap, NotebookPen, Sparkles } from "lucide-react";
import { Link } from "react-router-dom";
=======
>>>>>>> d502ad85

import { Gift, GraduationCap, NotebookPen, Users } from "lucide-react";
import { Link } from "react-router-dom";
import { AdminRoute } from "@/components/AdminRoute";
import { Button } from "@/components/ui/button";
import { Card, CardContent, CardDescription, CardHeader, CardTitle } from "@/components/ui/card";

const adminSections = [
  {
    title: "Experience Rewards",
    description: "Grant instant XP bonuses to individual players or the entire community.",
    href: "/admin/experience-rewards",
    action: "Manage XP rewards",
    Icon: Gift,
  },
  {
    title: "Universities",
    description: "Curate the university roster that shapes the world's education economy.",
    href: "/admin/universities",
    action: "Manage universities",
    Icon: GraduationCap,
  },
  {
    title: "Cities",
    description: "Manage destination data, cultural hooks, and gameplay modifiers for each city.",
    href: "/admin/cities",
    action: "Manage cities",
    Icon: Building2,
  },
  {
    title: "Skill Books",
    description: "Configure purchasable books that unlock skills and deliver XP to players.",
    href: "/admin/skill-books",
    action: "Manage skill books",
    Icon: NotebookPen,
  },
  {
<<<<<<< HEAD
    title: "Band Learning",
    description: "Curate collaborative sessions that power the band's education track.",
    href: "/admin/band-learning",
    action: "Manage band sessions",
    Icon: Sparkles,
=======
    title: "Mentors",
    description: "Control the mentor roster powering education XP and progression boosts.",
    href: "/admin/mentors",
    action: "Manage mentors",
    Icon: Users,
>>>>>>> d502ad85
  },
] as const;

export default function Admin() {
  return (
    <AdminRoute>
      <div className="container mx-auto max-w-5xl space-y-6 p-6">
        <div className="space-y-2">
          <h1 className="text-3xl font-semibold tracking-tight">Admin Panel</h1>
          <p className="text-muted-foreground">
            Configure world data and manage gameplay balancing parameters across dedicated admin tools.
          </p>
        </div>

        <div className="grid gap-6 md:grid-cols-2">
          {adminSections.map(({ title, description, href, action, Icon }) => (
            <Card key={title} className="flex flex-col justify-between">
              <CardHeader className="space-y-3">
                <div className="flex items-start gap-3">
                  <span className="rounded-full bg-primary/10 p-2 text-primary">
                    <Icon className="h-5 w-5" />
                  </span>
                  <div>
                    <CardTitle className="text-xl">{title}</CardTitle>
                    <CardDescription>{description}</CardDescription>
                  </div>
                </div>
              </CardHeader>
              <CardContent>
                <Button asChild className="w-full">
                  <Link to={href}>{action}</Link>
                </Button>
              </CardContent>
            </Card>
          ))}
        </div>
      </div>
    </AdminRoute>
  );
}<|MERGE_RESOLUTION|>--- conflicted
+++ resolved
@@ -1,9 +1,6 @@
-<<<<<<< HEAD
+
 import { Gift, GraduationCap, NotebookPen, Sparkles } from "lucide-react";
 import { Link } from "react-router-dom";
-=======
->>>>>>> d502ad85
-
 import { Gift, GraduationCap, NotebookPen, Users } from "lucide-react";
 import { Link } from "react-router-dom";
 import { AdminRoute } from "@/components/AdminRoute";
@@ -40,19 +37,16 @@
     Icon: NotebookPen,
   },
   {
-<<<<<<< HEAD
     title: "Band Learning",
     description: "Curate collaborative sessions that power the band's education track.",
     href: "/admin/band-learning",
     action: "Manage band sessions",
     Icon: Sparkles,
-=======
     title: "Mentors",
     description: "Control the mentor roster powering education XP and progression boosts.",
     href: "/admin/mentors",
     action: "Manage mentors",
     Icon: Users,
->>>>>>> d502ad85
   },
 ] as const;
 
