import React, { useCallback, useEffect, useMemo, useState } from "react";
import { z } from "zod";
import { useForm } from "react-hook-form";
import { zodResolver } from "@hookform/resolvers/zod";
<<<<<<< HEAD
import { BookOpen, GraduationCap, Loader2, Pencil, RefreshCcw, Trash2 } from "lucide-react";

=======
import { ArrowUpDown, BookOpen, Loader2, Pencil, Plus, RefreshCcw, Trash2 } from "lucide-react";
>>>>>>> 5a059099
import { Card, CardContent, CardDescription, CardHeader, CardTitle } from "@/components/ui/card";
import { Tabs, TabsContent, TabsList, TabsTrigger } from "@/components/ui/tabs";
import { Form, FormControl, FormDescription, FormField, FormItem, FormLabel, FormMessage } from "@/components/ui/form";
import { Input } from "@/components/ui/input";
import { Table, TableBody, TableCell, TableHead, TableHeader, TableRow } from "@/components/ui/table";
import { Badge } from "@/components/ui/badge";
import { Select, SelectContent, SelectItem, SelectTrigger, SelectValue } from "@/components/ui/select";
import { Textarea } from "@/components/ui/textarea";
import { Switch } from "@/components/ui/switch";
import {
  Pagination,
  PaginationContent,
  PaginationItem,
  PaginationNext,
  PaginationPrevious,
} from "@/components/ui/pagination";
import { useToast } from "@/components/ui/use-toast";
import { Textarea } from "@/components/ui/textarea";
import { Select, SelectContent, SelectItem, SelectTrigger, SelectValue } from "@/components/ui/select";
import { supabase } from "@/integrations/supabase/client";
import type { Database } from "@/integrations/supabase/types";
import { AdminRoute } from "@/components/AdminRoute";
import { SKILL_TREE_DEFINITIONS, type TierName } from "@/data/skillTree";
import type { SkillDefinitionRecord } from "@/hooks/useSkillSystem.types";

const UNIVERSITY_PAGE_SIZE = 10;

const BOOK_XP_VALUE = 10;
const BOOK_SEED_COSTS: Record<TierName, number> = {
  Basic: 250,
  Professional: 750,
  Mastery: 1500,
};

type SortColumn = "name" | "city" | "prestige" | "quality_of_learning" | "course_cost";
type SortDirection = "asc" | "desc";

const sortColumnOptions: { value: SortColumn; label: string }[] = [
  { value: "city", label: "City" },
  { value: "name", label: "Name" },
  { value: "prestige", label: "Prestige" },
  { value: "quality_of_learning", label: "Quality of Learning" },
  { value: "course_cost", label: "Course Cost" },
];

const sortDirectionLabels: Record<SortDirection, string> = {
  asc: "Ascending",
  desc: "Descending",
};

const currencyFormatter = new Intl.NumberFormat("en-US", {
  style: "currency",
  currency: "USD",
  maximumFractionDigits: 0,
});

const universitySchema = z.object({
  name: z.string().min(1, "Name is required"),
  city: z.string().min(1, "City is required"),
  prestige: z
    .coerce
    .number({ invalid_type_error: "Prestige must be a number" })
    .min(0, "Prestige must be at least 0")
    .max(100, "Prestige cannot exceed 100"),
  qualityOfLearning: z
    .coerce
    .number({ invalid_type_error: "Quality must be a number" })
    .min(0, "Quality must be at least 0")
    .max(100, "Quality cannot exceed 100"),
  courseCost: z
    .coerce
    .number({ invalid_type_error: "Course cost must be a number" })
    .min(0, "Course cost cannot be negative"),
});

type UniversityFormValues = z.infer<typeof universitySchema>;
type UniversitiesTable = Database["public"]["Tables"] extends { universities: infer T }
  ? T
  : {
      Row: {
        id: string;
        name: string;
        city: string;
        prestige: number | null;
        quality_of_learning: number | null;
        course_cost: number | null;
        created_at: string | null;
      };
      Insert: {
        name: string;
        city: string;
        prestige?: number | null;
        quality_of_learning?: number | null;
        course_cost?: number | null;
      };
      Update: {
        name?: string;
        city?: string;
        prestige?: number | null;
        quality_of_learning?: number | null;
        course_cost?: number | null;
      };
    };

type UniversityRow = UniversitiesTable extends { Row: infer R } ? R : never;
type UniversityInsert = UniversitiesTable extends { Insert: infer I } ? I : never;
type UniversityUpdate = UniversitiesTable extends { Update: infer U } ? U : never;

const skillBookSchema = z.object({
<<<<<<< HEAD
  slug: z
    .string()
    .min(1, "Slug is required")
    .regex(/^[a-z0-9-]+$/, "Slug may only include lowercase letters, numbers, and hyphens"),
  title: z.string().min(1, "Title is required"),
  author: z.string().min(1, "Author is required"),
  description: z.string().min(1, "Description is required"),
  skillSlug: z.string().min(1, "Skill selection is required"),
=======
  skillSlug: z.string().min(1, "Skill selection is required"),
  title: z.string().min(1, "Title is required"),
  description: z
    .string()
    .max(500, "Description cannot exceed 500 characters")
    .optional()
    .or(z.literal("")),
>>>>>>> 5a059099
  cost: z
    .coerce
    .number({ invalid_type_error: "Cost must be a number" })
    .min(0, "Cost cannot be negative"),
<<<<<<< HEAD
  xpReward: z
    .coerce
    .number({ invalid_type_error: "XP reward must be a number" })
    .refine((value) => value === 10, "XP reward is fixed at 10"),
=======
  xpValue: z
    .coerce
    .number({ invalid_type_error: "XP value must be a number" })
    .min(0, "XP value cannot be negative"),
  isActive: z.boolean(),
>>>>>>> 5a059099
});

type SkillBookFormValues = z.infer<typeof skillBookSchema>;

type SkillBooksTable = Database["public"]["Tables"] extends { skill_books: infer T }
  ? T
  : {
      Row: {
        id: string;
<<<<<<< HEAD
        slug: string;
        title: string;
        author: string | null;
        description: string | null;
        skill_slug: string;
        cost: number;
        xp_reward: number;
=======
        skill_slug: string;
        title: string;
        description: string | null;
        cost: number;
        xp_value: number;
        is_active: boolean;
>>>>>>> 5a059099
        created_at: string | null;
        updated_at: string | null;
      };
      Insert: {
<<<<<<< HEAD
        slug: string;
        title: string;
        author?: string | null;
        description?: string | null;
        skill_slug: string;
        cost: number;
        xp_reward?: number;
      };
      Update: {
        slug?: string;
        title?: string;
        author?: string | null;
        description?: string | null;
        skill_slug?: string;
        cost?: number;
        xp_reward?: number;
=======
        skill_slug: string;
        title: string;
        description?: string | null;
        cost?: number;
        xp_value?: number;
        is_active?: boolean;
      };
      Update: {
        skill_slug?: string;
        title?: string;
        description?: string | null;
        cost?: number;
        xp_value?: number;
        is_active?: boolean;
>>>>>>> 5a059099
      };
    };

type SkillBookRow = SkillBooksTable extends { Row: infer R } ? R : never;
type SkillBookInsert = SkillBooksTable extends { Insert: infer I } ? I : never;
type SkillBookUpdate = SkillBooksTable extends { Update: infer U } ? U : never;

<<<<<<< HEAD
type SkillDefinitionsTable = Database["public"]["Tables"] extends { skill_definitions: infer T }
  ? T
  : {
      Row: {
        id: string;
        slug: string;
        display_name: string;
      };
    };

type SkillDefinitionRow = SkillDefinitionsTable extends { Row: infer R } ? R : never;

=======
>>>>>>> 5a059099
export default function Admin() {
  const { toast } = useToast();
  const [activeTab, setActiveTab] = useState<"universities" | "books">("universities");
  const [universities, setUniversities] = useState<UniversityRow[]>([]);
  const [totalUniversities, setTotalUniversities] = useState(0);
  const [page, setPage] = useState(1);
  const [sortColumn, setSortColumn] = useState<SortColumn>("city");
  const [sortDirection, setSortDirection] = useState<SortDirection>("asc");
  const [isLoadingUniversities, setIsLoadingUniversities] = useState(false);
  const [isSubmittingUniversity, setIsSubmittingUniversity] = useState(false);
  const [editingUniversity, setEditingUniversity] = useState<UniversityRow | null>(null);
<<<<<<< HEAD
  const [deletingUniversityId, setDeletingUniversityId] = useState<string | null>(null);
  const [skillBooks, setSkillBooks] = useState<SkillBookRow[]>([]);
  const [skillDefinitions, setSkillDefinitions] = useState<SkillDefinitionRow[]>([]);
  const [isLoadingSkillBooks, setIsLoadingSkillBooks] = useState(false);
  const [isSubmittingBook, setIsSubmittingBook] = useState(false);
  const [editingSkillBook, setEditingSkillBook] = useState<SkillBookRow | null>(null);
  const [deletingBookId, setDeletingBookId] = useState<string | null>(null);

  const universityForm = useForm<UniversityFormValues>({
=======
  const [deletingId, setDeletingId] = useState<string | null>(null);
  const [skillBooks, setSkillBooks] = useState<SkillBookRow[]>([]);
  const [isLoadingSkillBooks, setIsLoadingSkillBooks] = useState(false);
  const [isSubmittingSkillBook, setIsSubmittingSkillBook] = useState(false);
  const [editingSkillBook, setEditingSkillBook] = useState<SkillBookRow | null>(null);
  const [deletingSkillBookId, setDeletingSkillBookId] = useState<string | null>(null);
  const [isSeedingBooks, setIsSeedingBooks] = useState(false);

  const form = useForm<UniversityFormValues>({
>>>>>>> 5a059099
    resolver: zodResolver(universitySchema),
    defaultValues: {
      name: "",
      city: "",
      prestige: 50,
      qualityOfLearning: 50,
      courseCost: 0,
    },
  });

  const skillBookForm = useForm<SkillBookFormValues>({
    resolver: zodResolver(skillBookSchema),
    defaultValues: {
<<<<<<< HEAD
      slug: "",
      title: "",
      author: "",
      description: "",
      skillSlug: "",
      cost: 0,
      xpReward: 10,
    },
  });

=======
      skillSlug: "",
      title: "",
      description: "",
      cost: 0,
      xpValue: BOOK_XP_VALUE,
      isActive: true,
    },
  });

  const skillDefinitionMap = useMemo(() => {
    const map = new Map<string, SkillDefinitionRecord>();
    for (const definition of SKILL_TREE_DEFINITIONS) {
      map.set(definition.slug, definition);
    }
    return map;
  }, []);

  const skillOptions = useMemo(
    () =>
      Array.from(skillDefinitionMap.values())
        .sort((a, b) => (a.display_name ?? a.slug).localeCompare(b.display_name ?? b.slug))
        .map((definition) => {
          const metadata = (definition.metadata ?? {}) as Record<string, unknown>;
          const tierValue = metadata.tier;
          const tier: TierName | undefined =
            typeof tierValue === "string" && (tierValue === "Basic" || tierValue === "Professional" || tierValue === "Mastery")
              ? (tierValue as TierName)
              : undefined;
          return {
            value: definition.slug,
            label: definition.display_name ?? definition.slug,
            tier,
          };
        }),
    [skillDefinitionMap],
  );

  const getSkillMetadata = useCallback(
    (slug: string) => {
      const definition = skillDefinitionMap.get(slug);
      const metadata = (definition?.metadata ?? {}) as Record<string, unknown>;
      const tierValue = metadata.tier;
      const tier: TierName | undefined =
        typeof tierValue === "string" && (tierValue === "Basic" || tierValue === "Professional" || tierValue === "Mastery")
          ? (tierValue as TierName)
          : undefined;
      const track = typeof metadata.track === "string" ? metadata.track : undefined;
      const category = typeof metadata.category === "string" ? metadata.category : undefined;
      return {
        name: definition?.display_name ?? slug,
        tier,
        track,
        category,
        description: definition?.description ?? null,
      };
    },
    [skillDefinitionMap],
  );

>>>>>>> 5a059099
  const handleFetchUniversities = useCallback(async () => {
    setIsLoadingUniversities(true);
    try {
      const from = (page - 1) * UNIVERSITY_PAGE_SIZE;
      const to = from + UNIVERSITY_PAGE_SIZE - 1;

      const { data, error, count } = await supabase
        .from("universities")
        .select("*", { count: "exact" })
        .order(sortColumn, { ascending: sortDirection === "asc" })
        .range(from, to);

      if (error) throw error;

      setUniversities((data as UniversityRow[] | null) ?? []);
      if (typeof count === "number") {
        setTotalUniversities(count);
        if (count === 0) {
          if (page !== 1) {
            setPage(1);
          }
        } else if (from >= count) {
          const lastPage = Math.max(Math.ceil(count / UNIVERSITY_PAGE_SIZE), 1);
          if (lastPage !== page) {
            setPage(lastPage);
          }
        }
      } else {
        setTotalUniversities(0);
      }
    } catch (error) {
      console.error("Failed to load universities", error);
      toast({
        variant: "destructive",
        title: "Unable to load universities",
        description: "We couldn't retrieve the universities list. Please try again later.",
      });
    } finally {
      setIsLoadingUniversities(false);
    }
  }, [page, sortColumn, sortDirection, toast]);

  const handleFetchSkillBooks = useCallback(async () => {
    setIsLoadingSkillBooks(true);
    try {
      const { data, error } = await supabase
        .from("skill_books")
        .select("*")
        .order("cost", { ascending: true })
        .order("title", { ascending: true });

      if (error) throw error;

      setSkillBooks((data as SkillBookRow[] | null) ?? []);
    } catch (error) {
      console.error("Failed to load skill books", error);
      toast({
        variant: "destructive",
        title: "Unable to load skill books",
        description: "We couldn't retrieve the skill books. Please try again later.",
      });
    } finally {
      setIsLoadingSkillBooks(false);
    }
  }, [toast]);

  const handleFetchSkillDefinitions = useCallback(async () => {
    try {
      const { data, error } = await supabase
        .from("skill_definitions")
        .select("id, slug, display_name")
        .order("display_name", { ascending: true });

      if (error) throw error;

      setSkillDefinitions((data as SkillDefinitionRow[] | null) ?? []);
    } catch (error) {
      console.error("Failed to load skill definitions", error);
      toast({
        variant: "destructive",
        title: "Unable to load skills",
        description: "We couldn't fetch the skill catalog. Refresh and try again.",
      });
    }
  }, [toast]);

  const handleFetchSkillBooks = useCallback(async () => {
    setIsLoadingSkillBooks(true);
    try {
      const { data, error } = await supabase
        .from("skill_books")
        .select("*")
        .order("title", { ascending: true });

      if (error) throw error;

      setSkillBooks((data as SkillBookRow[] | null) ?? []);
    } catch (error) {
      console.error("Failed to load skill books", error);
      toast({
        variant: "destructive",
        title: "Unable to load books",
        description: "We couldn't retrieve the skill books list. Please try again later.",
      });
    } finally {
      setIsLoadingSkillBooks(false);
    }
  }, [toast]);

  useEffect(() => {
    void handleFetchUniversities();
  }, [handleFetchUniversities]);

  useEffect(() => {
<<<<<<< HEAD
    void handleFetchSkillDefinitions();
    void handleFetchSkillBooks();
  }, [handleFetchSkillDefinitions, handleFetchSkillBooks]);
=======
    void handleFetchSkillBooks();
  }, [handleFetchSkillBooks]);
>>>>>>> 5a059099

  const formTitle = useMemo(() => (editingUniversity ? "Update University" : "Create University"), [editingUniversity]);
  const formDescription = useMemo(
    () =>
      editingUniversity
        ? "Edit the selected university and update its quality metrics."
        : "Define a new university hub, including its prestige and learning quality.",
    [editingUniversity],
  );
  const totalPages = useMemo(
    () => (totalUniversities > 0 ? Math.ceil(totalUniversities / UNIVERSITY_PAGE_SIZE) : 1),
    [totalUniversities],
  );
  const showingRangeStart =
    totalUniversities === 0 || universities.length === 0
      ? 0
      : (page - 1) * UNIVERSITY_PAGE_SIZE + 1;
  const showingRangeEnd =
    totalUniversities === 0 || universities.length === 0
      ? 0
      : Math.min(showingRangeStart + universities.length - 1, totalUniversities);
  const hasUniversities = totalUniversities > 0;

  const handleSortColumnChange = useCallback(
    (value: SortColumn) => {
      if (sortColumn !== value) {
        setSortColumn(value);
        if (page !== 1) {
          setPage(1);
        }
      }
    },
    [page, sortColumn],
  );

  const handleToggleSortDirection = useCallback(() => {
    setSortDirection((current) => (current === "asc" ? "desc" : "asc"));
  }, []);

  const handlePageChange = useCallback(
    (nextPage: number) => {
      if (nextPage >= 1 && nextPage <= totalPages && nextPage !== page) {
        setPage(nextPage);
      }
    },
    [page, totalPages],
  );

  const skillBookFormTitle = useMemo(
    () => (editingSkillBook ? "Update Skill Book" : "Create Skill Book"),
    [editingSkillBook],
  );
  const skillBookFormDescription = useMemo(
    () =>
      editingSkillBook
        ? "Adjust the selected book's details or align it with a different skill unlock."
        : "Add a new book that players can purchase to unlock skills with a 10 XP reward.",
    [editingSkillBook],
  );

  const skillDefinitionBySlug = useMemo(() => {
    return skillDefinitions.reduce<Record<string, SkillDefinitionRow>>((acc, definition) => {
      if (definition.slug) {
        acc[definition.slug] = definition;
      }
      return acc;
    }, {});
  }, [skillDefinitions]);

  const resetFormState = useCallback(() => {
<<<<<<< HEAD
    universityForm.reset({
=======
    form.reset({
      name: "",
>>>>>>> 5a059099
      city: "",
      prestige: 50,
      qualityOfLearning: 50,
      courseCost: 0,
    });
    setEditingUniversity(null);
  }, [universityForm]);

  const resetSkillBookForm = useCallback(() => {
    skillBookForm.reset({
      slug: "",
      title: "",
      author: "",
      description: "",
      skillSlug: "",
      cost: 0,
      xpReward: 10,
    });
    setEditingSkillBook(null);
  }, [skillBookForm]);

  const resetSkillBookForm = useCallback(() => {
    skillBookForm.reset({
      skillSlug: "",
      title: "",
      description: "",
      cost: 0,
      xpValue: BOOK_XP_VALUE,
      isActive: true,
    });
    setEditingSkillBook(null);
  }, [skillBookForm]);

  const onSubmit = useCallback(
    async (values: UniversityFormValues) => {
      setIsSubmittingUniversity(true);
      try {
        const payload: UniversityInsert = {
          name: values.name,
          city: values.city,
          prestige: values.prestige,
          quality_of_learning: values.qualityOfLearning,
          course_cost: values.courseCost,
        };

        if (editingUniversity) {
          const updatePayload: UniversityUpdate = { ...payload };
          const { error } = await supabase
            .from("universities")
            .update(updatePayload)
            .eq("id", editingUniversity.id);

          if (error) throw error;

          toast({
            title: "University updated",
            description: `${values.name} has been updated successfully.`,
          });
        } else {
          const { error } = await supabase.from("universities").insert(payload);

          if (error) throw error;

          toast({
            title: "University created",
            description: `${values.name} is now available in the world.`,
          });
        }

        resetFormState();
        if (!editingUniversity && page !== 1) {
          setPage(1);
        } else {
          await handleFetchUniversities();
        }
      } catch (error) {
        console.error("Failed to submit university", error);
        toast({
          variant: "destructive",
          title: "Save failed",
          description: "We couldn't save the university. Please review the details and try again.",
        });
      } finally {
        setIsSubmittingUniversity(false);
      }
    },
    [editingUniversity, handleFetchUniversities, page, resetFormState, toast],
  );

  const handleSubmitSkillBook = useCallback(
    async (values: SkillBookFormValues) => {
      setIsSubmittingSkillBook(true);
      try {
        const payload: SkillBookInsert = {
          skill_slug: values.skillSlug,
          title: values.title,
          description: values.description?.trim() ? values.description.trim() : null,
          cost: values.cost,
          xp_value: values.xpValue,
          is_active: values.isActive,
        };

        if (editingSkillBook) {
          const updatePayload: SkillBookUpdate = { ...payload };
          const { error } = await supabase
            .from("skill_books")
            .update(updatePayload)
            .eq("id", editingSkillBook.id);

          if (error) throw error;

          toast({
            title: "Skill book updated",
            description: `${values.title} has been saved.`,
          });
        } else {
          const { error } = await supabase.from("skill_books").insert(payload);

          if (error) throw error;

          toast({
            title: "Skill book created",
            description: `${values.title} is now available for players.`,
          });
        }

        resetSkillBookForm();
        await handleFetchSkillBooks();
      } catch (error) {
        console.error("Failed to save skill book", error);
        toast({
          variant: "destructive",
          title: "Save failed",
          description: "We couldn't save the skill book. Please try again.",
        });
      } finally {
        setIsSubmittingSkillBook(false);
      }
    },
    [editingSkillBook, handleFetchSkillBooks, resetSkillBookForm, toast],
  );

  const onSubmitSkillBook = useCallback(
    async (values: SkillBookFormValues) => {
      setIsSubmittingBook(true);
      try {
        const payload: SkillBookInsert = {
          slug: values.slug,
          title: values.title,
          author: values.author,
          description: values.description,
          skill_slug: values.skillSlug,
          cost: values.cost,
          xp_reward: values.xpReward,
        };

        if (editingSkillBook) {
          const updatePayload: SkillBookUpdate = { ...payload };
          const { error } = await supabase
            .from("skill_books")
            .update(updatePayload)
            .eq("id", editingSkillBook.id);

          if (error) throw error;

          toast({
            title: "Book updated",
            description: `${values.title} has been updated successfully.`,
          });
        } else {
          const { error } = await supabase.from("skill_books").insert(payload);

          if (error) throw error;

          toast({
            title: "Book created",
            description: `${values.title} is now available for purchase.`,
          });
        }

        resetSkillBookForm();
        await handleFetchSkillBooks();
      } catch (error) {
        console.error("Failed to submit skill book", error);
        toast({
          variant: "destructive",
          title: "Save failed",
          description: "We couldn't save the book. Please review the details and try again.",
        });
      } finally {
        setIsSubmittingBook(false);
      }
    },
    [editingSkillBook, handleFetchSkillBooks, resetSkillBookForm, toast],
  );

  const handleEdit = useCallback(
    (university: UniversityRow) => {
      setEditingUniversity(university);
<<<<<<< HEAD
      universityForm.reset({
=======
      form.reset({
        name: university.name ?? "",
>>>>>>> 5a059099
        city: university.city ?? "",
        prestige: university.prestige ?? 50,
        qualityOfLearning: university.quality_of_learning ?? 50,
        courseCost: university.course_cost ?? 0,
      });
    },
    [universityForm],
  );

  const handleEditSkillBook = useCallback(
    (book: SkillBookRow) => {
      setEditingSkillBook(book);
      skillBookForm.reset({
        slug: book.slug ?? "",
        title: book.title ?? "",
        author: book.author ?? "",
        description: book.description ?? "",
        skillSlug: book.skill_slug ?? "",
        cost: book.cost ?? 0,
        xpReward: book.xp_reward ?? 10,
      });
    },
    [skillBookForm],
  );

  const handleEditSkillBook = useCallback(
    (book: SkillBookRow) => {
      setEditingSkillBook(book);
      skillBookForm.reset({
        skillSlug: book.skill_slug,
        title: book.title,
        description: book.description ?? "",
        cost: typeof book.cost === "number" ? book.cost : Number(book.cost ?? 0),
        xpValue: typeof book.xp_value === "number" ? book.xp_value : BOOK_XP_VALUE,
        isActive: Boolean(book.is_active),
      });
    },
    [skillBookForm],
  );

  const handleDelete = useCallback(
<<<<<<< HEAD
    async (id: string, city: string) => {
      setDeletingUniversityId(id);
=======
    async (id: string, label: string) => {
      setDeletingId(id);
>>>>>>> 5a059099
      try {
        const { error } = await supabase.from("universities").delete().eq("id", id);

        if (error) throw error;

        const isLastItemOnPage = universities.length <= 1;
        const nextTotal = Math.max(totalUniversities - 1, 0);

        setUniversities((prev) => prev.filter((item) => item.id !== id));
        setTotalUniversities(nextTotal);
        if (editingUniversity?.id === id) {
          resetFormState();
        }
        await handleFetchUniversities();
        toast({
          title: "University deleted",
          description: `${label} has been removed from the roster.`,
        });
      } catch (error) {
        console.error("Failed to delete university", error);
        toast({
          variant: "destructive",
          title: "Delete failed",
          description: "We couldn't remove the university. Please try again.",
        });
      } finally {
        setDeletingUniversityId(null);
      }
    },
    [editingUniversity?.id, handleFetchUniversities, resetFormState, toast],
  );

  const handleDeleteSkillBook = useCallback(
<<<<<<< HEAD
    async (id: string, title: string) => {
      setDeletingBookId(id);
=======
    async (id: string, label: string) => {
      setDeletingSkillBookId(id);
>>>>>>> 5a059099
      try {
        const { error } = await supabase.from("skill_books").delete().eq("id", id);

        if (error) throw error;

<<<<<<< HEAD
        setSkillBooks((prev) => prev.filter((item) => item.id !== id));
=======
        setSkillBooks((previous) => previous.filter((book) => book.id !== id));
>>>>>>> 5a059099
        if (editingSkillBook?.id === id) {
          resetSkillBookForm();
        }

        toast({
<<<<<<< HEAD
          title: "Book deleted",
          description: `${title} has been removed from the catalog.`,
=======
          title: "Skill book deleted",
          description: `${label} has been removed.`,
>>>>>>> 5a059099
        });
      } catch (error) {
        console.error("Failed to delete skill book", error);
        toast({
          variant: "destructive",
          title: "Delete failed",
<<<<<<< HEAD
          description: "We couldn't remove the book. Please try again.",
        });
      } finally {
        setDeletingBookId(null);
=======
          description: "We couldn't remove the skill book. Please try again.",
        });
      } finally {
        setDeletingSkillBookId(null);
>>>>>>> 5a059099
      }
    },
    [editingSkillBook?.id, resetSkillBookForm, toast],
  );

<<<<<<< HEAD
=======
  const handleSeedSkillBooks = useCallback(async () => {
    setIsSeedingBooks(true);
    try {
      const inserts: SkillBookInsert[] = Array.from(skillDefinitionMap.entries()).map(([slug, definition]) => {
        const metadata = (definition.metadata ?? {}) as Record<string, unknown>;
        const tierValue = metadata.tier;
        const tier: TierName | undefined =
          typeof tierValue === "string" && (tierValue === "Basic" || tierValue === "Professional" || tierValue === "Mastery")
            ? (tierValue as TierName)
            : undefined;
        const description =
          typeof definition.description === "string" && definition.description.trim().length > 0
            ? definition.description
            : `Unlock the ${definition.display_name ?? slug} skill instantly.`;

        return {
          skill_slug: slug,
          title: definition.display_name ?? slug,
          description,
          cost: tier ? BOOK_SEED_COSTS[tier] : BOOK_SEED_COSTS.Basic,
          xp_value: BOOK_XP_VALUE,
          is_active: true,
        } satisfies SkillBookInsert;
      });

      const { error } = await supabase.from("skill_books").upsert(inserts, { onConflict: "skill_slug" });

      if (error) throw error;

      toast({
        title: "Skill books synced",
        description: "The catalog now matches the latest skill tree definitions.",
      });

      await handleFetchSkillBooks();
    } catch (error) {
      console.error("Failed to seed skill books", error);
      toast({
        variant: "destructive",
        title: "Seeding failed",
        description: "We couldn't generate the skill books from the skill tree.",
      });
    } finally {
      setIsSeedingBooks(false);
    }
  }, [handleFetchSkillBooks, skillDefinitionMap, toast]);

>>>>>>> 5a059099
  return (
    <AdminRoute>
      <div className="container mx-auto max-w-6xl p-6 space-y-6">
      <div className="space-y-2">
        <h1 className="text-3xl font-semibold tracking-tight">Admin Panel</h1>
        <p className="text-muted-foreground">Configure world data and manage gameplay balancing parameters.</p>
      </div>

      <Card>
        <CardHeader>
          <CardTitle>Data Management</CardTitle>
          <CardDescription>Maintain reference data that powers the game world.</CardDescription>
        </CardHeader>
        <CardContent>
<<<<<<< HEAD
          <Tabs defaultValue="books" className="space-y-6">
            <TabsList className="grid w-full max-w-md grid-cols-2">
=======
          <Tabs
            value={activeTab}
            onValueChange={(value) => setActiveTab(value as "universities" | "books")}
            className="space-y-6"
          >
            <TabsList className="grid w-full max-w-sm grid-cols-2 gap-2">
>>>>>>> 5a059099
              <TabsTrigger value="books" className="flex items-center gap-2">
                <BookOpen className="h-4 w-4" /> Books
              </TabsTrigger>
              <TabsTrigger value="universities" className="flex items-center gap-2">
                <GraduationCap className="h-4 w-4" /> Universities
              </TabsTrigger>
            </TabsList>

            <TabsContent value="books" className="space-y-6">
              <Card>
                <CardHeader className="pb-2">
<<<<<<< HEAD
                  <CardTitle className="text-xl flex items-center justify-between">
                    {skillBookFormTitle}
                    {editingSkillBook ? <Badge variant="secondary">Editing</Badge> : null}
                  </CardTitle>
                  <CardDescription>{skillBookFormDescription}</CardDescription>
                </CardHeader>
                <CardContent>
                  <Form {...skillBookForm}>
                    <form onSubmit={skillBookForm.handleSubmit(onSubmitSkillBook)} className="grid gap-6 md:grid-cols-2">
                      <FormField
                        control={skillBookForm.control}
                        name="slug"
                        render={({ field }) => (
                          <FormItem>
                            <FormLabel>Slug</FormLabel>
                            <FormControl>
                              <Input placeholder="unique-book-slug" {...field} />
                            </FormControl>
=======
                  <CardTitle className="flex items-center justify-between text-xl">
                    {editingSkillBook ? "Update Skill Book" : "Create Skill Book"}
                    {editingSkillBook ? <Badge variant="secondary">Editing</Badge> : null}
                  </CardTitle>
                  <CardDescription>
                    Define purchasable books that unlock and accelerate skill tree progress.
                  </CardDescription>
                </CardHeader>
                <CardContent>
                  <Form {...skillBookForm}>
                    <form onSubmit={skillBookForm.handleSubmit(handleSubmitSkillBook)} className="grid gap-6 md:grid-cols-2">
                      <FormField
                        control={skillBookForm.control}
                        name="skillSlug"
                        render={({ field }) => (
                          <FormItem className="md:col-span-2">
                            <FormLabel>Linked Skill</FormLabel>
                            <Select value={field.value} onValueChange={field.onChange}>
                              <FormControl>
                                <SelectTrigger className="w-full">
                                  <SelectValue placeholder="Choose a skill" />
                                </SelectTrigger>
                              </FormControl>
                              <SelectContent>
                                {skillOptions.map((option) => (
                                  <SelectItem key={option.value} value={option.value}>
                                    <div className="flex items-center justify-between gap-2">
                                      <span>{option.label}</span>
                                      {option.tier ? <Badge variant="outline">{option.tier}</Badge> : null}
                                    </div>
                                  </SelectItem>
                                ))}
                              </SelectContent>
                            </Select>
>>>>>>> 5a059099
                            <FormMessage />
                          </FormItem>
                        )}
                      />

                      <FormField
                        control={skillBookForm.control}
                        name="title"
                        render={({ field }) => (
<<<<<<< HEAD
                          <FormItem>
                            <FormLabel>Title</FormLabel>
                            <FormControl>
                              <Input placeholder="Enter book title" {...field} />
=======
                          <FormItem className="md:col-span-2">
                            <FormLabel>Book Title</FormLabel>
                            <FormControl>
                              <Input placeholder="Enter the display title" {...field} />
>>>>>>> 5a059099
                            </FormControl>
                            <FormMessage />
                          </FormItem>
                        )}
                      />

                      <FormField
                        control={skillBookForm.control}
<<<<<<< HEAD
                        name="author"
                        render={({ field }) => (
                          <FormItem>
                            <FormLabel>Author</FormLabel>
                            <FormControl>
                              <Input placeholder="Author name" {...field} />
=======
                        name="description"
                        render={({ field }) => (
                          <FormItem className="md:col-span-2">
                            <FormLabel>Description</FormLabel>
                            <FormControl>
                              <Textarea
                                placeholder="Optional blurb shown to players"
                                rows={3}
                                {...field}
                              />
>>>>>>> 5a059099
                            </FormControl>
                            <FormMessage />
                          </FormItem>
                        )}
                      />

                      <FormField
                        control={skillBookForm.control}
<<<<<<< HEAD
                        name="skillSlug"
                        render={({ field }) => (
                          <FormItem>
                            <FormLabel>Associated Skill</FormLabel>
                            <Select onValueChange={field.onChange} value={field.value}>
                              <FormControl>
                                <SelectTrigger>
                                  <SelectValue placeholder="Select a skill" />
                                </SelectTrigger>
                              </FormControl>
                              <SelectContent>
                                {skillDefinitions.map((definition) => (
                                  <SelectItem key={definition.id} value={definition.slug}>
                                    {definition.display_name}
                                  </SelectItem>
                                ))}
                              </SelectContent>
                            </Select>
                            <FormMessage />
                          </FormItem>
                        )}
                      />

                      <FormField
                        control={skillBookForm.control}
=======
>>>>>>> 5a059099
                        name="cost"
                        render={({ field }) => (
                          <FormItem>
                            <FormLabel>Cost</FormLabel>
                            <FormControl>
                              <Input
                                type="number"
                                min={0}
<<<<<<< HEAD
                                step={10}
=======
                                step={50}
>>>>>>> 5a059099
                                value={Number.isFinite(field.value) ? field.value : ""}
                                onChange={(event) => field.onChange(event.target.valueAsNumber)}
                              />
                            </FormControl>
                            <FormMessage />
                          </FormItem>
                        )}
                      />

                      <FormField
                        control={skillBookForm.control}
<<<<<<< HEAD
                        name="xpReward"
=======
                        name="xpValue"
>>>>>>> 5a059099
                        render={({ field }) => (
                          <FormItem>
                            <FormLabel>XP Reward</FormLabel>
                            <FormControl>
<<<<<<< HEAD
                              <Input type="number" {...field} disabled />
=======
                              <Input
                                type="number"
                                min={0}
                                step={1}
                                value={Number.isFinite(field.value) ? field.value : ""}
                                onChange={(event) => field.onChange(event.target.valueAsNumber)}
                              />
>>>>>>> 5a059099
                            </FormControl>
                            <FormMessage />
                          </FormItem>
                        )}
                      />

                      <FormField
                        control={skillBookForm.control}
<<<<<<< HEAD
                        name="description"
                        render={({ field }) => (
                          <FormItem className="md:col-span-2">
                            <FormLabel>Description</FormLabel>
                            <FormControl>
                              <Textarea placeholder="Provide a short summary" className="min-h-[120px]" {...field} />
                            </FormControl>
=======
                        name="isActive"
                        render={({ field }) => (
                          <FormItem className="md:col-span-2 flex flex-col gap-2">
                            <FormLabel>Status</FormLabel>
                            <FormControl>
                              <Switch checked={field.value} onCheckedChange={field.onChange} />
                            </FormControl>
                            <FormDescription>Inactive books will be hidden from players.</FormDescription>
>>>>>>> 5a059099
                            <FormMessage />
                          </FormItem>
                        )}
                      />

                      <div className="md:col-span-2 flex items-center justify-end gap-2">
                        {editingSkillBook ? (
<<<<<<< HEAD
                          <Button type="button" variant="outline" onClick={resetSkillBookForm} disabled={isSubmittingBook}>
                            Cancel
                          </Button>
                        ) : null}
                        <Button type="submit" disabled={isSubmittingBook}>
                          {isSubmittingBook ? (
                            <>
                              <Loader2 className="mr-2 h-4 w-4 animate-spin" />
                              Saving
                            </>
                          ) : (
                            skillBookFormTitle
=======
                          <Button type="button" variant="outline" onClick={resetSkillBookForm} disabled={isSubmittingSkillBook}>
                            Reset
                          </Button>
                        ) : null}
                        <Button type="submit" disabled={isSubmittingSkillBook}>
                          {isSubmittingSkillBook ? (
                            <>
                              <Loader2 className="mr-2 h-4 w-4 animate-spin" /> Saving
                            </>
                          ) : editingSkillBook ? (
                            "Update Skill Book"
                          ) : (
                            "Create Skill Book"
>>>>>>> 5a059099
                          )}
                        </Button>
                      </div>
                    </form>
                  </Form>
                </CardContent>
              </Card>

              <Card>
                <CardHeader>
<<<<<<< HEAD
                  <CardTitle className="text-xl flex items-center gap-2">
                    Skill Books
                    <Button
                      type="button"
                      variant="ghost"
                      size="icon"
                      onClick={() => void handleFetchSkillBooks()}
                      disabled={isLoadingSkillBooks}
                    >
                      <RefreshCcw className={`h-4 w-4 ${isLoadingSkillBooks ? "animate-spin" : ""}`} />
                      <span className="sr-only">Refresh books</span>
                    </Button>
                  </CardTitle>
                  <CardDescription>Manage purchasable skill books and their rewards.</CardDescription>
                </CardHeader>
                <CardContent>
                  {isLoadingSkillBooks ? (
                    <div className="flex items-center gap-3 text-muted-foreground">
                      <Loader2 className="h-5 w-5 animate-spin" />
                      Loading books...
                    </div>
                  ) : skillBooks.length === 0 ? (
                    <p className="text-muted-foreground">No books have been created yet. Add one using the form above.</p>
=======
                  <CardTitle className="flex items-center justify-between text-xl">
                    Skill Books
                    <div className="flex items-center gap-2">
                      <Button
                        type="button"
                        variant="outline"
                        size="sm"
                        onClick={() => void handleSeedSkillBooks()}
                        disabled={isSeedingBooks || isLoadingSkillBooks}
                      >
                        {isSeedingBooks ? <Loader2 className="mr-2 h-4 w-4 animate-spin" /> : null}
                        {isSeedingBooks ? "Syncing" : "Seed from skill tree"}
                      </Button>
                      <Button
                        type="button"
                        variant="ghost"
                        size="icon"
                        onClick={() => void handleFetchSkillBooks()}
                        disabled={isLoadingSkillBooks}
                        title="Refresh skill books"
                      >
                        <RefreshCcw className={`h-4 w-4 ${isLoadingSkillBooks ? "animate-spin" : ""}`} />
                        <span className="sr-only">Refresh skill books</span>
                      </Button>
                    </div>
                  </CardTitle>
                  <CardDescription>Review which books are purchasable in the Education hub.</CardDescription>
                </CardHeader>
                <CardContent className="space-y-4">
                  {isLoadingSkillBooks ? (
                    <div className="flex items-center gap-3 text-muted-foreground">
                      <Loader2 className="h-5 w-5 animate-spin" /> Loading skill books...
                    </div>
                  ) : skillBooks.length === 0 ? (
                    <div className="flex flex-col gap-3 text-muted-foreground">
                      <p>No skill books are defined yet. Generate them from the skill tree to get started.</p>
                      <div>
                        <Button
                          type="button"
                          variant="secondary"
                          onClick={() => void handleSeedSkillBooks()}
                          disabled={isSeedingBooks}
                        >
                          {isSeedingBooks ? <Loader2 className="mr-2 h-4 w-4 animate-spin" /> : null}
                          {isSeedingBooks ? "Syncing" : "Generate skill books"}
                        </Button>
                      </div>
                    </div>
>>>>>>> 5a059099
                  ) : (
                    <Table>
                      <TableHeader>
                        <TableRow>
<<<<<<< HEAD
                          <TableHead>Title</TableHead>
                          <TableHead className="hidden lg:table-cell">Skill</TableHead>
                          <TableHead className="hidden sm:table-cell">Cost</TableHead>
                          <TableHead className="hidden sm:table-cell">XP Unlock</TableHead>
                          <TableHead className="hidden md:table-cell">Updated</TableHead>
=======
                          <TableHead>Skill</TableHead>
                          <TableHead className="hidden lg:table-cell">Track</TableHead>
                          <TableHead>Cost</TableHead>
                          <TableHead>XP</TableHead>
                          <TableHead>Status</TableHead>
>>>>>>> 5a059099
                          <TableHead className="text-right">Actions</TableHead>
                        </TableRow>
                      </TableHeader>
                      <TableBody>
                        {skillBooks.map((book) => {
<<<<<<< HEAD
                          const skillLabel = skillDefinitionBySlug[book.skill_slug]?.display_name ?? book.skill_slug;
                          const timestamp = book.updated_at ?? book.created_at;
                          return (
                            <TableRow key={book.id}>
                              <TableCell className="font-medium">
                                <div className="flex flex-col">
                                  <span>{book.title}</span>
                                  {book.author ? (
                                    <span className="text-xs text-muted-foreground">by {book.author}</span>
                                  ) : null}
                                </div>
                              </TableCell>
                              <TableCell className="hidden lg:table-cell">{skillLabel}</TableCell>
                              <TableCell className="hidden sm:table-cell">
                                {currencyFormatter.format(book.cost ?? 0)}
                              </TableCell>
                              <TableCell className="hidden sm:table-cell">+{book.xp_reward ?? 0} XP</TableCell>
                              <TableCell className="hidden md:table-cell">
                                {timestamp ? new Date(timestamp).toLocaleDateString() : "—"}
                              </TableCell>
                              <TableCell className="flex justify-end gap-2">
                                <Button
                                  type="button"
                                  variant="outline"
                                  size="icon"
                                  onClick={() => handleEditSkillBook(book)}
                                  title="Edit book"
                                >
                                  <Pencil className="h-4 w-4" />
=======
                          const metadata = getSkillMetadata(book.skill_slug);
                          return (
                            <TableRow key={book.id}>
                              <TableCell>
                                <div className="flex flex-col">
                                  <span className="font-medium">{book.title}</span>
                                  <span className="text-xs text-muted-foreground">{metadata.name}</span>
                                  {metadata.tier ? (
                                    <Badge variant="outline" className="mt-1 w-max">{metadata.tier}</Badge>
                                  ) : null}
                                </div>
                              </TableCell>
                              <TableCell className="hidden lg:table-cell">
                                <span className="text-sm text-muted-foreground">
                                  {metadata.track ?? metadata.category ?? "-"}
                                </span>
                              </TableCell>
                              <TableCell>{`$${Number(book.cost ?? 0).toLocaleString()}`}</TableCell>
                              <TableCell>{book.xp_value}</TableCell>
                              <TableCell>
                                <Badge variant={book.is_active ? "default" : "secondary"}>
                                  {book.is_active ? "Active" : "Hidden"}
                                </Badge>
                              </TableCell>
                              <TableCell className="flex justify-end gap-2">
                                <Button type="button" variant="outline" size="icon" onClick={() => handleEditSkillBook(book)}>
                                  <Pencil className="h-4 w-4" />
                                  <span className="sr-only">Edit {book.title}</span>
>>>>>>> 5a059099
                                </Button>
                                <Button
                                  type="button"
                                  variant="destructive"
                                  size="icon"
                                  onClick={() => handleDeleteSkillBook(book.id, book.title)}
<<<<<<< HEAD
                                  disabled={deletingBookId === book.id}
                                  title="Delete book"
                                >
                                  {deletingBookId === book.id ? (
=======
                                  disabled={deletingSkillBookId === book.id}
                                >
                                  {deletingSkillBookId === book.id ? (
>>>>>>> 5a059099
                                    <Loader2 className="h-4 w-4 animate-spin" />
                                  ) : (
                                    <Trash2 className="h-4 w-4" />
                                  )}
<<<<<<< HEAD
=======
                                  <span className="sr-only">Delete {book.title}</span>
>>>>>>> 5a059099
                                </Button>
                              </TableCell>
                            </TableRow>
                          );
                        })}
                      </TableBody>
                    </Table>
                  )}
                </CardContent>
              </Card>
            </TabsContent>

            <TabsContent value="universities" className="space-y-6">
              <Card>
                <CardHeader className="pb-2">
                  <CardTitle className="text-xl flex items-center justify-between">
                    {formTitle}
                    {editingUniversity ? <Badge variant="secondary">Editing</Badge> : null}
                  </CardTitle>
                  <CardDescription>{formDescription}</CardDescription>
                </CardHeader>
                <CardContent>
                  <Form {...universityForm}>
                    <form onSubmit={universityForm.handleSubmit(onSubmit)} className="grid gap-6 md:grid-cols-2">
                      <FormField
<<<<<<< HEAD
                        control={universityForm.control}
=======
                        control={form.control}
                        name="name"
                        render={({ field }) => (
                          <FormItem className="md:col-span-2">
                            <FormLabel>University Name</FormLabel>
                            <FormControl>
                              <Input placeholder="Enter university name" autoComplete="organization" {...field} />
                            </FormControl>
                            <FormMessage />
                          </FormItem>
                        )}
                      />

                      <FormField
                        control={form.control}
>>>>>>> 5a059099
                        name="city"
                        render={({ field }) => (
                          <FormItem className="md:col-span-2">
                            <FormLabel>City</FormLabel>
                            <FormControl>
                              <Input placeholder="Enter city name" autoComplete="address-level2" {...field} />
                            </FormControl>
                            <FormMessage />
                          </FormItem>
                        )}
                      />

                      <FormField
                        control={universityForm.control}
                        name="prestige"
                        render={({ field }) => (
                          <FormItem>
                            <FormLabel>Prestige (0-100)</FormLabel>
                            <FormControl>
                              <Input
                                type="number"
                                min={0}
                                max={100}
                                step={1}
                                value={Number.isFinite(field.value) ? field.value : ""}
                                onChange={(event) => field.onChange(event.target.valueAsNumber)}
                              />
                            </FormControl>
                            <FormMessage />
                          </FormItem>
                        )}
                      />

                      <FormField
                        control={universityForm.control}
                        name="qualityOfLearning"
                        render={({ field }) => (
                          <FormItem>
                            <FormLabel>Quality of Learning (0-100)</FormLabel>
                            <FormControl>
                              <Input
                                type="number"
                                min={0}
                                max={100}
                                step={1}
                                value={Number.isFinite(field.value) ? field.value : ""}
                                onChange={(event) => field.onChange(event.target.valueAsNumber)}
                              />
                            </FormControl>
                            <FormMessage />
                          </FormItem>
                        )}
                      />

                      <FormField
                        control={universityForm.control}
                        name="courseCost"
                        render={({ field }) => (
                          <FormItem>
                            <FormLabel>Average Course Cost</FormLabel>
                            <FormControl>
                              <Input
                                type="number"
                                min={0}
                                step={100}
                                value={Number.isFinite(field.value) ? field.value : ""}
                                onChange={(event) => field.onChange(event.target.valueAsNumber)}
                              />
                            </FormControl>
                            <FormMessage />
                          </FormItem>
                        )}
                      />

                      <div className="md:col-span-2 flex items-center justify-end gap-2">
                        {editingUniversity ? (
                          <Button type="button" variant="outline" onClick={resetFormState} disabled={isSubmittingUniversity}>
                            Reset
                          </Button>
                        ) : null}
                        <Button type="submit" disabled={isSubmittingUniversity}>
                          {isSubmittingUniversity ? (
                            <>
                              <Loader2 className="mr-2 h-4 w-4 animate-spin" />
                              Saving
                            </>
                          ) : (
                            formTitle
                          )}
                        />

<<<<<<< HEAD
              <Card>
                <CardHeader>
                  <CardTitle className="text-xl flex items-center gap-2">
                    Universities
                    <Button
                      type="button"
                      variant="ghost"
                      size="icon"
                      onClick={() => void handleFetchUniversities()}
                      disabled={isLoadingUniversities}
                    >
                      <RefreshCcw className={`h-4 w-4 ${isLoadingUniversities ? "animate-spin" : ""}`} />
                      <span className="sr-only">Refresh universities</span>
                    </Button>
                  </CardTitle>
                  <CardDescription>Review, edit or remove universities available to players.</CardDescription>
                </CardHeader>
                <CardContent>
                  {isLoadingUniversities ? (
                    <div className="flex items-center gap-3 text-muted-foreground">
                      <Loader2 className="h-5 w-5 animate-spin" />
                      Loading universities...
                    </div>
                  ) : universities.length === 0 ? (
                    <p className="text-muted-foreground">No universities have been defined yet. Create one using the form above.</p>
                  ) : (
                    <Table>
                      <TableHeader>
                        <TableRow>
                          <TableHead>City</TableHead>
                          <TableHead className="hidden sm:table-cell">Prestige</TableHead>
                          <TableHead className="hidden sm:table-cell">Quality</TableHead>
                          <TableHead className="hidden md:table-cell">Course Cost</TableHead>
                          <TableHead className="text-right">Actions</TableHead>
                        </TableRow>
                      </TableHeader>
                      <TableBody>
                        {universities.map((university) => (
                          <TableRow key={university.id}>
                            <TableCell className="font-medium">{university.city}</TableCell>
                            <TableCell className="hidden sm:table-cell">{university.prestige ?? "-"}</TableCell>
                            <TableCell className="hidden sm:table-cell">
                              {university.quality_of_learning ?? "-"}
                            </TableCell>
                            <TableCell className="hidden md:table-cell">
                              {typeof university.course_cost === "number"
                                ? currencyFormatter.format(university.course_cost)
                                : "-"}
                            </TableCell>
                            <TableCell className="flex justify-end gap-2">
                              <Button
                                type="button"
                                variant="outline"
                                size="icon"
                                onClick={() => handleEdit(university)}
                                title="Edit university"
                              >
                                <Pencil className="h-4 w-4" />
                              </Button>
                              <Button
                                type="button"
                                variant="destructive"
                                size="icon"
                                onClick={() => handleDelete(university.id, university.city ?? "this university")}
                                disabled={deletingUniversityId === university.id}
                                title="Delete university"
                              >
                                {deletingUniversityId === university.id ? (
                                  <Loader2 className="h-4 w-4 animate-spin" />
                                ) : (
                                  <Trash2 className="h-4 w-4" />
                                )}
                              </Button>
                            </TableCell>
=======
                        <FormField
                          control={form.control}
                          name="prestige"
                          render={({ field }) => (
                            <FormItem>
                              <FormLabel>Prestige (0-100)</FormLabel>
                              <FormControl>
                                <Input
                                  type="number"
                                  min={0}
                                  max={100}
                                  step={1}
                                  value={Number.isFinite(field.value) ? field.value : ""}
                                  onChange={(event) => field.onChange(event.target.valueAsNumber)}
                                />
                              </FormControl>
                              <FormMessage />
                            </FormItem>
                          )}
                        />

                        <FormField
                          control={form.control}
                          name="qualityOfLearning"
                          render={({ field }) => (
                            <FormItem>
                              <FormLabel>Quality of Learning (0-100)</FormLabel>
                              <FormControl>
                                <Input
                                  type="number"
                                  min={0}
                                  max={100}
                                  step={1}
                                  value={Number.isFinite(field.value) ? field.value : ""}
                                  onChange={(event) => field.onChange(event.target.valueAsNumber)}
                                />
                              </FormControl>
                              <FormMessage />
                            </FormItem>
                          )}
                        />

                        <FormField
                          control={form.control}
                          name="courseCost"
                          render={({ field }) => (
                            <FormItem>
                              <FormLabel>Average Course Cost</FormLabel>
                              <FormControl>
                                <Input
                                  type="number"
                                  min={0}
                                  step={100}
                                  value={Number.isFinite(field.value) ? field.value : ""}
                                  onChange={(event) => field.onChange(event.target.valueAsNumber)}
                                />
                              </FormControl>
                              <FormMessage />
                            </FormItem>
                          )}
                        />

                        <div className="md:col-span-2 flex items-center justify-end gap-2">
                          {editingUniversity ? (
                            <Button type="button" variant="outline" onClick={resetFormState} disabled={isSubmitting}>
                              Reset
                            </Button>
                          ) : null}
                          <Button type="submit" disabled={isSubmitting}>
                            {isSubmitting ? (
                              <>
                                <Loader2 className="mr-2 h-4 w-4 animate-spin" />
                                Saving
                              </>
                            ) : (
                              formTitle
                            )}
                          </Button>
                        </div>
                      </form>
                    </Form>
                  </CardContent>
                </Card>

                <Card>
                  <CardHeader>
                    <CardTitle className="text-xl flex items-center gap-2">
                      Universities
                      <Button
                        type="button"
                        variant="ghost"
                        size="icon"
                        onClick={() => void handleFetchUniversities()}
                        disabled={isLoadingUniversities}
                      >
                        <RefreshCcw className={`h-4 w-4 ${isLoadingUniversities ? "animate-spin" : ""}`} />
                        <span className="sr-only">Refresh universities</span>
                      </Button>
                    </CardTitle>
                    <CardDescription>Review, edit or remove universities available to players.</CardDescription>
                  </CardHeader>
                  <CardContent>
                    {isLoadingUniversities ? (
                      <div className="flex items-center gap-3 text-muted-foreground">
                        <Loader2 className="h-5 w-5 animate-spin" />
                        Loading universities...
                      </div>
                    ) : universities.length === 0 ? (
                      <p className="text-muted-foreground">
                        No universities have been defined yet. Create one using the form above.
                      </p>
                    ) : (
                      <Table>
                        <TableHeader>
                          <TableRow>
                            <TableHead>City</TableHead>
                            <TableHead className="hidden sm:table-cell">Prestige</TableHead>
                            <TableHead className="hidden sm:table-cell">Quality</TableHead>
                            <TableHead className="hidden md:table-cell">Course Cost</TableHead>
                            <TableHead className="text-right">Actions</TableHead>
>>>>>>> 5a059099
                          </TableRow>
                        </TableHeader>
                        <TableBody>
                          {universities.map((university) => (
                            <TableRow key={university.id}>
                              <TableCell className="font-medium">{university.city}</TableCell>
                              <TableCell className="hidden sm:table-cell">{university.prestige ?? "-"}</TableCell>
                              <TableCell className="hidden sm:table-cell">
                                {university.quality_of_learning ?? "-"}
                              </TableCell>
                              <TableCell className="hidden md:table-cell">
                                {typeof university.course_cost === "number"
                                  ? `$${university.course_cost.toLocaleString()}`
                                  : "-"}
                              </TableCell>
                              <TableCell className="flex justify-end gap-2">
                                <Button
                                  type="button"
                                  variant="outline"
                                  size="icon"
                                  onClick={() => handleEdit(university)}
                                  title="Edit university"
                                >
                                  <Pencil className="h-4 w-4" />
                                </Button>
                                <Button
                                  type="button"
                                  variant="destructive"
                                  size="icon"
                                  onClick={() => handleDelete(university.id, university.city ?? "this university")}
                                  disabled={deletingId === university.id}
                                  title="Delete university"
                                >
                                  {deletingId === university.id ? (
                                    <Loader2 className="h-4 w-4 animate-spin" />
                                  ) : (
                                    <Trash2 className="h-4 w-4" />
                                  )}
                                </Button>
                              </TableCell>
                            </TableRow>
                          ))}
                        </TableBody>
                      </Table>
                    )}
                  </CardContent>
                </Card>
              </TabsContent>
            </Tabs>
          </CardContent>
        </Card>
      </div>
    </AdminRoute>
  );
}<|MERGE_RESOLUTION|>--- conflicted
+++ resolved
@@ -2,12 +2,7 @@
 import { z } from "zod";
 import { useForm } from "react-hook-form";
 import { zodResolver } from "@hookform/resolvers/zod";
-<<<<<<< HEAD
 import { BookOpen, GraduationCap, Loader2, Pencil, RefreshCcw, Trash2 } from "lucide-react";
-
-=======
-import { ArrowUpDown, BookOpen, Loader2, Pencil, Plus, RefreshCcw, Trash2 } from "lucide-react";
->>>>>>> 5a059099
 import { Card, CardContent, CardDescription, CardHeader, CardTitle } from "@/components/ui/card";
 import { Tabs, TabsContent, TabsList, TabsTrigger } from "@/components/ui/tabs";
 import { Form, FormControl, FormDescription, FormField, FormItem, FormLabel, FormMessage } from "@/components/ui/form";
@@ -117,7 +112,6 @@
 type UniversityUpdate = UniversitiesTable extends { Update: infer U } ? U : never;
 
 const skillBookSchema = z.object({
-<<<<<<< HEAD
   slug: z
     .string()
     .min(1, "Slug is required")
@@ -126,31 +120,14 @@
   author: z.string().min(1, "Author is required"),
   description: z.string().min(1, "Description is required"),
   skillSlug: z.string().min(1, "Skill selection is required"),
-=======
-  skillSlug: z.string().min(1, "Skill selection is required"),
-  title: z.string().min(1, "Title is required"),
-  description: z
-    .string()
-    .max(500, "Description cannot exceed 500 characters")
-    .optional()
-    .or(z.literal("")),
->>>>>>> 5a059099
   cost: z
     .coerce
     .number({ invalid_type_error: "Cost must be a number" })
     .min(0, "Cost cannot be negative"),
-<<<<<<< HEAD
   xpReward: z
     .coerce
     .number({ invalid_type_error: "XP reward must be a number" })
     .refine((value) => value === 10, "XP reward is fixed at 10"),
-=======
-  xpValue: z
-    .coerce
-    .number({ invalid_type_error: "XP value must be a number" })
-    .min(0, "XP value cannot be negative"),
-  isActive: z.boolean(),
->>>>>>> 5a059099
 });
 
 type SkillBookFormValues = z.infer<typeof skillBookSchema>;
@@ -160,7 +137,6 @@
   : {
       Row: {
         id: string;
-<<<<<<< HEAD
         slug: string;
         title: string;
         author: string | null;
@@ -168,19 +144,10 @@
         skill_slug: string;
         cost: number;
         xp_reward: number;
-=======
-        skill_slug: string;
-        title: string;
-        description: string | null;
-        cost: number;
-        xp_value: number;
-        is_active: boolean;
->>>>>>> 5a059099
         created_at: string | null;
         updated_at: string | null;
       };
       Insert: {
-<<<<<<< HEAD
         slug: string;
         title: string;
         author?: string | null;
@@ -197,30 +164,12 @@
         skill_slug?: string;
         cost?: number;
         xp_reward?: number;
-=======
-        skill_slug: string;
-        title: string;
-        description?: string | null;
-        cost?: number;
-        xp_value?: number;
-        is_active?: boolean;
-      };
-      Update: {
-        skill_slug?: string;
-        title?: string;
-        description?: string | null;
-        cost?: number;
-        xp_value?: number;
-        is_active?: boolean;
->>>>>>> 5a059099
       };
     };
 
 type SkillBookRow = SkillBooksTable extends { Row: infer R } ? R : never;
 type SkillBookInsert = SkillBooksTable extends { Insert: infer I } ? I : never;
 type SkillBookUpdate = SkillBooksTable extends { Update: infer U } ? U : never;
-
-<<<<<<< HEAD
 type SkillDefinitionsTable = Database["public"]["Tables"] extends { skill_definitions: infer T }
   ? T
   : {
@@ -232,9 +181,6 @@
     };
 
 type SkillDefinitionRow = SkillDefinitionsTable extends { Row: infer R } ? R : never;
-
-=======
->>>>>>> 5a059099
 export default function Admin() {
   const { toast } = useToast();
   const [activeTab, setActiveTab] = useState<"universities" | "books">("universities");
@@ -246,7 +192,6 @@
   const [isLoadingUniversities, setIsLoadingUniversities] = useState(false);
   const [isSubmittingUniversity, setIsSubmittingUniversity] = useState(false);
   const [editingUniversity, setEditingUniversity] = useState<UniversityRow | null>(null);
-<<<<<<< HEAD
   const [deletingUniversityId, setDeletingUniversityId] = useState<string | null>(null);
   const [skillBooks, setSkillBooks] = useState<SkillBookRow[]>([]);
   const [skillDefinitions, setSkillDefinitions] = useState<SkillDefinitionRow[]>([]);
@@ -254,19 +199,8 @@
   const [isSubmittingBook, setIsSubmittingBook] = useState(false);
   const [editingSkillBook, setEditingSkillBook] = useState<SkillBookRow | null>(null);
   const [deletingBookId, setDeletingBookId] = useState<string | null>(null);
-
   const universityForm = useForm<UniversityFormValues>({
-=======
-  const [deletingId, setDeletingId] = useState<string | null>(null);
-  const [skillBooks, setSkillBooks] = useState<SkillBookRow[]>([]);
-  const [isLoadingSkillBooks, setIsLoadingSkillBooks] = useState(false);
-  const [isSubmittingSkillBook, setIsSubmittingSkillBook] = useState(false);
-  const [editingSkillBook, setEditingSkillBook] = useState<SkillBookRow | null>(null);
-  const [deletingSkillBookId, setDeletingSkillBookId] = useState<string | null>(null);
-  const [isSeedingBooks, setIsSeedingBooks] = useState(false);
-
-  const form = useForm<UniversityFormValues>({
->>>>>>> 5a059099
+
     resolver: zodResolver(universitySchema),
     defaultValues: {
       name: "",
@@ -280,7 +214,6 @@
   const skillBookForm = useForm<SkillBookFormValues>({
     resolver: zodResolver(skillBookSchema),
     defaultValues: {
-<<<<<<< HEAD
       slug: "",
       title: "",
       author: "",
@@ -291,67 +224,6 @@
     },
   });
 
-=======
-      skillSlug: "",
-      title: "",
-      description: "",
-      cost: 0,
-      xpValue: BOOK_XP_VALUE,
-      isActive: true,
-    },
-  });
-
-  const skillDefinitionMap = useMemo(() => {
-    const map = new Map<string, SkillDefinitionRecord>();
-    for (const definition of SKILL_TREE_DEFINITIONS) {
-      map.set(definition.slug, definition);
-    }
-    return map;
-  }, []);
-
-  const skillOptions = useMemo(
-    () =>
-      Array.from(skillDefinitionMap.values())
-        .sort((a, b) => (a.display_name ?? a.slug).localeCompare(b.display_name ?? b.slug))
-        .map((definition) => {
-          const metadata = (definition.metadata ?? {}) as Record<string, unknown>;
-          const tierValue = metadata.tier;
-          const tier: TierName | undefined =
-            typeof tierValue === "string" && (tierValue === "Basic" || tierValue === "Professional" || tierValue === "Mastery")
-              ? (tierValue as TierName)
-              : undefined;
-          return {
-            value: definition.slug,
-            label: definition.display_name ?? definition.slug,
-            tier,
-          };
-        }),
-    [skillDefinitionMap],
-  );
-
-  const getSkillMetadata = useCallback(
-    (slug: string) => {
-      const definition = skillDefinitionMap.get(slug);
-      const metadata = (definition?.metadata ?? {}) as Record<string, unknown>;
-      const tierValue = metadata.tier;
-      const tier: TierName | undefined =
-        typeof tierValue === "string" && (tierValue === "Basic" || tierValue === "Professional" || tierValue === "Mastery")
-          ? (tierValue as TierName)
-          : undefined;
-      const track = typeof metadata.track === "string" ? metadata.track : undefined;
-      const category = typeof metadata.category === "string" ? metadata.category : undefined;
-      return {
-        name: definition?.display_name ?? slug,
-        tier,
-        track,
-        category,
-        description: definition?.description ?? null,
-      };
-    },
-    [skillDefinitionMap],
-  );
-
->>>>>>> 5a059099
   const handleFetchUniversities = useCallback(async () => {
     setIsLoadingUniversities(true);
     try {
@@ -466,14 +338,9 @@
   }, [handleFetchUniversities]);
 
   useEffect(() => {
-<<<<<<< HEAD
     void handleFetchSkillDefinitions();
     void handleFetchSkillBooks();
   }, [handleFetchSkillDefinitions, handleFetchSkillBooks]);
-=======
-    void handleFetchSkillBooks();
-  }, [handleFetchSkillBooks]);
->>>>>>> 5a059099
 
   const formTitle = useMemo(() => (editingUniversity ? "Update University" : "Create University"), [editingUniversity]);
   const formDescription = useMemo(
@@ -544,12 +411,7 @@
   }, [skillDefinitions]);
 
   const resetFormState = useCallback(() => {
-<<<<<<< HEAD
     universityForm.reset({
-=======
-    form.reset({
-      name: "",
->>>>>>> 5a059099
       city: "",
       prestige: 50,
       qualityOfLearning: 50,
@@ -749,12 +611,7 @@
   const handleEdit = useCallback(
     (university: UniversityRow) => {
       setEditingUniversity(university);
-<<<<<<< HEAD
       universityForm.reset({
-=======
-      form.reset({
-        name: university.name ?? "",
->>>>>>> 5a059099
         city: university.city ?? "",
         prestige: university.prestige ?? 50,
         qualityOfLearning: university.quality_of_learning ?? 50,
@@ -796,13 +653,9 @@
   );
 
   const handleDelete = useCallback(
-<<<<<<< HEAD
     async (id: string, city: string) => {
       setDeletingUniversityId(id);
-=======
-    async (id: string, label: string) => {
-      setDeletingId(id);
->>>>>>> 5a059099
+
       try {
         const { error } = await supabase.from("universities").delete().eq("id", id);
 
@@ -836,107 +689,35 @@
   );
 
   const handleDeleteSkillBook = useCallback(
-<<<<<<< HEAD
     async (id: string, title: string) => {
       setDeletingBookId(id);
-=======
-    async (id: string, label: string) => {
-      setDeletingSkillBookId(id);
->>>>>>> 5a059099
       try {
         const { error } = await supabase.from("skill_books").delete().eq("id", id);
 
         if (error) throw error;
-
-<<<<<<< HEAD
         setSkillBooks((prev) => prev.filter((item) => item.id !== id));
-=======
-        setSkillBooks((previous) => previous.filter((book) => book.id !== id));
->>>>>>> 5a059099
         if (editingSkillBook?.id === id) {
           resetSkillBookForm();
         }
 
         toast({
-<<<<<<< HEAD
           title: "Book deleted",
           description: `${title} has been removed from the catalog.`,
-=======
-          title: "Skill book deleted",
-          description: `${label} has been removed.`,
->>>>>>> 5a059099
         });
       } catch (error) {
         console.error("Failed to delete skill book", error);
         toast({
           variant: "destructive",
           title: "Delete failed",
-<<<<<<< HEAD
           description: "We couldn't remove the book. Please try again.",
         });
       } finally {
         setDeletingBookId(null);
-=======
-          description: "We couldn't remove the skill book. Please try again.",
-        });
-      } finally {
-        setDeletingSkillBookId(null);
->>>>>>> 5a059099
       }
     },
     [editingSkillBook?.id, resetSkillBookForm, toast],
   );
 
-<<<<<<< HEAD
-=======
-  const handleSeedSkillBooks = useCallback(async () => {
-    setIsSeedingBooks(true);
-    try {
-      const inserts: SkillBookInsert[] = Array.from(skillDefinitionMap.entries()).map(([slug, definition]) => {
-        const metadata = (definition.metadata ?? {}) as Record<string, unknown>;
-        const tierValue = metadata.tier;
-        const tier: TierName | undefined =
-          typeof tierValue === "string" && (tierValue === "Basic" || tierValue === "Professional" || tierValue === "Mastery")
-            ? (tierValue as TierName)
-            : undefined;
-        const description =
-          typeof definition.description === "string" && definition.description.trim().length > 0
-            ? definition.description
-            : `Unlock the ${definition.display_name ?? slug} skill instantly.`;
-
-        return {
-          skill_slug: slug,
-          title: definition.display_name ?? slug,
-          description,
-          cost: tier ? BOOK_SEED_COSTS[tier] : BOOK_SEED_COSTS.Basic,
-          xp_value: BOOK_XP_VALUE,
-          is_active: true,
-        } satisfies SkillBookInsert;
-      });
-
-      const { error } = await supabase.from("skill_books").upsert(inserts, { onConflict: "skill_slug" });
-
-      if (error) throw error;
-
-      toast({
-        title: "Skill books synced",
-        description: "The catalog now matches the latest skill tree definitions.",
-      });
-
-      await handleFetchSkillBooks();
-    } catch (error) {
-      console.error("Failed to seed skill books", error);
-      toast({
-        variant: "destructive",
-        title: "Seeding failed",
-        description: "We couldn't generate the skill books from the skill tree.",
-      });
-    } finally {
-      setIsSeedingBooks(false);
-    }
-  }, [handleFetchSkillBooks, skillDefinitionMap, toast]);
-
->>>>>>> 5a059099
   return (
     <AdminRoute>
       <div className="container mx-auto max-w-6xl p-6 space-y-6">
@@ -951,17 +732,8 @@
           <CardDescription>Maintain reference data that powers the game world.</CardDescription>
         </CardHeader>
         <CardContent>
-<<<<<<< HEAD
           <Tabs defaultValue="books" className="space-y-6">
             <TabsList className="grid w-full max-w-md grid-cols-2">
-=======
-          <Tabs
-            value={activeTab}
-            onValueChange={(value) => setActiveTab(value as "universities" | "books")}
-            className="space-y-6"
-          >
-            <TabsList className="grid w-full max-w-sm grid-cols-2 gap-2">
->>>>>>> 5a059099
               <TabsTrigger value="books" className="flex items-center gap-2">
                 <BookOpen className="h-4 w-4" /> Books
               </TabsTrigger>
@@ -973,7 +745,6 @@
             <TabsContent value="books" className="space-y-6">
               <Card>
                 <CardHeader className="pb-2">
-<<<<<<< HEAD
                   <CardTitle className="text-xl flex items-center justify-between">
                     {skillBookFormTitle}
                     {editingSkillBook ? <Badge variant="secondary">Editing</Badge> : null}
@@ -992,42 +763,6 @@
                             <FormControl>
                               <Input placeholder="unique-book-slug" {...field} />
                             </FormControl>
-=======
-                  <CardTitle className="flex items-center justify-between text-xl">
-                    {editingSkillBook ? "Update Skill Book" : "Create Skill Book"}
-                    {editingSkillBook ? <Badge variant="secondary">Editing</Badge> : null}
-                  </CardTitle>
-                  <CardDescription>
-                    Define purchasable books that unlock and accelerate skill tree progress.
-                  </CardDescription>
-                </CardHeader>
-                <CardContent>
-                  <Form {...skillBookForm}>
-                    <form onSubmit={skillBookForm.handleSubmit(handleSubmitSkillBook)} className="grid gap-6 md:grid-cols-2">
-                      <FormField
-                        control={skillBookForm.control}
-                        name="skillSlug"
-                        render={({ field }) => (
-                          <FormItem className="md:col-span-2">
-                            <FormLabel>Linked Skill</FormLabel>
-                            <Select value={field.value} onValueChange={field.onChange}>
-                              <FormControl>
-                                <SelectTrigger className="w-full">
-                                  <SelectValue placeholder="Choose a skill" />
-                                </SelectTrigger>
-                              </FormControl>
-                              <SelectContent>
-                                {skillOptions.map((option) => (
-                                  <SelectItem key={option.value} value={option.value}>
-                                    <div className="flex items-center justify-between gap-2">
-                                      <span>{option.label}</span>
-                                      {option.tier ? <Badge variant="outline">{option.tier}</Badge> : null}
-                                    </div>
-                                  </SelectItem>
-                                ))}
-                              </SelectContent>
-                            </Select>
->>>>>>> 5a059099
                             <FormMessage />
                           </FormItem>
                         )}
@@ -1037,17 +772,10 @@
                         control={skillBookForm.control}
                         name="title"
                         render={({ field }) => (
-<<<<<<< HEAD
                           <FormItem>
                             <FormLabel>Title</FormLabel>
                             <FormControl>
                               <Input placeholder="Enter book title" {...field} />
-=======
-                          <FormItem className="md:col-span-2">
-                            <FormLabel>Book Title</FormLabel>
-                            <FormControl>
-                              <Input placeholder="Enter the display title" {...field} />
->>>>>>> 5a059099
                             </FormControl>
                             <FormMessage />
                           </FormItem>
@@ -1056,25 +784,12 @@
 
                       <FormField
                         control={skillBookForm.control}
-<<<<<<< HEAD
                         name="author"
                         render={({ field }) => (
                           <FormItem>
                             <FormLabel>Author</FormLabel>
                             <FormControl>
                               <Input placeholder="Author name" {...field} />
-=======
-                        name="description"
-                        render={({ field }) => (
-                          <FormItem className="md:col-span-2">
-                            <FormLabel>Description</FormLabel>
-                            <FormControl>
-                              <Textarea
-                                placeholder="Optional blurb shown to players"
-                                rows={3}
-                                {...field}
-                              />
->>>>>>> 5a059099
                             </FormControl>
                             <FormMessage />
                           </FormItem>
@@ -1083,7 +798,6 @@
 
                       <FormField
                         control={skillBookForm.control}
-<<<<<<< HEAD
                         name="skillSlug"
                         render={({ field }) => (
                           <FormItem>
@@ -1109,8 +823,6 @@
 
                       <FormField
                         control={skillBookForm.control}
-=======
->>>>>>> 5a059099
                         name="cost"
                         render={({ field }) => (
                           <FormItem>
@@ -1119,11 +831,7 @@
                               <Input
                                 type="number"
                                 min={0}
-<<<<<<< HEAD
                                 step={10}
-=======
-                                step={50}
->>>>>>> 5a059099
                                 value={Number.isFinite(field.value) ? field.value : ""}
                                 onChange={(event) => field.onChange(event.target.valueAsNumber)}
                               />
@@ -1135,26 +843,12 @@
 
                       <FormField
                         control={skillBookForm.control}
-<<<<<<< HEAD
                         name="xpReward"
-=======
-                        name="xpValue"
->>>>>>> 5a059099
                         render={({ field }) => (
                           <FormItem>
                             <FormLabel>XP Reward</FormLabel>
                             <FormControl>
-<<<<<<< HEAD
                               <Input type="number" {...field} disabled />
-=======
-                              <Input
-                                type="number"
-                                min={0}
-                                step={1}
-                                value={Number.isFinite(field.value) ? field.value : ""}
-                                onChange={(event) => field.onChange(event.target.valueAsNumber)}
-                              />
->>>>>>> 5a059099
                             </FormControl>
                             <FormMessage />
                           </FormItem>
@@ -1163,7 +857,6 @@
 
                       <FormField
                         control={skillBookForm.control}
-<<<<<<< HEAD
                         name="description"
                         render={({ field }) => (
                           <FormItem className="md:col-span-2">
@@ -1171,16 +864,6 @@
                             <FormControl>
                               <Textarea placeholder="Provide a short summary" className="min-h-[120px]" {...field} />
                             </FormControl>
-=======
-                        name="isActive"
-                        render={({ field }) => (
-                          <FormItem className="md:col-span-2 flex flex-col gap-2">
-                            <FormLabel>Status</FormLabel>
-                            <FormControl>
-                              <Switch checked={field.value} onCheckedChange={field.onChange} />
-                            </FormControl>
-                            <FormDescription>Inactive books will be hidden from players.</FormDescription>
->>>>>>> 5a059099
                             <FormMessage />
                           </FormItem>
                         )}
@@ -1188,7 +871,6 @@
 
                       <div className="md:col-span-2 flex items-center justify-end gap-2">
                         {editingSkillBook ? (
-<<<<<<< HEAD
                           <Button type="button" variant="outline" onClick={resetSkillBookForm} disabled={isSubmittingBook}>
                             Cancel
                           </Button>
@@ -1201,21 +883,6 @@
                             </>
                           ) : (
                             skillBookFormTitle
-=======
-                          <Button type="button" variant="outline" onClick={resetSkillBookForm} disabled={isSubmittingSkillBook}>
-                            Reset
-                          </Button>
-                        ) : null}
-                        <Button type="submit" disabled={isSubmittingSkillBook}>
-                          {isSubmittingSkillBook ? (
-                            <>
-                              <Loader2 className="mr-2 h-4 w-4 animate-spin" /> Saving
-                            </>
-                          ) : editingSkillBook ? (
-                            "Update Skill Book"
-                          ) : (
-                            "Create Skill Book"
->>>>>>> 5a059099
                           )}
                         </Button>
                       </div>
@@ -1226,7 +893,6 @@
 
               <Card>
                 <CardHeader>
-<<<<<<< HEAD
                   <CardTitle className="text-xl flex items-center gap-2">
                     Skill Books
                     <Button
@@ -1250,79 +916,20 @@
                     </div>
                   ) : skillBooks.length === 0 ? (
                     <p className="text-muted-foreground">No books have been created yet. Add one using the form above.</p>
-=======
-                  <CardTitle className="flex items-center justify-between text-xl">
-                    Skill Books
-                    <div className="flex items-center gap-2">
-                      <Button
-                        type="button"
-                        variant="outline"
-                        size="sm"
-                        onClick={() => void handleSeedSkillBooks()}
-                        disabled={isSeedingBooks || isLoadingSkillBooks}
-                      >
-                        {isSeedingBooks ? <Loader2 className="mr-2 h-4 w-4 animate-spin" /> : null}
-                        {isSeedingBooks ? "Syncing" : "Seed from skill tree"}
-                      </Button>
-                      <Button
-                        type="button"
-                        variant="ghost"
-                        size="icon"
-                        onClick={() => void handleFetchSkillBooks()}
-                        disabled={isLoadingSkillBooks}
-                        title="Refresh skill books"
-                      >
-                        <RefreshCcw className={`h-4 w-4 ${isLoadingSkillBooks ? "animate-spin" : ""}`} />
-                        <span className="sr-only">Refresh skill books</span>
-                      </Button>
-                    </div>
-                  </CardTitle>
-                  <CardDescription>Review which books are purchasable in the Education hub.</CardDescription>
-                </CardHeader>
-                <CardContent className="space-y-4">
-                  {isLoadingSkillBooks ? (
-                    <div className="flex items-center gap-3 text-muted-foreground">
-                      <Loader2 className="h-5 w-5 animate-spin" /> Loading skill books...
-                    </div>
-                  ) : skillBooks.length === 0 ? (
-                    <div className="flex flex-col gap-3 text-muted-foreground">
-                      <p>No skill books are defined yet. Generate them from the skill tree to get started.</p>
-                      <div>
-                        <Button
-                          type="button"
-                          variant="secondary"
-                          onClick={() => void handleSeedSkillBooks()}
-                          disabled={isSeedingBooks}
-                        >
-                          {isSeedingBooks ? <Loader2 className="mr-2 h-4 w-4 animate-spin" /> : null}
-                          {isSeedingBooks ? "Syncing" : "Generate skill books"}
-                        </Button>
-                      </div>
-                    </div>
->>>>>>> 5a059099
                   ) : (
                     <Table>
                       <TableHeader>
                         <TableRow>
-<<<<<<< HEAD
                           <TableHead>Title</TableHead>
                           <TableHead className="hidden lg:table-cell">Skill</TableHead>
                           <TableHead className="hidden sm:table-cell">Cost</TableHead>
                           <TableHead className="hidden sm:table-cell">XP Unlock</TableHead>
                           <TableHead className="hidden md:table-cell">Updated</TableHead>
-=======
-                          <TableHead>Skill</TableHead>
-                          <TableHead className="hidden lg:table-cell">Track</TableHead>
-                          <TableHead>Cost</TableHead>
-                          <TableHead>XP</TableHead>
-                          <TableHead>Status</TableHead>
->>>>>>> 5a059099
                           <TableHead className="text-right">Actions</TableHead>
                         </TableRow>
                       </TableHeader>
                       <TableBody>
                         {skillBooks.map((book) => {
-<<<<<<< HEAD
                           const skillLabel = skillDefinitionBySlug[book.skill_slug]?.display_name ?? book.skill_slug;
                           const timestamp = book.updated_at ?? book.created_at;
                           return (
@@ -1352,60 +959,20 @@
                                   title="Edit book"
                                 >
                                   <Pencil className="h-4 w-4" />
-=======
-                          const metadata = getSkillMetadata(book.skill_slug);
-                          return (
-                            <TableRow key={book.id}>
-                              <TableCell>
-                                <div className="flex flex-col">
-                                  <span className="font-medium">{book.title}</span>
-                                  <span className="text-xs text-muted-foreground">{metadata.name}</span>
-                                  {metadata.tier ? (
-                                    <Badge variant="outline" className="mt-1 w-max">{metadata.tier}</Badge>
-                                  ) : null}
-                                </div>
-                              </TableCell>
-                              <TableCell className="hidden lg:table-cell">
-                                <span className="text-sm text-muted-foreground">
-                                  {metadata.track ?? metadata.category ?? "-"}
-                                </span>
-                              </TableCell>
-                              <TableCell>{`$${Number(book.cost ?? 0).toLocaleString()}`}</TableCell>
-                              <TableCell>{book.xp_value}</TableCell>
-                              <TableCell>
-                                <Badge variant={book.is_active ? "default" : "secondary"}>
-                                  {book.is_active ? "Active" : "Hidden"}
-                                </Badge>
-                              </TableCell>
-                              <TableCell className="flex justify-end gap-2">
-                                <Button type="button" variant="outline" size="icon" onClick={() => handleEditSkillBook(book)}>
-                                  <Pencil className="h-4 w-4" />
-                                  <span className="sr-only">Edit {book.title}</span>
->>>>>>> 5a059099
                                 </Button>
                                 <Button
                                   type="button"
                                   variant="destructive"
                                   size="icon"
                                   onClick={() => handleDeleteSkillBook(book.id, book.title)}
-<<<<<<< HEAD
                                   disabled={deletingBookId === book.id}
                                   title="Delete book"
                                 >
                                   {deletingBookId === book.id ? (
-=======
-                                  disabled={deletingSkillBookId === book.id}
-                                >
-                                  {deletingSkillBookId === book.id ? (
->>>>>>> 5a059099
                                     <Loader2 className="h-4 w-4 animate-spin" />
                                   ) : (
                                     <Trash2 className="h-4 w-4" />
                                   )}
-<<<<<<< HEAD
-=======
-                                  <span className="sr-only">Delete {book.title}</span>
->>>>>>> 5a059099
                                 </Button>
                               </TableCell>
                             </TableRow>
@@ -1431,25 +998,7 @@
                   <Form {...universityForm}>
                     <form onSubmit={universityForm.handleSubmit(onSubmit)} className="grid gap-6 md:grid-cols-2">
                       <FormField
-<<<<<<< HEAD
                         control={universityForm.control}
-=======
-                        control={form.control}
-                        name="name"
-                        render={({ field }) => (
-                          <FormItem className="md:col-span-2">
-                            <FormLabel>University Name</FormLabel>
-                            <FormControl>
-                              <Input placeholder="Enter university name" autoComplete="organization" {...field} />
-                            </FormControl>
-                            <FormMessage />
-                          </FormItem>
-                        )}
-                      />
-
-                      <FormField
-                        control={form.control}
->>>>>>> 5a059099
                         name="city"
                         render={({ field }) => (
                           <FormItem className="md:col-span-2">
@@ -1541,7 +1090,6 @@
                           )}
                         />
 
-<<<<<<< HEAD
               <Card>
                 <CardHeader>
                   <CardTitle className="text-xl flex items-center gap-2">
@@ -1616,128 +1164,6 @@
                                 )}
                               </Button>
                             </TableCell>
-=======
-                        <FormField
-                          control={form.control}
-                          name="prestige"
-                          render={({ field }) => (
-                            <FormItem>
-                              <FormLabel>Prestige (0-100)</FormLabel>
-                              <FormControl>
-                                <Input
-                                  type="number"
-                                  min={0}
-                                  max={100}
-                                  step={1}
-                                  value={Number.isFinite(field.value) ? field.value : ""}
-                                  onChange={(event) => field.onChange(event.target.valueAsNumber)}
-                                />
-                              </FormControl>
-                              <FormMessage />
-                            </FormItem>
-                          )}
-                        />
-
-                        <FormField
-                          control={form.control}
-                          name="qualityOfLearning"
-                          render={({ field }) => (
-                            <FormItem>
-                              <FormLabel>Quality of Learning (0-100)</FormLabel>
-                              <FormControl>
-                                <Input
-                                  type="number"
-                                  min={0}
-                                  max={100}
-                                  step={1}
-                                  value={Number.isFinite(field.value) ? field.value : ""}
-                                  onChange={(event) => field.onChange(event.target.valueAsNumber)}
-                                />
-                              </FormControl>
-                              <FormMessage />
-                            </FormItem>
-                          )}
-                        />
-
-                        <FormField
-                          control={form.control}
-                          name="courseCost"
-                          render={({ field }) => (
-                            <FormItem>
-                              <FormLabel>Average Course Cost</FormLabel>
-                              <FormControl>
-                                <Input
-                                  type="number"
-                                  min={0}
-                                  step={100}
-                                  value={Number.isFinite(field.value) ? field.value : ""}
-                                  onChange={(event) => field.onChange(event.target.valueAsNumber)}
-                                />
-                              </FormControl>
-                              <FormMessage />
-                            </FormItem>
-                          )}
-                        />
-
-                        <div className="md:col-span-2 flex items-center justify-end gap-2">
-                          {editingUniversity ? (
-                            <Button type="button" variant="outline" onClick={resetFormState} disabled={isSubmitting}>
-                              Reset
-                            </Button>
-                          ) : null}
-                          <Button type="submit" disabled={isSubmitting}>
-                            {isSubmitting ? (
-                              <>
-                                <Loader2 className="mr-2 h-4 w-4 animate-spin" />
-                                Saving
-                              </>
-                            ) : (
-                              formTitle
-                            )}
-                          </Button>
-                        </div>
-                      </form>
-                    </Form>
-                  </CardContent>
-                </Card>
-
-                <Card>
-                  <CardHeader>
-                    <CardTitle className="text-xl flex items-center gap-2">
-                      Universities
-                      <Button
-                        type="button"
-                        variant="ghost"
-                        size="icon"
-                        onClick={() => void handleFetchUniversities()}
-                        disabled={isLoadingUniversities}
-                      >
-                        <RefreshCcw className={`h-4 w-4 ${isLoadingUniversities ? "animate-spin" : ""}`} />
-                        <span className="sr-only">Refresh universities</span>
-                      </Button>
-                    </CardTitle>
-                    <CardDescription>Review, edit or remove universities available to players.</CardDescription>
-                  </CardHeader>
-                  <CardContent>
-                    {isLoadingUniversities ? (
-                      <div className="flex items-center gap-3 text-muted-foreground">
-                        <Loader2 className="h-5 w-5 animate-spin" />
-                        Loading universities...
-                      </div>
-                    ) : universities.length === 0 ? (
-                      <p className="text-muted-foreground">
-                        No universities have been defined yet. Create one using the form above.
-                      </p>
-                    ) : (
-                      <Table>
-                        <TableHeader>
-                          <TableRow>
-                            <TableHead>City</TableHead>
-                            <TableHead className="hidden sm:table-cell">Prestige</TableHead>
-                            <TableHead className="hidden sm:table-cell">Quality</TableHead>
-                            <TableHead className="hidden md:table-cell">Course Cost</TableHead>
-                            <TableHead className="text-right">Actions</TableHead>
->>>>>>> 5a059099
                           </TableRow>
                         </TableHeader>
                         <TableBody>
