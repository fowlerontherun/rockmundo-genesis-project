--- conflicted
+++ resolved
@@ -3,7 +3,6 @@
 import { useForm } from "react-hook-form";
 import { zodResolver } from "@hookform/resolvers/zod";
 import { ArrowUpDown, Loader2, Pencil, Plus, RefreshCcw, Trash2 } from "lucide-react";
-
 import { AdminRoute } from "@/components/AdminRoute";
 import { Badge } from "@/components/ui/badge";
 import { Button } from "@/components/ui/button";
@@ -11,19 +10,7 @@
 import { Form, FormControl, FormField, FormItem, FormLabel, FormMessage } from "@/components/ui/form";
 import { Input } from "@/components/ui/input";
 import { Table, TableBody, TableCell, TableHead, TableHeader, TableRow } from "@/components/ui/table";
-<<<<<<< HEAD
 import { Tabs, TabsContent, TabsList, TabsTrigger } from "@/components/ui/tabs";
-=======
-import { Badge } from "@/components/ui/badge";
-import { Select, SelectContent, SelectItem, SelectTrigger, SelectValue } from "@/components/ui/select";
-import {
-  Pagination,
-  PaginationContent,
-  PaginationItem,
-  PaginationNext,
-  PaginationPrevious,
-} from "@/components/ui/pagination";
->>>>>>> 931a58ea
 import { useToast } from "@/components/ui/use-toast";
 import { supabase } from "@/integrations/supabase/client";
 import type { Database } from "@/integrations/supabase/types";
@@ -312,19 +299,7 @@
         if (editingUniversity?.id === id) {
           resetFormState();
         }
-<<<<<<< HEAD
         await handleFetchUniversities();
-=======
-        const shouldGoBackPage =
-          page > 1 && (isLastItemOnPage || nextTotal <= (page - 1) * UNIVERSITY_PAGE_SIZE);
-
-        if (shouldGoBackPage) {
-          setPage((previous) => Math.max(previous - 1, 1));
-        } else {
-          await handleFetchUniversities();
-        }
-
->>>>>>> 931a58ea
         toast({
           title: "University deleted",
           description: `${label} has been removed from the roster.`,
@@ -340,25 +315,12 @@
         setDeletingId(null);
       }
     },
-<<<<<<< HEAD
     [editingUniversity?.id, handleFetchUniversities, resetFormState, toast],
-=======
-    [
-      editingUniversity?.id,
-      handleFetchUniversities,
-      page,
-      resetFormState,
-      toast,
-      totalUniversities,
-      universities.length,
-    ],
->>>>>>> 931a58ea
   );
 
   return (
     <AdminRoute>
       <div className="container mx-auto max-w-6xl p-6 space-y-6">
-<<<<<<< HEAD
         <div className="space-y-2">
           <h1 className="text-3xl font-semibold tracking-tight">Admin Panel</h1>
           <p className="text-muted-foreground">Configure world data and manage gameplay balancing parameters.</p>
@@ -442,142 +404,6 @@
                               </FormControl>
                               <FormMessage />
                             </FormItem>
-=======
-      <div className="space-y-2">
-        <h1 className="text-3xl font-semibold tracking-tight">Admin Panel</h1>
-        <p className="text-muted-foreground">Configure world data and manage gameplay balancing parameters.</p>
-      </div>
-
-      <Card>
-        <CardHeader>
-          <CardTitle>Data Management</CardTitle>
-          <CardDescription>Maintain reference data that powers the game world.</CardDescription>
-        </CardHeader>
-        <CardContent>
-          <Tabs defaultValue="universities" className="space-y-6">
-            <TabsList className="grid w-full max-w-xs grid-cols-1">
-              <TabsTrigger value="universities" className="flex items-center gap-2">
-                <Plus className="h-4 w-4" /> Universities
-              </TabsTrigger>
-            </TabsList>
-
-            <TabsContent value="universities" className="space-y-6">
-              <Card>
-                <CardHeader className="pb-2">
-                  <CardTitle className="text-xl flex items-center justify-between">
-                    {formTitle}
-                    {editingUniversity ? <Badge variant="secondary">Editing</Badge> : null}
-                  </CardTitle>
-                  <CardDescription>{formDescription}</CardDescription>
-                </CardHeader>
-                <CardContent>
-                  <Form {...form}>
-                    <form onSubmit={form.handleSubmit(onSubmit)} className="grid gap-6 md:grid-cols-2">
-                      <FormField
-                        control={form.control}
-                        name="name"
-                        render={({ field }) => (
-                          <FormItem className="md:col-span-2">
-                            <FormLabel>University Name</FormLabel>
-                            <FormControl>
-                              <Input placeholder="Enter university name" autoComplete="organization" {...field} />
-                            </FormControl>
-                            <FormMessage />
-                          </FormItem>
-                        )}
-                      />
-
-                      <FormField
-                        control={form.control}
-                        name="city"
-                        render={({ field }) => (
-                          <FormItem className="md:col-span-2">
-                            <FormLabel>City</FormLabel>
-                            <FormControl>
-                              <Input placeholder="Enter city name" autoComplete="address-level2" {...field} />
-                            </FormControl>
-                            <FormMessage />
-                          </FormItem>
-                        )}
-                      />
-
-                      <FormField
-                        control={form.control}
-                        name="prestige"
-                        render={({ field }) => (
-                          <FormItem>
-                            <FormLabel>Prestige (0-100)</FormLabel>
-                            <FormControl>
-                              <Input
-                                type="number"
-                                min={0}
-                                max={100}
-                                step={1}
-                                value={Number.isFinite(field.value) ? field.value : ""}
-                                onChange={(event) => field.onChange(event.target.valueAsNumber)}
-                              />
-                            </FormControl>
-                            <FormMessage />
-                          </FormItem>
-                        )}
-                      />
-
-                      <FormField
-                        control={form.control}
-                        name="qualityOfLearning"
-                        render={({ field }) => (
-                          <FormItem>
-                            <FormLabel>Quality of Learning (0-100)</FormLabel>
-                            <FormControl>
-                              <Input
-                                type="number"
-                                min={0}
-                                max={100}
-                                step={1}
-                                value={Number.isFinite(field.value) ? field.value : ""}
-                                onChange={(event) => field.onChange(event.target.valueAsNumber)}
-                              />
-                            </FormControl>
-                            <FormMessage />
-                          </FormItem>
-                        )}
-                      />
-
-                      <FormField
-                        control={form.control}
-                        name="courseCost"
-                        render={({ field }) => (
-                          <FormItem>
-                            <FormLabel>Average Course Cost</FormLabel>
-                            <FormControl>
-                              <Input
-                                type="number"
-                                min={0}
-                                step={100}
-                                value={Number.isFinite(field.value) ? field.value : ""}
-                                onChange={(event) => field.onChange(event.target.valueAsNumber)}
-                              />
-                            </FormControl>
-                            <FormMessage />
-                          </FormItem>
-                        )}
-                      />
-
-                      <div className="md:col-span-2 flex items-center justify-end gap-2">
-                        {editingUniversity ? (
-                          <Button type="button" variant="outline" onClick={resetFormState} disabled={isSubmitting}>
-                            Reset
-                          </Button>
-                        ) : null}
-                        <Button type="submit" disabled={isSubmitting}>
-                          {isSubmitting ? (
-                            <>
-                              <Loader2 className="mr-2 h-4 w-4 animate-spin" />
-                              Saving
-                            </>
-                          ) : (
-                            formTitle
->>>>>>> 931a58ea
                           )}
                         />
 
@@ -646,7 +472,6 @@
                         <Loader2 className="h-5 w-5 animate-spin" />
                         Loading universities...
                       </div>
-<<<<<<< HEAD
                     ) : universities.length === 0 ? (
                       <p className="text-muted-foreground">
                         No universities have been defined yet. Create one using the form above.
@@ -711,176 +536,6 @@
             </Tabs>
           </CardContent>
         </Card>
-=======
-                    </form>
-                  </Form>
-                </CardContent>
-              </Card>
-
-              <Card>
-                <CardHeader>
-                  <CardTitle className="text-xl flex items-center gap-2">
-                    Universities
-                    <Button
-                      type="button"
-                      variant="ghost"
-                      size="icon"
-                      onClick={() => void handleFetchUniversities()}
-                      disabled={isLoadingUniversities}
-                    >
-                      <RefreshCcw className={`h-4 w-4 ${isLoadingUniversities ? "animate-spin" : ""}`} />
-                      <span className="sr-only">Refresh universities</span>
-                    </Button>
-                  </CardTitle>
-                  <CardDescription>Review, edit or remove universities available to players.</CardDescription>
-                </CardHeader>
-                <CardContent>
-                  <div className="mb-4 flex flex-col gap-3 md:flex-row md:items-center md:justify-between">
-                    <p className="text-sm text-muted-foreground">
-                      {hasUniversities && universities.length > 0
-                        ? `Showing ${showingRangeStart}-${showingRangeEnd} of ${totalUniversities} universities.`
-                        : hasUniversities
-                          ? "Adjust the sorting or pagination to view the next set of universities."
-                          : "Use the form above to define the first university entry."}
-                    </p>
-                    <div className="flex flex-col gap-3 sm:flex-row sm:items-center">
-                      <Select
-                        value={sortColumn}
-                        onValueChange={(value) => handleSortColumnChange(value as SortColumn)}
-                        disabled={!hasUniversities || isLoadingUniversities}
-                      >
-                        <SelectTrigger className="w-[220px]">
-                          <SelectValue placeholder="Sort universities by" />
-                        </SelectTrigger>
-                        <SelectContent>
-                          {sortColumnOptions.map((option) => (
-                            <SelectItem key={option.value} value={option.value}>
-                              {option.label}
-                            </SelectItem>
-                          ))}
-                        </SelectContent>
-                      </Select>
-                      <Button
-                        type="button"
-                        variant="outline"
-                        size="sm"
-                        className="justify-between"
-                        onClick={handleToggleSortDirection}
-                        disabled={!hasUniversities || isLoadingUniversities}
-                      >
-                        {sortDirectionLabels[sortDirection]}
-                        <ArrowUpDown className="ml-2 h-4 w-4" />
-                      </Button>
-                    </div>
-                  </div>
-                  {isLoadingUniversities ? (
-                    <div className="flex items-center gap-3 text-muted-foreground">
-                      <Loader2 className="h-5 w-5 animate-spin" />
-                      Loading universities...
-                    </div>
-                  ) : universities.length === 0 ? (
-                    <p className="text-muted-foreground">No universities have been defined yet. Create one using the form above.</p>
-                  ) : (
-                    <Table>
-                      <TableHeader>
-                        <TableRow>
-                          <TableHead>Name</TableHead>
-                          <TableHead>City</TableHead>
-                          <TableHead className="hidden sm:table-cell">Prestige</TableHead>
-                          <TableHead className="hidden sm:table-cell">Quality</TableHead>
-                          <TableHead className="hidden md:table-cell">Course Cost</TableHead>
-                          <TableHead className="text-right">Actions</TableHead>
-                        </TableRow>
-                      </TableHeader>
-                      <TableBody>
-                        {universities.map((university) => (
-                          <TableRow key={university.id}>
-                            <TableCell className="font-medium">{university.name}</TableCell>
-                            <TableCell>{university.city}</TableCell>
-                            <TableCell className="hidden sm:table-cell">{university.prestige ?? "-"}</TableCell>
-                            <TableCell className="hidden sm:table-cell">
-                              {university.quality_of_learning ?? "-"}
-                            </TableCell>
-                            <TableCell className="hidden md:table-cell">
-                              {typeof university.course_cost === "number" ? `$${university.course_cost.toLocaleString()}` : "-"}
-                            </TableCell>
-                            <TableCell className="flex justify-end gap-2">
-                              <Button
-                                type="button"
-                                variant="outline"
-                                size="icon"
-                                onClick={() => handleEdit(university)}
-                                title="Edit university"
-                              >
-                                <Pencil className="h-4 w-4" />
-                              </Button>
-                              <Button
-                                type="button"
-                                variant="destructive"
-                                size="icon"
-                                onClick={() =>
-                                  handleDelete(
-                                    university.id,
-                                    university.name ?? university.city ?? "this university",
-                                  )
-                                }
-                                disabled={deletingId === university.id}
-                                title="Delete university"
-                              >
-                                {deletingId === university.id ? (
-                                  <Loader2 className="h-4 w-4 animate-spin" />
-                                ) : (
-                                  <Trash2 className="h-4 w-4" />
-                                )}
-                              </Button>
-                            </TableCell>
-                          </TableRow>
-                        ))}
-                      </TableBody>
-                    </Table>
-                  )}
-                  {hasUniversities && totalPages > 1 ? (
-                    <Pagination className="pt-4">
-                      <PaginationContent>
-                        <PaginationItem>
-                          <PaginationPrevious
-                            href="#"
-                            onClick={(event) => {
-                              event.preventDefault();
-                              handlePageChange(page - 1);
-                            }}
-                            aria-disabled={page === 1}
-                            tabIndex={page === 1 ? -1 : undefined}
-                            className={page === 1 ? "pointer-events-none opacity-50" : ""}
-                          />
-                        </PaginationItem>
-                        <PaginationItem>
-                          <span className="px-3 text-sm text-muted-foreground">
-                            Page {page} of {totalPages}
-                          </span>
-                        </PaginationItem>
-                        <PaginationItem>
-                          <PaginationNext
-                            href="#"
-                            onClick={(event) => {
-                              event.preventDefault();
-                              handlePageChange(page + 1);
-                            }}
-                            aria-disabled={page >= totalPages}
-                            tabIndex={page >= totalPages ? -1 : undefined}
-                            className={page >= totalPages ? "pointer-events-none opacity-50" : ""}
-                          />
-                        </PaginationItem>
-                      </PaginationContent>
-                    </Pagination>
-                  ) : null}
-                </CardContent>
-              </Card>
-            </TabsContent>
-          </Tabs>
-        </CardContent>
-      </Card>
->>>>>>> 931a58ea
       </div>
     </AdminRoute>
   );
