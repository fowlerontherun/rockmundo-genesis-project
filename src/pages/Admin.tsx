import React, { useCallback, useEffect, useMemo, useState } from "react";
import { z } from "zod";
import { useForm } from "react-hook-form";
import { zodResolver } from "@hookform/resolvers/zod";
import { Loader2, Pencil, Plus, RefreshCcw, Trash2 } from "lucide-react";
import { AdminRoute } from "@/components/AdminRoute";
import { Card, CardContent, CardDescription, CardHeader, CardTitle } from "@/components/ui/card";
import { Tabs, TabsContent, TabsList, TabsTrigger } from "@/components/ui/tabs";
import { Form, FormControl, FormDescription, FormField, FormItem, FormLabel, FormMessage } from "@/components/ui/form";
import { Input } from "@/components/ui/input";
import { Table, TableBody, TableCell, TableHead, TableHeader, TableRow } from "@/components/ui/table";
import { Badge } from "@/components/ui/badge";
import { Select, SelectContent, SelectItem, SelectTrigger, SelectValue } from "@/components/ui/select";
import { Textarea } from "@/components/ui/textarea";
import { Switch } from "@/components/ui/switch";
import {
  Pagination,
  PaginationContent,
  PaginationItem,
  PaginationNext,
  PaginationPrevious,
} from "@/components/ui/pagination";
import { useToast } from "@/components/ui/use-toast";
import { Textarea } from "@/components/ui/textarea";
import { Select, SelectContent, SelectItem, SelectTrigger, SelectValue } from "@/components/ui/select";
import { supabase } from "@/integrations/supabase/client";
import type { Database } from "@/integrations/supabase/types";
import { AdminRoute } from "@/components/AdminRoute";
import { SKILL_TREE_DEFINITIONS, type TierName } from "@/data/skillTree";
import type { SkillDefinitionRecord } from "@/hooks/useSkillSystem.types";

const UNIVERSITY_PAGE_SIZE = 10;

const BOOK_XP_VALUE = 10;
const BOOK_SEED_COSTS: Record<TierName, number> = {
  Basic: 250,
  Professional: 750,
  Mastery: 1500,
};

type SortColumn = "name" | "city" | "prestige" | "quality_of_learning" | "course_cost";
type SortDirection = "asc" | "desc";

const sortColumnOptions: { value: SortColumn; label: string }[] = [
  { value: "city", label: "City" },
  { value: "name", label: "Name" },
  { value: "prestige", label: "Prestige" },
  { value: "quality_of_learning", label: "Quality of Learning" },
  { value: "course_cost", label: "Course Cost" },
];

const sortDirectionLabels: Record<SortDirection, string> = {
  asc: "Ascending",
  desc: "Descending",
};

const currencyFormatter = new Intl.NumberFormat("en-US", {
  style: "currency",
  currency: "USD",
  maximumFractionDigits: 0,
});

const universitySchema = z.object({
  name: z.string().min(1, "Name is required"),
  city: z.string().min(1, "City is required"),
  prestige: z
    .coerce
    .number({ invalid_type_error: "Prestige must be a number" })
    .min(0, "Prestige must be at least 0")
    .max(100, "Prestige cannot exceed 100"),
  qualityOfLearning: z
    .coerce
    .number({ invalid_type_error: "Quality must be a number" })
    .min(0, "Quality must be at least 0")
    .max(100, "Quality cannot exceed 100"),
  courseCost: z
    .coerce
    .number({ invalid_type_error: "Course cost must be a number" })
    .min(0, "Course cost cannot be negative"),
});

type UniversityFormValues = z.infer<typeof universitySchema>;
type UniversitiesTable = Database["public"]["Tables"] extends { universities: infer T }
  ? T
  : {
      Row: {
        id: string;
        name: string;
        city: string;
        prestige: number | null;
        quality_of_learning: number | null;
        course_cost: number | null;
        created_at: string | null;
      };
      Insert: {
        name: string;
        city: string;
        prestige?: number | null;
        quality_of_learning?: number | null;
        course_cost?: number | null;
      };
      Update: {
        name?: string;
        city?: string;
        prestige?: number | null;
        quality_of_learning?: number | null;
        course_cost?: number | null;
      };
    };

type UniversityRow = UniversitiesTable extends { Row: infer R } ? R : never;
type UniversityInsert = UniversitiesTable extends { Insert: infer I } ? I : never;
type UniversityUpdate = UniversitiesTable extends { Update: infer U } ? U : never;

const skillBookSchema = z.object({
  slug: z
    .string()
    .min(1, "Slug is required")
    .regex(/^[a-z0-9-]+$/, "Slug may only include lowercase letters, numbers, and hyphens"),
  title: z.string().min(1, "Title is required"),
  author: z.string().min(1, "Author is required"),
  description: z.string().min(1, "Description is required"),
  skillSlug: z.string().min(1, "Skill selection is required"),
  cost: z
    .coerce
    .number({ invalid_type_error: "Cost must be a number" })
    .min(0, "Cost cannot be negative"),
  xpReward: z
    .coerce
    .number({ invalid_type_error: "XP reward must be a number" })
    .refine((value) => value === 10, "XP reward is fixed at 10"),
});

type SkillBookFormValues = z.infer<typeof skillBookSchema>;

type SkillBooksTable = Database["public"]["Tables"] extends { skill_books: infer T }
  ? T
  : {
      Row: {
        id: string;
        slug: string;
        title: string;
        author: string | null;
        description: string | null;
        skill_slug: string;
        cost: number;
        xp_reward: number;
        created_at: string | null;
        updated_at: string | null;
      };
      Insert: {
        slug: string;
        title: string;
        author?: string | null;
        description?: string | null;
        skill_slug: string;
        cost: number;
        xp_reward?: number;
      };
      Update: {
        slug?: string;
        title?: string;
        author?: string | null;
        description?: string | null;
        skill_slug?: string;
        cost?: number;
        xp_reward?: number;
      };
    };

type SkillBookRow = SkillBooksTable extends { Row: infer R } ? R : never;
type SkillBookInsert = SkillBooksTable extends { Insert: infer I } ? I : never;
type SkillBookUpdate = SkillBooksTable extends { Update: infer U } ? U : never;
type SkillDefinitionsTable = Database["public"]["Tables"] extends { skill_definitions: infer T }
  ? T
  : {
      Row: {
        id: string;
        slug: string;
        display_name: string;
      };
    };

type SkillDefinitionRow = SkillDefinitionsTable extends { Row: infer R } ? R : never;
export default function Admin() {
  const { toast } = useToast();
  const [activeTab, setActiveTab] = useState<"universities" | "books">("universities");
  const [universities, setUniversities] = useState<UniversityRow[]>([]);
  const [totalUniversities, setTotalUniversities] = useState(0);
  const [page, setPage] = useState(1);
  const [sortColumn, setSortColumn] = useState<SortColumn>("city");
  const [sortDirection, setSortDirection] = useState<SortDirection>("asc");
  const [isLoadingUniversities, setIsLoadingUniversities] = useState(false);
  const [isSubmittingUniversity, setIsSubmittingUniversity] = useState(false);
  const [editingUniversity, setEditingUniversity] = useState<UniversityRow | null>(null);
  const [deletingUniversityId, setDeletingUniversityId] = useState<string | null>(null);
  const [skillBooks, setSkillBooks] = useState<SkillBookRow[]>([]);
  const [skillDefinitions, setSkillDefinitions] = useState<SkillDefinitionRow[]>([]);
  const [isLoadingSkillBooks, setIsLoadingSkillBooks] = useState(false);
  const [isSubmittingBook, setIsSubmittingBook] = useState(false);
  const [editingSkillBook, setEditingSkillBook] = useState<SkillBookRow | null>(null);
  const [deletingBookId, setDeletingBookId] = useState<string | null>(null);
  const universityForm = useForm<UniversityFormValues>({

    resolver: zodResolver(universitySchema),
    defaultValues: {
      name: "",
      city: "",
      prestige: 50,
      qualityOfLearning: 50,
      courseCost: 0,
    },
  });

  const skillBookForm = useForm<SkillBookFormValues>({
    resolver: zodResolver(skillBookSchema),
    defaultValues: {
      slug: "",
      title: "",
      author: "",
      description: "",
      skillSlug: "",
      cost: 0,
      xpReward: 10,
    },
  });

  const handleFetchUniversities = useCallback(async () => {
    setIsLoadingUniversities(true);
    try {
      const from = (page - 1) * UNIVERSITY_PAGE_SIZE;
      const to = from + UNIVERSITY_PAGE_SIZE - 1;

      const { data, error, count } = await supabase
        .from("universities")
        .select("*", { count: "exact" })
        .order(sortColumn, { ascending: sortDirection === "asc" })
        .range(from, to);

      if (error) throw error;

      setUniversities((data as UniversityRow[] | null) ?? []);
      if (typeof count === "number") {
        setTotalUniversities(count);
        if (count === 0) {
          if (page !== 1) {
            setPage(1);
          }
        } else if (from >= count) {
          const lastPage = Math.max(Math.ceil(count / UNIVERSITY_PAGE_SIZE), 1);
          if (lastPage !== page) {
            setPage(lastPage);
          }
        }
      } else {
        setTotalUniversities(0);
      }
    } catch (error) {
      console.error("Failed to load universities", error);
      toast({
        variant: "destructive",
        title: "Unable to load universities",
        description: "We couldn't retrieve the universities list. Please try again later.",
      });
    } finally {
      setIsLoadingUniversities(false);
    }
  }, [page, sortColumn, sortDirection, toast]);

  const handleFetchSkillBooks = useCallback(async () => {
    setIsLoadingSkillBooks(true);
    try {
      const { data, error } = await supabase
        .from("skill_books")
        .select("*")
        .order("cost", { ascending: true })
        .order("title", { ascending: true });

      if (error) throw error;

      setSkillBooks((data as SkillBookRow[] | null) ?? []);
    } catch (error) {
      console.error("Failed to load skill books", error);
      toast({
        variant: "destructive",
        title: "Unable to load skill books",
        description: "We couldn't retrieve the skill books. Please try again later.",
      });
    } finally {
      setIsLoadingSkillBooks(false);
    }
  }, [toast]);

  const handleFetchSkillDefinitions = useCallback(async () => {
    try {
      const { data, error } = await supabase
        .from("skill_definitions")
        .select("id, slug, display_name")
        .order("display_name", { ascending: true });

      if (error) throw error;

      setSkillDefinitions((data as SkillDefinitionRow[] | null) ?? []);
    } catch (error) {
      console.error("Failed to load skill definitions", error);
      toast({
        variant: "destructive",
        title: "Unable to load skills",
        description: "We couldn't fetch the skill catalog. Refresh and try again.",
      });
    }
  }, [toast]);

  const handleFetchSkillBooks = useCallback(async () => {
    setIsLoadingSkillBooks(true);
    try {
      const { data, error } = await supabase
        .from("skill_books")
        .select("*")
        .order("title", { ascending: true });

      if (error) throw error;

      setSkillBooks((data as SkillBookRow[] | null) ?? []);
    } catch (error) {
      console.error("Failed to load skill books", error);
      toast({
        variant: "destructive",
        title: "Unable to load books",
        description: "We couldn't retrieve the skill books list. Please try again later.",
      });
    } finally {
      setIsLoadingSkillBooks(false);
    }
  }, [toast]);

  useEffect(() => {
    void handleFetchUniversities();
  }, [handleFetchUniversities]);

  useEffect(() => {
    void handleFetchSkillDefinitions();
    void handleFetchSkillBooks();
  }, [handleFetchSkillDefinitions, handleFetchSkillBooks]);

  const formTitle = useMemo(() => (editingUniversity ? "Update University" : "Create University"), [editingUniversity]);
  const formDescription = useMemo(
    () =>
      editingUniversity
        ? "Edit the selected university and update its quality metrics."
        : "Define a new university hub, including its prestige and learning quality.",
    [editingUniversity],
  );
  const totalPages = useMemo(
    () => (totalUniversities > 0 ? Math.ceil(totalUniversities / UNIVERSITY_PAGE_SIZE) : 1),
    [totalUniversities],
  );
  const showingRangeStart =
    totalUniversities === 0 || universities.length === 0
      ? 0
      : (page - 1) * UNIVERSITY_PAGE_SIZE + 1;
  const showingRangeEnd =
    totalUniversities === 0 || universities.length === 0
      ? 0
      : Math.min(showingRangeStart + universities.length - 1, totalUniversities);
  const hasUniversities = totalUniversities > 0;

  const handleSortColumnChange = useCallback(
    (value: SortColumn) => {
      if (sortColumn !== value) {
        setSortColumn(value);
        if (page !== 1) {
          setPage(1);
        }
      }
    },
    [page, sortColumn],
  );

  const handleToggleSortDirection = useCallback(() => {
    setSortDirection((current) => (current === "asc" ? "desc" : "asc"));
  }, []);

  const handlePageChange = useCallback(
    (nextPage: number) => {
      if (nextPage >= 1 && nextPage <= totalPages && nextPage !== page) {
        setPage(nextPage);
      }
    },
    [page, totalPages],
  );

  const skillBookFormTitle = useMemo(
    () => (editingSkillBook ? "Update Skill Book" : "Create Skill Book"),
    [editingSkillBook],
  );
  const skillBookFormDescription = useMemo(
    () =>
      editingSkillBook
        ? "Adjust the selected book's details or align it with a different skill unlock."
        : "Add a new book that players can purchase to unlock skills with a 10 XP reward.",
    [editingSkillBook],
  );

  const skillDefinitionBySlug = useMemo(() => {
    return skillDefinitions.reduce<Record<string, SkillDefinitionRow>>((acc, definition) => {
      if (definition.slug) {
        acc[definition.slug] = definition;
      }
      return acc;
    }, {});
  }, [skillDefinitions]);

  const resetFormState = useCallback(() => {
    universityForm.reset({
      city: "",
      prestige: 50,
      qualityOfLearning: 50,
      courseCost: 0,
    });
    setEditingUniversity(null);
  }, [universityForm]);

  const resetSkillBookForm = useCallback(() => {
    skillBookForm.reset({
      slug: "",
      title: "",
      author: "",
      description: "",
      skillSlug: "",
      cost: 0,
      xpReward: 10,
    });
    setEditingSkillBook(null);
  }, [skillBookForm]);

  const resetSkillBookForm = useCallback(() => {
    skillBookForm.reset({
      skillSlug: "",
      title: "",
      description: "",
      cost: 0,
      xpValue: BOOK_XP_VALUE,
      isActive: true,
    });
    setEditingSkillBook(null);
  }, [skillBookForm]);

  const onSubmit = useCallback(
    async (values: UniversityFormValues) => {
      setIsSubmittingUniversity(true);
      try {
        const payload: UniversityInsert = {
          name: values.name,
          city: values.city,
          prestige: values.prestige,
          quality_of_learning: values.qualityOfLearning,
          course_cost: values.courseCost,
        };

        if (editingUniversity) {
          const updatePayload: UniversityUpdate = { ...payload };
          const { error } = await supabase
            .from("universities")
            .update(updatePayload)
            .eq("id", editingUniversity.id);

          if (error) throw error;

          toast({
            title: "University updated",
            description: `${values.name} has been updated successfully.`,
          });
        } else {
          const { error } = await supabase.from("universities").insert(payload);

          if (error) throw error;

          toast({
            title: "University created",
            description: `${values.name} is now available in the world.`,
          });
        }

        resetFormState();
        if (!editingUniversity && page !== 1) {
          setPage(1);
        } else {
          await handleFetchUniversities();
        }
      } catch (error) {
        console.error("Failed to submit university", error);
        toast({
          variant: "destructive",
          title: "Save failed",
          description: "We couldn't save the university. Please review the details and try again.",
        });
      } finally {
        setIsSubmittingUniversity(false);
      }
    },
    [editingUniversity, handleFetchUniversities, page, resetFormState, toast],
  );

  const handleSubmitSkillBook = useCallback(
    async (values: SkillBookFormValues) => {
      setIsSubmittingSkillBook(true);
      try {
        const payload: SkillBookInsert = {
          skill_slug: values.skillSlug,
          title: values.title,
          description: values.description?.trim() ? values.description.trim() : null,
          cost: values.cost,
          xp_value: values.xpValue,
          is_active: values.isActive,
        };

        if (editingSkillBook) {
          const updatePayload: SkillBookUpdate = { ...payload };
          const { error } = await supabase
            .from("skill_books")
            .update(updatePayload)
            .eq("id", editingSkillBook.id);

          if (error) throw error;

          toast({
            title: "Skill book updated",
            description: `${values.title} has been saved.`,
          });
        } else {
          const { error } = await supabase.from("skill_books").insert(payload);

          if (error) throw error;

          toast({
            title: "Skill book created",
            description: `${values.title} is now available for players.`,
          });
        }

        resetSkillBookForm();
        await handleFetchSkillBooks();
      } catch (error) {
        console.error("Failed to save skill book", error);
        toast({
          variant: "destructive",
          title: "Save failed",
          description: "We couldn't save the skill book. Please try again.",
        });
      } finally {
        setIsSubmittingSkillBook(false);
      }
    },
    [editingSkillBook, handleFetchSkillBooks, resetSkillBookForm, toast],
  );

  const onSubmitSkillBook = useCallback(
    async (values: SkillBookFormValues) => {
      setIsSubmittingBook(true);
      try {
        const payload: SkillBookInsert = {
          slug: values.slug,
          title: values.title,
          author: values.author,
          description: values.description,
          skill_slug: values.skillSlug,
          cost: values.cost,
          xp_reward: values.xpReward,
        };

        if (editingSkillBook) {
          const updatePayload: SkillBookUpdate = { ...payload };
          const { error } = await supabase
            .from("skill_books")
            .update(updatePayload)
            .eq("id", editingSkillBook.id);

          if (error) throw error;

          toast({
            title: "Book updated",
            description: `${values.title} has been updated successfully.`,
          });
        } else {
          const { error } = await supabase.from("skill_books").insert(payload);

          if (error) throw error;

          toast({
            title: "Book created",
            description: `${values.title} is now available for purchase.`,
          });
        }

        resetSkillBookForm();
        await handleFetchSkillBooks();
      } catch (error) {
        console.error("Failed to submit skill book", error);
        toast({
          variant: "destructive",
          title: "Save failed",
          description: "We couldn't save the book. Please review the details and try again.",
        });
      } finally {
        setIsSubmittingBook(false);
      }
    },
    [editingSkillBook, handleFetchSkillBooks, resetSkillBookForm, toast],
  );

  const handleEdit = useCallback(
    (university: UniversityRow) => {
      setEditingUniversity(university);
      universityForm.reset({
        city: university.city ?? "",
        prestige: university.prestige ?? 50,
        qualityOfLearning: university.quality_of_learning ?? 50,
        courseCost: university.course_cost ?? 0,
      });
    },
    [universityForm],
  );

  const handleEditSkillBook = useCallback(
    (book: SkillBookRow) => {
      setEditingSkillBook(book);
      skillBookForm.reset({
        slug: book.slug ?? "",
        title: book.title ?? "",
        author: book.author ?? "",
        description: book.description ?? "",
        skillSlug: book.skill_slug ?? "",
        cost: book.cost ?? 0,
        xpReward: book.xp_reward ?? 10,
      });
    },
    [skillBookForm],
  );

  const handleEditSkillBook = useCallback(
    (book: SkillBookRow) => {
      setEditingSkillBook(book);
      skillBookForm.reset({
        skillSlug: book.skill_slug,
        title: book.title,
        description: book.description ?? "",
        cost: typeof book.cost === "number" ? book.cost : Number(book.cost ?? 0),
        xpValue: typeof book.xp_value === "number" ? book.xp_value : BOOK_XP_VALUE,
        isActive: Boolean(book.is_active),
      });
    },
    [skillBookForm],
  );

  const handleDelete = useCallback(
    async (id: string, city: string) => {
      setDeletingUniversityId(id);

      try {
        const { error } = await supabase.from("universities").delete().eq("id", id);

        if (error) throw error;

        const isLastItemOnPage = universities.length <= 1;
        const nextTotal = Math.max(totalUniversities - 1, 0);

        setUniversities((prev) => prev.filter((item) => item.id !== id));
        setTotalUniversities(nextTotal);
        if (editingUniversity?.id === id) {
          resetFormState();
        }
        await handleFetchUniversities();
        toast({
          title: "University deleted",
          description: `${label} has been removed from the roster.`,
        });
        await handleFetchUniversities();
      } catch (error) {
        console.error("Failed to delete university", error);
        toast({
          variant: "destructive",
          title: "Delete failed",
          description: "We couldn't remove the university. Please try again.",
        });
      } finally {
        setDeletingUniversityId(null);
      }
    },
    [editingUniversity?.id, handleFetchUniversities, resetFormState, toast],
  );

  const handleDeleteSkillBook = useCallback(
    async (id: string, title: string) => {
      setDeletingBookId(id);
      try {
        const { error } = await supabase.from("skill_books").delete().eq("id", id);

        if (error) throw error;
        setSkillBooks((prev) => prev.filter((item) => item.id !== id));
        if (editingSkillBook?.id === id) {
          resetSkillBookForm();
        }

        toast({
          title: "Book deleted",
          description: `${title} has been removed from the catalog.`,
        });
      } catch (error) {
        console.error("Failed to delete skill book", error);
        toast({
          variant: "destructive",
          title: "Delete failed",
          description: "We couldn't remove the book. Please try again.",
        });
      } finally {
        setDeletingBookId(null);
      }
    },
    [editingUniversity?.id, handleFetchUniversities, resetFormState, toast],
  );

  return (
    <AdminRoute>
      <div className="container mx-auto max-w-6xl p-6 space-y-6">
        <div className="space-y-2">
          <h1 className="text-3xl font-semibold tracking-tight">Admin Panel</h1>
          <p className="text-muted-foreground">Configure world data and manage gameplay balancing parameters.</p>
        </div>

        <Card>
          <CardHeader>
            <CardTitle>Data Management</CardTitle>
            <CardDescription>Maintain reference data that powers the game world.</CardDescription>
          </CardHeader>
          <CardContent>
            <Tabs defaultValue="universities" className="space-y-6">
              <TabsList className="grid w-full max-w-xs grid-cols-1">
                <TabsTrigger value="universities" className="flex items-center gap-2">
                  <Plus className="h-4 w-4" /> Universities
                </TabsTrigger>
              </TabsList>

              <TabsContent value="universities" className="space-y-6">
                <Card>
                  <CardHeader className="pb-2">
                    <CardTitle className="text-xl flex items-center justify-between">
                      {formTitle}
                      {editingUniversity ? <Badge variant="secondary">Editing</Badge> : null}
                    </CardTitle>
                    <CardDescription>{formDescription}</CardDescription>
                  </CardHeader>
                  <CardContent>
                    <Form {...form}>
                      <form onSubmit={form.handleSubmit(onSubmit)} className="grid gap-6 md:grid-cols-2">
                        <FormField
                          control={form.control}
                          name="city"
                          render={({ field }) => (
                            <FormItem className="md:col-span-2">
                              <FormLabel>City</FormLabel>
                              <FormControl>
                                <Input placeholder="Enter city name" autoComplete="address-level2" {...field} />
                              </FormControl>
<<<<<<< HEAD
                              <SelectContent>
                                {skillOptions.map((option) => (
                                  <SelectItem key={option.value} value={option.value}>
                                    <div className="flex items-center justify-between gap-2">
                                      <span>{option.label}</span>
                                      {option.tier ? <Badge variant="outline">{option.tier}</Badge> : null}
                                    </div>
                                  </SelectItem>
                                ))}
                              </SelectContent>
                            </Select>
                            <FormMessage />
                          </FormItem>
                        )}
                      />

                      <FormField
                        control={skillBookForm.control}
                        name="title"
                        render={({ field }) => (
                          <FormItem className="md:col-span-2">
                            <FormLabel>Book Title</FormLabel>
                            <FormControl>
                              <Input placeholder="Enter the display title" {...field} />
                            </FormControl>
                            <FormMessage />
                          </FormItem>
                        )}
                      />

                      <FormField
                        control={skillBookForm.control}
                        name="description"
                        render={({ field }) => (
                          <FormItem className="md:col-span-2">
                            <FormLabel>Description</FormLabel>
                            <FormControl>
                              <Textarea
                                placeholder="Optional blurb shown to players"
                                rows={3}
                                {...field}
                              />
                            </FormControl>
                            <FormMessage />
                          </FormItem>
                        )}
                      />

                      <FormField
                        control={skillBookForm.control}
                        name="cost"
                        render={({ field }) => (
                          <FormItem>
                            <FormLabel>Cost</FormLabel>
                            <FormControl>
                              <Input
                                type="number"
                                min={0}
                                step={50}
                                value={Number.isFinite(field.value) ? field.value : ""}
                                onChange={(event) => field.onChange(event.target.valueAsNumber)}
                              />
                            </FormControl>
                            <FormMessage />
                          </FormItem>
                        )}
                      />

                      <FormField
                        control={skillBookForm.control}
                        name="xpValue"
                        render={({ field }) => (
                          <FormItem>
                            <FormLabel>XP Reward</FormLabel>
                            <FormControl>
                              <Input
                                type="number"
                                min={0}
                                step={1}
                                value={Number.isFinite(field.value) ? field.value : ""}
                                onChange={(event) => field.onChange(event.target.valueAsNumber)}
                              />
                            </FormControl>
                            <FormMessage />
                          </FormItem>
                        )}
                      />

                      <FormField
                        control={skillBookForm.control}
                        name="isActive"
                        render={({ field }) => (
                          <FormItem className="md:col-span-2 flex flex-col gap-2">
                            <FormLabel>Status</FormLabel>
                            <FormControl>
                              <Switch checked={field.value} onCheckedChange={field.onChange} />
                            </FormControl>
                            <FormDescription>Inactive books will be hidden from players.</FormDescription>
                            <FormMessage />
                          </FormItem>
                        )}
                      />

                      <div className="md:col-span-2 flex items-center justify-end gap-2">
                        {editingSkillBook ? (
                          <Button type="button" variant="outline" onClick={resetSkillBookForm} disabled={isSubmittingSkillBook}>
                            Reset
                          </Button>
                        ) : null}
                        <Button type="submit" disabled={isSubmittingSkillBook}>
                          {isSubmittingSkillBook ? (
                            <>
                              <Loader2 className="mr-2 h-4 w-4 animate-spin" /> Saving
                            </>
                          ) : editingSkillBook ? (
                            "Update Skill Book"
                          ) : (
                            "Create Skill Book"
                          )}
                        </Button>
                      </div>
                    </form>
                  </Form>
                </CardContent>
              </Card>

              <Card>
                <CardHeader>
                  <CardTitle className="flex items-center justify-between text-xl">
                    Skill Books
                    <div className="flex items-center gap-2">
                      <Button
                        type="button"
                        variant="outline"
                        size="sm"
                        onClick={() => void handleSeedSkillBooks()}
                        disabled={isSeedingBooks || isLoadingSkillBooks}
                      >
                        {isSeedingBooks ? <Loader2 className="mr-2 h-4 w-4 animate-spin" /> : null}
                        {isSeedingBooks ? "Syncing" : "Seed from skill tree"}
                      </Button>
                      <Button
                        type="button"
                        variant="ghost"
                        size="icon"
                        onClick={() => void handleFetchSkillBooks()}
                        disabled={isLoadingSkillBooks}
                        title="Refresh skill books"
                      >
                        <RefreshCcw className={`h-4 w-4 ${isLoadingSkillBooks ? "animate-spin" : ""}`} />
                        <span className="sr-only">Refresh skill books</span>
                      </Button>
                    </div>
                  </CardTitle>
                  <CardDescription>Review which books are purchasable in the Education hub.</CardDescription>
                </CardHeader>
                <CardContent className="space-y-4">
                  {isLoadingSkillBooks ? (
                    <div className="flex items-center gap-3 text-muted-foreground">
                      <Loader2 className="h-5 w-5 animate-spin" /> Loading skill books...
                    </div>
                  ) : skillBooks.length === 0 ? (
                    <div className="flex flex-col gap-3 text-muted-foreground">
                      <p>No skill books are defined yet. Generate them from the skill tree to get started.</p>
                      <div>
                        <Button
                          type="button"
                          variant="secondary"
                          onClick={() => void handleSeedSkillBooks()}
                          disabled={isSeedingBooks}
                        >
                          {isSeedingBooks ? <Loader2 className="mr-2 h-4 w-4 animate-spin" /> : null}
                          {isSeedingBooks ? "Syncing" : "Generate skill books"}
                        </Button>
                      </div>
                    </div>
                  ) : (
                    <Table>
                      <TableHeader>
                        <TableRow>
                          <TableHead>Skill</TableHead>
                          <TableHead className="hidden lg:table-cell">Track</TableHead>
                          <TableHead>Cost</TableHead>
                          <TableHead>XP</TableHead>
                          <TableHead>Status</TableHead>
                          <TableHead className="text-right">Actions</TableHead>
                        </TableRow>
                      </TableHeader>
                      <TableBody>
                        {skillBooks.map((book) => {
                          const metadata = getSkillMetadata(book.skill_slug);
                          return (
                            <TableRow key={book.id}>
                              <TableCell>
                                <div className="flex flex-col">
                                  <span className="font-medium">{book.title}</span>
                                  <span className="text-xs text-muted-foreground">{metadata.name}</span>
                                  {metadata.tier ? (
                                    <Badge variant="outline" className="mt-1 w-max">{metadata.tier}</Badge>
                                  ) : null}
                                </div>
                              </TableCell>
                              <TableCell className="hidden lg:table-cell">
                                <span className="text-sm text-muted-foreground">
                                  {metadata.track ?? metadata.category ?? "-"}
                                </span>
                              </TableCell>
                              <TableCell>{`$${Number(book.cost ?? 0).toLocaleString()}`}</TableCell>
                              <TableCell>{book.xp_value}</TableCell>
                              <TableCell>
                                <Badge variant={book.is_active ? "default" : "secondary"}>
                                  {book.is_active ? "Active" : "Hidden"}
                                </Badge>
                              </TableCell>
                              <TableCell className="flex justify-end gap-2">
                                <Button type="button" variant="outline" size="icon" onClick={() => handleEditSkillBook(book)}>
                                  <Pencil className="h-4 w-4" />
                                  <span className="sr-only">Edit {book.title}</span>
                                </Button>
                                <Button
                                  type="button"
                                  variant="destructive"
                                  size="icon"
                                  onClick={() => handleDeleteSkillBook(book.id, book.title)}
                                  disabled={deletingSkillBookId === book.id}
                                >
                                  {deletingSkillBookId === book.id ? (
                                    <Loader2 className="h-4 w-4 animate-spin" />
                                  ) : (
                                    <Trash2 className="h-4 w-4" />
                                  )}
                                  <span className="sr-only">Delete {book.title}</span>
                                </Button>
                              </TableCell>
                            </TableRow>
                          );
                        })}
                      </TableBody>
                    </Table>
                  )}
                </CardContent>
              </Card>
            </TabsContent>

            <TabsContent value="universities" className="space-y-6">
              <Card>
                <CardHeader className="pb-2">
                  <CardTitle className="text-xl flex items-center justify-between">
                    {formTitle}
                    {editingUniversity ? <Badge variant="secondary">Editing</Badge> : null}
                  </CardTitle>
                  <CardDescription>{formDescription}</CardDescription>
                </CardHeader>
                <CardContent>
                  <Form {...form}>
                    <form onSubmit={form.handleSubmit(onSubmit)} className="grid gap-6 md:grid-cols-2">
                      <FormField
                        control={form.control}
                        name="name"
                        render={({ field }) => (
                          <FormItem className="md:col-span-2">
                            <FormLabel>University Name</FormLabel>
                            <FormControl>
                              <Input placeholder="Enter university name" autoComplete="organization" {...field} />
                            </FormControl>
                            <FormMessage />
                          </FormItem>
                        )}
                      />

                      <FormField
                        control={form.control}
                        name="city"
                        render={({ field }) => (
                          <FormItem className="md:col-span-2">
                            <FormLabel>City</FormLabel>
                            <FormControl>
                              <Input placeholder="Enter city name" autoComplete="address-level2" {...field} />
                            </FormControl>
                            <FormMessage />
                          </FormItem>
                        )}
                      />

                      <FormField
                        control={form.control}
                        name="prestige"
                        render={({ field }) => (
                          <FormItem>
                            <FormLabel>Prestige (0-100)</FormLabel>
                            <FormControl>
                              <Input
                                type="number"
                                min={0}
                                max={100}
                                step={1}
                                value={Number.isFinite(field.value) ? field.value : ""}
                                onChange={(event) => field.onChange(event.target.valueAsNumber)}
                              />
                            </FormControl>
                            <FormMessage />
                          </FormItem>
                        )}
                      />

                      <FormField
                        control={form.control}
                        name="qualityOfLearning"
                        render={({ field }) => (
                          <FormItem>
                            <FormLabel>Quality of Learning (0-100)</FormLabel>
                            <FormControl>
                              <Input
                                type="number"
                                min={0}
                                max={100}
                                step={1}
                                value={Number.isFinite(field.value) ? field.value : ""}
                                onChange={(event) => field.onChange(event.target.valueAsNumber)}
                              />
                            </FormControl>
                            <FormMessage />
                          </FormItem>
                        )}
                      />

                      <FormField
                        control={form.control}
                        name="courseCost"
                        render={({ field }) => (
                          <FormItem>
                            <FormLabel>Average Course Cost</FormLabel>
                            <FormControl>
                              <Input
                                type="number"
                                min={0}
                                step={100}
                                value={Number.isFinite(field.value) ? field.value : ""}
                                onChange={(event) => field.onChange(event.target.valueAsNumber)}
                              />
                            </FormControl>
                            <FormMessage />
                          </FormItem>
                        )}
                      />

                        <div className="md:col-span-2 flex items-center justify-end gap-2">
                          {editingUniversity ? (
                            <Button type="button" variant="outline" onClick={resetFormState} disabled={isSubmitting}>
                              Reset
                            </Button>
                          ) : null}
                          <Button type="submit" disabled={isSubmitting}>
                            {isSubmitting ? (
                              <>
                                <Loader2 className="mr-2 h-4 w-4 animate-spin" />
                                Saving
                              </>
                            ) : (
                              formTitle
                            )}
                          </Button>
                        </div>
=======
                              <FormMessage />
                            </FormItem>
                          )}
                        />
>>>>>>> b1d92e9f

                        <FormField
                          control={form.control}
                          name="prestige"
                          render={({ field }) => (
                            <FormItem>
                              <FormLabel>Prestige (0-100)</FormLabel>
                              <FormControl>
                                <Input
                                  type="number"
                                  min={0}
                                  max={100}
                                  step={1}
                                  value={Number.isFinite(field.value) ? field.value : ""}
                                  onChange={(event) => field.onChange(event.target.valueAsNumber)}
                                />
                              </FormControl>
                              <FormMessage />
                            </FormItem>
                          )}
                        />

                        <FormField
                          control={form.control}
                          name="qualityOfLearning"
                          render={({ field }) => (
                            <FormItem>
                              <FormLabel>Quality of Learning (0-100)</FormLabel>
                              <FormControl>
                                <Input
                                  type="number"
                                  min={0}
                                  max={100}
                                  step={1}
                                  value={Number.isFinite(field.value) ? field.value : ""}
                                  onChange={(event) => field.onChange(event.target.valueAsNumber)}
                                />
                              </FormControl>
                              <FormMessage />
                            </FormItem>
                          )}
                        />

                        <FormField
                          control={form.control}
                          name="courseCost"
                          render={({ field }) => (
                            <FormItem>
                              <FormLabel>Average Course Cost</FormLabel>
                              <FormControl>
                                <Input
                                  type="number"
                                  min={0}
                                  step={100}
                                  value={Number.isFinite(field.value) ? field.value : ""}
                                  onChange={(event) => field.onChange(event.target.valueAsNumber)}
                                />
                              </FormControl>
                              <FormMessage />
                            </FormItem>
                          )}
                        />

                        <div className="md:col-span-2 flex items-center justify-end gap-2">
                          {editingUniversity ? (
                            <Button type="button" variant="outline" onClick={resetFormState} disabled={isSubmitting}>
                              Reset
                            </Button>
                          ) : null}
                          <Button type="submit" disabled={isSubmitting}>
                            {isSubmitting ? (
                              <>
                                <Loader2 className="mr-2 h-4 w-4 animate-spin" />
                                Saving
                              </>
                            ) : (
                              formTitle
                            )}
                          </Button>
                        </div>
                      </form>
                    </Form>
                  </CardContent>
                </Card>

                <Card>
                  <CardHeader>
                    <CardTitle className="text-xl flex items-center gap-2">
                      Universities
                      <Button
                        type="button"
                        variant="ghost"
                        size="icon"
                        onClick={() => void handleFetchUniversities()}
                        disabled={isLoadingUniversities}
                      >
                        <RefreshCcw className={`h-4 w-4 ${isLoadingUniversities ? "animate-spin" : ""}`} />
                        <span className="sr-only">Refresh universities</span>
                      </Button>
                    </CardTitle>
                    <CardDescription>Review, edit or remove universities available to players.</CardDescription>
                  </CardHeader>
                  <CardContent>
                    {isLoadingUniversities ? (
                      <div className="flex items-center gap-3 text-muted-foreground">
                        <Loader2 className="h-5 w-5 animate-spin" />
                        Loading universities...
                      </div>
                    ) : universities.length === 0 ? (
                      <p className="text-muted-foreground">No universities have been defined yet. Create one using the form above.</p>
                    ) : (
                      <Table>
                        <TableHeader>
                          <TableRow>
                            <TableHead>City</TableHead>
                            <TableHead className="hidden sm:table-cell">Prestige</TableHead>
                            <TableHead className="hidden sm:table-cell">Quality</TableHead>
                            <TableHead className="hidden md:table-cell">Course Cost</TableHead>
                            <TableHead className="text-right">Actions</TableHead>
                          </TableRow>
                        </TableHeader>
                        <TableBody>
                          {universities.map((university) => (
                            <TableRow key={university.id}>
                              <TableCell className="font-medium">{university.city}</TableCell>
                              <TableCell className="hidden sm:table-cell">{university.prestige ?? "-"}</TableCell>
                              <TableCell className="hidden sm:table-cell">{university.quality_of_learning ?? "-"}</TableCell>
                              <TableCell className="hidden md:table-cell">
                                {typeof university.course_cost === "number" ? `$${university.course_cost.toLocaleString()}` : "-"}
                              </TableCell>
                              <TableCell className="flex justify-end gap-2">
                                <Button
                                  type="button"
                                  variant="outline"
                                  size="icon"
                                  onClick={() => handleEdit(university)}
                                  title="Edit university"
                                >
                                  <Pencil className="h-4 w-4" />
                                </Button>
                                <Button
                                  type="button"
                                  variant="destructive"
                                  size="icon"
                                  onClick={() => handleDelete(university.id, university.city ?? "this university")}
                                  disabled={deletingId === university.id}
                                  title="Delete university"
                                >
                                  {deletingId === university.id ? (
                                    <Loader2 className="h-4 w-4 animate-spin" />
                                  ) : (
                                    <Trash2 className="h-4 w-4" />
                                  )}
                                </Button>
                              </TableCell>
                            </TableRow>
                          ))}
                        </TableBody>
                      </Table>
                    )}
                  </CardContent>
                </Card>
              </TabsContent>
            </Tabs>
          </CardContent>
        </Card>
      </div>
    </AdminRoute>
  );
}<|MERGE_RESOLUTION|>--- conflicted
+++ resolved
@@ -762,7 +762,6 @@
                               <FormControl>
                                 <Input placeholder="Enter city name" autoComplete="address-level2" {...field} />
                               </FormControl>
-<<<<<<< HEAD
                               <SelectContent>
                                 {skillOptions.map((option) => (
                                   <SelectItem key={option.value} value={option.value}>
@@ -1126,12 +1125,6 @@
                             )}
                           </Button>
                         </div>
-=======
-                              <FormMessage />
-                            </FormItem>
-                          )}
-                        />
->>>>>>> b1d92e9f
 
                         <FormField
                           control={form.control}
