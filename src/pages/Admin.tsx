--- conflicted
+++ resolved
@@ -62,8 +62,6 @@
 });
 
 type UniversityFormValues = z.infer<typeof universitySchema>;
-
-<<<<<<< HEAD
 type UniversitiesTable = Database["public"]["Tables"] extends { universities: infer T }
   ? T
   : {
@@ -91,9 +89,6 @@
         course_cost?: number | null;
       };
     };
-=======
-type UniversitiesTable = Database["public"]["Tables"]["universities"];
->>>>>>> a54ea8e3
 
 type UniversityRow = UniversitiesTable extends { Row: infer R } ? R : never;
 type UniversityInsert = UniversitiesTable extends { Insert: infer I } ? I : never;
@@ -130,7 +125,6 @@
 
       const { data, error, count } = await supabase
         .from("universities")
-<<<<<<< HEAD
         .select("*", { count: "exact" })
         .order(sortColumn, { ascending: sortDirection === "asc" })
         .range(from, to);
@@ -153,27 +147,6 @@
       } else {
         setTotalUniversities(0);
       }
-=======
-        .select("id, name, city, prestige, quality_of_learning, course_cost, created_at, updated_at")
-        .order("city", { ascending: true })
-        .order("name", { ascending: true });
-
-      if (error) throw error;
-
-      type UniversityQueryRow = Omit<UniversityRow, "course_cost"> & {
-        course_cost: UniversityRow["course_cost"] | string;
-      };
-
-      const typedUniversities = ((data as UniversityQueryRow[] | null) ?? []).map((university) => ({
-        ...university,
-        course_cost:
-          typeof university.course_cost === "string"
-            ? Number.parseFloat(university.course_cost)
-            : university.course_cost,
-      }));
-
-      setUniversities(typedUniversities);
->>>>>>> a54ea8e3
     } catch (error) {
       console.error("Failed to load universities", error);
       toast({
