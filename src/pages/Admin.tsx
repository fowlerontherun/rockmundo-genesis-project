--- conflicted
+++ resolved
@@ -2,23 +2,12 @@
 import { z } from "zod";
 import { useForm } from "react-hook-form";
 import { zodResolver } from "@hookform/resolvers/zod";
-<<<<<<< HEAD
 import { ArrowUpDown, BookOpen, Loader2, Pencil, Plus, RefreshCcw, Trash2 } from "lucide-react";
-
 import { Card, CardContent, CardDescription, CardHeader, CardTitle } from "@/components/ui/card";
 import { Tabs, TabsContent, TabsList, TabsTrigger } from "@/components/ui/tabs";
 import { Form, FormControl, FormDescription, FormField, FormItem, FormLabel, FormMessage } from "@/components/ui/form";
-=======
-import { ArrowUpDown, Loader2, Pencil, Plus, RefreshCcw, Trash2 } from "lucide-react";
-import { AdminRoute } from "@/components/AdminRoute";
-import { Badge } from "@/components/ui/badge";
-import { Button } from "@/components/ui/button";
-import { Card, CardContent, CardDescription, CardHeader, CardTitle } from "@/components/ui/card";
-import { Form, FormControl, FormField, FormItem, FormLabel, FormMessage } from "@/components/ui/form";
->>>>>>> b851558e
 import { Input } from "@/components/ui/input";
 import { Table, TableBody, TableCell, TableHead, TableHeader, TableRow } from "@/components/ui/table";
-<<<<<<< HEAD
 import { Badge } from "@/components/ui/badge";
 import { Select, SelectContent, SelectItem, SelectTrigger, SelectValue } from "@/components/ui/select";
 import { Textarea } from "@/components/ui/textarea";
@@ -30,9 +19,6 @@
   PaginationNext,
   PaginationPrevious,
 } from "@/components/ui/pagination";
-=======
-import { Tabs, TabsContent, TabsList, TabsTrigger } from "@/components/ui/tabs";
->>>>>>> b851558e
 import { useToast } from "@/components/ui/use-toast";
 import { supabase } from "@/integrations/supabase/client";
 import type { Database } from "@/integrations/supabase/types";
@@ -664,7 +650,6 @@
   return (
     <AdminRoute>
       <div className="container mx-auto max-w-6xl p-6 space-y-6">
-<<<<<<< HEAD
       <div className="space-y-2">
         <h1 className="text-3xl font-semibold tracking-tight">Admin Panel</h1>
         <p className="text-muted-foreground">Configure world data and manage gameplay balancing parameters.</p>
@@ -1076,49 +1061,6 @@
                             </>
                           ) : (
                             formTitle
-=======
-        <div className="space-y-2">
-          <h1 className="text-3xl font-semibold tracking-tight">Admin Panel</h1>
-          <p className="text-muted-foreground">Configure world data and manage gameplay balancing parameters.</p>
-        </div>
-
-        <Card>
-          <CardHeader>
-            <CardTitle>Data Management</CardTitle>
-            <CardDescription>Maintain reference data that powers the game world.</CardDescription>
-          </CardHeader>
-          <CardContent>
-            <Tabs defaultValue="universities" className="space-y-6">
-              <TabsList className="grid w-full max-w-xs grid-cols-1">
-                <TabsTrigger value="universities" className="flex items-center gap-2">
-                  <Plus className="h-4 w-4" /> Universities
-                </TabsTrigger>
-              </TabsList>
-
-              <TabsContent value="universities" className="space-y-6">
-                <Card>
-                  <CardHeader className="pb-2">
-                    <CardTitle className="text-xl flex items-center justify-between">
-                      {formTitle}
-                      {editingUniversity ? <Badge variant="secondary">Editing</Badge> : null}
-                    </CardTitle>
-                    <CardDescription>{formDescription}</CardDescription>
-                  </CardHeader>
-                  <CardContent>
-                    <Form {...form}>
-                      <form onSubmit={form.handleSubmit(onSubmit)} className="grid gap-6 md:grid-cols-2">
-                        <FormField
-                          control={form.control}
-                          name="city"
-                          render={({ field }) => (
-                            <FormItem className="md:col-span-2">
-                              <FormLabel>City</FormLabel>
-                              <FormControl>
-                                <Input placeholder="Enter city name" autoComplete="address-level2" {...field} />
-                              </FormControl>
-                              <FormMessage />
-                            </FormItem>
->>>>>>> b851558e
                           )}
                         />
 
