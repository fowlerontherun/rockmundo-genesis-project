import { useState, useEffect, FormEvent } from "react";
import { Card, CardContent, CardDescription, CardHeader, CardTitle } from "@/components/ui/card";
import { Button } from "@/components/ui/button";
import { Input } from "@/components/ui/input";
import { Label } from "@/components/ui/label";
import { Textarea } from "@/components/ui/textarea";
import { Alert, AlertDescription } from "@/components/ui/alert";
import { Badge } from "@/components/ui/badge";
import { Progress } from "@/components/ui/progress";
import { Tabs, TabsContent, TabsList, TabsTrigger } from "@/components/ui/tabs";
import { 
  Building, 
  DollarSign, 
  TrendingUp, 
  Star, 
  Music, 
  Users,
  AlertCircle,
  Handshake,
  Calendar,
  Award,
  FileText,
  Crown
} from "lucide-react";
import { useAuth } from "@/hooks/useAuth";
import { useGameData } from "@/hooks/useGameData";
import { supabase } from "@/integrations/supabase/client";
import { useToast } from "@/hooks/use-toast";
import { useUserRole } from "@/hooks/useUserRole";
import { meetsRequirements, calculateGigPayment } from "@/utils/gameBalance";

interface RecordLabel {
  id: string;
  name: string;
  prestige: number;
  advance_payment: number;
  royalty_rate: number;
  requirements: Record<string, number>;
  description: string;
  benefits: string[];
}

<<<<<<< HEAD
type ContractType = 'demo' | 'single' | 'album' | 'exclusive';
type ContractStatus = 'pending' | 'active' | 'completed' | 'terminated';
type RenewalOption = 'manual' | 'auto' | 'none';
=======
interface RecordLabelForm extends Omit<RecordLabel, "id"> {
  id?: string;
}
>>>>>>> 111ab1c2

interface Contract {
  id: string;
  label_id: string | null;
  label_name: string;
  contract_type: ContractType;
  duration_months: number;
  advance_payment: number;
  advance_balance: number;
  recouped_amount: number;
  royalty_rate: number;
  signed_at: string;
  end_date: string | null;
  status: ContractStatus;
  renewal_option: RenewalOption;
  termination_reason: string | null;
}

const parseContractType = (value: unknown): ContractType => {
  if (value === 'demo' || value === 'single' || value === 'album' || value === 'exclusive') {
    return value;
  }
  return 'demo';
};

const parseContractStatus = (value: unknown): ContractStatus => {
  if (value === 'pending' || value === 'active' || value === 'completed' || value === 'terminated') {
    return value;
  }
  return 'active';
};

const parseRenewalOption = (value: unknown): RenewalOption => {
  if (value === 'auto' || value === 'manual' || value === 'none') {
    return value;
  }
  return 'manual';
};

const RecordLabel = () => {
  const { user } = useAuth();
  const { profile, skills, refetch } = useGameData();
  const { toast } = useToast();
  const { isAdmin: isAdminRole, loading: roleLoading } = useUserRole();
  const [labels, setLabels] = useState<RecordLabel[]>([]);
  const [playerContracts, setPlayerContracts] = useState<Contract[]>([]);
  const [loading, setLoading] = useState(true);
  const [releasedSongCount, setReleasedSongCount] = useState(0);
  const [bestChartPosition, setBestChartPosition] = useState<number | null>(null);
<<<<<<< HEAD
  const [contractActionLoading, setContractActionLoading] = useState<string | null>(null);
=======
  const [labelForm, setLabelForm] = useState<RecordLabelForm>(() => ({
    name: "",
    prestige: 1,
    advance_payment: 0,
    royalty_rate: 0.1,
    description: "",
    requirements: {},
    benefits: []
  }));
  const [requirementKey, setRequirementKey] = useState("");
  const [requirementValue, setRequirementValue] = useState("");
  const [benefitInput, setBenefitInput] = useState("");
  const [savingLabel, setSavingLabel] = useState(false);
  const [deletingLabelId, setDeletingLabelId] = useState<string | null>(null);

  const canManageLabels = !roleLoading && isAdminRole();

  const parseNumeric = (value: unknown): number => {
    if (typeof value === 'number') return value;
    if (typeof value === 'string') {
      const parsed = parseFloat(value);
      return Number.isNaN(parsed) ? 0 : parsed;
    }
    return 0;
  };

  const formatCurrency = (value: number) =>
    parseNumeric(value).toLocaleString(undefined, { minimumFractionDigits: 2, maximumFractionDigits: 2 });
>>>>>>> 111ab1c2

  useEffect(() => {
    if (user) {
      loadLabels();
      loadPlayerContracts();
      loadPlayerCareerStats();
    }
  }, [user]);

  const loadLabels = async () => {
    try {
      const { data, error } = await supabase
        .from('record_labels')
        .select('id, name, prestige, advance_payment, royalty_rate, description, requirements, benefits')
        .order('prestige', { ascending: true })
        .order('advance_payment', { ascending: true });

      if (error) throw error;

      const formattedLabels: RecordLabel[] = (data ?? []).map((label) => {
        const requirementsData = (label as { requirements?: Record<string, unknown> }).requirements ?? {};
        const normalizedRequirements = Object.entries(requirementsData).reduce<Record<string, number>>(
          (acc, [key, value]) => {
            const numericValue =
              typeof value === 'number'
                ? value
                : typeof value === 'string'
                  ? Number(value)
                  : 0;

            if (!Number.isNaN(numericValue)) {
              acc[key] = numericValue;
            }
            return acc;
          },
          {}
        );

        const benefitsData = (label as { benefits?: unknown }).benefits;

        return {
          id: (label as { id: string }).id,
          name: (label as { name?: string }).name ?? 'Unknown Label',
          prestige: (label as { prestige?: number }).prestige ?? 0,
          advance_payment: (label as { advance_payment?: number }).advance_payment ?? 0,
          royalty_rate: typeof (label as { royalty_rate?: unknown }).royalty_rate === 'string'
            ? parseFloat((label as { royalty_rate?: string }).royalty_rate ?? '0')
            : (label as { royalty_rate?: number }).royalty_rate ?? 0,
          description: (label as { description?: string }).description ?? '',
          requirements: normalizedRequirements,
          benefits: Array.isArray(benefitsData)
            ? benefitsData.filter((benefit): benefit is string => typeof benefit === 'string')
            : []
        };
      });

      setLabels(formattedLabels);
    } catch (error) {
      console.error('Error loading labels:', error);
      setLabels([]);
      toast({
        variant: "destructive",
        title: "Error",
        description: "Failed to load record labels"
      });
    } finally {
      setLoading(false);
    }
  };

  const loadPlayerContracts = async () => {
    if (!user) return;

    try {
      const { data, error } = await supabase
        .from('contracts')
        .select(
<<<<<<< HEAD
          'id, label_id, label_name, contract_type, duration_months, advance_payment, royalty_rate, signed_at, end_date, status, renewal_option, termination_reason'
=======
          'id, label_id, label_name, contract_type, duration_months, advance_payment, advance_balance, recouped_amount, royalty_rate, signed_at, status'
>>>>>>> 111ab1c2
        )
        .eq('user_id', user.id)
        .order('signed_at', { ascending: false });

      if (error) throw error;

      const parsedContracts: Contract[] = (data ?? []).map((contract) => ({
        id: contract.id,
        label_id: contract.label_id,
        label_name: contract.label_name,
<<<<<<< HEAD
        contract_type: parseContractType(contract.contract_type),
        duration_months: contract.duration_months ?? 0,
        advance_payment: contract.advance_payment ?? 0,
=======
        contract_type: contract.contract_type as Contract['contract_type'],
        duration_months: contract.duration_months,
        advance_payment: parseNumeric(contract.advance_payment),
        advance_balance: parseNumeric(contract.advance_balance),
        recouped_amount: parseNumeric(contract.recouped_amount),
>>>>>>> 111ab1c2
        royalty_rate: typeof contract.royalty_rate === 'string'
          ? parseFloat(contract.royalty_rate)
          : contract.royalty_rate ?? 0,
        signed_at: contract.signed_at ?? new Date().toISOString(),
        end_date: contract.end_date ?? null,
        status: parseContractStatus(contract.status),
        renewal_option: parseRenewalOption(contract.renewal_option),
        termination_reason: contract.termination_reason ?? null
      }));

      setPlayerContracts(parsedContracts);
    } catch (error) {
      console.error('Error loading contracts:', error);
      setPlayerContracts([]);
    }
  };

  const loadPlayerCareerStats = async () => {
    if (!user) return;

    try {
      const { data: songsData, error: songsError } = await supabase
        .from('songs')
        .select('id, status, chart_position')
        .eq('user_id', user.id);

      if (songsError) throw songsError;

      const songs = songsData || [];
      const releasedSongs = songs.filter(song => song.status === 'released');
      setReleasedSongCount(releasedSongs.length);

      let bestPosition: number | null = null;
      const releasedSongIds = releasedSongs.map(song => song.id);

      if (releasedSongIds.length > 0) {
        const { data: chartData, error: chartError } = await supabase
          .from('chart_entries')
          .select('rank')
          .in('song_id', releasedSongIds)
          .order('rank', { ascending: true })
          .limit(1);

        if (chartError) throw chartError;

        if (chartData && chartData.length > 0) {
          bestPosition = chartData[0].rank;
        }
      }

      if (bestPosition === null) {
        const songPositions = songs
          .map(song => song.chart_position)
          .filter((position): position is number => typeof position === 'number' && position > 0);

        if (songPositions.length > 0) {
          bestPosition = Math.min(...songPositions);
        }
      }

      setBestChartPosition(bestPosition);
    } catch (error) {
      console.error('Error loading player career stats:', error);
    }
  };

  const resetLabelForm = () => {
    setLabelForm({
      id: undefined,
      name: "",
      prestige: 1,
      advance_payment: 0,
      royalty_rate: 0.1,
      description: "",
      requirements: {},
      benefits: []
    });
    setRequirementKey("");
    setRequirementValue("");
    setBenefitInput("");
  };

  const startEditLabel = (label: RecordLabel) => {
    setLabelForm({
      id: label.id,
      name: label.name,
      prestige: label.prestige,
      advance_payment: label.advance_payment,
      royalty_rate: label.royalty_rate,
      description: label.description,
      requirements: { ...label.requirements },
      benefits: [...label.benefits]
    });
  };

  const addRequirement = () => {
    const key = requirementKey.trim();
    const value = Number(requirementValue);

    if (!key) {
      toast({
        variant: "destructive",
        title: "Requirement name needed",
        description: "Enter a requirement key before adding it."
      });
      return;
    }

    if (Number.isNaN(value) || value < 0) {
      toast({
        variant: "destructive",
        title: "Invalid requirement value",
        description: "Requirement values must be positive numbers."
      });
      return;
    }

    setLabelForm((prev) => ({
      ...prev,
      requirements: {
        ...prev.requirements,
        [key]: value
      }
    }));
    setRequirementKey("");
    setRequirementValue("");
  };

  const removeRequirement = (key: string) => {
    setLabelForm((prev) => {
      const updatedRequirements = { ...prev.requirements };
      delete updatedRequirements[key];
      return {
        ...prev,
        requirements: updatedRequirements
      };
    });
  };

  const addBenefit = () => {
    const benefit = benefitInput.trim();
    if (!benefit) {
      toast({
        variant: "destructive",
        title: "Benefit description needed",
        description: "Enter a benefit before adding it."
      });
      return;
    }

    setLabelForm((prev) => ({
      ...prev,
      benefits: [...prev.benefits, benefit]
    }));
    setBenefitInput("");
  };

  const removeBenefit = (index: number) => {
    setLabelForm((prev) => ({
      ...prev,
      benefits: prev.benefits.filter((_, benefitIndex) => benefitIndex !== index)
    }));
  };

  const handleLabelFormSubmit = async (event: FormEvent<HTMLFormElement>) => {
    event.preventDefault();

    const trimmedName = labelForm.name.trim();
    const trimmedDescription = labelForm.description.trim();

    if (!trimmedName) {
      toast({
        variant: "destructive",
        title: "Label name required",
        description: "Please provide a name for the record label."
      });
      return;
    }

    if (!trimmedDescription) {
      toast({
        variant: "destructive",
        title: "Description required",
        description: "Add a description so players understand this label."
      });
      return;
    }

    setSavingLabel(true);

    try {
      const payload = {
        name: trimmedName,
        prestige: Math.min(Math.max(labelForm.prestige, 1), 5),
        advance_payment: Math.max(Math.round(labelForm.advance_payment), 0),
        royalty_rate: Math.min(Math.max(Number(labelForm.royalty_rate), 0), 1),
        description: trimmedDescription,
        requirements: labelForm.requirements,
        benefits: labelForm.benefits
      };

      if (labelForm.id) {
        const { error } = await supabase
          .from('record_labels')
          .update(payload)
          .eq('id', labelForm.id);

        if (error) throw error;

        toast({
          title: "Label updated",
          description: `${payload.name} has been updated.`
        });
      } else {
        const { error } = await supabase
          .from('record_labels')
          .insert(payload);

        if (error) throw error;

        toast({
          title: "Label created",
          description: `${payload.name} is now available to players.`
        });
      }

      resetLabelForm();
      await loadLabels();
    } catch (error) {
      console.error('Error saving label:', error);
      toast({
        variant: "destructive",
        title: "Error",
        description: "Failed to save record label"
      });
    } finally {
      setSavingLabel(false);
    }
  };

  const handleDeleteLabel = async (labelId: string) => {
    if (!confirm('Are you sure you want to delete this record label? This action cannot be undone.')) {
      return;
    }

    try {
      setDeletingLabelId(labelId);

      const { error } = await supabase
        .from('record_labels')
        .delete()
        .eq('id', labelId);

      if (error) throw error;

      if (labelForm.id === labelId) {
        resetLabelForm();
      }

      toast({
        title: "Label deleted",
        description: "The record label has been removed."
      });

      await loadLabels();
    } catch (error) {
      console.error('Error deleting label:', error);
      toast({
        variant: "destructive",
        title: "Error",
        description: "Failed to delete record label"
      });
    } finally {
      setDeletingLabelId(null);
    }
  };

  const requirementLabels: Record<string, string> = {
    fame: 'Fame',
    songs: 'Released Songs',
    performance: 'Performance',
    chart_position: 'Chart Peak'
  };

  const getRequirementThresholdValue = (key: string, value: number): number => {
    if (key === 'chart_position') {
      return Math.max(0, 101 - value);
    }
    return value;
  };

  const getPlayerStatValue = (key: string): number => {
    switch (key) {
      case 'fame':
        return profile?.fame ?? 0;
      case 'songs':
        return releasedSongCount;
      case 'performance':
        return skills?.performance ?? 0;
      case 'chart_position':
        return bestChartPosition !== null ? Math.max(0, 101 - bestChartPosition) : 0;
      default: {
        const profileRecord = profile as Record<string, unknown> | null;
        if (profileRecord && typeof profileRecord[key] === 'number') {
          return profileRecord[key] as number;
        }
        const skillsRecord = skills as Record<string, unknown> | null;
        if (skillsRecord && typeof skillsRecord[key] === 'number') {
          return skillsRecord[key] as number;
        }
        return 0;
      }
    }
  };

  const getRequirementLabel = (key: string): string => {
    if (requirementLabels[key]) {
      return requirementLabels[key];
    }
    return key
      .replace(/_/g, ' ')
      .replace(/\b\w/g, (char) => char.toUpperCase());
  };

  const getPlayerDisplayValue = (key: string): string => {
    switch (key) {
      case 'fame':
        return (profile?.fame ?? 0).toLocaleString();
      case 'songs':
        return releasedSongCount.toString();
      case 'performance':
        return (skills?.performance ?? 0).toString();
      case 'chart_position':
        return bestChartPosition !== null ? `#${bestChartPosition}` : 'Uncharted';
      default: {
        const profileRecord = profile as Record<string, unknown> | null;
        if (profileRecord && typeof profileRecord[key] === 'number') {
          return (profileRecord[key] as number).toLocaleString();
        }
        const skillsRecord = skills as Record<string, unknown> | null;
        if (skillsRecord && typeof skillsRecord[key] === 'number') {
          return (skillsRecord[key] as number).toLocaleString();
        }
        return '0';
      }
    }
  };

  const getRequirementDisplayValue = (key: string, value: number): string => {
    switch (key) {
      case 'fame':
        return value.toLocaleString();
      case 'songs':
        return value.toString();
      case 'performance':
        return value.toString();
      case 'chart_position':
        return `Top ${value}`;
      default:
        return value.toString();
    }
  };

  const buildNormalizedRequirements = (requirements: Record<string, number>): Record<string, number> => {
    return Object.fromEntries(
      Object.entries(requirements).map(([key, value]) => [key, getRequirementThresholdValue(key, value)])
    ) as Record<string, number>;
  };

  const buildPlayerStats = (requirements: Record<string, number>): Record<string, number> => {
    return Object.fromEntries(
      Object.keys(requirements).map((key) => [key, getPlayerStatValue(key)])
    ) as Record<string, number>;
  };

  const getUnmetRequirementMessages = (requirements: Record<string, number>): string[] => {
    const unmetMessages: string[] = [];

    Object.entries(requirements).forEach(([key, value]) => {
      if (getPlayerStatValue(key) < getRequirementThresholdValue(key, value)) {
        unmetMessages.push(
          `${getRequirementLabel(key)}: ${getRequirementDisplayValue(key, value)} required (you have ${getPlayerDisplayValue(key)})`
        );
      }
    });

    return unmetMessages;
  };

  const calculateContractEndDate = (startDate: Date, months: number) => {
    const endDate = new Date(startDate);
    const originalDay = startDate.getDate();
    endDate.setMonth(endDate.getMonth() + months);

    // Adjust for months with fewer days to avoid rolling over to the following month
    if (endDate.getDate() < originalDay) {
      endDate.setDate(0);
    }

    return endDate;
  };

  const getContractProgress = (contract: Contract) => {
    if (!contract.end_date) return 0;

    const start = new Date(contract.signed_at);
    const end = new Date(contract.end_date);
    const now = new Date();

    if (Number.isNaN(start.getTime()) || Number.isNaN(end.getTime())) {
      return 0;
    }

    if (contract.status === 'completed' || contract.status === 'terminated') {
      return 100;
    }

    const totalDuration = end.getTime() - start.getTime();
    if (totalDuration <= 0) {
      return 100;
    }

    const elapsed = Math.min(Math.max(now.getTime() - start.getTime(), 0), totalDuration);
    return Math.min(100, Math.round((elapsed / totalDuration) * 100));
  };

  const formatRemainingDuration = (contract: Contract) => {
    if (!contract.end_date) {
      return 'No end date set';
    }

    const end = new Date(contract.end_date);
    if (Number.isNaN(end.getTime())) {
      return 'End date unavailable';
    }

    if (contract.status === 'completed') {
      return `Completed on ${end.toLocaleDateString()}`;
    }

    if (contract.status === 'terminated') {
      return `Terminated on ${end.toLocaleDateString()}`;
    }

    const now = new Date();
    const diffMs = end.getTime() - now.getTime();
    const isPast = diffMs < 0;
    const absoluteDiffMs = Math.abs(diffMs);
    const totalDays = Math.floor(absoluteDiffMs / (1000 * 60 * 60 * 24));
    const months = Math.floor(totalDays / 30);
    const days = totalDays % 30;

    const parts: string[] = [];
    if (months > 0) {
      parts.push(`${months} month${months !== 1 ? 's' : ''}`);
    }
    if (days > 0) {
      parts.push(`${days} day${days !== 1 ? 's' : ''}`);
    }
    if (parts.length === 0) {
      parts.push('Less than a day');
    }

    const durationText = parts.join(' ');
    return isPast ? `Expired ${durationText} ago` : `${durationText} remaining`;
  };

  const getRenewalOptionLabel = (option: RenewalOption) => {
    switch (option) {
      case 'auto':
        return 'Auto renew enabled';
      case 'none':
        return 'No renewal planned';
      default:
        return 'Manual review';
    }
  };

  const renewContract = async (contract: Contract) => {
    if (!user || contract.status !== 'active') return;

    try {
      setContractActionLoading(contract.id);

      const now = new Date();
      const endDate = contract.end_date ? new Date(contract.end_date) : now;
      const renewalStart = endDate > now ? endDate : now;
      const months = contract.duration_months > 0 ? contract.duration_months : 1;
      const newEndDate = calculateContractEndDate(renewalStart, months);

      const { error: contractError } = await supabase
        .from('contracts')
        .update({
          signed_at: renewalStart.toISOString(),
          end_date: newEndDate.toISOString(),
          status: 'active',
          renewal_option: 'manual',
          termination_reason: null
        })
        .eq('id', contract.id)
        .eq('user_id', user.id);

      if (contractError) throw contractError;

      const { error: activityError } = await supabase
        .from('activity_feed')
        .insert({
          user_id: user.id,
          activity_type: 'contract',
          message: `Renewed contract with ${contract.label_name}`,
          earnings: 0
        });

      if (activityError) throw activityError;

      await loadPlayerContracts();

      toast({
        title: 'Contract Renewed',
        description: `${contract.label_name} renewed for another ${months} month${months !== 1 ? 's' : ''}.`
      });
    } catch (error) {
      console.error('Error renewing contract:', error);
      toast({
        variant: 'destructive',
        title: 'Error',
        description: 'Failed to renew contract'
      });
    } finally {
      setContractActionLoading(null);
    }
  };

  const toggleAutoRenew = async (contract: Contract) => {
    if (!user) return;
    if (contract.status !== 'active') {
      toast({
        variant: 'destructive',
        title: 'Action unavailable',
        description: 'Only active contracts can update renewal preferences.'
      });
      return;
    }

    const nextOption: RenewalOption = contract.renewal_option === 'auto' ? 'manual' : 'auto';

    try {
      setContractActionLoading(contract.id);

      const { error } = await supabase
        .from('contracts')
        .update({ renewal_option: nextOption })
        .eq('id', contract.id)
        .eq('user_id', user.id);

      if (error) throw error;

      await loadPlayerContracts();

      toast({
        title: nextOption === 'auto' ? 'Auto-renew enabled' : 'Auto-renew disabled',
        description:
          nextOption === 'auto'
            ? `${contract.label_name} will renew automatically when it ends.`
            : `${contract.label_name} will require manual review at the end date.`
      });
    } catch (error) {
      console.error('Error updating renewal option:', error);
      toast({
        variant: 'destructive',
        title: 'Error',
        description: 'Failed to update renewal option'
      });
    } finally {
      setContractActionLoading(null);
    }
  };

  const completeContract = async (contract: Contract) => {
    if (!user || !profile || contract.status !== 'active') return;

    try {
      setContractActionLoading(contract.id);

      const currentCash = profile.cash ?? 0;
      const currentFame = profile.fame ?? 0;
      const completionBonus = Math.floor(contract.advance_payment * 0.2);
      const fameBoost = Math.max(10, Math.floor(contract.duration_months * 2));

      const { error: contractError } = await supabase
        .from('contracts')
        .update({
          status: 'completed',
          end_date: new Date().toISOString(),
          renewal_option: 'none',
          termination_reason: null
        })
        .eq('id', contract.id)
        .eq('user_id', user.id);

      if (contractError) throw contractError;

      const { error: profileError } = await supabase
        .from('profiles')
        .update({
          cash: currentCash + completionBonus,
          fame: currentFame + fameBoost
        })
        .eq('user_id', user.id);

      if (profileError) throw profileError;

      const { error: activityError } = await supabase
        .from('activity_feed')
        .insert({
          user_id: user.id,
          activity_type: 'contract',
          message: `Completed contract with ${contract.label_name}`,
          earnings: completionBonus
        });

      if (activityError) throw activityError;

      await loadPlayerContracts();
      await refetch();

      toast({
        title: 'Contract Completed',
        description: `Completion bonus $${completionBonus.toLocaleString()} and +${fameBoost} fame awarded.`
      });
    } catch (error) {
      console.error('Error completing contract:', error);
      toast({
        variant: 'destructive',
        title: 'Error',
        description: 'Failed to complete contract'
      });
    } finally {
      setContractActionLoading(null);
    }
  };

  const terminateContract = async (contract: Contract) => {
    if (!user || !profile || contract.status !== 'active') return;

    const confirmation = window.confirm(
      'Terminating a contract early will apply financial penalties and fame loss. Do you want to continue?'
    );

    if (!confirmation) {
      return;
    }

    const reasonInput = window.prompt('Provide a reason for the termination (optional):');
    const terminationReason = reasonInput && reasonInput.trim().length > 0
      ? reasonInput.trim()
      : 'Artist terminated the contract early';

    try {
      setContractActionLoading(contract.id);

      const currentCash = profile.cash ?? 0;
      const currentFame = profile.fame ?? 0;
      const cashPenaltyBase = Math.floor(contract.advance_payment * 0.15);
      const cashPenalty = Math.min(cashPenaltyBase, currentCash);
      const famePenaltyBase = Math.floor(contract.duration_months * 1.5);
      const famePenalty = Math.min(currentFame, Math.max(5, famePenaltyBase));

      const { error: contractError } = await supabase
        .from('contracts')
        .update({
          status: 'terminated',
          end_date: new Date().toISOString(),
          renewal_option: 'none',
          termination_reason: terminationReason
        })
        .eq('id', contract.id)
        .eq('user_id', user.id);

      if (contractError) throw contractError;

      const { error: profileError } = await supabase
        .from('profiles')
        .update({
          cash: currentCash - cashPenalty,
          fame: Math.max(currentFame - famePenalty, 0)
        })
        .eq('user_id', user.id);

      if (profileError) throw profileError;

      const { error: activityError } = await supabase
        .from('activity_feed')
        .insert({
          user_id: user.id,
          activity_type: 'contract',
          message: `Terminated contract with ${contract.label_name}`,
          earnings: -cashPenalty
        });

      if (activityError) throw activityError;

      await loadPlayerContracts();
      await refetch();

      toast({
        variant: 'destructive',
        title: 'Contract Terminated',
        description: `Penalty of $${cashPenalty.toLocaleString()} and ${famePenalty} fame applied.`
      });
    } catch (error) {
      console.error('Error terminating contract:', error);
      toast({
        variant: 'destructive',
        title: 'Error',
        description: 'Failed to terminate contract'
      });
    } finally {
      setContractActionLoading(null);
    }
  };

  const signContract = async (label: RecordLabel, contractType: string) => {
    if (!user || !profile || !skills) return;

    try {
      // Check if player meets requirements
      const normalizedRequirements = buildNormalizedRequirements(label.requirements);
      const playerStats = buildPlayerStats(label.requirements);
      const { meets } = meetsRequirements(normalizedRequirements, playerStats);

      if (!meets) {
        const missing = getUnmetRequirementMessages(label.requirements);
        toast({
          variant: "destructive",
          title: "Requirements Not Met",
          description: `You need: ${missing.join(', ')}`
        });
        return;
      }

      // Calculate contract terms based on type
      let duration: number;
      let advance: number;
      let royalty: number;
      switch (contractType) {
        case 'demo':
          duration = 6;
          advance = Math.floor(label.advance_payment * 0.2);
          royalty = label.royalty_rate * 0.8;
          break;
        case 'single':
          duration = 12;
          advance = Math.floor(label.advance_payment * 0.5);
          royalty = label.royalty_rate;
          break;
        case 'album':
          duration = 24;
          advance = label.advance_payment;
          royalty = label.royalty_rate;
          break;
        case 'exclusive':
          duration = 36;
          advance = Math.floor(label.advance_payment * 1.5);
          royalty = label.royalty_rate * 0.9;
          break;
        default:
          return;
      }

      const currentCash = profile.cash ?? 0;
      const signedAt = new Date();
      const contractEndDate = calculateContractEndDate(signedAt, duration);

      const { data: newContract, error: contractError } = await supabase
        .from('contracts')
        .insert({
          user_id: user.id,
          label_id: label.id,
          label_name: label.name,
          contract_type: contractType,
          duration_months: duration,
          advance_payment: advance,
          advance_balance: advance,
          recouped_amount: 0,
          royalty_rate: royalty,
          status: 'active',
          signed_at: signedAt.toISOString(),
          end_date: contractEndDate.toISOString(),
          renewal_option: 'manual',
          termination_reason: null
        })
        .select()
        .single();

      if (contractError) throw contractError;

      const { error: profileError } = await supabase
        .from('profiles')
        .update({ cash: currentCash + advance })
        .eq('user_id', user.id);

      if (profileError) {
        if (newContract?.id) {
          await supabase.from('contracts').delete().eq('id', newContract.id);
        }
        throw profileError;
      }

      const { error: activityError } = await supabase
        .from('activity_feed')
        .insert({
          user_id: user.id,
          activity_type: 'contract',
          message: `Signed ${contractType} contract with ${label.name}`,
          earnings: advance
        });

      if (activityError) throw activityError;

      await loadPlayerContracts();
      await refetch();

      toast({
        title: "Contract Signed!",
        description: `Welcome to ${label.name}! You received $${advance.toLocaleString()} advance payment.`
      });
    } catch (error) {
      console.error('Error signing contract:', error);
      toast({
        variant: "destructive",
        title: "Error",
        description: "Failed to sign contract"
      });
    }
  };

  const getPrestigeIcon = (prestige: number) => {
    switch (prestige) {
      case 1: return <Building className="h-5 w-5" />;
      case 2: return <Star className="h-5 w-5" />;
      case 3: return <Award className="h-5 w-5" />;
      case 4: return <Crown className="h-5 w-5" />;
      default: return <Building className="h-5 w-5" />;
    }
  };

  const getPrestigeColor = (prestige: number) => {
    switch (prestige) {
      case 1: return 'text-muted-foreground';
      case 2: return 'text-primary';
      case 3: return 'text-warning';
      case 4: return 'text-success';
      default: return 'text-muted-foreground';
    }
  };

  const canSign = (label: RecordLabel) => {
    if (!profile || !skills) return false;

    const normalizedRequirements = buildNormalizedRequirements(label.requirements);
    const playerStats = buildPlayerStats(label.requirements);
    const { meets } = meetsRequirements(normalizedRequirements, playerStats);
    return meets;
  };

  if (loading) {
    return (
      <div className="min-h-screen bg-gradient-stage flex items-center justify-center p-6">
        <div className="text-center">
          <div className="animate-spin rounded-full h-32 w-32 border-b-2 border-primary mx-auto mb-4"></div>
          <p className="text-lg font-oswald">Loading record labels...</p>
        </div>
      </div>
    );
  }

  return (
    <div className="min-h-screen bg-gradient-stage p-6">
      <div className="max-w-6xl mx-auto space-y-6">
        {/* Header */}
        <div className="text-center">
          <h1 className="text-4xl font-bebas tracking-wider bg-gradient-to-r from-foreground to-primary bg-clip-text text-transparent">
            Record Labels
          </h1>
          <p className="text-muted-foreground font-oswald">Get signed and boost your music career</p>
        </div>

        <Tabs defaultValue="available" className="space-y-6">
          <TabsList className={`grid w-full ${canManageLabels ? 'grid-cols-3' : 'grid-cols-2'}`}>
            <TabsTrigger value="available">Available Labels</TabsTrigger>
            <TabsTrigger value="contracts">My Contracts ({playerContracts.length})</TabsTrigger>
            {canManageLabels && (
              <TabsTrigger value="manage">Manage Labels</TabsTrigger>
            )}
          </TabsList>

          {/* Available Labels */}
          <TabsContent value="available">
            <div className="grid grid-cols-1 lg:grid-cols-2 gap-6">
              {labels.map((label) => (
                <Card key={label.id} className="bg-card/80 backdrop-blur-sm border-primary/20">
                  <CardHeader>
                    <div className="flex items-start justify-between">
                      <div className="flex items-center gap-3">
                        <div className={`p-2 rounded-lg bg-secondary ${getPrestigeColor(label.prestige)}`}>
                          {getPrestigeIcon(label.prestige)}
                        </div>
                        <div>
                          <CardTitle className="text-xl">{label.name}</CardTitle>
                          <CardDescription>
                            {Array.from({ length: label.prestige }, (_, i) => '⭐').join('')} Prestige Level {label.prestige}
                          </CardDescription>
                        </div>
                      </div>
                    </div>
                  </CardHeader>
                  <CardContent className="space-y-4">
                    <p className="text-sm text-muted-foreground">{label.description}</p>

                    {/* Contract Terms */}
                    <div className="grid grid-cols-2 gap-4 p-3 rounded-lg bg-secondary/30">
                      <div>
                        <p className="text-sm text-muted-foreground">Advance Payment</p>
                        <p className="font-semibold text-success">${label.advance_payment.toLocaleString()}</p>
                      </div>
                      <div>
                        <p className="text-sm text-muted-foreground">Royalty Rate</p>
                        <p className="font-semibold text-primary">{(label.royalty_rate * 100).toFixed(1)}%</p>
                      </div>
                    </div>

                    {/* Requirements */}
                    <div>
                      <h4 className="font-semibold mb-2">Requirements</h4>
                      <div className="grid grid-cols-2 gap-2 text-sm">
                        {Object.entries(label.requirements).map(([req, value]) => {
                          const threshold = getRequirementThresholdValue(req, value);
                          const playerValue = getPlayerStatValue(req);
                          const meets = playerValue >= threshold;
                          const requirementLabel = getRequirementLabel(req);
                          const playerDisplay = getPlayerDisplayValue(req);
                          const requirementDisplay = getRequirementDisplayValue(req, value);
                          return (
                            <div key={req} className={`flex justify-between ${meets ? 'text-success' : 'text-muted-foreground'}`}>
                              <span>{requirementLabel}</span>
                              <span>{playerDisplay} / {requirementDisplay} {meets ? '✓' : '✗'}</span>
                            </div>
                          );
                        })}
                      </div>
                    </div>

                    {/* Benefits */}
                    <div>
                      <h4 className="font-semibold mb-2">Label Benefits</h4>
                      <div className="flex flex-wrap gap-1">
                        {label.benefits.map((benefit, index) => (
                          <Badge key={index} variant="outline" className="text-xs">
                            {benefit}
                          </Badge>
                        ))}
                      </div>
                    </div>

                    {/* Contract Options */}
                    <div className="flex flex-wrap gap-2 pt-2">
                      {['demo', 'single', 'album', 'exclusive'].map((type) => (
                        <Button
                          key={type}
                          size="sm"
                          variant={canSign(label) ? "default" : "outline"}
                          disabled={!canSign(label)}
                          onClick={() => signContract(label, type)}
                          className="capitalize"
                        >
                          <Handshake className="h-3 w-3 mr-1" />
                          {type} Deal
                        </Button>
                      ))}
                    </div>

                    {!canSign(label) && (
                      <Alert>
                        <AlertCircle className="h-4 w-4" />
                        <AlertDescription className="text-xs">
                          Build your career to meet this label's requirements
                        </AlertDescription>
                      </Alert>
                    )}
                  </CardContent>
                </Card>
              ))}
            </div>
          </TabsContent>

          {/* Player Contracts */}
          <TabsContent value="contracts">
            <div className="space-y-4">
              {playerContracts.length > 0 ? playerContracts.map((contract) => {
<<<<<<< HEAD
                const isProcessing = contractActionLoading === contract.id;
=======
                const totalAdvance = parseNumeric(contract.advance_payment);
                const remainingBalance = Math.max(0, parseNumeric(contract.advance_balance));
                const recoupedAmount = Math.max(0, totalAdvance - remainingBalance);
                const recoupProgress = totalAdvance > 0
                  ? Math.min(100, (recoupedAmount / totalAdvance) * 100)
                  : 100;
                const isRecouped = remainingBalance <= 0.01;

>>>>>>> 111ab1c2
                return (
                  <Card key={contract.id} className="bg-card/80 backdrop-blur-sm border-primary/20">
                    <CardHeader>
                      <div className="flex items-start justify-between">
                        <div>
                          <CardTitle className="flex items-center gap-2">
                            <FileText className="h-5 w-5 text-primary" />
                            {contract.label_name}
                          </CardTitle>
                          <CardDescription className="capitalize">
                            {contract.contract_type} Contract • {contract.duration_months} months
                          </CardDescription>
                        </div>
                        <Badge
                          variant="outline"
                          className={
                            contract.status === 'active' ? 'text-success border-success' :
                            contract.status === 'pending' ? 'text-warning border-warning' :
<<<<<<< HEAD
                            contract.status === 'completed' ? 'text-primary border-primary' :
                            'text-destructive border-destructive'
=======
                            'text-muted-foreground'
>>>>>>> 111ab1c2
                          }
                        >
                          {contract.status}
                        </Badge>
                      </div>
                    </CardHeader>
                    <CardContent className="space-y-4">
<<<<<<< HEAD
                      <div className="grid grid-cols-1 md:grid-cols-2 lg:grid-cols-4 gap-4">
                        <div>
                          <p className="text-sm text-muted-foreground">Advance Received</p>
                          <p className="font-semibold text-success">${contract.advance_payment.toLocaleString()}</p>
=======
                      <div className="grid grid-cols-3 gap-4">
                        <div>
                          <p className="text-sm text-muted-foreground">Advance Received</p>
                          <p className="font-semibold text-success">${formatCurrency(totalAdvance)}</p>
>>>>>>> 111ab1c2
                        </div>
                        <div>
                          <p className="text-sm text-muted-foreground">Royalty Rate</p>
                          <p className="font-semibold text-primary">{(contract.royalty_rate * 100).toFixed(1)}%</p>
                        </div>
                        <div>
                          <p className="text-sm text-muted-foreground">Signed Date</p>
                          <p className="font-semibold">{new Date(contract.signed_at).toLocaleDateString()}</p>
                        </div>
<<<<<<< HEAD
                        <div>
                          <p className="text-sm text-muted-foreground">End Date</p>
                          <p className="font-semibold">
                            {contract.end_date ? new Date(contract.end_date).toLocaleDateString() : 'Not set'}
                          </p>
                        </div>
                      </div>

                      <div className="grid grid-cols-1 md:grid-cols-2 gap-4">
                        <div>
                          <p className="text-sm text-muted-foreground">Remaining Duration</p>
                          <p className="font-semibold">{formatRemainingDuration(contract)}</p>
                          <Progress value={getContractProgress(contract)} className="mt-2" />
                        </div>
                        <div>
                          <p className="text-sm text-muted-foreground">Renewal Preference</p>
                          <p className="font-semibold">{getRenewalOptionLabel(contract.renewal_option)}</p>
                          {contract.renewal_option === 'auto' && contract.status === 'active' && (
                            <p className="text-xs text-muted-foreground mt-1">
                              This deal will renew automatically when it reaches the end date.
                            </p>
                          )}
                        </div>
                      </div>

                      {contract.status === 'active' && (
                        <div className="flex flex-wrap gap-2 pt-2">
                          <Button
                            size="sm"
                            onClick={() => renewContract(contract)}
                            disabled={isProcessing}
                          >
                            {isProcessing ? 'Processing…' : 'Renew Contract'}
                          </Button>
                          <Button
                            size="sm"
                            variant="secondary"
                            onClick={() => completeContract(contract)}
                            disabled={isProcessing}
                          >
                            {isProcessing ? 'Working…' : 'Complete Contract'}
                          </Button>
                          <Button
                            size="sm"
                            variant="destructive"
                            onClick={() => terminateContract(contract)}
                            disabled={isProcessing}
                          >
                            Terminate Contract
                          </Button>
                          <Button
                            size="sm"
                            variant="outline"
                            onClick={() => toggleAutoRenew(contract)}
                            disabled={isProcessing}
                          >
                            {contract.renewal_option === 'auto' ? 'Disable Auto-Renew' : 'Enable Auto-Renew'}
                          </Button>
                        </div>
                      )}

                      {contract.status === 'active' && (
=======
                      </div>

                      <div className="space-y-2">
                        <div className="flex justify-between text-sm text-muted-foreground">
                          <span>Recoup Progress</span>
                          <span>{Math.round(recoupProgress)}%</span>
                        </div>
                        <Progress value={recoupProgress} className="h-2" />
                        <div className="flex justify-between text-sm">
                          <span className="text-success">Recouped: ${formatCurrency(recoupedAmount)}</span>
                          <span>
                            Remaining:
                            <span className={`font-semibold ml-1 ${isRecouped ? 'text-success' : 'text-warning'}`}>
                              ${formatCurrency(remainingBalance)}
                            </span>
                          </span>
                        </div>
                        {isRecouped && (
                          <p className="text-sm text-success font-medium">
                            Advance fully recouped! Future royalties go directly to you.
                          </p>
                        )}
                      </div>

                      {contract.status === 'active' && (
>>>>>>> 111ab1c2
                        <div className="p-3 rounded-lg bg-primary/10 border border-primary/20">
                          <p className="text-sm text-primary font-medium">
                            ✨ Active contract benefits: Professional recording, promotion support, and higher royalties
                          </p>
                        </div>
                      )}
<<<<<<< HEAD

                      {contract.status === 'completed' && (
                        <div className="p-3 rounded-lg bg-success/10 border border-success/30">
                          <p className="text-sm text-success font-medium">
                            🎉 Contract completed! Your team celebrated the release and you received completion rewards.
                          </p>
                        </div>
                      )}

                      {contract.status === 'terminated' && (
                        <div className="p-3 rounded-lg bg-destructive/10 border border-destructive/40">
                          <p className="text-sm text-destructive font-medium">
                            ⚠️ Contract terminated. {contract.termination_reason || 'No reason provided.'}
                          </p>
                        </div>
                      )}

                      {contract.status === 'pending' && (
                        <div className="p-3 rounded-lg bg-warning/10 border border-warning/30">
                          <p className="text-sm text-warning font-medium">
                            ⏳ Awaiting final approval from the label. Check back soon for updates.
                          </p>
                        </div>
                      )}
=======
>>>>>>> 111ab1c2
                    </CardContent>
                  </Card>
                );
              }) : (
                <Card className="bg-card/80 backdrop-blur-sm border-primary/20">
                  <CardContent className="text-center py-12">
                    <FileText className="h-12 w-12 text-muted-foreground mx-auto mb-4" />
                    <h3 className="text-lg font-semibold mb-2">No Record Deals</h3>
                    <p className="text-muted-foreground mb-4">
                      Sign with a record label to boost your career and get financial support
                    </p>
                    <Button onClick={() => (document.querySelector('[value="available"]') as HTMLElement)?.click()}>
                      Browse Labels
                    </Button>
                  </CardContent>
                </Card>
              )}
            </div>
          </TabsContent>
          {canManageLabels && (
            <TabsContent value="manage">
              <div className="grid gap-6 lg:grid-cols-2">
                <Card className="bg-card/80 backdrop-blur-sm border-primary/20">
                  <CardHeader>
                    <CardTitle>{labelForm.id ? 'Edit Record Label' : 'Create Record Label'}</CardTitle>
                    <CardDescription>
                      Configure the labels that appear for players. Adjust requirements and benefits to balance progression.
                    </CardDescription>
                  </CardHeader>
                  <CardContent>
                    <form onSubmit={handleLabelFormSubmit} className="space-y-4">
                      <div className="grid gap-4 sm:grid-cols-2">
                        <div className="space-y-2">
                          <Label htmlFor="label-name">Label Name</Label>
                          <Input
                            id="label-name"
                            placeholder="Thunder Records"
                            value={labelForm.name}
                            onChange={(event) => setLabelForm((prev) => ({ ...prev, name: event.target.value }))}
                          />
                        </div>
                        <div className="space-y-2">
                          <Label htmlFor="label-prestige">Prestige Level</Label>
                          <Input
                            id="label-prestige"
                            type="number"
                            min={1}
                            max={5}
                            value={labelForm.prestige}
                            onChange={(event) => setLabelForm((prev) => ({ ...prev, prestige: Number(event.target.value) }))}
                          />
                        </div>
                      </div>

                      <div className="grid gap-4 sm:grid-cols-2">
                        <div className="space-y-2">
                          <Label htmlFor="label-advance">Advance Payment</Label>
                          <Input
                            id="label-advance"
                            type="number"
                            min={0}
                            step={1000}
                            value={labelForm.advance_payment}
                            onChange={(event) => setLabelForm((prev) => ({ ...prev, advance_payment: Number(event.target.value) }))}
                          />
                        </div>
                        <div className="space-y-2">
                          <Label htmlFor="label-royalty">Royalty Rate</Label>
                          <Input
                            id="label-royalty"
                            type="number"
                            min={0}
                            max={1}
                            step={0.01}
                            value={labelForm.royalty_rate}
                            onChange={(event) => setLabelForm((prev) => ({ ...prev, royalty_rate: Number(event.target.value) }))}
                          />
                          <p className="text-xs text-muted-foreground">Enter as a decimal (e.g. 0.12 for 12%).</p>
                        </div>
                      </div>

                      <div className="space-y-3">
                        <div className="space-y-2">
                          <Label>Requirements</Label>
                          <div className="flex flex-col gap-2 sm:flex-row">
                            <Input
                              placeholder="Requirement (e.g. fame)"
                              value={requirementKey}
                              onChange={(event) => setRequirementKey(event.target.value)}
                              className="sm:flex-1"
                            />
                            <Input
                              type="number"
                              min={0}
                              placeholder="Value"
                              value={requirementValue}
                              onChange={(event) => setRequirementValue(event.target.value)}
                              className="sm:w-32"
                            />
                            <Button type="button" variant="secondary" onClick={addRequirement}>
                              Add
                            </Button>
                          </div>
                        </div>
                        <div className="space-y-2">
                          {Object.keys(labelForm.requirements).length > 0 ? (
                            <div className="space-y-2">
                              {Object.entries(labelForm.requirements).map(([key, value]) => (
                                <div
                                  key={key}
                                  className="flex items-center justify-between rounded-md border border-dashed border-primary/20 bg-secondary/30 px-3 py-2"
                                >
                                  <span className="text-sm font-medium">
                                    {getRequirementLabel(key)}: {getRequirementDisplayValue(key, value)}
                                  </span>
                                  <Button type="button" size="sm" variant="ghost" onClick={() => removeRequirement(key)}>
                                    Remove
                                  </Button>
                                </div>
                              ))}
                            </div>
                          ) : (
                            <p className="text-xs text-muted-foreground">Add requirements to gate higher prestige labels.</p>
                          )}
                        </div>
                      </div>

                      <div className="space-y-3">
                        <div className="space-y-2">
                          <Label>Benefits</Label>
                          <div className="flex flex-col gap-2 sm:flex-row">
                            <Input
                              placeholder="Benefit (e.g. Studio access)"
                              value={benefitInput}
                              onChange={(event) => setBenefitInput(event.target.value)}
                              className="sm:flex-1"
                            />
                            <Button type="button" variant="secondary" onClick={addBenefit}>
                              Add
                            </Button>
                          </div>
                        </div>
                        <div className="space-y-2">
                          {labelForm.benefits.length > 0 ? (
                            <div className="space-y-2">
                              {labelForm.benefits.map((benefit, index) => (
                                <div
                                  key={`${benefit}-${index}`}
                                  className="flex items-center justify-between rounded-md border border-dashed border-primary/20 bg-secondary/30 px-3 py-2"
                                >
                                  <span className="text-sm">{benefit}</span>
                                  <Button type="button" size="sm" variant="ghost" onClick={() => removeBenefit(index)}>
                                    Remove
                                  </Button>
                                </div>
                              ))}
                            </div>
                          ) : (
                            <p className="text-xs text-muted-foreground">Share perks that make signing appealing.</p>
                          )}
                        </div>
                      </div>

                      <div className="flex flex-wrap gap-2">
                        <Button type="submit" disabled={savingLabel}>
                          {savingLabel ? 'Saving...' : labelForm.id ? 'Update Label' : 'Create Label'}
                        </Button>
                        {labelForm.id && (
                          <Button type="button" variant="outline" onClick={resetLabelForm}>
                            Cancel
                          </Button>
                        )}
                      </div>
                    </form>
                  </CardContent>
                </Card>
                <Card className="bg-card/80 backdrop-blur-sm border-primary/20">
                  <CardHeader>
                    <CardTitle>Existing Labels</CardTitle>
                    <CardDescription>Review current labels and make adjustments as your economy evolves.</CardDescription>
                  </CardHeader>
                  <CardContent>
                    <div className="space-y-4">
                      {labels.length > 0 ? labels.map((label) => (
                        <div key={label.id} className="space-y-3 rounded-lg border border-primary/20 bg-secondary/20 p-4">
                          <div className="flex items-start justify-between gap-3">
                            <div>
                              <h3 className="text-lg font-semibold">{label.name}</h3>
                              <p className="text-sm text-muted-foreground">{label.description}</p>
                            </div>
                            <Badge variant="outline">Prestige {label.prestige}</Badge>
                          </div>
                          <div className="grid grid-cols-2 gap-2 text-sm">
                            <div>
                              <p className="text-muted-foreground">Advance</p>
                              <p className="font-medium">${label.advance_payment.toLocaleString()}</p>
                            </div>
                            <div>
                              <p className="text-muted-foreground">Royalty</p>
                              <p className="font-medium">{(label.royalty_rate * 100).toFixed(1)}%</p>
                            </div>
                          </div>
                          {Object.keys(label.requirements).length > 0 && (
                            <div className="flex flex-wrap gap-2">
                              {Object.entries(label.requirements).map(([key, value]) => (
                                <Badge key={`${label.id}-${key}`} variant="secondary" className="text-xs">
                                  {getRequirementLabel(key)}: {getRequirementDisplayValue(key, value)}
                                </Badge>
                              ))}
                            </div>
                          )}
                          {label.benefits.length > 0 && (
                            <div className="flex flex-wrap gap-2">
                              {label.benefits.map((benefit, index) => (
                                <Badge key={`${label.id}-benefit-${index}`} variant="outline" className="text-xs">
                                  {benefit}
                                </Badge>
                              ))}
                            </div>
                          )}
                          <div className="flex flex-wrap gap-2">
                            <Button size="sm" variant="outline" onClick={() => startEditLabel(label)}>
                              Edit
                            </Button>
                            <Button
                              size="sm"
                              variant="destructive"
                              onClick={() => void handleDeleteLabel(label.id)}
                              disabled={deletingLabelId === label.id}
                            >
                              {deletingLabelId === label.id ? 'Deleting...' : 'Delete'}
                            </Button>
                          </div>
                        </div>
                      )) : (
                        <Card className="border-dashed border-primary/20 bg-secondary/10">
                          <CardContent className="py-8 text-center text-sm text-muted-foreground">
                            No record labels found. Create one to populate the player marketplace.
                          </CardContent>
                        </Card>
                      )}
                    </div>
                  </CardContent>
                </Card>
              </div>
            </TabsContent>
          )}
        </Tabs>
      </div>
    </div>
  );
};

export default RecordLabel;<|MERGE_RESOLUTION|>--- conflicted
+++ resolved
@@ -40,15 +40,9 @@
   benefits: string[];
 }
 
-<<<<<<< HEAD
 type ContractType = 'demo' | 'single' | 'album' | 'exclusive';
 type ContractStatus = 'pending' | 'active' | 'completed' | 'terminated';
 type RenewalOption = 'manual' | 'auto' | 'none';
-=======
-interface RecordLabelForm extends Omit<RecordLabel, "id"> {
-  id?: string;
-}
->>>>>>> 111ab1c2
 
 interface Contract {
   id: string;
@@ -98,38 +92,7 @@
   const [loading, setLoading] = useState(true);
   const [releasedSongCount, setReleasedSongCount] = useState(0);
   const [bestChartPosition, setBestChartPosition] = useState<number | null>(null);
-<<<<<<< HEAD
   const [contractActionLoading, setContractActionLoading] = useState<string | null>(null);
-=======
-  const [labelForm, setLabelForm] = useState<RecordLabelForm>(() => ({
-    name: "",
-    prestige: 1,
-    advance_payment: 0,
-    royalty_rate: 0.1,
-    description: "",
-    requirements: {},
-    benefits: []
-  }));
-  const [requirementKey, setRequirementKey] = useState("");
-  const [requirementValue, setRequirementValue] = useState("");
-  const [benefitInput, setBenefitInput] = useState("");
-  const [savingLabel, setSavingLabel] = useState(false);
-  const [deletingLabelId, setDeletingLabelId] = useState<string | null>(null);
-
-  const canManageLabels = !roleLoading && isAdminRole();
-
-  const parseNumeric = (value: unknown): number => {
-    if (typeof value === 'number') return value;
-    if (typeof value === 'string') {
-      const parsed = parseFloat(value);
-      return Number.isNaN(parsed) ? 0 : parsed;
-    }
-    return 0;
-  };
-
-  const formatCurrency = (value: number) =>
-    parseNumeric(value).toLocaleString(undefined, { minimumFractionDigits: 2, maximumFractionDigits: 2 });
->>>>>>> 111ab1c2
 
   useEffect(() => {
     if (user) {
@@ -207,11 +170,7 @@
       const { data, error } = await supabase
         .from('contracts')
         .select(
-<<<<<<< HEAD
           'id, label_id, label_name, contract_type, duration_months, advance_payment, royalty_rate, signed_at, end_date, status, renewal_option, termination_reason'
-=======
-          'id, label_id, label_name, contract_type, duration_months, advance_payment, advance_balance, recouped_amount, royalty_rate, signed_at, status'
->>>>>>> 111ab1c2
         )
         .eq('user_id', user.id)
         .order('signed_at', { ascending: false });
@@ -222,17 +181,9 @@
         id: contract.id,
         label_id: contract.label_id,
         label_name: contract.label_name,
-<<<<<<< HEAD
         contract_type: parseContractType(contract.contract_type),
         duration_months: contract.duration_months ?? 0,
         advance_payment: contract.advance_payment ?? 0,
-=======
-        contract_type: contract.contract_type as Contract['contract_type'],
-        duration_months: contract.duration_months,
-        advance_payment: parseNumeric(contract.advance_payment),
-        advance_balance: parseNumeric(contract.advance_balance),
-        recouped_amount: parseNumeric(contract.recouped_amount),
->>>>>>> 111ab1c2
         royalty_rate: typeof contract.royalty_rate === 'string'
           ? parseFloat(contract.royalty_rate)
           : contract.royalty_rate ?? 0,
@@ -1233,18 +1184,7 @@
           <TabsContent value="contracts">
             <div className="space-y-4">
               {playerContracts.length > 0 ? playerContracts.map((contract) => {
-<<<<<<< HEAD
                 const isProcessing = contractActionLoading === contract.id;
-=======
-                const totalAdvance = parseNumeric(contract.advance_payment);
-                const remainingBalance = Math.max(0, parseNumeric(contract.advance_balance));
-                const recoupedAmount = Math.max(0, totalAdvance - remainingBalance);
-                const recoupProgress = totalAdvance > 0
-                  ? Math.min(100, (recoupedAmount / totalAdvance) * 100)
-                  : 100;
-                const isRecouped = remainingBalance <= 0.01;
-
->>>>>>> 111ab1c2
                 return (
                   <Card key={contract.id} className="bg-card/80 backdrop-blur-sm border-primary/20">
                     <CardHeader>
@@ -1263,12 +1203,8 @@
                           className={
                             contract.status === 'active' ? 'text-success border-success' :
                             contract.status === 'pending' ? 'text-warning border-warning' :
-<<<<<<< HEAD
                             contract.status === 'completed' ? 'text-primary border-primary' :
                             'text-destructive border-destructive'
-=======
-                            'text-muted-foreground'
->>>>>>> 111ab1c2
                           }
                         >
                           {contract.status}
@@ -1276,17 +1212,10 @@
                       </div>
                     </CardHeader>
                     <CardContent className="space-y-4">
-<<<<<<< HEAD
                       <div className="grid grid-cols-1 md:grid-cols-2 lg:grid-cols-4 gap-4">
                         <div>
                           <p className="text-sm text-muted-foreground">Advance Received</p>
                           <p className="font-semibold text-success">${contract.advance_payment.toLocaleString()}</p>
-=======
-                      <div className="grid grid-cols-3 gap-4">
-                        <div>
-                          <p className="text-sm text-muted-foreground">Advance Received</p>
-                          <p className="font-semibold text-success">${formatCurrency(totalAdvance)}</p>
->>>>>>> 111ab1c2
                         </div>
                         <div>
                           <p className="text-sm text-muted-foreground">Royalty Rate</p>
@@ -1296,7 +1225,6 @@
                           <p className="text-sm text-muted-foreground">Signed Date</p>
                           <p className="font-semibold">{new Date(contract.signed_at).toLocaleDateString()}</p>
                         </div>
-<<<<<<< HEAD
                         <div>
                           <p className="text-sm text-muted-foreground">End Date</p>
                           <p className="font-semibold">
@@ -1359,40 +1287,12 @@
                       )}
 
                       {contract.status === 'active' && (
-=======
-                      </div>
-
-                      <div className="space-y-2">
-                        <div className="flex justify-between text-sm text-muted-foreground">
-                          <span>Recoup Progress</span>
-                          <span>{Math.round(recoupProgress)}%</span>
-                        </div>
-                        <Progress value={recoupProgress} className="h-2" />
-                        <div className="flex justify-between text-sm">
-                          <span className="text-success">Recouped: ${formatCurrency(recoupedAmount)}</span>
-                          <span>
-                            Remaining:
-                            <span className={`font-semibold ml-1 ${isRecouped ? 'text-success' : 'text-warning'}`}>
-                              ${formatCurrency(remainingBalance)}
-                            </span>
-                          </span>
-                        </div>
-                        {isRecouped && (
-                          <p className="text-sm text-success font-medium">
-                            Advance fully recouped! Future royalties go directly to you.
-                          </p>
-                        )}
-                      </div>
-
-                      {contract.status === 'active' && (
->>>>>>> 111ab1c2
                         <div className="p-3 rounded-lg bg-primary/10 border border-primary/20">
                           <p className="text-sm text-primary font-medium">
                             ✨ Active contract benefits: Professional recording, promotion support, and higher royalties
                           </p>
                         </div>
                       )}
-<<<<<<< HEAD
 
                       {contract.status === 'completed' && (
                         <div className="p-3 rounded-lg bg-success/10 border border-success/30">
@@ -1417,8 +1317,6 @@
                           </p>
                         </div>
                       )}
-=======
->>>>>>> 111ab1c2
                     </CardContent>
                   </Card>
                 );
