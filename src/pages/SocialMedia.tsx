--- conflicted
+++ resolved
@@ -1,9 +1,5 @@
-<<<<<<< HEAD
+
 import { FormEvent, useCallback, useEffect, useState } from "react";
-=======
-
-import { useCallback, useEffect, useState } from "react";
->>>>>>> 00ec73c5
 import { Card, CardContent, CardDescription, CardHeader, CardTitle } from "@/components/ui/card";
 import { Button } from "@/components/ui/button";
 import { Badge } from "@/components/ui/badge";
@@ -29,13 +25,8 @@
 import { supabase } from "@/integrations/supabase/client";
 import type { Database } from "@/integrations/supabase/types";
 import { useAuth } from "@/hooks/useAuth";
-<<<<<<< HEAD
 import { Heart, MessageCircle, Repeat2, Share, TrendingUp, Users, Eye, Loader2, Pencil, Plus } from "lucide-react";
 import type { Database } from "@/integrations/supabase/types";
-=======
-import { formatDistanceToNow } from "date-fns";
-import { Heart, MessageCircle, Repeat2, Share, TrendingUp, Users, Eye } from "lucide-react";
->>>>>>> 00ec73c5
 
 type SocialPostRow = Database["public"]["Tables"]["social_posts"]["Row"];
 
@@ -52,7 +43,6 @@
   engagement: number;
 }
 
-<<<<<<< HEAD
 interface Campaign {
   id: string;
   name: string;
@@ -75,43 +65,6 @@
   startDate: string;
   endDate: string;
 }
-=======
-const calculateEngagement = (likes: number, comments: number, reposts: number, views: number) => {
-  if (!views) return 0;
-  const engagementRate = ((likes + comments + reposts) / views) * 100;
-  return Number(engagementRate.toFixed(1));
-};
-
-const formatPostTimestamp = (timestamp: string) => {
-  if (!timestamp) return "Just now";
-  try {
-    return formatDistanceToNow(new Date(timestamp), { addSuffix: true });
-  } catch (error) {
-    console.error("Error formatting timestamp:", error);
-    return "Just now";
-  }
-};
-
-const mapPost = (post: SocialPostRow): SocialPost => {
-  const likes = post.likes ?? 0;
-  const comments = post.comments ?? 0;
-  const reposts = post.reposts ?? post.shares ?? 0;
-  const views = post.views ?? 0;
-  const timestamp = post.timestamp ?? post.created_at ?? new Date().toISOString();
-
-  return {
-    id: post.id,
-    content: post.content,
-    likes,
-    comments,
-    reposts,
-    views,
-    timestamp,
-    engagement: calculateEngagement(likes, comments, reposts, views),
-  };
-};
-
->>>>>>> 00ec73c5
 
 const campaignStatusOptions: CampaignStatus[] = ["Active", "Completed"];
 
@@ -196,7 +149,6 @@
     if (authLoading) {
       return;
     }
-<<<<<<< HEAD
   ]);
   const [campaigns, setCampaigns] = useState<Campaign[]>([]);
   const [campaignsLoading, setCampaignsLoading] = useState(false);
@@ -210,65 +162,6 @@
       setCampaigns([]);
       setCampaignsLoading(false);
       return;
-=======
-
-    if (!user) {
-      setPosts([]);
-      setLoadingPosts(false);
-      return;
-    }
-
-    setLoadingPosts(true);
-
-    try {
-      const { data, error } = await supabase
-        .from("social_posts")
-        .select("*")
-        .eq("user_id", user.id)
-        .order("timestamp", { ascending: false });
-
-      if (error) throw error;
-
-      setPosts((data ?? []).map(mapPost));
-    } catch (error) {
-      console.error("Error loading social posts:", error);
-      toast({
-        variant: "destructive",
-        title: "Error loading posts",
-        description: "We couldn't load your recent social updates.",
-      });
-    } finally {
-      setLoadingPosts(false);
-    }
-  }, [authLoading, toast, user]);
-
-  useEffect(() => {
-    loadPosts();
-  }, [loadPosts]);
-
-  const campaigns = [
-    {
-      id: 1,
-      name: "New Single Launch",
-      platform: "All Platforms",
-      budget: 5000,
-      reach: 150000,
-      engagement: 8.5,
-      status: "Active",
-      startDate: "Nov 1, 2024",
-      endDate: "Nov 15, 2024"
-    },
-    {
-      id: 2,
-      name: "Tour Announcement",
-      platform: "Instagram + TikTok",
-      budget: 3000,
-      reach: 89000,
-      engagement: 12.2,
-      status: "Completed",
-      startDate: "Oct 15, 2024",
-      endDate: "Oct 30, 2024"
->>>>>>> 00ec73c5
     }
 
     setCampaignsLoading(true);
@@ -628,16 +521,11 @@
     }
   };
 
-<<<<<<< HEAD
   const handleRunCampaign = async (campaignId: string) => {
     const campaign = campaigns.find((item) => item.id === campaignId);
     if (!campaign) return;
 
     if (campaign.status === "Completed") {
-=======
-  const handleLike = async (postId: string) => {
-    if (!user) {
->>>>>>> 00ec73c5
       toast({
         variant: "destructive",
         title: "Sign in required",
@@ -656,35 +544,10 @@
       engagement: calculateEngagement(updatedLikes, existingPost.comments, existingPost.reposts, existingPost.views),
     };
 
-<<<<<<< HEAD
     try {
       await updateCampaign(campaignId, { status: "Completed" });
     } catch (error) {
       console.error("Error completing campaign:", error);
-=======
-    setPosts((prev) =>
-      prev.map((post) => (post.id === postId ? optimisticPost : post))
-    );
-
-    const { error } = await supabase
-      .from("social_posts")
-      .update({ likes: updatedLikes })
-      .eq("id", postId)
-      .eq("user_id", user.id);
-
-    if (error) {
-      console.error("Error updating likes:", error);
-      setPosts((prev) =>
-        prev.map((post) =>
-          post.id === postId ? { ...existingPost } : post
-        )
-      );
-      toast({
-        variant: "destructive",
-        title: "Unable to like post",
-        description: "Please try again later.",
-      });
->>>>>>> 00ec73c5
     }
   };
 
