<<<<<<< HEAD
import { useCallback, useEffect, useState } from "react";
=======
import { useEffect, useState } from "react";
>>>>>>> 016b1302
import { Card, CardContent, CardDescription, CardHeader, CardTitle } from "@/components/ui/card";
import { Button } from "@/components/ui/button";
import { Badge } from "@/components/ui/badge";
import { Textarea } from "@/components/ui/textarea";
import { useToast } from "@/hooks/use-toast";
import { supabase } from "@/integrations/supabase/client";
<<<<<<< HEAD
import type { Database } from "@/integrations/supabase/types";
import { useAuth } from "@/hooks/useAuth";
import { formatDistanceToNow } from "date-fns";
import { Heart, MessageCircle, Repeat2, Share, TrendingUp, Users, Eye } from "lucide-react";

type SocialPostRow = Database["public"]["Tables"]["social_posts"]["Row"];

interface SocialPost {
  id: string;
  content: string;
=======
import { useAuth } from "@/hooks/useAuth";
import { Heart, MessageCircle, Repeat2, Share, TrendingUp, Users, Eye } from "lucide-react";

type CampaignStatus = "Active" | "Completed";

interface SocialPost {
  id: number;
  content: string;
  timestamp: string;
>>>>>>> 016b1302
  likes: number;
  comments: number;
  reposts: number;
  views: number;
<<<<<<< HEAD
  timestamp: string;
  engagement: number;
}

const calculateEngagement = (likes: number, comments: number, reposts: number, views: number) => {
  if (!views) return 0;
  const engagementRate = ((likes + comments + reposts) / views) * 100;
  return Number(engagementRate.toFixed(1));
};

const formatPostTimestamp = (timestamp: string) => {
  if (!timestamp) return "Just now";
  try {
    return formatDistanceToNow(new Date(timestamp), { addSuffix: true });
  } catch (error) {
    console.error("Error formatting timestamp:", error);
    return "Just now";
  }
};

const mapPost = (post: SocialPostRow): SocialPost => {
  const likes = post.likes ?? 0;
  const comments = post.comments ?? 0;
  const reposts = post.reposts ?? post.shares ?? 0;
  const views = post.views ?? 0;
  const timestamp = post.timestamp ?? post.created_at ?? new Date().toISOString();

  return {
    id: post.id,
    content: post.content,
    likes,
    comments,
    reposts,
    views,
    timestamp,
    engagement: calculateEngagement(likes, comments, reposts, views),
  };
};
=======
  engagement: number;
}

interface Campaign {
  id: number;
  name: string;
  platform: string;
  budget: number;
  reach: number;
  engagement: number;
  status: CampaignStatus;
  startDate: string;
  endDate: string;
}
>>>>>>> 016b1302

const SocialMedia = () => {
  const { user } = useAuth();
  const { toast } = useToast();
  const { user, loading: authLoading } = useAuth();
  const [newPost, setNewPost] = useState("");
<<<<<<< HEAD
  const [followers] = useState(24500);
  const [posts, setPosts] = useState<SocialPost[]>([]);
  const [loadingPosts, setLoadingPosts] = useState(true);
  const [posting, setPosting] = useState(false);

  const loadPosts = useCallback(async () => {
    if (authLoading) {
      return;
    }

    if (!user) {
      setPosts([]);
      setLoadingPosts(false);
      return;
    }

    setLoadingPosts(true);

    try {
      const { data, error } = await supabase
        .from("social_posts")
        .select("*")
        .eq("user_id", user.id)
        .order("timestamp", { ascending: false });

      if (error) throw error;

      setPosts((data ?? []).map(mapPost));
    } catch (error) {
      console.error("Error loading social posts:", error);
      toast({
        variant: "destructive",
        title: "Error loading posts",
        description: "We couldn't load your recent social updates.",
      });
    } finally {
      setLoadingPosts(false);
    }
  }, [authLoading, toast, user]);

  useEffect(() => {
    loadPosts();
  }, [loadPosts]);

  const campaigns = [
=======
  const [followers, setFollowers] = useState<number | null>(null);
  const [engagementRate, setEngagementRate] = useState<number | null>(null);
  const [posts, setPosts] = useState<SocialPost[]>([
    {
      id: 1,
      content: "Just finished recording our new single! Can't wait for you all to hear it 🎸🔥",
      timestamp: "2 hours ago",
      likes: 1250,
      comments: 89,
      reposts: 234,
      views: 15600,
      engagement: 9.8
    },
    {
      id: 2,
      content: "Behind the scenes at today's photo shoot. New album artwork coming soon! 📸✨",
      timestamp: "1 day ago",
      likes: 2100,
      comments: 156,
      reposts: 445,
      views: 28900,
      engagement: 12.4
    },
    {
      id: 3,
      content: "Thank you Chicago! What an incredible show tonight. You were AMAZING! 🎤❤️",
      timestamp: "3 days ago",
      likes: 3400,
      comments: 298,
      reposts: 678,
      views: 45200,
      engagement: 15.2
    }
  ]);
  const [campaigns, setCampaigns] = useState<Campaign[]>([
>>>>>>> 016b1302
    {
      id: 1,
      name: "New Single Launch",
      platform: "All Platforms",
      budget: 5000,
      reach: 150000,
      engagement: 8.5,
      status: "Active",
      startDate: "Nov 1, 2024",
      endDate: "Nov 15, 2024"
    },
    {
      id: 2,
      name: "Tour Announcement",
      platform: "Instagram + TikTok",
      budget: 3000,
      reach: 89000,
      engagement: 12.2,
      status: "Completed",
      startDate: "Oct 15, 2024",
      endDate: "Oct 30, 2024"
    }
  ]);

  useEffect(() => {
    const fetchStats = async () => {
      if (!user) {
        setFollowers(null);
        setEngagementRate(null);
        return;
      }

      try {
        const { data, error } = await supabase
          .from("profiles")
          .select("followers, engagement_rate")
          .eq("user_id", user.id)
          .single();

        if (error) throw error;

        setFollowers(data?.followers ?? 0);
        setEngagementRate(data?.engagement_rate ?? 0);
      } catch (error) {
        console.error("Error fetching social metrics:", error);
      }
    };

    fetchStats();
  }, [user]);

  const applySocialGrowth = async (followerGain: number, engagementBoost: number, message: string) => {
    if (followerGain <= 0 && engagementBoost <= 0) return;

    if (!user) {
      toast({
        variant: "destructive",
        title: "Log in to track growth",
        description: "Sign in to sync social stats with your profile."
      });
      return;
    }

    const currentFollowers = followers ?? 0;
    const currentEngagement = engagementRate ?? 0;
    const nextFollowers = Math.max(0, Math.round(currentFollowers + followerGain));
    const nextEngagement = Math.max(0, Math.min(100, parseFloat((currentEngagement + engagementBoost).toFixed(2))));

    setFollowers(nextFollowers);
    setEngagementRate(nextEngagement);

    const { error } = await supabase
      .from("profiles")
      .update({
        followers: nextFollowers,
        engagement_rate: nextEngagement,
        updated_at: new Date().toISOString()
      })
      .eq("user_id", user.id);

    if (error) {
      console.error("Error updating social metrics:", error);
      setFollowers(currentFollowers);
      setEngagementRate(currentEngagement);
      toast({
        variant: "destructive",
        title: "Couldn't update stats",
        description: "Please try again after a moment."
      });
      return;
    }

    toast({
      title: "Social stats updated",
      description: message
    });
  };

  const handleCreatePost = async () => {
    if (!newPost.trim()) return;

<<<<<<< HEAD
    if (!user) {
      toast({
        variant: "destructive",
        title: "Sign in required",
        description: "You need to be signed in to create a post.",
      });
      return;
    }

    const content = newPost.trim();
    setPosting(true);

    try {
      const initialViews = Math.max(500, Math.round(content.length * (8 + Math.random() * 4)));
      const { data, error } = await supabase
        .from("social_posts")
        .insert({
          user_id: user.id,
          platform: "all",
          content,
          likes: 0,
          comments: 0,
          reposts: 0,
          shares: 0,
          views: initialViews,
          timestamp: new Date().toISOString(),
          fan_growth: 0,
        })
        .select("*")
        .single();

      if (error) throw error;

      if (data) {
        setPosts((prev) => [mapPost(data as SocialPostRow), ...prev]);
      }

      setNewPost("");
      toast({
        title: "Post Published!",
        description: "Your post has been shared across all platforms.",
      });
    } catch (error) {
      console.error("Error creating post:", error);
      toast({
        variant: "destructive",
        title: "Unable to publish post",
        description: "Please try again later.",
      });
    } finally {
      setPosting(false);
    }
  };

  const handleLike = async (postId: string) => {
    if (!user) {
      toast({
        variant: "destructive",
        title: "Sign in required",
        description: "You need to be signed in to like posts.",
      });
      return;
    }

    const existingPost = posts.find((post) => post.id === postId);
    if (!existingPost) return;

    const updatedLikes = existingPost.likes + 1;
    const optimisticPost: SocialPost = {
      ...existingPost,
      likes: updatedLikes,
      engagement: calculateEngagement(updatedLikes, existingPost.comments, existingPost.reposts, existingPost.views),
    };

    setPosts((prev) =>
      prev.map((post) => (post.id === postId ? optimisticPost : post))
    );

    const { error } = await supabase
      .from("social_posts")
      .update({ likes: updatedLikes })
      .eq("id", postId)
      .eq("user_id", user.id);

    if (error) {
      console.error("Error updating likes:", error);
      setPosts((prev) =>
        prev.map((post) =>
          post.id === postId ? { ...existingPost } : post
        )
      );
      toast({
        variant: "destructive",
        title: "Unable to like post",
        description: "Please try again later.",
      });
    }
=======
    const baseViews = Math.floor(Math.random() * 5000) + 4000;
    const likeRate = 0.06 + Math.random() * 0.05;
    const likes = Math.round(baseViews * likeRate);
    const comments = Math.round(likes * 0.15);
    const reposts = Math.round(likes * 0.18);
    const views = baseViews + Math.round(reposts * 8);
    const engagement = parseFloat(Math.min(100, ((likes + comments + reposts) / views) * 100).toFixed(1));

    setPosts((prevPosts) => {
      const nextId = prevPosts.length > 0 ? Math.max(...prevPosts.map((post) => post.id)) + 1 : 1;
      const post: SocialPost = {
        id: nextId,
        content: newPost,
        timestamp: "Just now",
        likes,
        comments,
        reposts,
        views,
        engagement
      };
      return [post, ...prevPosts];
    });

    setNewPost("");
    toast({
      title: "Post Published!",
      description: "Your post has been shared across all platforms."
    });

    if (engagement >= 10) {
      const followerGain = Math.round(likes * (engagement / 80));
      const engagementBoost = parseFloat(Math.min(10, engagement / 4).toFixed(2));
      void applySocialGrowth(
        followerGain,
        engagementBoost,
        `Your latest post is trending! +${followerGain.toLocaleString()} followers and +${engagementBoost.toFixed(2)}% engagement.`
      );
    }
  };

  const handleLike = (postId: number) => {
    let previousPost: SocialPost | null = null;
    let updatedPost: SocialPost | null = null;

    setPosts((prevPosts) =>
      prevPosts.map((post) => {
        if (post.id !== postId) return post;

        previousPost = post;
        const likeBoost = Math.floor(Math.random() * 40) + 10;
        const viewBoost = likeBoost * 20;
        const commentBoost = Math.floor(likeBoost * 0.2);
        const repostBoost = Math.floor(likeBoost * 0.15);
        const likes = post.likes + likeBoost;
        const comments = post.comments + commentBoost;
        const reposts = post.reposts + repostBoost;
        const views = post.views + viewBoost;
        const engagement = parseFloat(
          Math.min(100, ((likes + comments + reposts) / views) * 100).toFixed(1)
        );

        updatedPost = { ...post, likes, comments, reposts, views, engagement };
        return updatedPost;
      })
    );

    if (previousPost && updatedPost) {
      const likeGrowth = updatedPost.likes - previousPost.likes;
      const engagementGrowth = updatedPost.engagement - previousPost.engagement;

      if (likeGrowth > 150 || engagementGrowth > 1.5) {
        const followerGain = Math.max(0, Math.round(likeGrowth * 1.2));
        const engagementBoost = Math.max(0, parseFloat(Math.max(engagementGrowth, 0).toFixed(2)));
        void applySocialGrowth(
          followerGain,
          engagementBoost,
          `Post engagement spiked! +${followerGain.toLocaleString()} followers and +${engagementBoost.toFixed(2)}% engagement.`
        );
      }
    }
  };

  const handleRunCampaign = (campaignId: number) => {
    const campaign = campaigns.find((item) => item.id === campaignId);
    if (!campaign) return;

    if (campaign.status === "Completed") {
      toast({
        title: "Campaign already completed",
        description: "Launch a new campaign to continue growing your audience.",
      });
      return;
    }

    const followerGain = Math.round(campaign.reach * (campaign.engagement / 100) * 0.02);
    const engagementBoost = parseFloat(Math.min(15, campaign.engagement / 3).toFixed(2));

    void applySocialGrowth(
      followerGain,
      engagementBoost,
      `${campaign.name} boosted your audience by +${followerGain.toLocaleString()} followers!`
    );

    setCampaigns((prevCampaigns) =>
      prevCampaigns.map((item) =>
        item.id === campaignId ? { ...item, status: "Completed" } : item
      )
    );
>>>>>>> 016b1302
  };

  return (
    <div className="min-h-screen bg-gradient-primary p-6">
      <div className="max-w-7xl mx-auto space-y-6">
        {/* Header */}
        <div className="text-center space-y-4">
          <h1 className="text-5xl font-bebas text-cream tracking-wider">
            SOCIAL MEDIA HUB
          </h1>
          <p className="text-xl text-cream/80 font-oswald">
            Build your fanbase and create viral content
          </p>
        </div>

        {/* Stats Overview */}
        <div className="grid grid-cols-1 md:grid-cols-4 gap-6">
          <Card className="bg-card/80 border-accent">
            <CardHeader className="pb-2">
              <CardTitle className="text-cream text-sm flex items-center gap-2">
                <Users className="h-4 w-4" />
                Followers
              </CardTitle>
            </CardHeader>
            <CardContent>
              <div className="text-2xl font-bold text-accent">
                {followers !== null ? followers.toLocaleString() : "--"}
              </div>
              <p className="text-cream/60 text-sm">+12% this week</p>
            </CardContent>
          </Card>
          <Card className="bg-card/80 border-accent">
            <CardHeader className="pb-2">
              <CardTitle className="text-cream text-sm flex items-center gap-2">
                <TrendingUp className="h-4 w-4" />
                Engagement
              </CardTitle>
            </CardHeader>
            <CardContent>
              <div className="text-2xl font-bold text-accent">
                {engagementRate !== null ? `${engagementRate.toFixed(1)}%` : "--"}
              </div>
              <p className="text-cream/60 text-sm">Above average</p>
            </CardContent>
          </Card>
          <Card className="bg-card/80 border-accent">
            <CardHeader className="pb-2">
              <CardTitle className="text-cream text-sm flex items-center gap-2">
                <Eye className="h-4 w-4" />
                Monthly Reach
              </CardTitle>
            </CardHeader>
            <CardContent>
              <div className="text-2xl font-bold text-accent">2.1M</div>
              <p className="text-cream/60 text-sm">+8% vs last month</p>
            </CardContent>
          </Card>
          <Card className="bg-card/80 border-accent">
            <CardHeader className="pb-2">
              <CardTitle className="text-cream text-sm">Viral Score</CardTitle>
            </CardHeader>
            <CardContent>
              <div className="text-2xl font-bold text-accent">7.8/10</div>
              <p className="text-cream/60 text-sm">Strong potential</p>
            </CardContent>
          </Card>
        </div>

        <div className="grid grid-cols-1 lg:grid-cols-3 gap-6">
          {/* Create Post */}
          <div className="lg:col-span-2 space-y-6">
            <Card className="bg-card/80 border-accent">
              <CardHeader>
                <CardTitle className="text-cream">Create New Post</CardTitle>
                <CardDescription>Share updates with your fans across all platforms</CardDescription>
              </CardHeader>
              <CardContent className="space-y-4">
                <Textarea
                  placeholder="What's happening in the studio? Share your thoughts..."
                  value={newPost}
                  onChange={(e) => setNewPost(e.target.value)}
                  className="min-h-24 bg-background/50 border-accent text-cream placeholder:text-cream/60"
                />
                <div className="flex justify-between items-center">
                  <div className="flex gap-2">
                    <Badge variant="outline">Instagram</Badge>
                    <Badge variant="outline">Twitter</Badge>
                    <Badge variant="outline">TikTok</Badge>
                    <Badge variant="outline">Facebook</Badge>
                  </div>
                  <Button
                    onClick={handleCreatePost}
                    className="bg-accent hover:bg-accent/80 text-background font-bold"
                    disabled={!newPost.trim() || posting}
                  >
                    {posting ? "Posting..." : "Post Now"}
                  </Button>
                </div>
              </CardContent>
            </Card>

            {/* Posts Feed */}
            <div className="space-y-4">
              <h3 className="text-2xl font-bebas text-cream tracking-wide">Recent Posts</h3>
              {(loadingPosts || authLoading) ? (
                <Card className="bg-card/80 border-accent">
                  <CardContent className="py-8 text-center text-cream/70">
                    Fetching your latest posts...
                  </CardContent>
                </Card>
              ) : posts.length === 0 ? (
                <Card className="bg-card/80 border-accent">
                  <CardContent className="py-8 text-center space-y-2">
                    <p className="text-cream font-semibold">No posts yet</p>
                    <p className="text-cream/70 text-sm">
                      Share your first update to start engaging with your fans.
                    </p>
                  </CardContent>
                </Card>
              ) : (
                posts.map((post) => (
                  <Card key={post.id} className="bg-card/80 border-accent">
                    <CardContent className="pt-6">
                      <div className="space-y-4">
                        <p className="text-cream leading-relaxed">{post.content}</p>
                        <div className="flex justify-between items-center text-cream/60 text-sm">
                          <span>{formatPostTimestamp(post.timestamp)}</span>
                          <div className="flex items-center gap-4">
                            <span className="flex items-center gap-1">
                              <Eye className="h-4 w-4" />
                              {post.views.toLocaleString()}
                            </span>
                            <Badge variant="outline" className="text-xs">
                              {post.engagement.toFixed(1)}% engagement
                            </Badge>
                          </div>
                        </div>
<<<<<<< HEAD
                        <div className="flex justify-between items-center pt-2 border-t border-accent/20">
                          <div className="flex gap-6">
                            <button
                              onClick={() => handleLike(post.id)}
                              className="flex items-center gap-2 text-cream/80 hover:text-accent transition-colors"
                            >
                              <Heart className="h-4 w-4" />
                              <span>{post.likes.toLocaleString()}</span>
                            </button>
                            <button className="flex items-center gap-2 text-cream/80 hover:text-accent transition-colors">
                              <MessageCircle className="h-4 w-4" />
                              <span>{post.comments.toLocaleString()}</span>
                            </button>
                            <button className="flex items-center gap-2 text-cream/80 hover:text-accent transition-colors">
                              <Repeat2 className="h-4 w-4" />
                              <span>{post.reposts.toLocaleString()}</span>
                            </button>
                          </div>
                          <button className="flex items-center gap-2 text-cream/80 hover:text-accent transition-colors">
                            <Share className="h-4 w-4" />
                            Share
=======
                      </div>
                      <div className="flex justify-between items-center pt-2 border-t border-accent/20">
                        <div className="flex gap-6">
                          <button
                            onClick={() => handleLike(post.id)}
                            className="flex items-center gap-2 text-cream/80 hover:text-accent transition-colors"
                          >
                            <Heart className="h-4 w-4" />
                            <span>{post.likes.toLocaleString()}</span>
                          </button>
                          <button className="flex items-center gap-2 text-cream/80 hover:text-accent transition-colors">
                            <MessageCircle className="h-4 w-4" />
                            <span>{post.comments.toLocaleString()}</span>
                          </button>
                          <button className="flex items-center gap-2 text-cream/80 hover:text-accent transition-colors">
                            <Repeat2 className="h-4 w-4" />
                            <span>{post.reposts.toLocaleString()}</span>
>>>>>>> 016b1302
                          </button>
                        </div>
                      </div>
                    </CardContent>
                  </Card>
                ))
              )}
            </div>
          </div>

          {/* Campaigns Sidebar */}
          <div className="space-y-6">
            <Card className="bg-card/80 border-accent">
              <CardHeader>
                <CardTitle className="text-cream">Active Campaigns</CardTitle>
                <CardDescription>Manage your promotional campaigns</CardDescription>
              </CardHeader>
              <CardContent className="space-y-4">
                {campaigns.map((campaign) => (
                  <div key={campaign.id} className="space-y-3 p-4 border border-accent/20 rounded-lg">
                    <div className="flex justify-between items-start">
                      <h4 className="font-semibold text-cream">{campaign.name}</h4>
                      <Badge
                        variant={campaign.status === "Active" ? "default" : "secondary"}
                        className="text-xs"
                      >
                        {campaign.status}
                      </Badge>
                    </div>
                    <div className="space-y-2 text-sm">
                      <div className="flex justify-between text-cream/80">
                        <span>Platform:</span>
                        <span>{campaign.platform}</span>
                      </div>
                      <div className="flex justify-between text-cream/80">
                        <span>Budget:</span>
                        <span>${campaign.budget.toLocaleString()}</span>
                      </div>
                      <div className="flex justify-between text-cream/80">
                        <span>Reach:</span>
                        <span>{campaign.reach.toLocaleString()}</span>
                      </div>
                      <div className="flex justify-between text-cream/80">
                        <span>Engagement:</span>
                        <span className="text-accent font-semibold">{campaign.engagement}%</span>
                      </div>
                    </div>
                    <div className="text-xs text-cream/60">
                      {campaign.startDate} - {campaign.endDate}
                    </div>
                    <Button
                      onClick={() => handleRunCampaign(campaign.id)}
                      className="w-full bg-accent hover:bg-accent/80 text-background"
                      disabled={campaign.status === "Completed"}
                    >
                      {campaign.status === "Completed" ? "Campaign Completed" : "Run Campaign"}
                    </Button>
                  </div>
                ))}
                <Button className="w-full bg-accent hover:bg-accent/80 text-background">
                  Create Campaign
                </Button>
              </CardContent>
            </Card>

            <Card className="bg-card/80 border-accent">
              <CardHeader>
                <CardTitle className="text-cream">Content Ideas</CardTitle>
              </CardHeader>
              <CardContent className="space-y-3">
                <div className="space-y-2">
                  <h4 className="text-cream font-semibold">Trending Topics</h4>
                  <div className="flex flex-wrap gap-2">
                    <Badge variant="outline" className="text-xs">#NewMusic</Badge>
                    <Badge variant="outline" className="text-xs">#BehindTheScenes</Badge>
                    <Badge variant="outline" className="text-xs">#LiveMusic</Badge>
                  </div>
                </div>
                <div className="space-y-2">
                  <h4 className="text-cream font-semibold">Suggested Posts</h4>
                  <ul className="text-sm text-cream/80 space-y-1">
                    <li>• Share studio photos</li>
                    <li>• Post gear close-ups</li>
                    <li>• Announce upcoming shows</li>
                    <li>• Share fan art</li>
                  </ul>
                </div>
              </CardContent>
            </Card>
          </div>
        </div>
      </div>
    </div>
  );
};

export default SocialMedia;<|MERGE_RESOLUTION|>--- conflicted
+++ resolved
@@ -1,15 +1,11 @@
-<<<<<<< HEAD
+
 import { useCallback, useEffect, useState } from "react";
-=======
-import { useEffect, useState } from "react";
->>>>>>> 016b1302
 import { Card, CardContent, CardDescription, CardHeader, CardTitle } from "@/components/ui/card";
 import { Button } from "@/components/ui/button";
 import { Badge } from "@/components/ui/badge";
 import { Textarea } from "@/components/ui/textarea";
 import { useToast } from "@/hooks/use-toast";
 import { supabase } from "@/integrations/supabase/client";
-<<<<<<< HEAD
 import type { Database } from "@/integrations/supabase/types";
 import { useAuth } from "@/hooks/useAuth";
 import { formatDistanceToNow } from "date-fns";
@@ -20,22 +16,10 @@
 interface SocialPost {
   id: string;
   content: string;
-=======
-import { useAuth } from "@/hooks/useAuth";
-import { Heart, MessageCircle, Repeat2, Share, TrendingUp, Users, Eye } from "lucide-react";
-
-type CampaignStatus = "Active" | "Completed";
-
-interface SocialPost {
-  id: number;
-  content: string;
-  timestamp: string;
->>>>>>> 016b1302
   likes: number;
   comments: number;
   reposts: number;
   views: number;
-<<<<<<< HEAD
   timestamp: string;
   engagement: number;
 }
@@ -74,29 +58,13 @@
     engagement: calculateEngagement(likes, comments, reposts, views),
   };
 };
-=======
-  engagement: number;
-}
-
-interface Campaign {
-  id: number;
-  name: string;
-  platform: string;
-  budget: number;
-  reach: number;
-  engagement: number;
-  status: CampaignStatus;
-  startDate: string;
-  endDate: string;
-}
->>>>>>> 016b1302
+
 
 const SocialMedia = () => {
   const { user } = useAuth();
   const { toast } = useToast();
   const { user, loading: authLoading } = useAuth();
   const [newPost, setNewPost] = useState("");
-<<<<<<< HEAD
   const [followers] = useState(24500);
   const [posts, setPosts] = useState<SocialPost[]>([]);
   const [loadingPosts, setLoadingPosts] = useState(true);
@@ -142,43 +110,6 @@
   }, [loadPosts]);
 
   const campaigns = [
-=======
-  const [followers, setFollowers] = useState<number | null>(null);
-  const [engagementRate, setEngagementRate] = useState<number | null>(null);
-  const [posts, setPosts] = useState<SocialPost[]>([
-    {
-      id: 1,
-      content: "Just finished recording our new single! Can't wait for you all to hear it 🎸🔥",
-      timestamp: "2 hours ago",
-      likes: 1250,
-      comments: 89,
-      reposts: 234,
-      views: 15600,
-      engagement: 9.8
-    },
-    {
-      id: 2,
-      content: "Behind the scenes at today's photo shoot. New album artwork coming soon! 📸✨",
-      timestamp: "1 day ago",
-      likes: 2100,
-      comments: 156,
-      reposts: 445,
-      views: 28900,
-      engagement: 12.4
-    },
-    {
-      id: 3,
-      content: "Thank you Chicago! What an incredible show tonight. You were AMAZING! 🎤❤️",
-      timestamp: "3 days ago",
-      likes: 3400,
-      comments: 298,
-      reposts: 678,
-      views: 45200,
-      engagement: 15.2
-    }
-  ]);
-  const [campaigns, setCampaigns] = useState<Campaign[]>([
->>>>>>> 016b1302
     {
       id: 1,
       name: "New Single Launch",
@@ -279,8 +210,6 @@
 
   const handleCreatePost = async () => {
     if (!newPost.trim()) return;
-
-<<<<<<< HEAD
     if (!user) {
       toast({
         variant: "destructive",
@@ -378,116 +307,6 @@
         description: "Please try again later.",
       });
     }
-=======
-    const baseViews = Math.floor(Math.random() * 5000) + 4000;
-    const likeRate = 0.06 + Math.random() * 0.05;
-    const likes = Math.round(baseViews * likeRate);
-    const comments = Math.round(likes * 0.15);
-    const reposts = Math.round(likes * 0.18);
-    const views = baseViews + Math.round(reposts * 8);
-    const engagement = parseFloat(Math.min(100, ((likes + comments + reposts) / views) * 100).toFixed(1));
-
-    setPosts((prevPosts) => {
-      const nextId = prevPosts.length > 0 ? Math.max(...prevPosts.map((post) => post.id)) + 1 : 1;
-      const post: SocialPost = {
-        id: nextId,
-        content: newPost,
-        timestamp: "Just now",
-        likes,
-        comments,
-        reposts,
-        views,
-        engagement
-      };
-      return [post, ...prevPosts];
-    });
-
-    setNewPost("");
-    toast({
-      title: "Post Published!",
-      description: "Your post has been shared across all platforms."
-    });
-
-    if (engagement >= 10) {
-      const followerGain = Math.round(likes * (engagement / 80));
-      const engagementBoost = parseFloat(Math.min(10, engagement / 4).toFixed(2));
-      void applySocialGrowth(
-        followerGain,
-        engagementBoost,
-        `Your latest post is trending! +${followerGain.toLocaleString()} followers and +${engagementBoost.toFixed(2)}% engagement.`
-      );
-    }
-  };
-
-  const handleLike = (postId: number) => {
-    let previousPost: SocialPost | null = null;
-    let updatedPost: SocialPost | null = null;
-
-    setPosts((prevPosts) =>
-      prevPosts.map((post) => {
-        if (post.id !== postId) return post;
-
-        previousPost = post;
-        const likeBoost = Math.floor(Math.random() * 40) + 10;
-        const viewBoost = likeBoost * 20;
-        const commentBoost = Math.floor(likeBoost * 0.2);
-        const repostBoost = Math.floor(likeBoost * 0.15);
-        const likes = post.likes + likeBoost;
-        const comments = post.comments + commentBoost;
-        const reposts = post.reposts + repostBoost;
-        const views = post.views + viewBoost;
-        const engagement = parseFloat(
-          Math.min(100, ((likes + comments + reposts) / views) * 100).toFixed(1)
-        );
-
-        updatedPost = { ...post, likes, comments, reposts, views, engagement };
-        return updatedPost;
-      })
-    );
-
-    if (previousPost && updatedPost) {
-      const likeGrowth = updatedPost.likes - previousPost.likes;
-      const engagementGrowth = updatedPost.engagement - previousPost.engagement;
-
-      if (likeGrowth > 150 || engagementGrowth > 1.5) {
-        const followerGain = Math.max(0, Math.round(likeGrowth * 1.2));
-        const engagementBoost = Math.max(0, parseFloat(Math.max(engagementGrowth, 0).toFixed(2)));
-        void applySocialGrowth(
-          followerGain,
-          engagementBoost,
-          `Post engagement spiked! +${followerGain.toLocaleString()} followers and +${engagementBoost.toFixed(2)}% engagement.`
-        );
-      }
-    }
-  };
-
-  const handleRunCampaign = (campaignId: number) => {
-    const campaign = campaigns.find((item) => item.id === campaignId);
-    if (!campaign) return;
-
-    if (campaign.status === "Completed") {
-      toast({
-        title: "Campaign already completed",
-        description: "Launch a new campaign to continue growing your audience.",
-      });
-      return;
-    }
-
-    const followerGain = Math.round(campaign.reach * (campaign.engagement / 100) * 0.02);
-    const engagementBoost = parseFloat(Math.min(15, campaign.engagement / 3).toFixed(2));
-
-    void applySocialGrowth(
-      followerGain,
-      engagementBoost,
-      `${campaign.name} boosted your audience by +${followerGain.toLocaleString()} followers!`
-    );
-
-    setCampaigns((prevCampaigns) =>
-      prevCampaigns.map((item) =>
-        item.id === campaignId ? { ...item, status: "Completed" } : item
-      )
-    );
->>>>>>> 016b1302
   };
 
   return (
@@ -625,7 +444,6 @@
                             </Badge>
                           </div>
                         </div>
-<<<<<<< HEAD
                         <div className="flex justify-between items-center pt-2 border-t border-accent/20">
                           <div className="flex gap-6">
                             <button
@@ -647,25 +465,6 @@
                           <button className="flex items-center gap-2 text-cream/80 hover:text-accent transition-colors">
                             <Share className="h-4 w-4" />
                             Share
-=======
-                      </div>
-                      <div className="flex justify-between items-center pt-2 border-t border-accent/20">
-                        <div className="flex gap-6">
-                          <button
-                            onClick={() => handleLike(post.id)}
-                            className="flex items-center gap-2 text-cream/80 hover:text-accent transition-colors"
-                          >
-                            <Heart className="h-4 w-4" />
-                            <span>{post.likes.toLocaleString()}</span>
-                          </button>
-                          <button className="flex items-center gap-2 text-cream/80 hover:text-accent transition-colors">
-                            <MessageCircle className="h-4 w-4" />
-                            <span>{post.comments.toLocaleString()}</span>
-                          </button>
-                          <button className="flex items-center gap-2 text-cream/80 hover:text-accent transition-colors">
-                            <Repeat2 className="h-4 w-4" />
-                            <span>{post.reposts.toLocaleString()}</span>
->>>>>>> 016b1302
                           </button>
                         </div>
                       </div>
