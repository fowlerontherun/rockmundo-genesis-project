import { useState, useEffect, useCallback } from "react";
import { Card, CardContent, CardDescription, CardHeader, CardTitle } from "@/components/ui/card";
import { Button } from "@/components/ui/button";
import { Badge } from "@/components/ui/badge";
import { Tabs, TabsContent, TabsList, TabsTrigger } from "@/components/ui/tabs";
import { Select, SelectContent, SelectItem, SelectTrigger, SelectValue } from "@/components/ui/select";
import { Progress } from "@/components/ui/progress";
import { supabase } from "@/integrations/supabase/client";
import type { Database } from "@/integrations/supabase/types";
import { format, getISOWeek } from "date-fns";
import {
  TrendingUp,
  Trophy,
  Calendar,
  Star,
  Play,
  Crown,
  Award,
  Zap,
  ChevronLeft,
  ChevronRight,
  Loader2
} from "lucide-react";

interface ChartEntry {
  rank: number;
  title: string;
  artist: string;
  band: string;
  genre: string;
  plays: number;
  popularity: number;
  trend: "up" | "down" | "same";
  trendChange: number;
  weeksOnChart: number;
}

interface GenreStats {
  genre: string;
  totalPlays: number;
  totalSongs: number;
  avgPopularity: number;
  topSong: string;
  growth: number;
}

type GlobalChartRow = Database["public"]["Tables"]["global_charts"]["Row"];
type SongRow = Database["public"]["Tables"]["songs"]["Row"];
type ProfileRow = Database["public"]["Tables"]["profiles"]["Row"];

const formatDailyValue = (dateString: string) => {
  const parsed = new Date(dateString);
  if (Number.isNaN(parsed.getTime())) {
    return dateString;
  }

  return format(parsed, "MMMM d, yyyy");
};

const formatWeekValue = (dateString: string) => {
  const parsed = new Date(dateString);
  if (Number.isNaN(parsed.getTime())) {
    return dateString;
  }

  const weekNumber = getISOWeek(parsed);
  return `Week ${weekNumber}, ${format(parsed, "yyyy")}`;
};

const clamp = (value: number, min: number, max: number) => {
  return Math.max(min, Math.min(max, value));
};

const WorldPulse = () => {
  const [dailyChart, setDailyChart] = useState<ChartEntry[]>([]);
  const [weeklyChart, setWeeklyChart] = useState<ChartEntry[]>([]);
  const [genreStats, setGenreStats] = useState<GenreStats[]>([]);
  const [currentWeek, setCurrentWeek] = useState("Loading charts...");
  const [availableWeeks, setAvailableWeeks] = useState<string[]>([]);
  const [currentWeekIndex, setCurrentWeekIndex] = useState(0);
  const [dailyLabel, setDailyLabel] = useState("");
  const [isRefreshing, setIsRefreshing] = useState(false);

  const enrichChartEntries = useCallback(async (rows: GlobalChartRow[]): Promise<ChartEntry[]> => {
    if (!rows.length) {
      return [];
    }

    const songIds = Array.from(new Set(rows.map((row) => row.song_id)));
    const { data: songsData, error: songsError } = await supabase
      .from("songs")
      .select("id, title, genre, quality_score, user_id")
      .in("id", songIds);

    if (songsError) {
      throw songsError;
    }

    const songsById = new Map<string, SongRow>();
    (songsData ?? []).forEach((song) => {
      songsById.set(song.id, song as SongRow);
    });

    const userIds = Array.from(
      new Set(
        (songsData ?? [])
          .map((song) => song.user_id)
          .filter((id): id is string => Boolean(id))
      )
    );

    const profilesByUserId = new Map<string, ProfileRow>();
    if (userIds.length > 0) {
      const { data: profilesData, error: profilesError } = await supabase
        .from("profiles")
        .select("user_id, display_name, username")
        .in("user_id", userIds);

      if (profilesError) {
        throw profilesError;
      }

      (profilesData ?? []).forEach((profile) => {
        profilesByUserId.set(profile.user_id, profile as ProfileRow);
      });
    }

    const maxStreams = rows.reduce((max, row) => Math.max(max, row.total_streams ?? 0), 0);

    return rows
      .slice()
      .sort((a, b) => a.rank - b.rank)
      .map((row) => {
        const song = songsById.get(row.song_id);
        const profile = song ? profilesByUserId.get(song.user_id) : undefined;

        const streams = row.total_streams ?? 0;
        const streamScore = maxStreams > 0 ? Math.round((streams / maxStreams) * 100) : 0;
        const qualityScore = song?.quality_score ?? 50;
        const popularity = clamp(Math.round(0.6 * streamScore + 0.4 * qualityScore), 0, 100);
        const trendValue: ChartEntry["trend"] =
          row.trend === "up" || row.trend === "down" || row.trend === "same" ? row.trend : "same";

        return {
          rank: row.rank,
          title: song?.title ?? "Unknown Song",
          artist: profile?.display_name || profile?.username || "Unknown Artist",
          band: "Independent",
          genre: song?.genre ?? "Unknown",
          plays: streams,
          popularity,
          trend: trendValue,
          trendChange: row.trend_change ?? 0,
          weeksOnChart: row.weeks_on_chart ?? 1
        };
      });
  }, []);

  const loadDailyChart = useCallback(async () => {
    try {
      const { data: latestDateRows, error: latestDateError } = await supabase
        .from("global_charts")
        .select("chart_date")
        .eq("chart_type", "daily")
        .order("chart_date", { ascending: false })
        .limit(1);

      if (latestDateError) {
        throw latestDateError;
      }

      const latestDate = latestDateRows?.[0]?.chart_date;
      if (!latestDate) {
        setDailyChart([]);
        setDailyLabel("");
        return;
      }

      setDailyLabel(formatDailyValue(latestDate));

      const { data, error } = await supabase
        .from("global_charts")
        .select("*")
        .eq("chart_type", "daily")
        .eq("chart_date", latestDate)
        .order("rank", { ascending: true })
        .limit(100);

      if (error) {
        throw error;
      }

      const chartRows = (data ?? []) as GlobalChartRow[];
      const enriched = await enrichChartEntries(chartRows);
      setDailyChart(enriched.slice(0, 10));
    } catch (error) {
      console.error("Failed to load daily chart:", error);
      setDailyChart([]);
    }
  }, [enrichChartEntries]);

  const loadWeeklyChart = useCallback(async (weekDate: string) => {
    try {
      const { data, error } = await supabase
        .from("global_charts")
        .select("*")
        .eq("chart_type", "weekly")
        .eq("chart_date", weekDate)
        .order("rank", { ascending: true })
        .limit(100);

      if (error) {
        throw error;
      }

      const chartRows = (data ?? []) as GlobalChartRow[];
      const enriched = await enrichChartEntries(chartRows);
      setWeeklyChart(enriched.slice(0, 10));
    } catch (error) {
      console.error("Failed to load weekly chart:", error);
      setWeeklyChart([]);
    }
  }, [enrichChartEntries]);

  const loadAvailableWeeks = useCallback(async () => {
    try {
      const { data, error } = await supabase
        .from("global_charts")
        .select("chart_date")
        .eq("chart_type", "weekly")
        .order("chart_date", { ascending: false });

      if (error) {
        throw error;
      }

      const weeks = Array.from(
        new Set(
          (data ?? [])
            .map((row) => row.chart_date)
            .filter((value): value is string => Boolean(value))
        )
      );

      setAvailableWeeks(weeks);
      setCurrentWeekIndex(0);
    } catch (error) {
      console.error("Failed to load chart weeks:", error);
      setAvailableWeeks([]);
    }
  }, []);

  const loadGenreStats = useCallback(async () => {
    try {
      const { data, error } = await supabase
        .from("songs")
        .select("id, title, genre, streams, quality_score");

      if (error) {
        throw error;
      }

      const songs = (data ?? []) as SongRow[];
      if (!songs.length) {
        setGenreStats([]);
        return;
      }

      const genreMap = new Map<
        string,
        {
          totalPlays: number;
          totalSongs: number;
          totalQuality: number;
          topSong: string;
          topStreams: number;
        }
      >();

      songs.forEach((song) => {
        const genre = song.genre ?? "Unknown";
        const current = genreMap.get(genre) ?? {
          totalPlays: 0,
          totalSongs: 0,
          totalQuality: 0,
          topSong: "—",
          topStreams: -1
        };

        const streams = song.streams ?? 0;
        current.totalPlays += streams;
        current.totalSongs += 1;
        current.totalQuality += song.quality_score ?? 0;

        if (streams > current.topStreams) {
          current.topStreams = streams;
          current.topSong = song.title ?? "Unknown Song";
        }

        genreMap.set(genre, current);
      });

      const stats = Array.from(genreMap.entries()).map(([genre, info]) => ({
        genre,
        totalPlays: info.totalPlays,
        totalSongs: info.totalSongs,
        avgPopularity: info.totalSongs > 0 ? Math.round(info.totalQuality / info.totalSongs) : 0,
        topSong: info.topSong,
        growth: 0
      }));

      const totalStreams = stats.reduce((sum, stat) => sum + stat.totalPlays, 0);
      const normalized = stats
        .map((stat) => ({
          ...stat,
          growth: totalStreams > 0 ? Number(((stat.totalPlays / totalStreams) * 100).toFixed(1)) : 0
        }))
        .sort((a, b) => b.totalPlays - a.totalPlays);

      setGenreStats(normalized);
    } catch (error) {
      console.error("Failed to load genre stats:", error);
      setGenreStats([]);
    }
  }, []);

  useEffect(() => {
    loadDailyChart();
    loadAvailableWeeks();
    loadGenreStats();
  }, [loadDailyChart, loadAvailableWeeks, loadGenreStats]);

  useEffect(() => {
    if (!availableWeeks.length) {
      setWeeklyChart([]);
      setCurrentWeek("No weekly data");
      return;
    }

    const safeIndex = Math.min(currentWeekIndex, availableWeeks.length - 1);
    if (safeIndex !== currentWeekIndex) {
      setCurrentWeekIndex(safeIndex);
      return;
    }

    const selectedWeek = availableWeeks[safeIndex];
    setCurrentWeek(formatWeekValue(selectedWeek));
    loadWeeklyChart(selectedWeek);
  }, [availableWeeks, currentWeekIndex, loadWeeklyChart]);

  const handleRefreshCharts = useCallback(async () => {
    setIsRefreshing(true);
    try {
      const { error } = await supabase.rpc("refresh_global_charts");
      if (error) {
        console.error("Failed to execute refresh_global_charts:", error);
      }

      await Promise.all([loadDailyChart(), loadAvailableWeeks(), loadGenreStats()]);
    } catch (error) {
      console.error("Failed to refresh charts:", error);
    } finally {
      setIsRefreshing(false);
    }
<<<<<<< HEAD
  };
=======
  }, [loadDailyChart, loadAvailableWeeks, loadGenreStats]);
>>>>>>> a8ba29bf

  const handlePrevWeek = () => {
    setCurrentWeekIndex((prev) => {
      if (availableWeeks.length === 0) return prev;
      return Math.min(prev + 1, availableWeeks.length - 1);
    });
  };

  const handleNextWeek = () => {
    setCurrentWeekIndex((prev) => {
      if (availableWeeks.length === 0) return prev;
      return Math.max(prev - 1, 0);
    });
  };

  const selectedWeekDate = availableWeeks.length > 0 ? availableWeeks[currentWeekIndex] : null;
  const weekStartLabel = selectedWeekDate ? formatDailyValue(selectedWeekDate) : null;
  const isPrevDisabled = availableWeeks.length === 0 || currentWeekIndex >= availableWeeks.length - 1;
  const isNextDisabled = availableWeeks.length === 0 || currentWeekIndex === 0;

  const getTrendIcon = (trend: string, change: number) => {
    if (trend === 'up') return <TrendingUp className="h-4 w-4 text-success" />;
    if (trend === 'down') return <TrendingUp className="h-4 w-4 text-destructive rotate-180" />;
    return <span className="h-4 w-4 text-muted-foreground">-</span>;
  };

  const getTrendColor = (trend: ChartEntry["trend"]) => {
    switch (trend) {
      case "up":
        return "text-success";
      case "down":
        return "text-destructive";
      default:
        return "text-muted-foreground";
    }
  };

  const getRankBadge = (rank: number) => {
    if (rank === 1) {
      return <Crown className="h-4 w-4 text-yellow-500" />;
    }
    if (rank === 2) {
      return <Award className="h-4 w-4 text-gray-400" />;
    }
    if (rank === 3) {
      return <Award className="h-4 w-4 text-amber-600" />;
    }
    return <span className="text-lg font-bold text-muted-foreground">#{rank}</span>;
  };

  const weeklyDescription = selectedWeek
    ? `Most popular songs for ${formatDateLabel(selectedWeek, "Week of ")}`
    : "Select a week to view rankings";
  const dailyDescription = getDailyLabel(latestDailyDate);
  const currentWeekLabel = getWeekLabel(selectedWeek);

  return (
    <div className="min-h-screen bg-gradient-stage p-6">
      <div className="max-w-7xl mx-auto space-y-6">
        <div className="flex flex-col gap-3 md:flex-row md:items-start md:justify-between">
          <div>
            <h1 className="text-3xl font-bold bg-gradient-primary bg-clip-text text-transparent">
              World Pulse Charts
            </h1>
            <p className="text-muted-foreground">Global music trends and rankings</p>
            {error && <p className="mt-2 text-sm text-destructive">{error}</p>}
          </div>
          <div className="flex items-center gap-2">
            <Badge variant="outline" className="border-primary/20">
              <Calendar className="h-3 w-3 mr-1" />
              {currentWeekLabel}
            </Badge>
            <Button
              variant="outline"
              className="border-primary/20 hover:bg-primary/10"
              onClick={handleRefreshCharts}
              disabled={isRefreshing}
            >
              {isRefreshing ? (
                <Loader2 className="h-4 w-4 mr-2 animate-spin" />
              ) : (
                <Zap className="h-4 w-4 mr-2" />
              )}
              {isRefreshing ? "Refreshing..." : "Refresh Charts"}
            </Button>
          </div>
        </div>

        <Tabs defaultValue="daily" className="space-y-6">
          <TabsList className="grid w-full grid-cols-3">
            <TabsTrigger value="daily">Daily Top 10</TabsTrigger>
            <TabsTrigger value="weekly">Weekly Top 10</TabsTrigger>
            <TabsTrigger value="genres">Genre Stats</TabsTrigger>
          </TabsList>

          <TabsContent value="daily">
            <Card className="bg-card/80 backdrop-blur-sm border-primary/20">
              <CardHeader>
                <CardTitle className="flex items-center gap-2">
                  <Trophy className="h-5 w-5 text-primary" />
                  Daily Chart - Top 10
                </CardTitle>
                <CardDescription>
                  {dailyLabel
                    ? `Most popular songs on ${dailyLabel}`
                    : "Most popular songs from the latest update"}
                </CardDescription>
              </CardHeader>
              <CardContent>
                {dailyChart.length === 0 ? (
                  <div className="py-6 text-center text-sm text-muted-foreground">
                    No daily chart data available yet. Try refreshing the charts once new streams roll in.
                  </div>
                ) : (
                  <div className="space-y-3">
                    {dailyChart.map((entry) => (
                      <div
                        key={`${entry.rank}-${entry.title}`}
                        className="flex items-center gap-4 p-4 rounded-lg bg-secondary/30 hover:bg-secondary/50 transition-colors"
                      >
                        <div className="flex items-center justify-center w-12">
                          {getRankBadge(entry.rank)}
                        </div>

                        <div className="flex-1 min-w-0">
                          <div className="flex items-center gap-2 mb-1">
                            <h3 className="font-semibold text-lg truncate">{entry.title}</h3>
                            <Badge variant="outline" className="text-xs">
                              {entry.genre}
                            </Badge>
                          </div>
                          <p className="text-sm text-muted-foreground">
                            {entry.artist} • {entry.band}
                          </p>
                        </div>

                        <div className="text-right space-y-1">
                          <div className="flex items-center gap-2">
                            <Play className="h-3 w-3" />
                            <span className="font-mono text-sm">{entry.plays.toLocaleString()}</span>
                          </div>
                          <div className="flex items-center gap-2">
                            {getTrendIcon(entry.trend, entry.trendChange)}
                            <span className={`text-sm ${getTrendColor(entry.trend)}`}>
                              {entry.trend === 'same' ? '—' : `${entry.trendChange > 0 ? '+' : ''}${entry.trendChange}`}
                            </span>
                          </div>
                        </div>

                        <div className="w-24">
                          <div className="text-xs text-muted-foreground mb-1">Popularity</div>
                          <Progress value={entry.popularity} className="h-2" />
                          <div className="text-xs text-right mt-1">{entry.popularity}%</div>
                        </div>

                        <div className="text-center text-xs text-muted-foreground">
                          <div>{entry.weeksOnChart}</div>
                          <div>weeks</div>
                        </div>
                      </div>
                    ))}
                  </div>
                )}
              </CardContent>
            </Card>
          </TabsContent>

          <TabsContent value="weekly">
            <Card className="bg-card/80 backdrop-blur-sm border-primary/20">
              <CardHeader>
                <div className="flex flex-col gap-3 md:flex-row md:items-center md:justify-between">
                  <CardTitle className="flex items-center gap-2">
                    <Star className="h-5 w-5 text-accent" />
                    Weekly Chart - Top 10
                  </CardTitle>
                  <div className="flex items-center gap-2">
                    <Button
                      variant="outline"
                      size="sm"
                      className="border-primary/20 hover:bg-primary/10"
                      onClick={handlePrevWeek}
                      disabled={isPrevDisabled}
                    >
                      <ChevronLeft className="h-4 w-4 mr-1" />
                      Prev
                    </Button>
                    <span className="text-sm text-muted-foreground whitespace-nowrap">
                      {currentWeek}
                    </span>
                    <Button
                      variant="outline"
                      size="sm"
                      className="border-primary/20 hover:bg-primary/10"
                      onClick={handleNextWeek}
                      disabled={isNextDisabled}
                    >
                      Next
                      <ChevronRight className="h-4 w-4 ml-1" />
                    </Button>
                  </div>
                </div>
                <CardDescription>
                  {selectedWeekDate
                    ? `Most popular songs for ${currentWeek}${weekStartLabel ? ` (week of ${weekStartLabel})` : ''}`
                    : "Most popular songs this week"}
                </CardDescription>
              </CardHeader>
              <CardContent>
                {weeklyChart.length === 0 ? (
                  <div className="py-6 text-center text-sm text-muted-foreground">
                    No weekly chart data available yet. Keep releasing music to enter the global rankings.
                  </div>
                ) : (
                  <div className="space-y-3">
                    {weeklyChart.map((entry) => (
                      <div
                        key={`${entry.rank}-${entry.title}`}
                        className="flex items-center gap-4 p-4 rounded-lg bg-secondary/30 hover:bg-secondary/50 transition-colors"
                      >
                        <div className="flex items-center justify-center w-12">
                          {getRankBadge(entry.rank)}
                        </div>

                        <div className="flex-1 min-w-0">
                          <div className="flex items-center gap-2 mb-1">
                            <h3 className="font-semibold text-lg truncate">{entry.title}</h3>
                            <Badge variant="outline" className="text-xs">
                              {entry.genre}
                            </Badge>
                          </div>
                          <p className="text-sm text-muted-foreground">
                            {entry.artist} • {entry.band}
                          </p>
                        </div>

                        <div className="text-right space-y-1">
                          <div className="flex items-center gap-2">
                            <Play className="h-3 w-3" />
                            <span className="font-mono text-sm">{entry.plays.toLocaleString()}</span>
                          </div>
                          <div className="flex items-center gap-2">
                            {getTrendIcon(entry.trend, entry.trendChange)}
                            <span className={`text-sm ${getTrendColor(entry.trend)}`}>
                              {entry.trend === 'same' ? '—' : `${entry.trendChange > 0 ? '+' : ''}${entry.trendChange}`}
                            </span>
                          </div>
                        </div>

                        <div className="w-24">
                          <div className="text-xs text-muted-foreground mb-1">Popularity</div>
                          <Progress value={entry.popularity} className="h-2" />
                          <div className="text-xs text-right mt-1">{entry.popularity}%</div>
                        </div>

                        <div className="text-center text-xs text-muted-foreground">
                          <div>{entry.weeksOnChart}</div>
                          <div>weeks</div>
                        </div>
                      </div>
                    ))}
                  </div>
                )}
              </CardContent>
            </Card>
          </TabsContent>

          <TabsContent value="genres">
            {genreStats.length === 0 ? (
              <Card className="bg-card/80 backdrop-blur-sm border-primary/20">
                <CardContent className="py-10 text-center text-sm text-muted-foreground">
                  Genre insights will appear once your catalog starts generating streams and fans.
                </CardContent>
              </Card>
            ) : (
              <div className="grid grid-cols-1 md:grid-cols-2 lg:grid-cols-3 gap-6">
                {genreStats.map((genre) => (
                  <Card key={genre.genre} className="bg-card/80 backdrop-blur-sm border-primary/20">
                    <CardHeader>
                      <CardTitle className="flex items-center justify-between">
                        <span>{genre.genre}</span>
                        <Badge
                          variant={genre.growth > 10 ? "default" : "secondary"}
                          className={genre.growth > 10 ? "bg-gradient-primary" : ""}
                        >
                          {genre.growth > 0 ? '+' : ''}{genre.growth.toFixed(1)}%

                        </Badge>
                      </CardTitle>
                    </CardHeader>
                    <CardContent className="space-y-4">
                      <div className="grid grid-cols-2 gap-4 text-center">
                        <div>
                          <div className="text-2xl font-bold text-primary">
                            {genre.totalPlays.toLocaleString()}
                          </div>
                          <div className="text-xs text-muted-foreground">Total Plays</div>
                        </div>
                        <div>
                          <div className="text-2xl font-bold text-accent">
                            {genre.totalSongs}
                          </div>
                          <div className="text-xs text-muted-foreground">Songs</div>
                        </div>
                      </div>

                      <div>
                        <div className="flex justify-between text-sm mb-2">
                          <span>Avg Popularity</span>
                          <span>{genre.avgPopularity}%</span>
                        </div>
                        <Progress value={genre.avgPopularity} className="h-2" />
                      </div>

                      <div className="pt-2 border-t border-border/50">
                        <div className="text-xs text-muted-foreground mb-1">Top Song</div>
                        <div className="font-medium text-sm">{genre.topSong}</div>
                      </div>
                    </CardContent>
                  </Card>
                ))}
              </div>
            )}
          </TabsContent>
        </Tabs>
      </div>
    </div>
  );
};

export default WorldPulse;<|MERGE_RESOLUTION|>--- conflicted
+++ resolved
@@ -362,11 +362,7 @@
     } finally {
       setIsRefreshing(false);
     }
-<<<<<<< HEAD
   };
-=======
-  }, [loadDailyChart, loadAvailableWeeks, loadGenreStats]);
->>>>>>> a8ba29bf
 
   const handlePrevWeek = () => {
     setCurrentWeekIndex((prev) => {
