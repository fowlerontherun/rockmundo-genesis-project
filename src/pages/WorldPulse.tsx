import { useState, useEffect, useCallback } from "react";
<<<<<<< HEAD
=======
import { supabase } from "@/integrations/supabase/client";
import type { Database } from "@/integrations/supabase/types";
>>>>>>> caa41ece
import { Card, CardContent, CardDescription, CardHeader, CardTitle } from "@/components/ui/card";
import { Button } from "@/components/ui/button";
import { Badge } from "@/components/ui/badge";
import { Tabs, TabsContent, TabsList, TabsTrigger } from "@/components/ui/tabs";
import { Select, SelectContent, SelectItem, SelectTrigger, SelectValue } from "@/components/ui/select";
import { Progress } from "@/components/ui/progress";
<<<<<<< HEAD
import { supabase } from "@/integrations/supabase/client";
import type { Database } from "@/integrations/supabase/types";
import { format, getISOWeek } from "date-fns";
=======
>>>>>>> caa41ece
import {
  TrendingUp,
  Trophy,
  Calendar,
  Star,
  Play,
  Crown,
  Award,
  Zap,
<<<<<<< HEAD
  ChevronLeft,
  ChevronRight,
=======
>>>>>>> caa41ece
  Loader2
} from "lucide-react";

interface ChartEntry {
  rank: number;
  title: string;
  artist: string;
  band: string;
  genre: string;
  plays: number;
  popularity: number;
  trend: "up" | "down" | "same";
  trendChange: number;
  weeksOnChart: number;
}

interface GenreStats {
  genre: string;
  totalPlays: number;
  totalSongs: number;
  avgPopularity: number;
  topSong: string;
  growth: number;
}

type GlobalChartRow = Database["public"]["Tables"]["global_charts"]["Row"];
<<<<<<< HEAD
type SongRow = Database["public"]["Tables"]["songs"]["Row"];
type ProfileRow = Database["public"]["Tables"]["profiles"]["Row"];

const formatDailyValue = (dateString: string) => {
  const parsed = new Date(dateString);
  if (Number.isNaN(parsed.getTime())) {
    return dateString;
  }

  return format(parsed, "MMMM d, yyyy");
};

const formatWeekValue = (dateString: string) => {
  const parsed = new Date(dateString);
  if (Number.isNaN(parsed.getTime())) {
    return dateString;
  }

  const weekNumber = getISOWeek(parsed);
  return `Week ${weekNumber}, ${format(parsed, "yyyy")}`;
};

const clamp = (value: number, min: number, max: number) => {
  return Math.max(min, Math.min(max, value));
=======
type GenreStatisticRow = Database["public"]["Tables"]["genre_statistics"]["Row"];

const parseNumeric = (value: number | string | null | undefined): number => {
  if (typeof value === "number") {
    return Number.isFinite(value) ? value : 0;
  }
  if (typeof value === "string") {
    const parsed = Number(value);
    return Number.isNaN(parsed) ? 0 : parsed;
  }
  return 0;
};

const clampPercentage = (value: number): number => {
  if (!Number.isFinite(value)) {
    return 0;
  }
  return Math.min(100, Math.max(0, Math.round(value)));
};

const toTrend = (value: string | null): ChartEntry["trend"] => {
  if (value === "up" || value === "down" || value === "same") {
    return value;
  }
  return "same";
};

const mapGlobalChartRow = (row: GlobalChartRow): ChartEntry => ({
  rank: row.rank ?? 0,
  title: row.song_title ?? "Unknown Track",
  artist: row.artist_name ?? "Unknown Artist",
  band: row.band_name ?? "—",
  genre: row.genre ?? "Unknown",
  plays: parseNumeric(row.plays),
  popularity: clampPercentage(parseNumeric(row.popularity)),
  trend: toTrend(row.trend ?? "same"),
  trendChange: row.trend_change ?? 0,
  weeksOnChart: row.weeks_on_chart ?? 0
});

const mapGenreStatisticRow = (row: GenreStatisticRow): GenreStats => ({
  genre: row.genre,
  totalPlays: parseNumeric(row.total_plays),
  totalSongs: row.total_songs ?? 0,
  avgPopularity: clampPercentage(parseNumeric(row.avg_popularity)),
  topSong: row.top_song ?? "—",
  growth: parseNumeric(row.growth)
});

const formatDateLabel = (value: string, prefix?: string) => {
  const date = new Date(value);
  if (Number.isNaN(date.getTime())) {
    return prefix ? `${prefix}${value}` : value;
  }
  const formatted = new Intl.DateTimeFormat("en-US", {
    month: "long",
    day: "numeric",
    year: "numeric"
  }).format(date);
  return prefix ? `${prefix}${formatted}` : formatted;
};

const getWeekLabel = (value: string | null) => {
  if (!value) {
    return "No weekly data";
  }
  return formatDateLabel(value, "Week of ");
};

const getDailyLabel = (value: string | null) => {
  if (!value) {
    return null;
  }
  return formatDateLabel(value);
>>>>>>> caa41ece
};

const WorldPulse = () => {
  const [dailyChart, setDailyChart] = useState<ChartEntry[]>([]);
  const [weeklyChart, setWeeklyChart] = useState<ChartEntry[]>([]);
  const [genreStats, setGenreStats] = useState<GenreStats[]>([]);
<<<<<<< HEAD
  const [currentWeek, setCurrentWeek] = useState("Loading charts...");
  const [availableWeeks, setAvailableWeeks] = useState<string[]>([]);
  const [currentWeekIndex, setCurrentWeekIndex] = useState(0);
  const [dailyLabel, setDailyLabel] = useState("");
  const [isRefreshing, setIsRefreshing] = useState(false);

  const enrichChartEntries = useCallback(async (rows: GlobalChartRow[]): Promise<ChartEntry[]> => {
    if (!rows.length) {
      return [];
    }

    const songIds = Array.from(new Set(rows.map((row) => row.song_id)));
    const { data: songsData, error: songsError } = await supabase
      .from("songs")
      .select("id, title, genre, quality_score, user_id")
      .in("id", songIds);

    if (songsError) {
      throw songsError;
    }

    const songsById = new Map<string, SongRow>();
    (songsData ?? []).forEach((song) => {
      songsById.set(song.id, song as SongRow);
    });

    const userIds = Array.from(
      new Set(
        (songsData ?? [])
          .map((song) => song.user_id)
          .filter((id): id is string => Boolean(id))
      )
    );

    const profilesByUserId = new Map<string, ProfileRow>();
    if (userIds.length > 0) {
      const { data: profilesData, error: profilesError } = await supabase
        .from("profiles")
        .select("user_id, display_name, username")
        .in("user_id", userIds);

      if (profilesError) {
        throw profilesError;
      }

      (profilesData ?? []).forEach((profile) => {
        profilesByUserId.set(profile.user_id, profile as ProfileRow);
      });
    }

    const maxStreams = rows.reduce((max, row) => Math.max(max, row.total_streams ?? 0), 0);

    return rows
      .slice()
      .sort((a, b) => a.rank - b.rank)
      .map((row) => {
        const song = songsById.get(row.song_id);
        const profile = song ? profilesByUserId.get(song.user_id) : undefined;

        const streams = row.total_streams ?? 0;
        const streamScore = maxStreams > 0 ? Math.round((streams / maxStreams) * 100) : 0;
        const qualityScore = song?.quality_score ?? 50;
        const popularity = clamp(Math.round(0.6 * streamScore + 0.4 * qualityScore), 0, 100);
        const trendValue: ChartEntry["trend"] =
          row.trend === "up" || row.trend === "down" || row.trend === "same" ? row.trend : "same";

        return {
          rank: row.rank,
          title: song?.title ?? "Unknown Song",
          artist: profile?.display_name || profile?.username || "Unknown Artist",
          band: "Independent",
          genre: song?.genre ?? "Unknown",
          plays: streams,
          popularity,
          trend: trendValue,
          trendChange: row.trend_change ?? 0,
          weeksOnChart: row.weeks_on_chart ?? 1
        };
      });
  }, []);

  const loadDailyChart = useCallback(async () => {
    try {
      const { data: latestDateRows, error: latestDateError } = await supabase
        .from("global_charts")
        .select("chart_date")
        .eq("chart_type", "daily")
        .order("chart_date", { ascending: false })
        .limit(1);

      if (latestDateError) {
        throw latestDateError;
      }

      const latestDate = latestDateRows?.[0]?.chart_date;
      if (!latestDate) {
        setDailyChart([]);
        setDailyLabel("");
        return;
      }

      setDailyLabel(formatDailyValue(latestDate));

      const { data, error } = await supabase
        .from("global_charts")
        .select("*")
        .eq("chart_type", "daily")
        .eq("chart_date", latestDate)
        .order("rank", { ascending: true })
        .limit(100);

      if (error) {
        throw error;
      }

      const chartRows = (data ?? []) as GlobalChartRow[];
      const enriched = await enrichChartEntries(chartRows);
      setDailyChart(enriched.slice(0, 10));
    } catch (error) {
      console.error("Failed to load daily chart:", error);
      setDailyChart([]);
    }
  }, [enrichChartEntries]);

  const loadWeeklyChart = useCallback(async (weekDate: string) => {
    try {
      const { data, error } = await supabase
        .from("global_charts")
        .select("*")
        .eq("chart_type", "weekly")
        .eq("chart_date", weekDate)
        .order("rank", { ascending: true })
        .limit(100);

      if (error) {
        throw error;
      }

      const chartRows = (data ?? []) as GlobalChartRow[];
      const enriched = await enrichChartEntries(chartRows);
      setWeeklyChart(enriched.slice(0, 10));
    } catch (error) {
      console.error("Failed to load weekly chart:", error);
      setWeeklyChart([]);
    }
  }, [enrichChartEntries]);

  const loadAvailableWeeks = useCallback(async () => {
    try {
      const { data, error } = await supabase
        .from("global_charts")
        .select("chart_date")
        .eq("chart_type", "weekly")
        .order("chart_date", { ascending: false });

      if (error) {
        throw error;
      }

      const weeks = Array.from(
        new Set(
          (data ?? [])
            .map((row) => row.chart_date)
            .filter((value): value is string => Boolean(value))
        )
      );

      setAvailableWeeks(weeks);
      setCurrentWeekIndex(0);
    } catch (error) {
      console.error("Failed to load chart weeks:", error);
      setAvailableWeeks([]);
    }
  }, []);

  const loadGenreStats = useCallback(async () => {
    try {
      const { data, error } = await supabase
        .from("songs")
        .select("id, title, genre, streams, quality_score");

      if (error) {
        throw error;
      }

      const songs = (data ?? []) as SongRow[];
      if (!songs.length) {
        setGenreStats([]);
        return;
      }

      const genreMap = new Map<
        string,
        {
          totalPlays: number;
          totalSongs: number;
          totalQuality: number;
          topSong: string;
          topStreams: number;
        }
      >();

      songs.forEach((song) => {
        const genre = song.genre ?? "Unknown";
        const current = genreMap.get(genre) ?? {
          totalPlays: 0,
          totalSongs: 0,
          totalQuality: 0,
          topSong: "—",
          topStreams: -1
        };

        const streams = song.streams ?? 0;
        current.totalPlays += streams;
        current.totalSongs += 1;
        current.totalQuality += song.quality_score ?? 0;

        if (streams > current.topStreams) {
          current.topStreams = streams;
          current.topSong = song.title ?? "Unknown Song";
        }

        genreMap.set(genre, current);
      });

      const stats = Array.from(genreMap.entries()).map(([genre, info]) => ({
        genre,
        totalPlays: info.totalPlays,
        totalSongs: info.totalSongs,
        avgPopularity: info.totalSongs > 0 ? Math.round(info.totalQuality / info.totalSongs) : 0,
        topSong: info.topSong,
        growth: 0
      }));

      const totalStreams = stats.reduce((sum, stat) => sum + stat.totalPlays, 0);
      const normalized = stats
        .map((stat) => ({
          ...stat,
          growth: totalStreams > 0 ? Number(((stat.totalPlays / totalStreams) * 100).toFixed(1)) : 0
        }))
        .sort((a, b) => b.totalPlays - a.totalPlays);

      setGenreStats(normalized);
    } catch (error) {
      console.error("Failed to load genre stats:", error);
      setGenreStats([]);
    }
  }, []);

  useEffect(() => {
    loadDailyChart();
    loadAvailableWeeks();
    loadGenreStats();
  }, [loadDailyChart, loadAvailableWeeks, loadGenreStats]);

  useEffect(() => {
    if (!availableWeeks.length) {
      setWeeklyChart([]);
      setCurrentWeek("No weekly data");
      return;
    }

    const safeIndex = Math.min(currentWeekIndex, availableWeeks.length - 1);
    if (safeIndex !== currentWeekIndex) {
      setCurrentWeekIndex(safeIndex);
      return;
    }

    const selectedWeek = availableWeeks[safeIndex];
    setCurrentWeek(formatWeekValue(selectedWeek));
    loadWeeklyChart(selectedWeek);
  }, [availableWeeks, currentWeekIndex, loadWeeklyChart]);

  const handleRefreshCharts = async () => {
    setIsRefreshing(true);
    try {
      const { error } = await supabase.rpc("refresh_global_charts");
      if (error) {
        console.error("Failed to execute refresh_global_charts:", error);
      }

      await Promise.all([loadDailyChart(), loadAvailableWeeks(), loadGenreStats()]);
    } catch (error) {
      console.error("Failed to refresh charts:", error);
    } finally {
      setIsRefreshing(false);
=======
  const [availableWeeks, setAvailableWeeks] = useState<string[]>([]);
  const [selectedWeek, setSelectedWeek] = useState<string | null>(null);
  const [latestDailyDate, setLatestDailyDate] = useState<string | null>(null);
  const [isDailyLoading, setIsDailyLoading] = useState(false);
  const [isWeeklyLoading, setIsWeeklyLoading] = useState(false);
  const [isGenreLoading, setIsGenreLoading] = useState(false);
  const [isWeeksLoading, setIsWeeksLoading] = useState(false);
  const [isRefreshing, setIsRefreshing] = useState(false);
  const [error, setError] = useState<string | null>(null);
  const [refreshKey, setRefreshKey] = useState(0);

  const loadLatestDailyChart = useCallback(async () => {
    setIsDailyLoading(true);
    try {
      const { data: latestDateData, error: latestDateError } = await supabase
        .from("global_charts")
        .select("chart_date")
        .eq("chart_type", "daily")
        .order("chart_date", { ascending: false })
        .limit(1);

      if (latestDateError) {
        throw latestDateError;
      }

      const latestDate = latestDateData?.[0]?.chart_date ?? null;
      setLatestDailyDate(latestDate);

      if (!latestDate) {
        setDailyChart([]);
        return;
      }

      const { data, error: dailyError } = await supabase
        .from("global_charts")
        .select("*")
        .eq("chart_type", "daily")
        .eq("chart_date", latestDate)
        .order("rank", { ascending: true });

      if (dailyError) {
        throw dailyError;
      }

      const rows = (data ?? []) as GlobalChartRow[];
      setDailyChart(rows.map(mapGlobalChartRow));
    } catch (dailyLoadError) {
      console.error("Failed to load daily chart:", dailyLoadError);
      setError("Unable to load daily charts right now.");
      setDailyChart([]);
      setLatestDailyDate(null);
    } finally {
      setIsDailyLoading(false);
    }
  }, []);

  const loadAvailableWeeks = useCallback(async () => {
    setIsWeeksLoading(true);
    try {
      const { data, error: weeksError } = await supabase
        .from("global_charts")
        .select("chart_date")
        .eq("chart_type", "weekly")
        .order("chart_date", { ascending: false })
        .limit(120);

      if (weeksError) {
        throw weeksError;
      }

      const weekDates = Array.from(
        new Set((data ?? []).map((row) => row.chart_date).filter((date): date is string => Boolean(date)))
      );

      setAvailableWeeks(weekDates);
      setSelectedWeek((prev) => {
        if (prev && weekDates.includes(prev)) {
          return prev;
        }
        return weekDates[0] ?? null;
      });
    } catch (weeksLoadError) {
      console.error("Failed to load available weeks:", weeksLoadError);
      setError("Unable to load weekly chart periods.");
      setAvailableWeeks([]);
      setSelectedWeek(null);
    } finally {
      setIsWeeksLoading(false);
    }
  }, []);

  const loadWeeklyChart = useCallback(async (week: string) => {
    setIsWeeklyLoading(true);
    try {
      const { data, error: weeklyError } = await supabase
        .from("global_charts")
        .select("*")
        .eq("chart_type", "weekly")
        .eq("chart_date", week)
        .order("rank", { ascending: true });

      if (weeklyError) {
        throw weeklyError;
      }

      const rows = (data ?? []) as GlobalChartRow[];
      setWeeklyChart(rows.map(mapGlobalChartRow));
    } catch (weeklyLoadError) {
      console.error("Failed to load weekly chart:", weeklyLoadError);
      setError("Unable to load weekly chart data.");
      setWeeklyChart([]);
    } finally {
      setIsWeeklyLoading(false);
>>>>>>> caa41ece
    }
  }, []);

  const loadGenreStatistics = useCallback(async (week: string) => {
    setIsGenreLoading(true);
    try {
      const { data, error: genreError } = await supabase
        .from("genre_statistics")
        .select("*")
        .eq("chart_type", "weekly")
        .eq("chart_date", week)
        .order("total_plays", { ascending: false });

<<<<<<< HEAD
  const handlePrevWeek = () => {
    setCurrentWeekIndex((prev) => {
      if (availableWeeks.length === 0) return prev;
      return Math.min(prev + 1, availableWeeks.length - 1);
    });
  };

  const handleNextWeek = () => {
    setCurrentWeekIndex((prev) => {
      if (availableWeeks.length === 0) return prev;
      return Math.max(prev - 1, 0);
    });
  };

  const selectedWeekDate = availableWeeks.length > 0 ? availableWeeks[currentWeekIndex] : null;
  const weekStartLabel = selectedWeekDate ? formatDailyValue(selectedWeekDate) : null;
  const isPrevDisabled = availableWeeks.length === 0 || currentWeekIndex >= availableWeeks.length - 1;
  const isNextDisabled = availableWeeks.length === 0 || currentWeekIndex === 0;

  const getTrendIcon = (trend: string, change: number) => {
    if (trend === 'up') return <TrendingUp className="h-4 w-4 text-success" />;
    if (trend === 'down') return <TrendingUp className="h-4 w-4 text-destructive rotate-180" />;
=======
      if (genreError) {
        throw genreError;
      }

      const rows = (data ?? []) as GenreStatisticRow[];
      setGenreStats(rows.map(mapGenreStatisticRow));
    } catch (genreLoadError) {
      console.error("Failed to load genre statistics:", genreLoadError);
      setError("Unable to load genre statistics.");
      setGenreStats([]);
    } finally {
      setIsGenreLoading(false);
    }
  }, []);

  useEffect(() => {
    setError(null);
    loadLatestDailyChart();
    loadAvailableWeeks();
  }, [loadLatestDailyChart, loadAvailableWeeks]);

  useEffect(() => {
    if (!selectedWeek) {
      setWeeklyChart([]);
      setGenreStats([]);
      return;
    }

    loadWeeklyChart(selectedWeek);
    loadGenreStatistics(selectedWeek);
  }, [selectedWeek, refreshKey, loadWeeklyChart, loadGenreStatistics]);

  const handleRefresh = useCallback(async () => {
    setIsRefreshing(true);
    setError(null);
    try {
      await Promise.all([loadLatestDailyChart(), loadAvailableWeeks()]);
      setRefreshKey((prev) => prev + 1);
    } catch (refreshError) {
      console.error("Failed to refresh charts:", refreshError);
      setError("Failed to refresh chart data. Please try again.");
    } finally {
      setIsRefreshing(false);
    }
  }, [loadLatestDailyChart, loadAvailableWeeks]);

  const getTrendIcon = (trend: ChartEntry["trend"], change: number) => {
    if (trend === "up") {
      return <TrendingUp className="h-4 w-4 text-success" />;
    }
    if (trend === "down") {
      return <TrendingUp className="h-4 w-4 text-destructive rotate-180" />;
    }
>>>>>>> caa41ece
    return <span className="h-4 w-4 text-muted-foreground">-</span>;
  };

  const getTrendColor = (trend: ChartEntry["trend"]) => {
    switch (trend) {
      case "up":
        return "text-success";
      case "down":
        return "text-destructive";
      default:
        return "text-muted-foreground";
    }
  };

  const getRankBadge = (rank: number) => {
    if (rank === 1) {
      return <Crown className="h-4 w-4 text-yellow-500" />;
    }
    if (rank === 2) {
      return <Award className="h-4 w-4 text-gray-400" />;
    }
    if (rank === 3) {
      return <Award className="h-4 w-4 text-amber-600" />;
    }
    return <span className="text-lg font-bold text-muted-foreground">#{rank}</span>;
  };

  const weeklyDescription = selectedWeek
    ? `Most popular songs for ${formatDateLabel(selectedWeek, "Week of ")}`
    : "Select a week to view rankings";
  const dailyDescription = getDailyLabel(latestDailyDate);
  const currentWeekLabel = getWeekLabel(selectedWeek);

  return (
    <div className="min-h-screen bg-gradient-stage p-6">
      <div className="max-w-7xl mx-auto space-y-6">
        <div className="flex flex-col gap-3 md:flex-row md:items-start md:justify-between">
          <div>
            <h1 className="text-3xl font-bold bg-gradient-primary bg-clip-text text-transparent">
              World Pulse Charts
            </h1>
            <p className="text-muted-foreground">Global music trends and rankings</p>
            {error && <p className="mt-2 text-sm text-destructive">{error}</p>}
          </div>
          <div className="flex items-center gap-2">
            <Badge variant="outline" className="border-primary/20">
              <Calendar className="h-3 w-3 mr-1" />
              {currentWeekLabel}
            </Badge>
            <Button
              variant="outline"
              className="border-primary/20 hover:bg-primary/10"
<<<<<<< HEAD
              onClick={handleRefreshCharts}
=======
              onClick={handleRefresh}
>>>>>>> caa41ece
              disabled={isRefreshing}
            >
              {isRefreshing ? (
                <Loader2 className="h-4 w-4 mr-2 animate-spin" />
              ) : (
                <Zap className="h-4 w-4 mr-2" />
              )}
              {isRefreshing ? "Refreshing..." : "Refresh Charts"}
            </Button>
          </div>
        </div>

        <Tabs defaultValue="daily" className="space-y-6">
          <TabsList className="grid w-full grid-cols-3">
            <TabsTrigger value="daily">Daily Top 10</TabsTrigger>
            <TabsTrigger value="weekly">Weekly Top 10</TabsTrigger>
            <TabsTrigger value="genres">Genre Stats</TabsTrigger>
          </TabsList>

          <TabsContent value="daily">
            <Card className="bg-card/80 backdrop-blur-sm border-primary/20">
              <CardHeader>
                <CardTitle className="flex items-center gap-2">
                  <Trophy className="h-5 w-5 text-primary" />
                  Daily Chart - Top 10
                </CardTitle>
                <CardDescription>
<<<<<<< HEAD
                  {dailyLabel
                    ? `Most popular songs on ${dailyLabel}`
=======
                  {dailyDescription
                    ? `Most popular songs for ${dailyDescription}`
>>>>>>> caa41ece
                    : "Most popular songs from the latest update"}
                </CardDescription>
              </CardHeader>
              <CardContent>
<<<<<<< HEAD
                {dailyChart.length === 0 ? (
                  <div className="py-6 text-center text-sm text-muted-foreground">
                    No daily chart data available yet. Try refreshing the charts once new streams roll in.
=======
                {isDailyLoading ? (
                  <div className="py-6 text-center text-sm text-muted-foreground">Loading daily chart...</div>
                ) : dailyChart.length === 0 ? (
                  <div className="py-6 text-center text-sm text-muted-foreground">
                    Daily chart data is not available yet.
>>>>>>> caa41ece
                  </div>
                ) : (
                  <div className="space-y-3">
                    {dailyChart.map((entry) => (
                      <div
                        key={`${entry.rank}-${entry.title}`}
                        className="flex items-center gap-4 p-4 rounded-lg bg-secondary/30 hover:bg-secondary/50 transition-colors"
                      >
                        <div className="flex items-center justify-center w-12">
                          {getRankBadge(entry.rank)}
                        </div>

                        <div className="flex-1 min-w-0">
                          <div className="flex items-center gap-2 mb-1">
                            <h3 className="font-semibold text-lg truncate">{entry.title}</h3>
                            <Badge variant="outline" className="text-xs">
                              {entry.genre}
                            </Badge>
                          </div>
                          <p className="text-sm text-muted-foreground">
<<<<<<< HEAD
                            {entry.artist} • {entry.band}
=======
                            {entry.artist}
                            {entry.band && entry.band !== "—" ? ` • ${entry.band}` : ""}
>>>>>>> caa41ece
                          </p>
                        </div>

                        <div className="text-right space-y-1">
                          <div className="flex items-center gap-2">
                            <Play className="h-3 w-3" />
                            <span className="font-mono text-sm">{entry.plays.toLocaleString()}</span>
                          </div>
                          <div className="flex items-center gap-2">
                            {getTrendIcon(entry.trend, entry.trendChange)}
                            <span className={`text-sm ${getTrendColor(entry.trend)}`}>
<<<<<<< HEAD
                              {entry.trend === 'same' ? '—' : `${entry.trendChange > 0 ? '+' : ''}${entry.trendChange}`}
=======
                              {entry.trend === "same"
                                ? "—"
                                : `${entry.trendChange > 0 ? "+" : ""}${entry.trendChange}`}
>>>>>>> caa41ece
                            </span>
                          </div>
                        </div>

                        <div className="w-24">
                          <div className="text-xs text-muted-foreground mb-1">Popularity</div>
                          <Progress value={entry.popularity} className="h-2" />
                          <div className="text-xs text-right mt-1">{entry.popularity}%</div>
                        </div>

                        <div className="text-center text-xs text-muted-foreground">
                          <div>{entry.weeksOnChart}</div>
                          <div>weeks</div>
                        </div>
                      </div>
                    ))}
                  </div>
                )}
              </CardContent>
            </Card>
          </TabsContent>

          <TabsContent value="weekly">
            <Card className="bg-card/80 backdrop-blur-sm border-primary/20">
<<<<<<< HEAD
              <CardHeader>
                <div className="flex flex-col gap-3 md:flex-row md:items-center md:justify-between">
=======
              <CardHeader className="flex flex-col gap-4 md:flex-row md:items-center md:justify-between">
                <div>
>>>>>>> caa41ece
                  <CardTitle className="flex items-center gap-2">
                    <Star className="h-5 w-5 text-accent" />
                    Weekly Chart - Top 10
                  </CardTitle>
<<<<<<< HEAD
                  <div className="flex items-center gap-2">
                    <Button
                      variant="outline"
                      size="sm"
                      className="border-primary/20 hover:bg-primary/10"
                      onClick={handlePrevWeek}
                      disabled={isPrevDisabled}
                    >
                      <ChevronLeft className="h-4 w-4 mr-1" />
                      Prev
                    </Button>
                    <span className="text-sm text-muted-foreground whitespace-nowrap">
                      {currentWeek}
                    </span>
                    <Button
                      variant="outline"
                      size="sm"
                      className="border-primary/20 hover:bg-primary/10"
                      onClick={handleNextWeek}
                      disabled={isNextDisabled}
                    >
                      Next
                      <ChevronRight className="h-4 w-4 ml-1" />
                    </Button>
                  </div>
                </div>
                <CardDescription>
                  {selectedWeekDate
                    ? `Most popular songs for ${currentWeek}${weekStartLabel ? ` (week of ${weekStartLabel})` : ''}`
                    : "Most popular songs this week"}
                </CardDescription>
              </CardHeader>
              <CardContent>
                {weeklyChart.length === 0 ? (
                  <div className="py-6 text-center text-sm text-muted-foreground">
                    No weekly chart data available yet. Keep releasing music to enter the global rankings.
=======
                  <CardDescription>{weeklyDescription}</CardDescription>
                </div>
                <div className="flex items-center gap-3">
                  <Select
                    value={selectedWeek ?? undefined}
                    onValueChange={(value) => {
                      setSelectedWeek(value);
                    }}
                    disabled={isWeeksLoading || availableWeeks.length === 0}
                  >
                    <SelectTrigger className="w-[200px]">
                      <SelectValue placeholder={isWeeksLoading ? "Loading weeks..." : "Select week"} />
                    </SelectTrigger>
                    <SelectContent>
                      {availableWeeks.map((week) => (
                        <SelectItem key={week} value={week}>
                          {formatDateLabel(week, "Week of ")}
                        </SelectItem>
                      ))}
                    </SelectContent>
                  </Select>
                </div>
              </CardHeader>
              <CardContent>
                {isWeeklyLoading ? (
                  <div className="py-6 text-center text-sm text-muted-foreground">Loading weekly chart...</div>
                ) : weeklyChart.length === 0 ? (
                  <div className="py-6 text-center text-sm text-muted-foreground">
                    {selectedWeek
                      ? "No data available for the selected week yet."
                      : "Select a week to view weekly rankings."}
>>>>>>> caa41ece
                  </div>
                ) : (
                  <div className="space-y-3">
                    {weeklyChart.map((entry) => (
                      <div
                        key={`${entry.rank}-${entry.title}`}
                        className="flex items-center gap-4 p-4 rounded-lg bg-secondary/30 hover:bg-secondary/50 transition-colors"
                      >
                        <div className="flex items-center justify-center w-12">
                          {getRankBadge(entry.rank)}
                        </div>

                        <div className="flex-1 min-w-0">
                          <div className="flex items-center gap-2 mb-1">
                            <h3 className="font-semibold text-lg truncate">{entry.title}</h3>
                            <Badge variant="outline" className="text-xs">
                              {entry.genre}
                            </Badge>
                          </div>
                          <p className="text-sm text-muted-foreground">
<<<<<<< HEAD
                            {entry.artist} • {entry.band}
=======
                            {entry.artist}
                            {entry.band && entry.band !== "—" ? ` • ${entry.band}` : ""}
>>>>>>> caa41ece
                          </p>
                        </div>

                        <div className="text-right space-y-1">
                          <div className="flex items-center gap-2">
                            <Play className="h-3 w-3" />
                            <span className="font-mono text-sm">{entry.plays.toLocaleString()}</span>
                          </div>
                          <div className="flex items-center gap-2">
                            {getTrendIcon(entry.trend, entry.trendChange)}
                            <span className={`text-sm ${getTrendColor(entry.trend)}`}>
<<<<<<< HEAD
                              {entry.trend === 'same' ? '—' : `${entry.trendChange > 0 ? '+' : ''}${entry.trendChange}`}
=======
                              {entry.trend === "same"
                                ? "—"
                                : `${entry.trendChange > 0 ? "+" : ""}${entry.trendChange}`}
>>>>>>> caa41ece
                            </span>
                          </div>
                        </div>

                        <div className="w-24">
                          <div className="text-xs text-muted-foreground mb-1">Popularity</div>
                          <Progress value={entry.popularity} className="h-2" />
                          <div className="text-xs text-right mt-1">{entry.popularity}%</div>
                        </div>

                        <div className="text-center text-xs text-muted-foreground">
                          <div>{entry.weeksOnChart}</div>
                          <div>weeks</div>
                        </div>
                      </div>
                    ))}
                  </div>
                )}
              </CardContent>
            </Card>
          </TabsContent>

          <TabsContent value="genres">
<<<<<<< HEAD
            {genreStats.length === 0 ? (
              <Card className="bg-card/80 backdrop-blur-sm border-primary/20">
                <CardContent className="py-10 text-center text-sm text-muted-foreground">
                  Genre insights will appear once your catalog starts generating streams and fans.
=======
            {isGenreLoading ? (
              <Card className="bg-card/80 backdrop-blur-sm border-primary/20">
                <CardContent>
                  <div className="py-6 text-center text-sm text-muted-foreground">Loading genre statistics...</div>
                </CardContent>
              </Card>
            ) : genreStats.length === 0 ? (
              <Card className="bg-card/80 backdrop-blur-sm border-primary/20">
                <CardContent>
                  <div className="py-6 text-center text-sm text-muted-foreground">
                    {selectedWeek
                      ? "No genre analytics available for the selected week yet."
                      : "Select a week to view genre performance."}
                  </div>
>>>>>>> caa41ece
                </CardContent>
              </Card>
            ) : (
              <div className="grid grid-cols-1 md:grid-cols-2 lg:grid-cols-3 gap-6">
                {genreStats.map((genre) => (
                  <Card key={genre.genre} className="bg-card/80 backdrop-blur-sm border-primary/20">
                    <CardHeader>
                      <CardTitle className="flex items-center justify-between">
                        <span>{genre.genre}</span>
                        <Badge
                          variant={genre.growth > 10 ? "default" : "secondary"}
                          className={genre.growth > 10 ? "bg-gradient-primary" : ""}
                        >
<<<<<<< HEAD
                          {genre.growth > 0 ? '+' : ''}{genre.growth.toFixed(1)}%
=======
                          {genre.growth > 0 ? "+" : ""}
                          {genre.growth.toFixed(1)}%
>>>>>>> caa41ece
                        </Badge>
                      </CardTitle>
                    </CardHeader>
                    <CardContent className="space-y-4">
                      <div className="grid grid-cols-2 gap-4 text-center">
                        <div>
                          <div className="text-2xl font-bold text-primary">
<<<<<<< HEAD
                            {genre.totalPlays.toLocaleString()}
=======
                            {Math.round(genre.totalPlays).toLocaleString()}
>>>>>>> caa41ece
                          </div>
                          <div className="text-xs text-muted-foreground">Total Plays</div>
                        </div>
                        <div>
<<<<<<< HEAD
                          <div className="text-2xl font-bold text-accent">
                            {genre.totalSongs}
                          </div>
=======
                          <div className="text-2xl font-bold text-accent">{genre.totalSongs}</div>
>>>>>>> caa41ece
                          <div className="text-xs text-muted-foreground">Songs</div>
                        </div>
                      </div>

                      <div>
                        <div className="flex justify-between text-sm mb-2">
                          <span>Avg Popularity</span>
                          <span>{genre.avgPopularity}%</span>
                        </div>
                        <Progress value={genre.avgPopularity} className="h-2" />
                      </div>

                      <div className="pt-2 border-t border-border/50">
                        <div className="text-xs text-muted-foreground mb-1">Top Song</div>
                        <div className="font-medium text-sm">{genre.topSong}</div>
                      </div>
                    </CardContent>
                  </Card>
                ))}
              </div>
            )}
          </TabsContent>
        </Tabs>
      </div>
    </div>
  );
};

export default WorldPulse;<|MERGE_RESOLUTION|>--- conflicted
+++ resolved
@@ -1,21 +1,13 @@
 import { useState, useEffect, useCallback } from "react";
-<<<<<<< HEAD
-=======
-import { supabase } from "@/integrations/supabase/client";
-import type { Database } from "@/integrations/supabase/types";
->>>>>>> caa41ece
 import { Card, CardContent, CardDescription, CardHeader, CardTitle } from "@/components/ui/card";
 import { Button } from "@/components/ui/button";
 import { Badge } from "@/components/ui/badge";
 import { Tabs, TabsContent, TabsList, TabsTrigger } from "@/components/ui/tabs";
 import { Select, SelectContent, SelectItem, SelectTrigger, SelectValue } from "@/components/ui/select";
 import { Progress } from "@/components/ui/progress";
-<<<<<<< HEAD
 import { supabase } from "@/integrations/supabase/client";
 import type { Database } from "@/integrations/supabase/types";
 import { format, getISOWeek } from "date-fns";
-=======
->>>>>>> caa41ece
 import {
   TrendingUp,
   Trophy,
@@ -25,11 +17,8 @@
   Crown,
   Award,
   Zap,
-<<<<<<< HEAD
   ChevronLeft,
   ChevronRight,
-=======
->>>>>>> caa41ece
   Loader2
 } from "lucide-react";
 
@@ -56,7 +45,6 @@
 }
 
 type GlobalChartRow = Database["public"]["Tables"]["global_charts"]["Row"];
-<<<<<<< HEAD
 type SongRow = Database["public"]["Tables"]["songs"]["Row"];
 type ProfileRow = Database["public"]["Tables"]["profiles"]["Row"];
 
@@ -81,89 +69,12 @@
 
 const clamp = (value: number, min: number, max: number) => {
   return Math.max(min, Math.min(max, value));
-=======
-type GenreStatisticRow = Database["public"]["Tables"]["genre_statistics"]["Row"];
-
-const parseNumeric = (value: number | string | null | undefined): number => {
-  if (typeof value === "number") {
-    return Number.isFinite(value) ? value : 0;
-  }
-  if (typeof value === "string") {
-    const parsed = Number(value);
-    return Number.isNaN(parsed) ? 0 : parsed;
-  }
-  return 0;
-};
-
-const clampPercentage = (value: number): number => {
-  if (!Number.isFinite(value)) {
-    return 0;
-  }
-  return Math.min(100, Math.max(0, Math.round(value)));
-};
-
-const toTrend = (value: string | null): ChartEntry["trend"] => {
-  if (value === "up" || value === "down" || value === "same") {
-    return value;
-  }
-  return "same";
-};
-
-const mapGlobalChartRow = (row: GlobalChartRow): ChartEntry => ({
-  rank: row.rank ?? 0,
-  title: row.song_title ?? "Unknown Track",
-  artist: row.artist_name ?? "Unknown Artist",
-  band: row.band_name ?? "—",
-  genre: row.genre ?? "Unknown",
-  plays: parseNumeric(row.plays),
-  popularity: clampPercentage(parseNumeric(row.popularity)),
-  trend: toTrend(row.trend ?? "same"),
-  trendChange: row.trend_change ?? 0,
-  weeksOnChart: row.weeks_on_chart ?? 0
-});
-
-const mapGenreStatisticRow = (row: GenreStatisticRow): GenreStats => ({
-  genre: row.genre,
-  totalPlays: parseNumeric(row.total_plays),
-  totalSongs: row.total_songs ?? 0,
-  avgPopularity: clampPercentage(parseNumeric(row.avg_popularity)),
-  topSong: row.top_song ?? "—",
-  growth: parseNumeric(row.growth)
-});
-
-const formatDateLabel = (value: string, prefix?: string) => {
-  const date = new Date(value);
-  if (Number.isNaN(date.getTime())) {
-    return prefix ? `${prefix}${value}` : value;
-  }
-  const formatted = new Intl.DateTimeFormat("en-US", {
-    month: "long",
-    day: "numeric",
-    year: "numeric"
-  }).format(date);
-  return prefix ? `${prefix}${formatted}` : formatted;
-};
-
-const getWeekLabel = (value: string | null) => {
-  if (!value) {
-    return "No weekly data";
-  }
-  return formatDateLabel(value, "Week of ");
-};
-
-const getDailyLabel = (value: string | null) => {
-  if (!value) {
-    return null;
-  }
-  return formatDateLabel(value);
->>>>>>> caa41ece
 };
 
 const WorldPulse = () => {
   const [dailyChart, setDailyChart] = useState<ChartEntry[]>([]);
   const [weeklyChart, setWeeklyChart] = useState<ChartEntry[]>([]);
   const [genreStats, setGenreStats] = useState<GenreStats[]>([]);
-<<<<<<< HEAD
   const [currentWeek, setCurrentWeek] = useState("Loading charts...");
   const [availableWeeks, setAvailableWeeks] = useState<string[]>([]);
   const [currentWeekIndex, setCurrentWeekIndex] = useState(0);
@@ -450,121 +361,6 @@
       console.error("Failed to refresh charts:", error);
     } finally {
       setIsRefreshing(false);
-=======
-  const [availableWeeks, setAvailableWeeks] = useState<string[]>([]);
-  const [selectedWeek, setSelectedWeek] = useState<string | null>(null);
-  const [latestDailyDate, setLatestDailyDate] = useState<string | null>(null);
-  const [isDailyLoading, setIsDailyLoading] = useState(false);
-  const [isWeeklyLoading, setIsWeeklyLoading] = useState(false);
-  const [isGenreLoading, setIsGenreLoading] = useState(false);
-  const [isWeeksLoading, setIsWeeksLoading] = useState(false);
-  const [isRefreshing, setIsRefreshing] = useState(false);
-  const [error, setError] = useState<string | null>(null);
-  const [refreshKey, setRefreshKey] = useState(0);
-
-  const loadLatestDailyChart = useCallback(async () => {
-    setIsDailyLoading(true);
-    try {
-      const { data: latestDateData, error: latestDateError } = await supabase
-        .from("global_charts")
-        .select("chart_date")
-        .eq("chart_type", "daily")
-        .order("chart_date", { ascending: false })
-        .limit(1);
-
-      if (latestDateError) {
-        throw latestDateError;
-      }
-
-      const latestDate = latestDateData?.[0]?.chart_date ?? null;
-      setLatestDailyDate(latestDate);
-
-      if (!latestDate) {
-        setDailyChart([]);
-        return;
-      }
-
-      const { data, error: dailyError } = await supabase
-        .from("global_charts")
-        .select("*")
-        .eq("chart_type", "daily")
-        .eq("chart_date", latestDate)
-        .order("rank", { ascending: true });
-
-      if (dailyError) {
-        throw dailyError;
-      }
-
-      const rows = (data ?? []) as GlobalChartRow[];
-      setDailyChart(rows.map(mapGlobalChartRow));
-    } catch (dailyLoadError) {
-      console.error("Failed to load daily chart:", dailyLoadError);
-      setError("Unable to load daily charts right now.");
-      setDailyChart([]);
-      setLatestDailyDate(null);
-    } finally {
-      setIsDailyLoading(false);
-    }
-  }, []);
-
-  const loadAvailableWeeks = useCallback(async () => {
-    setIsWeeksLoading(true);
-    try {
-      const { data, error: weeksError } = await supabase
-        .from("global_charts")
-        .select("chart_date")
-        .eq("chart_type", "weekly")
-        .order("chart_date", { ascending: false })
-        .limit(120);
-
-      if (weeksError) {
-        throw weeksError;
-      }
-
-      const weekDates = Array.from(
-        new Set((data ?? []).map((row) => row.chart_date).filter((date): date is string => Boolean(date)))
-      );
-
-      setAvailableWeeks(weekDates);
-      setSelectedWeek((prev) => {
-        if (prev && weekDates.includes(prev)) {
-          return prev;
-        }
-        return weekDates[0] ?? null;
-      });
-    } catch (weeksLoadError) {
-      console.error("Failed to load available weeks:", weeksLoadError);
-      setError("Unable to load weekly chart periods.");
-      setAvailableWeeks([]);
-      setSelectedWeek(null);
-    } finally {
-      setIsWeeksLoading(false);
-    }
-  }, []);
-
-  const loadWeeklyChart = useCallback(async (week: string) => {
-    setIsWeeklyLoading(true);
-    try {
-      const { data, error: weeklyError } = await supabase
-        .from("global_charts")
-        .select("*")
-        .eq("chart_type", "weekly")
-        .eq("chart_date", week)
-        .order("rank", { ascending: true });
-
-      if (weeklyError) {
-        throw weeklyError;
-      }
-
-      const rows = (data ?? []) as GlobalChartRow[];
-      setWeeklyChart(rows.map(mapGlobalChartRow));
-    } catch (weeklyLoadError) {
-      console.error("Failed to load weekly chart:", weeklyLoadError);
-      setError("Unable to load weekly chart data.");
-      setWeeklyChart([]);
-    } finally {
-      setIsWeeklyLoading(false);
->>>>>>> caa41ece
     }
   }, []);
 
@@ -578,7 +374,6 @@
         .eq("chart_date", week)
         .order("total_plays", { ascending: false });
 
-<<<<<<< HEAD
   const handlePrevWeek = () => {
     setCurrentWeekIndex((prev) => {
       if (availableWeeks.length === 0) return prev;
@@ -601,61 +396,6 @@
   const getTrendIcon = (trend: string, change: number) => {
     if (trend === 'up') return <TrendingUp className="h-4 w-4 text-success" />;
     if (trend === 'down') return <TrendingUp className="h-4 w-4 text-destructive rotate-180" />;
-=======
-      if (genreError) {
-        throw genreError;
-      }
-
-      const rows = (data ?? []) as GenreStatisticRow[];
-      setGenreStats(rows.map(mapGenreStatisticRow));
-    } catch (genreLoadError) {
-      console.error("Failed to load genre statistics:", genreLoadError);
-      setError("Unable to load genre statistics.");
-      setGenreStats([]);
-    } finally {
-      setIsGenreLoading(false);
-    }
-  }, []);
-
-  useEffect(() => {
-    setError(null);
-    loadLatestDailyChart();
-    loadAvailableWeeks();
-  }, [loadLatestDailyChart, loadAvailableWeeks]);
-
-  useEffect(() => {
-    if (!selectedWeek) {
-      setWeeklyChart([]);
-      setGenreStats([]);
-      return;
-    }
-
-    loadWeeklyChart(selectedWeek);
-    loadGenreStatistics(selectedWeek);
-  }, [selectedWeek, refreshKey, loadWeeklyChart, loadGenreStatistics]);
-
-  const handleRefresh = useCallback(async () => {
-    setIsRefreshing(true);
-    setError(null);
-    try {
-      await Promise.all([loadLatestDailyChart(), loadAvailableWeeks()]);
-      setRefreshKey((prev) => prev + 1);
-    } catch (refreshError) {
-      console.error("Failed to refresh charts:", refreshError);
-      setError("Failed to refresh chart data. Please try again.");
-    } finally {
-      setIsRefreshing(false);
-    }
-  }, [loadLatestDailyChart, loadAvailableWeeks]);
-
-  const getTrendIcon = (trend: ChartEntry["trend"], change: number) => {
-    if (trend === "up") {
-      return <TrendingUp className="h-4 w-4 text-success" />;
-    }
-    if (trend === "down") {
-      return <TrendingUp className="h-4 w-4 text-destructive rotate-180" />;
-    }
->>>>>>> caa41ece
     return <span className="h-4 w-4 text-muted-foreground">-</span>;
   };
 
@@ -708,11 +448,7 @@
             <Button
               variant="outline"
               className="border-primary/20 hover:bg-primary/10"
-<<<<<<< HEAD
               onClick={handleRefreshCharts}
-=======
-              onClick={handleRefresh}
->>>>>>> caa41ece
               disabled={isRefreshing}
             >
               {isRefreshing ? (
@@ -740,28 +476,15 @@
                   Daily Chart - Top 10
                 </CardTitle>
                 <CardDescription>
-<<<<<<< HEAD
                   {dailyLabel
                     ? `Most popular songs on ${dailyLabel}`
-=======
-                  {dailyDescription
-                    ? `Most popular songs for ${dailyDescription}`
->>>>>>> caa41ece
                     : "Most popular songs from the latest update"}
                 </CardDescription>
               </CardHeader>
               <CardContent>
-<<<<<<< HEAD
                 {dailyChart.length === 0 ? (
                   <div className="py-6 text-center text-sm text-muted-foreground">
                     No daily chart data available yet. Try refreshing the charts once new streams roll in.
-=======
-                {isDailyLoading ? (
-                  <div className="py-6 text-center text-sm text-muted-foreground">Loading daily chart...</div>
-                ) : dailyChart.length === 0 ? (
-                  <div className="py-6 text-center text-sm text-muted-foreground">
-                    Daily chart data is not available yet.
->>>>>>> caa41ece
                   </div>
                 ) : (
                   <div className="space-y-3">
@@ -782,12 +505,7 @@
                             </Badge>
                           </div>
                           <p className="text-sm text-muted-foreground">
-<<<<<<< HEAD
                             {entry.artist} • {entry.band}
-=======
-                            {entry.artist}
-                            {entry.band && entry.band !== "—" ? ` • ${entry.band}` : ""}
->>>>>>> caa41ece
                           </p>
                         </div>
 
@@ -799,13 +517,7 @@
                           <div className="flex items-center gap-2">
                             {getTrendIcon(entry.trend, entry.trendChange)}
                             <span className={`text-sm ${getTrendColor(entry.trend)}`}>
-<<<<<<< HEAD
                               {entry.trend === 'same' ? '—' : `${entry.trendChange > 0 ? '+' : ''}${entry.trendChange}`}
-=======
-                              {entry.trend === "same"
-                                ? "—"
-                                : `${entry.trendChange > 0 ? "+" : ""}${entry.trendChange}`}
->>>>>>> caa41ece
                             </span>
                           </div>
                         </div>
@@ -830,18 +542,12 @@
 
           <TabsContent value="weekly">
             <Card className="bg-card/80 backdrop-blur-sm border-primary/20">
-<<<<<<< HEAD
               <CardHeader>
                 <div className="flex flex-col gap-3 md:flex-row md:items-center md:justify-between">
-=======
-              <CardHeader className="flex flex-col gap-4 md:flex-row md:items-center md:justify-between">
-                <div>
->>>>>>> caa41ece
                   <CardTitle className="flex items-center gap-2">
                     <Star className="h-5 w-5 text-accent" />
                     Weekly Chart - Top 10
                   </CardTitle>
-<<<<<<< HEAD
                   <div className="flex items-center gap-2">
                     <Button
                       variant="outline"
@@ -878,39 +584,6 @@
                 {weeklyChart.length === 0 ? (
                   <div className="py-6 text-center text-sm text-muted-foreground">
                     No weekly chart data available yet. Keep releasing music to enter the global rankings.
-=======
-                  <CardDescription>{weeklyDescription}</CardDescription>
-                </div>
-                <div className="flex items-center gap-3">
-                  <Select
-                    value={selectedWeek ?? undefined}
-                    onValueChange={(value) => {
-                      setSelectedWeek(value);
-                    }}
-                    disabled={isWeeksLoading || availableWeeks.length === 0}
-                  >
-                    <SelectTrigger className="w-[200px]">
-                      <SelectValue placeholder={isWeeksLoading ? "Loading weeks..." : "Select week"} />
-                    </SelectTrigger>
-                    <SelectContent>
-                      {availableWeeks.map((week) => (
-                        <SelectItem key={week} value={week}>
-                          {formatDateLabel(week, "Week of ")}
-                        </SelectItem>
-                      ))}
-                    </SelectContent>
-                  </Select>
-                </div>
-              </CardHeader>
-              <CardContent>
-                {isWeeklyLoading ? (
-                  <div className="py-6 text-center text-sm text-muted-foreground">Loading weekly chart...</div>
-                ) : weeklyChart.length === 0 ? (
-                  <div className="py-6 text-center text-sm text-muted-foreground">
-                    {selectedWeek
-                      ? "No data available for the selected week yet."
-                      : "Select a week to view weekly rankings."}
->>>>>>> caa41ece
                   </div>
                 ) : (
                   <div className="space-y-3">
@@ -931,12 +604,7 @@
                             </Badge>
                           </div>
                           <p className="text-sm text-muted-foreground">
-<<<<<<< HEAD
                             {entry.artist} • {entry.band}
-=======
-                            {entry.artist}
-                            {entry.band && entry.band !== "—" ? ` • ${entry.band}` : ""}
->>>>>>> caa41ece
                           </p>
                         </div>
 
@@ -948,13 +616,7 @@
                           <div className="flex items-center gap-2">
                             {getTrendIcon(entry.trend, entry.trendChange)}
                             <span className={`text-sm ${getTrendColor(entry.trend)}`}>
-<<<<<<< HEAD
                               {entry.trend === 'same' ? '—' : `${entry.trendChange > 0 ? '+' : ''}${entry.trendChange}`}
-=======
-                              {entry.trend === "same"
-                                ? "—"
-                                : `${entry.trendChange > 0 ? "+" : ""}${entry.trendChange}`}
->>>>>>> caa41ece
                             </span>
                           </div>
                         </div>
@@ -978,27 +640,10 @@
           </TabsContent>
 
           <TabsContent value="genres">
-<<<<<<< HEAD
             {genreStats.length === 0 ? (
               <Card className="bg-card/80 backdrop-blur-sm border-primary/20">
                 <CardContent className="py-10 text-center text-sm text-muted-foreground">
                   Genre insights will appear once your catalog starts generating streams and fans.
-=======
-            {isGenreLoading ? (
-              <Card className="bg-card/80 backdrop-blur-sm border-primary/20">
-                <CardContent>
-                  <div className="py-6 text-center text-sm text-muted-foreground">Loading genre statistics...</div>
-                </CardContent>
-              </Card>
-            ) : genreStats.length === 0 ? (
-              <Card className="bg-card/80 backdrop-blur-sm border-primary/20">
-                <CardContent>
-                  <div className="py-6 text-center text-sm text-muted-foreground">
-                    {selectedWeek
-                      ? "No genre analytics available for the selected week yet."
-                      : "Select a week to view genre performance."}
-                  </div>
->>>>>>> caa41ece
                 </CardContent>
               </Card>
             ) : (
@@ -1012,12 +657,8 @@
                           variant={genre.growth > 10 ? "default" : "secondary"}
                           className={genre.growth > 10 ? "bg-gradient-primary" : ""}
                         >
-<<<<<<< HEAD
                           {genre.growth > 0 ? '+' : ''}{genre.growth.toFixed(1)}%
-=======
-                          {genre.growth > 0 ? "+" : ""}
-                          {genre.growth.toFixed(1)}%
->>>>>>> caa41ece
+
                         </Badge>
                       </CardTitle>
                     </CardHeader>
@@ -1025,22 +666,14 @@
                       <div className="grid grid-cols-2 gap-4 text-center">
                         <div>
                           <div className="text-2xl font-bold text-primary">
-<<<<<<< HEAD
                             {genre.totalPlays.toLocaleString()}
-=======
-                            {Math.round(genre.totalPlays).toLocaleString()}
->>>>>>> caa41ece
                           </div>
                           <div className="text-xs text-muted-foreground">Total Plays</div>
                         </div>
                         <div>
-<<<<<<< HEAD
                           <div className="text-2xl font-bold text-accent">
                             {genre.totalSongs}
                           </div>
-=======
-                          <div className="text-2xl font-bold text-accent">{genre.totalSongs}</div>
->>>>>>> caa41ece
                           <div className="text-xs text-muted-foreground">Songs</div>
                         </div>
                       </div>
