import { useState, useEffect, useCallback, useMemo } from "react";
import { Card, CardContent, CardDescription, CardHeader, CardTitle } from "@/components/ui/card";
import { Button } from "@/components/ui/button";
import { Badge } from "@/components/ui/badge";
import { Tabs, TabsContent, TabsList, TabsTrigger } from "@/components/ui/tabs";
import { Progress } from "@/components/ui/progress";
import { supabase } from "@/integrations/supabase/client";
import type { Database } from "@/integrations/supabase/types";
import { format, getISOWeek } from "date-fns";
import {
  TrendingUp,
  Trophy,
  Calendar,
  Star,
  Play,
  Crown,
  Award,
  Zap,
  ChevronLeft,
  ChevronRight,
  Loader2,
  Disc,
  ShoppingCart,
  Download
} from "lucide-react";

type TrendDirection = "up" | "down" | "same";

interface StreamingChartEntry {
  rank: number;
  title: string;
  artist: string;
  band: string;
  genre: string;
  plays: number;
  popularity: number;
  trend: TrendDirection;
  trendChange: number;
  weeksOnChart: number;
}

interface RecordSalesEntry {
  rank: number;
  title: string;
  artist: string;
  genre: string;
  physicalSales: number;
  digitalSales: number;
  totalSales: number;
  salesShare: number;
  trend: TrendDirection;
  trendChange: number;
  weeksOnChart: number;
}

interface GenreStats {
  genre: string;
  totalPlays: number;
  totalSongs: number;
  avgPopularity: number;
  topSong: string;
  growth: number;
}

interface SalesSummary {
  totalPhysical: number;
  totalDigital: number;
  totalCombined: number;
  averageSales: number;
  topSeller: RecordSalesEntry;
  trendLeader: RecordSalesEntry;
}

type GlobalChartRow = Database["public"]["Tables"]["global_charts"]["Row"];
type SongRow = Database["public"]["Tables"]["songs"]["Row"];
type PublicProfileRow = Database["public"]["Views"]["public_profiles"]["Row"];

const formatDailyValue = (dateString: string) => {
  const parsed = new Date(dateString);
  if (Number.isNaN(parsed.getTime())) {
    return dateString;
  }

  return format(parsed, "MMMM d, yyyy");
};

const formatWeekValue = (dateString: string) => {
  const parsed = new Date(dateString);
  if (Number.isNaN(parsed.getTime())) {
    return dateString;
  }

  const weekNumber = getISOWeek(parsed);
  return `Week ${weekNumber}, ${format(parsed, "yyyy")}`;
};

const clamp = (value: number, min: number, max: number) => {
  return Math.max(min, Math.min(max, value));
};

<<<<<<< HEAD
const buildSalesSummary = (entries: RecordSalesEntry[]): SalesSummary | null => {
  if (!entries.length) {
    return null;
  }

  const totals = entries.reduce(
    (acc, entry) => {
      return {
        physical: acc.physical + entry.physicalSales,
        digital: acc.digital + entry.digitalSales
      };
    },
    { physical: 0, digital: 0 }
  );

  const totalCombined = totals.physical + totals.digital;
  const averageSales = entries.length > 0 ? Math.round(totalCombined / entries.length) : 0;
  const topSeller = entries[0];
  const trendLeader =
    entries.reduce<RecordSalesEntry | null>((current, entry) => {
      if (entry.trend !== "up") {
        return current;
      }

      if (!current || entry.trendChange > current.trendChange) {
        return entry;
      }

      return current;
    }, null) ?? topSeller;

  return {
    totalPhysical: totals.physical,
    totalDigital: totals.digital,
    totalCombined,
    averageSales,
    topSeller,
    trendLeader
  };
=======
const formatDateLabel = (date: string | null | undefined, prefix = "") => {
  if (!date) {
    return "Date unavailable";
  }

  return `${prefix}${formatDailyValue(date)}`;
};

const getDailyLabel = (date: string | null | undefined) => {
  if (!date) {
    return "Most popular songs from the latest update";
  }

  return `Most popular songs on ${formatDailyValue(date)}`;
};

const getWeekLabel = (date: string | null | undefined, fallback?: string) => {
  if (!date) {
    return fallback ?? "No week selected";
  }

  return formatWeekValue(date);
>>>>>>> b0f5f1d5
};

const WorldPulse = () => {
  const [dailyStreamingChart, setDailyStreamingChart] = useState<StreamingChartEntry[]>([]);
  const [weeklyStreamingChart, setWeeklyStreamingChart] = useState<StreamingChartEntry[]>([]);
  const [dailySalesChart, setDailySalesChart] = useState<RecordSalesEntry[]>([]);
  const [weeklySalesChart, setWeeklySalesChart] = useState<RecordSalesEntry[]>([]);
  const [genreStats, setGenreStats] = useState<GenreStats[]>([]);
  const [availableWeeks, setAvailableWeeks] = useState<string[]>([]);
  const [currentWeekIndex, setCurrentWeekIndex] = useState(0);
<<<<<<< HEAD
  const [dailyLabel, setDailyLabel] = useState("");
  const [currentWeekLabel, setCurrentWeekLabel] = useState("Loading charts...");
=======
  const [latestDailyDate, setLatestDailyDate] = useState<string | null>(null);
  const [selectedWeekDate, setSelectedWeekDate] = useState<string | null>(null);
  const [error, setError] = useState<string | null>(null);
>>>>>>> b0f5f1d5
  const [isRefreshing, setIsRefreshing] = useState(false);
  const [error, setError] = useState<string | null>(null);

  const buildChartData = useCallback(
    async (rows: GlobalChartRow[]): Promise<{ streaming: StreamingChartEntry[]; sales: RecordSalesEntry[] }> => {
      if (!rows.length) {
        return { streaming: [], sales: [] };
      }

      const songIds = Array.from(new Set(rows.map((row) => row.song_id)));
      const { data: songsData, error: songsError } = await supabase
        .from("songs")
        .select("id, title, genre, quality_score, user_id")
        .in("id", songIds);

      if (songsError) {
        throw songsError;
      }

      const songsById = new Map<string, SongRow>();
      (songsData ?? []).forEach((song) => {
        songsById.set(song.id, song as SongRow);
      });

      const userIds = Array.from(
        new Set(
          (songsData ?? [])
            .map((song) => song.user_id)
            .filter((id): id is string => Boolean(id))
        )
      );

      const profilesByUserId = new Map<string, PublicProfileRow>();
      if (userIds.length > 0) {
        const { data: profilesData, error: profilesError } = await supabase
          .from("public_profiles")
          .select("user_id, display_name, username")
          .in("user_id", userIds);

        if (profilesError) {
          throw profilesError;
        }

        (profilesData ?? []).forEach((profile) => {
          profilesByUserId.set(profile.user_id, profile as PublicProfileRow);
        });
      }

      const maxStreams = rows.reduce((max, row) => Math.max(max, Number(row.total_streams ?? 0)), 0);
      const maxSales = rows.reduce((max, row) => Math.max(max, Number(row.total_sales ?? 0)), 0);

      const streamingEntries: StreamingChartEntry[] = [];
      const salesEntries: RecordSalesEntry[] = [];

      rows
        .slice()
        .sort((a, b) => a.rank - b.rank)
        .forEach((row) => {
          const song = songsById.get(row.song_id);
          const profile = song ? profilesByUserId.get(song.user_id) : undefined;

          const streams = Number(row.total_streams ?? 0);
          const streamScore = maxStreams > 0 ? Math.round((streams / maxStreams) * 100) : 0;
          const qualityScore = song?.quality_score ?? 50;
          const popularity = clamp(Math.round(0.6 * streamScore + 0.4 * qualityScore), 0, 100);
          const trendValue: TrendDirection =
            row.trend === "up" || row.trend === "down" || row.trend === "same" ? row.trend : "same";

          streamingEntries.push({
            rank: row.rank,
            title: song?.title ?? "Unknown Song",
            artist: profile?.display_name || profile?.username || "Unknown Artist",
            band: "Independent",
            genre: song?.genre ?? "Unknown",
            plays: streams,
            popularity,
            trend: trendValue,
            trendChange: row.trend_change ?? 0,
            weeksOnChart: row.weeks_on_chart ?? 1
          });

          const physicalSales = Number(row.physical_sales ?? 0);
          const digitalSales = Number(row.digital_sales ?? 0);
          const totalSales =
            row.total_sales !== undefined && row.total_sales !== null
              ? Number(row.total_sales)
              : physicalSales + digitalSales;
          const salesShare = maxSales > 0 ? Math.round((totalSales / maxSales) * 100) : 0;

          salesEntries.push({
            rank: row.rank,
            title: song?.title ?? "Unknown Song",
            artist: profile?.display_name || profile?.username || "Unknown Artist",
            genre: song?.genre ?? "Unknown",
            physicalSales,
            digitalSales,
            totalSales,
            salesShare,
            trend: trendValue,
            trendChange: row.trend_change ?? 0,
            weeksOnChart: row.weeks_on_chart ?? 1
          });
        });

      return { streaming: streamingEntries, sales: salesEntries };
    },
    []
  );

  const loadDailyChart = useCallback(async () => {
    try {
      setError(null);
      const { data: latestDateRows, error: latestDateError } = await supabase
        .from("global_charts")
        .select("chart_date")
        .eq("chart_type", "daily")
        .order("chart_date", { ascending: false })
        .limit(1);

      if (latestDateError) {
        throw latestDateError;
      }

      const latestDate = latestDateRows?.[0]?.chart_date;
      if (!latestDate) {
<<<<<<< HEAD
        setDailyStreamingChart([]);
        setDailySalesChart([]);
        setDailyLabel("");
=======
        setDailyChart([]);
        setLatestDailyDate(null);
>>>>>>> b0f5f1d5
        return;
      }

      setLatestDailyDate(latestDate);

      const { data, error: chartError } = await supabase
        .from("global_charts")
        .select("*")
        .eq("chart_type", "daily")
        .eq("chart_date", latestDate)
        .order("rank", { ascending: true })
        .limit(100);

      if (chartError) {
        throw chartError;
      }

      const chartRows = (data ?? []) as GlobalChartRow[];
<<<<<<< HEAD
      const { streaming, sales } = await buildChartData(chartRows);
      setDailyStreamingChart(streaming.slice(0, 10));
      setDailySalesChart(sales.slice(0, 10));
      setError(null);
    } catch (caught) {
      console.error("Failed to load daily chart:", caught);
      setDailyStreamingChart([]);
      setDailySalesChart([]);
      setDailyLabel("");
      setError("Failed to load the daily charts. Please try again.");
=======
      const enriched = await enrichChartEntries(chartRows);
      setDailyChart(enriched.slice(0, 10));
    } catch (error) {
      console.error("Failed to load daily chart:", error);
      setDailyChart([]);
      setError("Failed to load daily chart. Please try again later.");
>>>>>>> b0f5f1d5
    }
  }, [buildChartData]);

  const loadWeeklyChart = useCallback(
    async (weekDate: string) => {
      try {
        const { data, error: chartError } = await supabase
          .from("global_charts")
          .select("*")
          .eq("chart_type", "weekly")
          .eq("chart_date", weekDate)
          .order("rank", { ascending: true })
          .limit(100);

        if (chartError) {
          throw chartError;
        }

        const chartRows = (data ?? []) as GlobalChartRow[];
        const { streaming, sales } = await buildChartData(chartRows);
        setWeeklyStreamingChart(streaming.slice(0, 10));
        setWeeklySalesChart(sales.slice(0, 10));
        setCurrentWeekLabel(formatWeekValue(weekDate));
        setError(null);
      } catch (caught) {
        console.error("Failed to load weekly chart:", caught);
        setWeeklyStreamingChart([]);
        setWeeklySalesChart([]);
        setError("Failed to load the weekly charts. Please try again.");
      }
<<<<<<< HEAD
    },
    [buildChartData]
  );
=======

      const chartRows = (data ?? []) as GlobalChartRow[];
      const enriched = await enrichChartEntries(chartRows);
      setWeeklyChart(enriched.slice(0, 10));
    } catch (error) {
      console.error("Failed to load weekly chart:", error);
      setWeeklyChart([]);
      setError("Failed to load weekly chart. Please try again later.");
    }
  }, [enrichChartEntries]);
>>>>>>> b0f5f1d5

  const loadAvailableWeeks = useCallback(async () => {
    try {
      const { data, error: weeksError } = await supabase
        .from("global_charts")
        .select("chart_date")
        .eq("chart_type", "weekly")
        .order("chart_date", { ascending: false });

      if (weeksError) {
        throw weeksError;
      }

      const weeks = Array.from(
        new Set(
          (data ?? [])
            .map((row) => row.chart_date)
            .filter((value): value is string => Boolean(value))
        )
      );

      setAvailableWeeks(weeks);
      setCurrentWeekIndex(0);
<<<<<<< HEAD
    } catch (caught) {
      console.error("Failed to load chart weeks:", caught);
      setAvailableWeeks([]);
      setWeeklyStreamingChart([]);
      setWeeklySalesChart([]);
      setCurrentWeekLabel("No weekly data");
      setError("Failed to load available weeks. Please try again.");
=======
      setSelectedWeekDate(weeks[0] ?? null);
    } catch (error) {
      console.error("Failed to load chart weeks:", error);
      setAvailableWeeks([]);
      setSelectedWeekDate(null);
      setError("Failed to load available chart weeks. Please try again later.");
>>>>>>> b0f5f1d5
    }
  }, []);

  const loadGenreStats = useCallback(async () => {
    try {
      const { data, error: songsError } = await supabase
        .from("songs")
        .select("id, title, genre, streams, quality_score");

      if (songsError) {
        throw songsError;
      }

      const songs = (data ?? []) as SongRow[];
      if (!songs.length) {
        setGenreStats([]);
        return;
      }

      const genreMap = new Map<
        string,
        {
          totalPlays: number;
          totalSongs: number;
          totalQuality: number;
          topSong: string;
          topStreams: number;
        }
      >();

      songs.forEach((song) => {
        const genre = song.genre ?? "Unknown";
        const current = genreMap.get(genre) ?? {
          totalPlays: 0,
          totalSongs: 0,
          totalQuality: 0,
          topSong: "—",
          topStreams: -1
        };

        const streams = song.streams ?? 0;
        current.totalPlays += streams;
        current.totalSongs += 1;
        current.totalQuality += song.quality_score ?? 0;

        if (streams > current.topStreams) {
          current.topStreams = streams;
          current.topSong = song.title ?? "Unknown Song";
        }

        genreMap.set(genre, current);
      });

      const stats = Array.from(genreMap.entries()).map(([genre, info]) => ({
        genre,
        totalPlays: info.totalPlays,
        totalSongs: info.totalSongs,
        avgPopularity: info.totalSongs > 0 ? Math.round(info.totalQuality / info.totalSongs) : 0,
        topSong: info.topSong,
        growth: 0
      }));

      const totalStreams = stats.reduce((sum, stat) => sum + stat.totalPlays, 0);
      const normalized = stats
        .map((stat) => ({
          ...stat,
          growth: totalStreams > 0 ? Number(((stat.totalPlays / totalStreams) * 100).toFixed(1)) : 0
        }))
        .sort((a, b) => b.totalPlays - a.totalPlays);

      setGenreStats(normalized);
    } catch (caught) {
      console.error("Failed to load genre stats:", caught);
      setGenreStats([]);
      setError("Failed to load genre statistics. Please try again later.");
    }
  }, []);

  useEffect(() => {
    loadDailyChart();
    loadAvailableWeeks();
    loadGenreStats();
  }, [loadDailyChart, loadAvailableWeeks, loadGenreStats]);

  useEffect(() => {
    if (!availableWeeks.length) {
<<<<<<< HEAD
      setWeeklyStreamingChart([]);
      setWeeklySalesChart([]);
      setCurrentWeekLabel("No weekly data");
=======
      setWeeklyChart([]);
      setCurrentWeek("No weekly data");
      setSelectedWeekDate(null);
>>>>>>> b0f5f1d5
      return;
    }

    const safeIndex = Math.min(currentWeekIndex, availableWeeks.length - 1);
    if (safeIndex !== currentWeekIndex) {
      setCurrentWeekIndex(safeIndex);
      return;
    }

    const selectedWeek = availableWeeks[safeIndex];
<<<<<<< HEAD
=======
    setSelectedWeekDate(selectedWeek);
    setCurrentWeek(formatWeekValue(selectedWeek));
>>>>>>> b0f5f1d5
    loadWeeklyChart(selectedWeek);
  }, [availableWeeks, currentWeekIndex, loadWeeklyChart]);

  const handleRefreshCharts = useCallback(async () => {
    setIsRefreshing(true);
    setError(null);
    try {
      const { error: refreshError } = await supabase.rpc("refresh_global_charts");
      if (refreshError) {
        console.error("Failed to execute refresh_global_charts:", refreshError);
        setError("Supabase could not refresh the charts. Showing the latest cached data.");
      }

      const weekToReload = availableWeeks.length > 0 ? availableWeeks[currentWeekIndex] : null;
      await Promise.all([loadDailyChart(), loadAvailableWeeks(), loadGenreStats()]);
      if (weekToReload) {
        await loadWeeklyChart(weekToReload);
      }
      setError(null);
    } catch (caught) {
      console.error("Failed to refresh charts:", caught);
      setError("Failed to refresh the charts. Please try again.");
    } finally {
      setIsRefreshing(false);
    }
  }, [
    availableWeeks,
    currentWeekIndex,
    loadDailyChart,
    loadAvailableWeeks,
    loadGenreStats,
    loadWeeklyChart
  ]);

  const handlePrevWeek = () => {
    setCurrentWeekIndex((prev) => {
      if (availableWeeks.length === 0) return prev;
      return Math.min(prev + 1, availableWeeks.length - 1);
    });
  };

  const handleNextWeek = () => {
    setCurrentWeekIndex((prev) => {
      if (availableWeeks.length === 0) return prev;
      return Math.max(prev - 1, 0);
    });
  };

<<<<<<< HEAD
  const selectedWeekDate = availableWeeks.length > 0 ? availableWeeks[currentWeekIndex] : null;
=======
>>>>>>> b0f5f1d5
  const isPrevDisabled = availableWeeks.length === 0 || currentWeekIndex >= availableWeeks.length - 1;
  const isNextDisabled = availableWeeks.length === 0 || currentWeekIndex === 0;

  const dailySalesSummary = useMemo(() => buildSalesSummary(dailySalesChart), [dailySalesChart]);
  const weeklySalesSummary = useMemo(() => buildSalesSummary(weeklySalesChart), [weeklySalesChart]);

  const getTrendIcon = (trend: TrendDirection, change: number) => {
    if (trend === "up") return <TrendingUp className="h-4 w-4 text-success" />;
    if (trend === "down") return <TrendingUp className="h-4 w-4 rotate-180 text-destructive" />;
    return <span className="h-4 w-4 text-muted-foreground">-</span>;
  };

  const getTrendColor = (trend: TrendDirection) => {
    switch (trend) {
      case "up":
        return "text-success";
      case "down":
        return "text-destructive";
      default:
        return "text-muted-foreground";
    }
  };

  const getRankBadge = (rank: number) => {
    if (rank === 1) {
      return <Crown className="h-4 w-4 text-yellow-500" />;
    }
    if (rank === 2) {
      return <Award className="h-4 w-4 text-gray-400" />;
    }
    if (rank === 3) {
      return <Award className="h-4 w-4 text-amber-600" />;
    }
    return <span className="text-lg font-bold text-muted-foreground">#{rank}</span>;
  };

<<<<<<< HEAD
  const renderStreamingEntries = (entries: StreamingChartEntry[], emptyMessage: string) => {
    if (!entries.length) {
      return <div className="py-6 text-center text-sm text-muted-foreground">{emptyMessage}</div>;
    }

    return (
      <div className="space-y-3">
        {entries.map((entry) => (
          <div
            key={`${entry.rank}-${entry.title}`}
            className="flex items-center gap-4 rounded-lg bg-secondary/30 p-4 transition-colors hover:bg-secondary/50"
          >
            <div className="flex items-center justify-center w-12">{getRankBadge(entry.rank)}</div>

            <div className="flex-1 min-w-0">
              <div className="mb-1 flex items-center gap-2">
                <h3 className="truncate text-lg font-semibold">{entry.title}</h3>
                <Badge variant="outline" className="text-xs">
                  {entry.genre}
                </Badge>
              </div>
              <p className="text-sm text-muted-foreground">
                {entry.artist} • {entry.band}
              </p>
            </div>

            <div className="space-y-1 text-right">
              <div className="flex items-center gap-2">
                <Play className="h-3 w-3" />
                <span className="font-mono text-sm">{entry.plays.toLocaleString()}</span>
              </div>
              <div className="flex items-center gap-2">
                {getTrendIcon(entry.trend, entry.trendChange)}
                <span className={`text-sm ${getTrendColor(entry.trend)}`}>
                  {entry.trend === "same" ? "—" : `${entry.trendChange > 0 ? "+" : ""}${entry.trendChange}`}
                </span>
              </div>
            </div>

            <div className="w-24">
              <div className="mb-1 text-xs text-muted-foreground">Popularity</div>
              <Progress value={entry.popularity} className="h-2" />
              <div className="mt-1 text-right text-xs">{entry.popularity}%</div>
            </div>

            <div className="text-center text-xs text-muted-foreground">
              <div>{entry.weeksOnChart}</div>
              <div>weeks</div>
            </div>
          </div>
        ))}
      </div>
    );
  };

  const renderSalesSummary = (summary: SalesSummary | null) => {
    if (!summary) {
      return null;
    }

    return (
      <div className="mb-6 grid grid-cols-1 gap-4 md:grid-cols-3">
        <div className="rounded-lg border border-primary/20 bg-secondary/30 p-4">
          <div className="text-xs uppercase tracking-wide text-muted-foreground">Total Units</div>
          <div className="mt-2 flex items-center gap-2">
            <Disc className="h-4 w-4 text-primary" />
            <span className="text-2xl font-bold">{summary.totalCombined.toLocaleString()}</span>
          </div>
          <p className="mt-2 text-xs text-muted-foreground">
            {summary.totalPhysical.toLocaleString()} physical • {summary.totalDigital.toLocaleString()} digital
          </p>
          <p className="mt-1 text-xs text-muted-foreground">
            Avg per song: {summary.averageSales.toLocaleString()}
          </p>
        </div>
        <div className="rounded-lg border border-primary/20 bg-secondary/30 p-4">
          <div className="text-xs uppercase tracking-wide text-muted-foreground">Top Seller</div>
          <div className="mt-2 flex items-center gap-3">
            <div className="flex items-center justify-center">{getRankBadge(summary.topSeller.rank)}</div>
            <div className="min-w-0">
              <div className="truncate font-semibold">{summary.topSeller.title}</div>
              <div className="truncate text-xs text-muted-foreground">{summary.topSeller.artist}</div>
            </div>
          </div>
          <p className="mt-2 text-xs text-muted-foreground">
            {summary.topSeller.totalSales.toLocaleString()} total units sold
          </p>
        </div>
        <div className="rounded-lg border border-primary/20 bg-secondary/30 p-4">
          <div className="text-xs uppercase tracking-wide text-muted-foreground">Momentum Leader</div>
          <div className="mt-2 flex items-center gap-3">
            {getTrendIcon(summary.trendLeader.trend, summary.trendLeader.trendChange)}
            <div>
              <div className="font-semibold">{summary.trendLeader.title}</div>
              <div className="text-xs text-muted-foreground">
                {summary.trendLeader.trend === "same"
                  ? "Holding steady"
                  : `${summary.trendLeader.trendChange > 0 ? "+" : ""}${summary.trendLeader.trendChange} places`}
              </div>
            </div>
          </div>
          <p className="mt-2 text-xs text-muted-foreground">
            {summary.trendLeader.totalSales.toLocaleString()} total units • {summary.trendLeader.weeksOnChart} weeks on chart
          </p>
        </div>
      </div>
    );
  };

  const renderSalesEntries = (entries: RecordSalesEntry[], emptyMessage: string) => {
    if (!entries.length) {
      return <div className="py-6 text-center text-sm text-muted-foreground">{emptyMessage}</div>;
    }

    return (
      <div className="space-y-4">
        {entries.map((entry) => (
          <div
            key={`${entry.rank}-${entry.title}`}
            className="rounded-lg bg-secondary/30 p-4 transition-colors hover:bg-secondary/50"
          >
            <div className="flex flex-col gap-4 md:flex-row md:items-center md:justify-between">
              <div className="flex items-center gap-4">
                <div className="flex items-center justify-center w-12">{getRankBadge(entry.rank)}</div>
                <div>
                  <div className="flex items-center gap-2">
                    <h3 className="truncate text-lg font-semibold">{entry.title}</h3>
                    <Badge variant="outline" className="text-xs">
                      {entry.genre}
                    </Badge>
                  </div>
                  <p className="truncate text-sm text-muted-foreground">{entry.artist}</p>
                </div>
              </div>
              <div className="flex items-center gap-3">
                <div className="flex items-center gap-2">
                  {getTrendIcon(entry.trend, entry.trendChange)}
                  <span className={`text-sm ${getTrendColor(entry.trend)}`}>
                    {entry.trend === "same" ? "—" : `${entry.trendChange > 0 ? "+" : ""}${entry.trendChange}`}
                  </span>
                </div>
                <Badge variant="secondary" className="text-xs">
                  {entry.weeksOnChart} weeks
                </Badge>
              </div>
            </div>

            <div className="mt-4 grid grid-cols-1 gap-3 sm:grid-cols-3">
              <div className="flex items-center justify-between rounded-md bg-secondary/40 p-3 text-sm">
                <span className="flex items-center gap-2 text-muted-foreground">
                  <ShoppingCart className="h-3 w-3" />
                  Physical
                </span>
                <span className="font-mono">{entry.physicalSales.toLocaleString()}</span>
              </div>
              <div className="flex items-center justify-between rounded-md bg-secondary/40 p-3 text-sm">
                <span className="flex items-center gap-2 text-muted-foreground">
                  <Download className="h-3 w-3" />
                  Digital
                </span>
                <span className="font-mono">{entry.digitalSales.toLocaleString()}</span>
              </div>
              <div className="flex items-center justify-between rounded-md bg-secondary/40 p-3 text-sm">
                <span className="flex items-center gap-2 text-muted-foreground">
                  <Disc className="h-3 w-3" />
                  Total
                </span>
                <span className="font-mono font-semibold">{entry.totalSales.toLocaleString()}</span>
              </div>
            </div>

            <div className="mt-4">
              <div className="mb-1 flex justify-between text-xs text-muted-foreground">
                <span>Sales momentum</span>
                <span>{entry.salesShare}%</span>
              </div>
              <Progress value={entry.salesShare} className="h-2" />
            </div>
          </div>
        ))}
      </div>
    );
  };
=======
  const selectedWeek = selectedWeekDate;
  const weeklyDescription = selectedWeek
    ? `Most popular songs for ${formatDateLabel(selectedWeek, "Week of ")}`
    : availableWeeks.length > 0
      ? "Select a week to view rankings"
      : "Most popular songs this week";
  const dailyDescription = getDailyLabel(latestDailyDate);
  const currentWeekLabel = getWeekLabel(selectedWeek, currentWeek);
>>>>>>> b0f5f1d5

  return (
    <div className="min-h-screen bg-gradient-stage p-6">
      <div className="mx-auto max-w-7xl space-y-6">
        <div className="flex flex-col gap-3 md:flex-row md:items-start md:justify-between">
          <div>
            <h1 className="bg-gradient-primary bg-clip-text text-3xl font-bold text-transparent">World Pulse Charts</h1>
            <p className="text-muted-foreground">Global music trends, streams, and record sales</p>
            {error && <p className="mt-2 text-sm text-destructive">{error}</p>}
          </div>
          <div className="flex items-center gap-2">
            <Badge variant="outline" className="border-primary/20">
              <Calendar className="mr-1 h-3 w-3" />
              {currentWeekLabel}
            </Badge>
            <Button
              variant="outline"
              className="border-primary/20 hover:bg-primary/10"
              onClick={handleRefreshCharts}
              disabled={isRefreshing}
            >
              {isRefreshing ? <Loader2 className="mr-2 h-4 w-4 animate-spin" /> : <Zap className="mr-2 h-4 w-4" />}
              {isRefreshing ? "Refreshing..." : "Refresh Charts"}
            </Button>
          </div>
        </div>

        <Tabs defaultValue="streaming-daily" className="space-y-6">
          <TabsList className="grid w-full grid-cols-2 gap-2 md:grid-cols-5">
            <TabsTrigger value="streaming-daily">Streaming Daily</TabsTrigger>
            <TabsTrigger value="streaming-weekly">Streaming Weekly</TabsTrigger>
            <TabsTrigger value="sales-daily">Record Sales Daily</TabsTrigger>
            <TabsTrigger value="sales-weekly">Record Sales Weekly</TabsTrigger>
            <TabsTrigger value="genres">Genre Stats</TabsTrigger>
          </TabsList>

          <TabsContent value="streaming-daily">
            <Card className="border-primary/20 bg-card/80 backdrop-blur-sm">
              <CardHeader>
                <CardTitle className="flex items-center gap-2">
                  <Trophy className="h-5 w-5 text-primary" />
                  Daily Streaming Chart - Top 10
                </CardTitle>
                <CardDescription>{dailyDescription}</CardDescription>
              </CardHeader>
              <CardContent>
                {renderStreamingEntries(
                  dailyStreamingChart,
                  "No daily chart data available yet. Try refreshing the charts once new streams roll in."
                )}
              </CardContent>
            </Card>
          </TabsContent>

          <TabsContent value="streaming-weekly">
            <Card className="border-primary/20 bg-card/80 backdrop-blur-sm">
              <CardHeader>
                <div className="flex flex-col gap-3 md:flex-row md:items-center md:justify-between">
                  <CardTitle className="flex items-center gap-2">
                    <Star className="h-5 w-5 text-accent" />
                    Weekly Streaming Chart - Top 10
                  </CardTitle>
                  <div className="flex items-center gap-2">
                    <Button
                      variant="outline"
                      size="sm"
                      className="border-primary/20 hover:bg-primary/10"
                      onClick={handlePrevWeek}
                      disabled={isPrevDisabled}
                    >
                      <ChevronLeft className="mr-1 h-4 w-4" />
                      Prev
                    </Button>
                    <span className="whitespace-nowrap text-sm text-muted-foreground">{currentWeekLabel}</span>
                    <Button
                      variant="outline"
                      size="sm"
                      className="border-primary/20 hover:bg-primary/10"
                      onClick={handleNextWeek}
                      disabled={isNextDisabled}
                    >
                      Next
                      <ChevronRight className="ml-1 h-4 w-4" />
                    </Button>
                  </div>
                </div>
                <CardDescription>
<<<<<<< HEAD
                  {selectedWeekDate
                    ? `Most popular songs for ${formatWeekValue(selectedWeekDate)}`
                    : "Select a week to view rankings"}
=======
                  {weeklyDescription}
>>>>>>> b0f5f1d5
                </CardDescription>
              </CardHeader>
              <CardContent>
                {renderStreamingEntries(
                  weeklyStreamingChart,
                  "No weekly chart data available yet. Keep releasing music to enter the global rankings."
                )}
              </CardContent>
            </Card>
          </TabsContent>

          <TabsContent value="sales-daily">
            <Card className="border-primary/20 bg-card/80 backdrop-blur-sm">
              <CardHeader>
                <CardTitle className="flex items-center gap-2">
                  <Disc className="h-5 w-5 text-primary" />
                  Record Sales - Daily Top 10
                </CardTitle>
                <CardDescription>
                  {dailyLabel
                    ? `Record sales snapshot for ${dailyLabel}`
                    : "Record sales from the latest update"}
                </CardDescription>
              </CardHeader>
              <CardContent>
                {renderSalesSummary(dailySalesSummary)}
                {renderSalesEntries(
                  dailySalesChart,
                  "No record sales data available for this day yet. Keep building momentum to see your tracks here."
                )}
              </CardContent>
            </Card>
          </TabsContent>

          <TabsContent value="sales-weekly">
            <Card className="border-primary/20 bg-card/80 backdrop-blur-sm">
              <CardHeader>
                <CardTitle className="flex items-center gap-2">
                  <Disc className="h-5 w-5 text-accent" />
                  Record Sales - Weekly Top 10
                </CardTitle>
                <CardDescription>
                  {selectedWeekDate
                    ? `Record sales for ${formatWeekValue(selectedWeekDate)}`
                    : "Record sales will appear once weekly data is available"}
                </CardDescription>
              </CardHeader>
              <CardContent>
                {renderSalesSummary(weeklySalesSummary)}
                {renderSalesEntries(
                  weeklySalesChart,
                  "No weekly record sales data available yet. Keep building momentum to see your tracks here."
                )}
              </CardContent>
            </Card>
          </TabsContent>

          <TabsContent value="genres">
            {genreStats.length === 0 ? (
              <Card className="border-primary/20 bg-card/80 backdrop-blur-sm">
                <CardContent className="py-10 text-center text-sm text-muted-foreground">
                  Genre insights will appear once your catalog starts generating streams and fans.
                </CardContent>
              </Card>
            ) : (
              <div className="grid grid-cols-1 gap-6 md:grid-cols-2 lg:grid-cols-3">
                {genreStats.map((genre) => (
                  <Card key={genre.genre} className="border-primary/20 bg-card/80 backdrop-blur-sm">
                    <CardHeader>
                      <CardTitle className="flex items-center justify-between">
                        <span>{genre.genre}</span>
                        <Badge
                          variant={genre.growth > 10 ? "default" : "secondary"}
                          className={genre.growth > 10 ? "bg-gradient-primary" : ""}
                        >
                          {genre.growth > 0 ? "+" : ""}
                          {genre.growth.toFixed(1)}%
                        </Badge>
                      </CardTitle>
                    </CardHeader>
                    <CardContent className="space-y-4">
                      <div className="grid grid-cols-2 gap-4 text-center">
                        <div>
                          <div className="text-2xl font-bold text-primary">{genre.totalPlays.toLocaleString()}</div>
                          <div className="text-xs text-muted-foreground">Total Plays</div>
                        </div>
                        <div>
                          <div className="text-2xl font-bold text-accent">{genre.totalSongs}</div>
                          <div className="text-xs text-muted-foreground">Songs</div>
                        </div>
                      </div>

                      <div>
                        <div className="mb-2 flex justify-between text-sm">
                          <span>Avg Popularity</span>
                          <span>{genre.avgPopularity}%</span>
                        </div>
                        <Progress value={genre.avgPopularity} className="h-2" />
                      </div>

                      <div className="border-border/50 pt-2">
                        <div className="mb-1 text-xs text-muted-foreground">Top Song</div>
                        <div className="text-sm font-medium">{genre.topSong}</div>
                      </div>
                    </CardContent>
                  </Card>
                ))}
              </div>
            )}
          </TabsContent>
        </Tabs>
      </div>
    </div>
  );
};

export default WorldPulse;<|MERGE_RESOLUTION|>--- conflicted
+++ resolved
@@ -98,7 +98,6 @@
   return Math.max(min, Math.min(max, value));
 };
 
-<<<<<<< HEAD
 const buildSalesSummary = (entries: RecordSalesEntry[]): SalesSummary | null => {
   if (!entries.length) {
     return null;
@@ -138,30 +137,6 @@
     topSeller,
     trendLeader
   };
-=======
-const formatDateLabel = (date: string | null | undefined, prefix = "") => {
-  if (!date) {
-    return "Date unavailable";
-  }
-
-  return `${prefix}${formatDailyValue(date)}`;
-};
-
-const getDailyLabel = (date: string | null | undefined) => {
-  if (!date) {
-    return "Most popular songs from the latest update";
-  }
-
-  return `Most popular songs on ${formatDailyValue(date)}`;
-};
-
-const getWeekLabel = (date: string | null | undefined, fallback?: string) => {
-  if (!date) {
-    return fallback ?? "No week selected";
-  }
-
-  return formatWeekValue(date);
->>>>>>> b0f5f1d5
 };
 
 const WorldPulse = () => {
@@ -172,14 +147,8 @@
   const [genreStats, setGenreStats] = useState<GenreStats[]>([]);
   const [availableWeeks, setAvailableWeeks] = useState<string[]>([]);
   const [currentWeekIndex, setCurrentWeekIndex] = useState(0);
-<<<<<<< HEAD
   const [dailyLabel, setDailyLabel] = useState("");
   const [currentWeekLabel, setCurrentWeekLabel] = useState("Loading charts...");
-=======
-  const [latestDailyDate, setLatestDailyDate] = useState<string | null>(null);
-  const [selectedWeekDate, setSelectedWeekDate] = useState<string | null>(null);
-  const [error, setError] = useState<string | null>(null);
->>>>>>> b0f5f1d5
   const [isRefreshing, setIsRefreshing] = useState(false);
   const [error, setError] = useState<string | null>(null);
 
@@ -305,14 +274,9 @@
 
       const latestDate = latestDateRows?.[0]?.chart_date;
       if (!latestDate) {
-<<<<<<< HEAD
         setDailyStreamingChart([]);
         setDailySalesChart([]);
         setDailyLabel("");
-=======
-        setDailyChart([]);
-        setLatestDailyDate(null);
->>>>>>> b0f5f1d5
         return;
       }
 
@@ -331,7 +295,6 @@
       }
 
       const chartRows = (data ?? []) as GlobalChartRow[];
-<<<<<<< HEAD
       const { streaming, sales } = await buildChartData(chartRows);
       setDailyStreamingChart(streaming.slice(0, 10));
       setDailySalesChart(sales.slice(0, 10));
@@ -342,14 +305,6 @@
       setDailySalesChart([]);
       setDailyLabel("");
       setError("Failed to load the daily charts. Please try again.");
-=======
-      const enriched = await enrichChartEntries(chartRows);
-      setDailyChart(enriched.slice(0, 10));
-    } catch (error) {
-      console.error("Failed to load daily chart:", error);
-      setDailyChart([]);
-      setError("Failed to load daily chart. Please try again later.");
->>>>>>> b0f5f1d5
     }
   }, [buildChartData]);
 
@@ -380,22 +335,9 @@
         setWeeklySalesChart([]);
         setError("Failed to load the weekly charts. Please try again.");
       }
-<<<<<<< HEAD
     },
     [buildChartData]
   );
-=======
-
-      const chartRows = (data ?? []) as GlobalChartRow[];
-      const enriched = await enrichChartEntries(chartRows);
-      setWeeklyChart(enriched.slice(0, 10));
-    } catch (error) {
-      console.error("Failed to load weekly chart:", error);
-      setWeeklyChart([]);
-      setError("Failed to load weekly chart. Please try again later.");
-    }
-  }, [enrichChartEntries]);
->>>>>>> b0f5f1d5
 
   const loadAvailableWeeks = useCallback(async () => {
     try {
@@ -419,7 +361,6 @@
 
       setAvailableWeeks(weeks);
       setCurrentWeekIndex(0);
-<<<<<<< HEAD
     } catch (caught) {
       console.error("Failed to load chart weeks:", caught);
       setAvailableWeeks([]);
@@ -427,14 +368,6 @@
       setWeeklySalesChart([]);
       setCurrentWeekLabel("No weekly data");
       setError("Failed to load available weeks. Please try again.");
-=======
-      setSelectedWeekDate(weeks[0] ?? null);
-    } catch (error) {
-      console.error("Failed to load chart weeks:", error);
-      setAvailableWeeks([]);
-      setSelectedWeekDate(null);
-      setError("Failed to load available chart weeks. Please try again later.");
->>>>>>> b0f5f1d5
     }
   }, []);
 
@@ -521,15 +454,9 @@
 
   useEffect(() => {
     if (!availableWeeks.length) {
-<<<<<<< HEAD
       setWeeklyStreamingChart([]);
       setWeeklySalesChart([]);
       setCurrentWeekLabel("No weekly data");
-=======
-      setWeeklyChart([]);
-      setCurrentWeek("No weekly data");
-      setSelectedWeekDate(null);
->>>>>>> b0f5f1d5
       return;
     }
 
@@ -540,11 +467,6 @@
     }
 
     const selectedWeek = availableWeeks[safeIndex];
-<<<<<<< HEAD
-=======
-    setSelectedWeekDate(selectedWeek);
-    setCurrentWeek(formatWeekValue(selectedWeek));
->>>>>>> b0f5f1d5
     loadWeeklyChart(selectedWeek);
   }, [availableWeeks, currentWeekIndex, loadWeeklyChart]);
 
@@ -593,10 +515,7 @@
     });
   };
 
-<<<<<<< HEAD
   const selectedWeekDate = availableWeeks.length > 0 ? availableWeeks[currentWeekIndex] : null;
-=======
->>>>>>> b0f5f1d5
   const isPrevDisabled = availableWeeks.length === 0 || currentWeekIndex >= availableWeeks.length - 1;
   const isNextDisabled = availableWeeks.length === 0 || currentWeekIndex === 0;
 
@@ -633,7 +552,6 @@
     return <span className="text-lg font-bold text-muted-foreground">#{rank}</span>;
   };
 
-<<<<<<< HEAD
   const renderStreamingEntries = (entries: StreamingChartEntry[], emptyMessage: string) => {
     if (!entries.length) {
       return <div className="py-6 text-center text-sm text-muted-foreground">{emptyMessage}</div>;
@@ -817,16 +735,6 @@
       </div>
     );
   };
-=======
-  const selectedWeek = selectedWeekDate;
-  const weeklyDescription = selectedWeek
-    ? `Most popular songs for ${formatDateLabel(selectedWeek, "Week of ")}`
-    : availableWeeks.length > 0
-      ? "Select a week to view rankings"
-      : "Most popular songs this week";
-  const dailyDescription = getDailyLabel(latestDailyDate);
-  const currentWeekLabel = getWeekLabel(selectedWeek, currentWeek);
->>>>>>> b0f5f1d5
 
   return (
     <div className="min-h-screen bg-gradient-stage p-6">
@@ -914,13 +822,9 @@
                   </div>
                 </div>
                 <CardDescription>
-<<<<<<< HEAD
                   {selectedWeekDate
                     ? `Most popular songs for ${formatWeekValue(selectedWeekDate)}`
                     : "Select a week to view rankings"}
-=======
-                  {weeklyDescription}
->>>>>>> b0f5f1d5
                 </CardDescription>
               </CardHeader>
               <CardContent>
