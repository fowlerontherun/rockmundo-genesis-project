import React, { useState, useEffect, useRef, useCallback } from 'react';
import { Card, CardHeader, CardTitle, CardContent } from '@/components/ui/card';
import { Button } from '@/components/ui/button';
import { Badge } from '@/components/ui/badge';
import { Progress } from '@/components/ui/progress';
import { Tabs, TabsContent, TabsList, TabsTrigger } from '@/components/ui/tabs';
import { supabase } from '@/integrations/supabase/client';
import { useAuth } from '@/hooks/use-auth-context';
<<<<<<< HEAD
import { useGameData } from '@/hooks/useGameData';
import { toast } from '@/components/ui/sonner-toast';
=======
import { useGameData, type PlayerSkills } from '@/hooks/useGameData';
import { toast } from 'sonner';
>>>>>>> ba218dfe
import { Trophy, TrendingUp, Crown, Award, Music, Zap } from 'lucide-react';
import type { Database } from '@/integrations/supabase/types';

interface PlayerRanking {
  id: string;
  username: string;
  display_name: string;
  level: number;
  fame: number;
  score: number;
  total_plays: number;
  hit_songs: number;
  rank: number;
  trend: 'up' | 'down' | 'same';
  avatar_url?: string;
}

interface Competition {
  id: string;
  name: string;
  description: string;
  start_date: string;
  end_date: string;
  prize_pool: number;
  entry_fee: number;
  participants: number;
  max_participants: number;
  category: string;
  requirements: Record<string, number>;
  is_active: boolean;
  is_completed: boolean;
  user_registered: boolean;
  status: 'upcoming' | 'active' | 'completed';
}

interface Achievement {
  id: string;
  name: string;
  description: string;
  icon: string;
  rarity: string;
  category: string;
  progress?: number;
  unlocked?: boolean;
}

type CompetitionRow = Database['public']['Tables']['competitions']['Row'];
type CompetitionParticipantRow = Database['public']['Tables']['competition_participants']['Row'];
type PlayerRankingRow = Database['public']['Tables']['player_rankings']['Row'];
type ProfileRow = Database['public']['Tables']['profiles']['Row'];
type CompetitionWithParticipants = CompetitionRow & {
  competition_participants: CompetitionParticipantRow[] | null;
};

const CompetitiveCharts: React.FC = () => {
  const { user } = useAuth();
  const { profile, skills, refetch: refetchGameData } = useGameData();
  const [playerRankings, setPlayerRankings] = useState<PlayerRanking[]>([]);
  const [competitions, setCompetitions] = useState<Competition[]>([]);
  const [achievements, setAchievements] = useState<Achievement[]>([]);
  const [userRank, setUserRank] = useState<PlayerRanking | null>(null);
  const [loading, setLoading] = useState(true);
  const [registeredCompetitions, setRegisteredCompetitions] = useState<Set<string>>(() => new Set());

  const previousRankingsRef = useRef<Map<string, number>>(new Map());

  const fetchAchievements = useCallback(async () => {
    const { data, error } = await supabase
      .from('achievements')
      .select('*')
      .order('rarity', { ascending: false });

    if (error) throw error;
    setAchievements(data ?? []);
  }, []);

  const fetchRankings = useCallback(async () => {
    if (!user) {
      setPlayerRankings([]);
      setUserRank(null);
      previousRankingsRef.current = new Map();
      return;
    }

    try {
      const previousRanks = previousRankingsRef.current;

      const { data, error } = await supabase
        .from('player_rankings')
        .select(
          'id, rank, trend, total_plays, hit_songs, score, profile:profiles!inner(id, user_id, username, display_name, level, fame, avatar_url)'
        )
        .eq('ranking_type', 'global')
        .order('rank', { ascending: true })
        .limit(50);

      if (error) throw error;

      const rankingRows = (data ?? []) as (PlayerRankingRow & { profile: ProfileRow | null })[];

      const mapped = rankingRows.map((row) => {
        const profileData = row.profile;
        const baseTrend =
          row.trend === 'up' || row.trend === 'down' || row.trend === 'same'
            ? (row.trend as PlayerRanking['trend'])
            : 'same';
        const playerId = profileData?.user_id ?? profileData?.id ?? row.id;

        return {
          id: playerId,
          username: profileData?.username ?? 'player',
          display_name: profileData?.display_name ?? profileData?.username ?? 'Unknown Artist',
          level: profileData?.level ?? 1,
          fame: profileData?.fame ?? 0,
          score: Number(row.score ?? row.total_plays ?? 0),
          total_plays: Number(row.total_plays ?? 0),
          hit_songs: row.hit_songs ?? 0,
          rank: row.rank ?? 0,
          trend: baseTrend,
          avatar_url: profileData?.avatar_url ?? undefined,
        } satisfies PlayerRanking;
      });

      const updatedRankings: PlayerRanking[] = [];
      const nextPreviousRanks = new Map<string, number>();

      mapped.forEach((player) => {
        const previousRank = previousRanks.get(player.id);
        let trend: PlayerRanking['trend'] = player.trend;
        if (previousRank && previousRank !== player.rank) {
          trend = previousRank > player.rank ? 'up' : 'down';
        }
        const playerWithTrend: PlayerRanking = { ...player, trend };
        updatedRankings.push(playerWithTrend);
        if (player.rank > 0) {
          nextPreviousRanks.set(player.id, player.rank);
        }
      });

      let computedUserRank =
        updatedRankings.find((entry) => entry.id === user.id || entry.id === profile?.id) ?? null;

      if (!computedUserRank && profile?.id) {
        const { data: userRankingData, error: userRankingError } = await supabase
          .from('player_rankings')
          .select(
            'id, rank, trend, total_plays, hit_songs, score, profile:profiles!inner(id, user_id, username, display_name, level, fame, avatar_url)'
          )
          .eq('ranking_type', 'global')
          .eq('profile_id', profile.id)
          .maybeSingle();

        if (userRankingError) {
          console.error('Error fetching user ranking:', userRankingError);
        }

        if (userRankingData && userRankingData.profile) {
          const profileData = userRankingData.profile as ProfileRow;
          const fallbackTrend =
            userRankingData.trend === 'up' || userRankingData.trend === 'down'
              ? (userRankingData.trend as PlayerRanking['trend'])
              : 'same';

          computedUserRank = {
            id: profileData.user_id ?? profileData.id ?? userRankingData.id,
            username: profileData.username ?? 'player',
            display_name: profileData.display_name ?? profileData.username ?? 'Unknown Artist',
            level: profileData.level ?? 1,
            fame: profileData.fame ?? 0,
            score: Number(userRankingData.score ?? userRankingData.total_plays ?? 0),
            total_plays: Number(userRankingData.total_plays ?? 0),
            hit_songs: userRankingData.hit_songs ?? 0,
            rank: userRankingData.rank ?? 0,
            trend: fallbackTrend,
            avatar_url: profileData.avatar_url ?? undefined,
          };
          if (computedUserRank.rank > 0) {
            nextPreviousRanks.set(computedUserRank.id, computedUserRank.rank);
          }
          updatedRankings.push(computedUserRank);
        } else if (profile) {
          computedUserRank = {
            id: user.id,
            username: profile.username,
            display_name: profile.display_name,
            level: profile.level,
            fame: profile.fame,
            score: profile.fame,
            total_plays: 0,
            hit_songs: 0,
            rank: 0,
            trend: 'same',
            avatar_url: profile.avatar_url ?? undefined,
          };
        }
      }

      previousRankingsRef.current = nextPreviousRanks;
      setPlayerRankings(updatedRankings);
      setUserRank(computedUserRank);
    } catch (error: unknown) {
      const fallbackMessage = 'Failed to fetch player rankings';
      const errorMessage = error instanceof Error ? error.message : fallbackMessage;
      console.error(`${fallbackMessage}:`, errorMessage, error);
      setPlayerRankings([]);
      setUserRank(null);
      previousRankingsRef.current = new Map();
    }
  }, [
    user?.id,
    profile?.id,
    profile?.username,
    profile?.display_name,
    profile?.level,
    profile?.fame,
    profile?.avatar_url,
  ]);

  const finalizeCompetition = useCallback(async (competition: CompetitionWithParticipants) => {
    try {
      const endDate = new Date(competition.end_date);
      const now = new Date();
      if (Number.isNaN(endDate.getTime()) || endDate > now) {
        return false;
      }

      const { data: participantRows, error: participantsError } = await supabase
        .from('competition_participants')
        .select('id, profile_id, score, final_rank, prize_amount, awarded_at')
        .eq('competition_id', competition.id);

      if (participantsError) throw participantsError;

      const participants = (participantRows ?? []) as CompetitionParticipantRow[];

      if (participants.length === 0) {
        if (competition.is_completed && !competition.is_active) {
          return false;
        }

        const { error: updateCompetitionError } = await supabase
          .from('competitions')
          .update({
            is_active: false,
            is_completed: true,
            updated_at: new Date().toISOString(),
          })
          .eq('id', competition.id);

        if (updateCompetitionError) throw updateCompetitionError;
        return true;
      }

      const alreadyFinalized = participants.every((participant) => participant.final_rank != null);
      if (alreadyFinalized && competition.is_completed) {
        return false;
      }

      const sortedParticipants = [...participants].sort(
        (a, b) => Number(b.score ?? 0) - Number(a.score ?? 0)
      );

      const prizePool = Math.max(Number(competition.prize_pool ?? 0), 0);
      const distribution = [0.5, 0.3, 0.2];
      const rawPrizes = distribution.map((share) => prizePool * share);
      let remainingPrize = Math.round(prizePool);
      const roundedPrizes = rawPrizes.map((value) => {
        const rounded = Math.round(value);
        remainingPrize -= rounded;
        return rounded;
      });
      if (remainingPrize !== 0 && roundedPrizes.length > 0) {
        roundedPrizes[0] += remainingPrize;
      }

      const awardTimestamp = new Date().toISOString();

      const updates = sortedParticipants.map((participant, index) => ({
        id: participant.id,
        final_rank: index + 1,
        prize_amount: index < roundedPrizes.length ? Math.max(roundedPrizes[index], 0) : 0,
        awarded_at: awardTimestamp,
      }));

      const { error: updateParticipantsError } = await supabase
        .from('competition_participants')
        .upsert(updates);

      if (updateParticipantsError) throw updateParticipantsError;

      const { error: updateCompetitionError } = await supabase
        .from('competitions')
        .update({
          is_active: false,
          is_completed: true,
          updated_at: awardTimestamp,
        })
        .eq('id', competition.id);

      if (updateCompetitionError) throw updateCompetitionError;

      return true;
    } catch (error: unknown) {
      const fallbackMessage = 'Failed to finalize competition';
      const errorMessage = error instanceof Error ? error.message : fallbackMessage;
      console.error(`${fallbackMessage}:`, errorMessage, error);
      return false;
    }
  }, []);

  const fetchCompetitions = useCallback(async () => {
    if (!user) {
      setCompetitions([]);
      setRegisteredCompetitions(new Set());
      return;
    }

    const loadCompetitions = async () => {
      const { data, error } = await supabase
        .from('competitions')
        .select('*, competition_participants (id, profile_id, score, final_rank, prize_amount, awarded_at)')
        .order('start_date', { ascending: true });

      if (error) throw error;
      return (data ?? []) as CompetitionWithParticipants[];
    };

    try {
      const initialCompetitions = await loadCompetitions();
      const now = new Date();

      const competitionsNeedingFinalization = initialCompetitions.filter((competition) => {
        const endDate = new Date(competition.end_date);
        return (
          !competition.is_completed &&
          !Number.isNaN(endDate.getTime()) &&
          endDate <= now
        );
      });

      if (competitionsNeedingFinalization.length > 0) {
        await Promise.all(competitionsNeedingFinalization.map((competition) => finalizeCompetition(competition)));
      }

      const competitionsAfterFinalization =
        competitionsNeedingFinalization.length > 0 ? await loadCompetitions() : initialCompetitions;

      const registeredSet = new Set<string>();

      const competitionsData: Competition[] = competitionsAfterFinalization.map((competition) => {
        const participants = competition.competition_participants ?? [];
        const participantCount = participants.length;
        const userRegistered =
          Boolean(profile?.id) &&
          participants.some((participant) => participant.profile_id === profile?.id);
        if (userRegistered) {
          registeredSet.add(competition.id);
        }

        const requirementsRecord: Record<string, number> = {};
        if (
          competition.requirements &&
          typeof competition.requirements === 'object' &&
          !Array.isArray(competition.requirements)
        ) {
          Object.entries(competition.requirements as Record<string, unknown>).forEach(([key, value]) => {
            const numericValue = Number(value);
            if (!Number.isNaN(numericValue)) {
              requirementsRecord[key] = numericValue;
            }
          });
        }

        const maxParticipants =
          competition.max_participants && competition.max_participants > 0
            ? competition.max_participants
            : Math.max(participantCount, 1);

        const startDate = new Date(competition.start_date);
        const endDate = new Date(competition.end_date);
        const hasStarted = !Number.isNaN(startDate.getTime()) && startDate <= now;
        const hasEnded = !Number.isNaN(endDate.getTime()) && endDate < now;

        const isCompleted = competition.is_completed || hasEnded;
        const isActive = competition.is_active && !isCompleted;
        const status: Competition['status'] =
          isCompleted ? 'completed' : hasStarted && isActive ? 'active' : 'upcoming';

        return {
          id: competition.id,
          name: competition.name,
          description: competition.description ?? '',
          start_date: competition.start_date,
          end_date: competition.end_date,
          prize_pool: Number(competition.prize_pool ?? 0),
          entry_fee: Number(competition.entry_fee ?? 0),
          participants: participantCount,
          max_participants: maxParticipants,
          category: competition.category ?? 'general',
          requirements: requirementsRecord,
          is_active: isActive,
          is_completed: isCompleted,
          user_registered: userRegistered,
          status,
        };
      });

      setCompetitions(competitionsData);
      setRegisteredCompetitions(registeredSet);
    } catch (error: unknown) {
      const fallbackMessage = 'Failed to load competitions';
      const errorMessage = error instanceof Error ? error.message : fallbackMessage;
      console.error('Error fetching competitions:', errorMessage, error);
      toast.error(errorMessage);
    }
  }, [user, profile?.id, finalizeCompetition]);

  const loadCompetitiveData = useCallback(async () => {
    if (!user) {
      setLoading(false);
      setPlayerRankings([]);
      setCompetitions([]);
      setUserRank(null);
      setRegisteredCompetitions(new Set());
      return;
    }

    try {
      setLoading(true);
      await Promise.all([fetchRankings(), fetchCompetitions(), fetchAchievements()]);
    } catch (error: unknown) {
      const fallbackMessage = 'Failed to load competitive data';
      const errorMessage = error instanceof Error ? error.message : fallbackMessage;
      console.error('Error loading competitive data:', errorMessage, error);
      toast.error(errorMessage);
    } finally {
      setLoading(false);
    }
  }, [user, fetchRankings, fetchCompetitions, fetchAchievements]);

  useEffect(() => {
    loadCompetitiveData();
  }, [loadCompetitiveData]);

  useEffect(() => {
    previousRankingsRef.current = new Map();
  }, [user?.id]);

  const handleRankingRealtime = useCallback(() => {
    fetchRankings().catch((error) => console.error('Error refreshing rankings:', error));
  }, [fetchRankings]);

  const handleCompetitionRealtime = useCallback(() => {
    fetchCompetitions().catch((error) => console.error('Error refreshing competitions:', error));
  }, [fetchCompetitions]);

  useEffect(() => {
    if (!user) return;

    const rankingChannel = supabase
      .channel('global-rankings-channel')
      .on('postgres_changes', { event: '*', schema: 'public', table: 'player_rankings' }, handleRankingRealtime)
      .on('postgres_changes', { event: '*', schema: 'public', table: 'profiles' }, handleRankingRealtime);

    const competitionsChannel = supabase
      .channel('competition-events-channel')
      .on('postgres_changes', { event: '*', schema: 'public', table: 'competitions' }, handleCompetitionRealtime)
      .on('postgres_changes', { event: '*', schema: 'public', table: 'competition_participants' }, handleCompetitionRealtime);

    rankingChannel.subscribe();
    competitionsChannel.subscribe();

    return () => {
      supabase.removeChannel(rankingChannel);
      supabase.removeChannel(competitionsChannel);
    };
  }, [user?.id, handleRankingRealtime, handleCompetitionRealtime]);

  const registerForCompetition = async (competitionId: string) => {
    if (!profile || !user) return;

    const competition = competitions.find((c) => c.id === competitionId);
    if (!competition) return;

    const now = new Date();
    const endDate = new Date(competition.end_date);
    if (competition.is_completed || endDate < now) {
      toast.error('This competition has already ended');
      return;
    }

    if (competition.user_registered || registeredCompetitions.has(competitionId)) {
      toast.info('You are already registered for this competition');
      return;
    }

    if (competition.participants >= competition.max_participants) {
      toast.error('This competition is already full');
      return;
    }

    if (!competition.is_active) {
      toast.error('Registration is closed for this competition');
      return;
    }

    const meetsRequirements = Object.entries(competition.requirements).every(([key, value]) => {
      const requiredValue = Number(value);
      if (Number.isNaN(requiredValue)) return true;
      if (key === 'level') return profile.level >= requiredValue;
      if (key === 'fame') return profile.fame >= requiredValue;
      if (skills && key in skills) {
        const playerSkill = skills?.[key as keyof PlayerSkills] ?? 0;
        return playerSkill >= requiredValue;
      }
      return true;
    });

    if (!meetsRequirements) {
      toast.error("You don't meet the requirements for this competition");
      return;
    }

    if (profile.cash < competition.entry_fee) {
      toast.error('Insufficient funds for entry fee');
      return;
    }

    try {
      let participantScore = profile.fame;

      const { data: rankingScore, error: rankingError } = await supabase
        .from('player_rankings')
        .select('score')
        .eq('profile_id', profile.id)
        .eq('ranking_type', 'global')
        .maybeSingle();

      if (rankingError) {
        console.error('Error loading player score for competition:', rankingError);
      }

      if (rankingScore?.score != null) {
        const parsedScore = Number(rankingScore.score);
        if (!Number.isNaN(parsedScore)) {
          participantScore = parsedScore;
        }
      }

      const { error } = await supabase.from('competition_participants').insert({
        competition_id: competitionId,
        profile_id: profile.id,
        score: participantScore,
      });

      if (error) {
        if ((error as { code?: string }).code === '23505') {
          toast.info('You are already registered for this competition');
          return;
        }
        throw error;
      }

      if (competition.entry_fee > 0) {
        const newBalance = Math.max((profile.cash ?? 0) - competition.entry_fee, 0);
        const { error: balanceError } = await supabase
          .from('profiles')
          .update({ cash: newBalance })
          .eq('id', profile.id);

        if (balanceError) throw balanceError;
      }

      if (typeof refetchGameData === 'function') {
        await refetchGameData();
      }

      setRegisteredCompetitions((prev) => {
        const updated = new Set(prev);
        updated.add(competitionId);
        return updated;
      });

      setCompetitions((prev) =>
        prev.map((c) =>
          c.id === competitionId
            ? {
                ...c,
                participants: Math.min(c.participants + 1, c.max_participants),
                user_registered: true,
              }
            : c
        )
      );

      toast.success(`Registered for ${competition.name}!`);
    } catch (error: unknown) {
      const fallbackMessage = 'Failed to register for competition';
      const errorMessage = error instanceof Error ? error.message : fallbackMessage;
      console.error('Error registering for competition:', errorMessage, error);
      toast.error(errorMessage === fallbackMessage ? fallbackMessage : `${fallbackMessage}: ${errorMessage}`);
    }
  };

  const leaveCompetition = async (competitionId: string) => {
    if (!profile || !user) return;

    const competition = competitions.find((c) => c.id === competitionId);
    if (!competition) return;

    if (!competition.user_registered && !registeredCompetitions.has(competitionId)) {
      toast.info("You're not registered for this competition");
      return;
    }

    const startDate = new Date(competition.start_date);
    const now = new Date();
    if (startDate <= now) {
      toast.error('You can no longer leave this competition');
      return;
    }

    try {
      const { error } = await supabase
        .from('competition_participants')
        .delete()
        .eq('competition_id', competitionId)
        .eq('profile_id', profile.id);

      if (error) throw error;

      if (competition.entry_fee > 0) {
        const { error: refundError } = await supabase
          .from('profiles')
          .update({ cash: (profile.cash ?? 0) + competition.entry_fee })
          .eq('id', profile.id);

        if (refundError) throw refundError;
      }

      if (typeof refetchGameData === 'function') {
        await refetchGameData();
      }

      setRegisteredCompetitions((prev) => {
        const updated = new Set(prev);
        updated.delete(competitionId);
        return updated;
      });

      setCompetitions((prev) =>
        prev.map((c) =>
          c.id === competitionId
            ? {
                ...c,
                participants: Math.max(c.participants - 1, 0),
                user_registered: false,
              }
            : c
        )
      );

      toast.success(`Left ${competition.name}`);
    } catch (error: unknown) {
      const fallbackMessage = 'Failed to leave competition';
      const errorMessage = error instanceof Error ? error.message : fallbackMessage;
      console.error('Error leaving competition:', errorMessage, error);
      toast.error(errorMessage);
    }
  };

  const getTrendIcon = (trend: string) => {
    switch (trend) {
      case 'up': return <TrendingUp className="w-4 h-4 text-green-500" />;
      case 'down': return <TrendingUp className="w-4 h-4 text-red-500 rotate-180" />;
      default: return <div className="w-4 h-4" />;
    }
  };

  const getRankBadge = (rank: number) => {
    if (rank === 1) return <Crown className="w-5 h-5 text-yellow-500" />;
    if (rank === 2) return <Award className="w-5 h-5 text-gray-400" />;
    if (rank === 3) return <Award className="w-5 h-5 text-amber-600" />;
    return <span className="text-lg font-bold">#{rank}</span>;
  };

  const getRarityColor = (rarity: string) => {
    switch (rarity) {
      case 'legendary': return 'bg-gradient-to-r from-purple-500 to-pink-500';
      case 'epic': return 'bg-gradient-to-r from-purple-400 to-blue-500';
      case 'rare': return 'bg-gradient-to-r from-blue-400 to-green-500';
      case 'uncommon': return 'bg-gradient-to-r from-green-400 to-yellow-500';
      default: return 'bg-gradient-to-r from-gray-400 to-gray-500';
    }
  };

  if (loading) {
    return (
      <div className="flex items-center justify-center min-h-[400px]">
        <div className="animate-spin rounded-full h-8 w-8 border-b-2 border-primary"></div>
      </div>
    );
  }

  return (
    <div className="max-w-7xl mx-auto space-y-6">
      <div className="text-center space-y-2">
        <h1 className="text-4xl font-bold bg-gradient-to-r from-primary to-purple-600 bg-clip-text text-transparent">
          World Competition Hub
        </h1>
        <p className="text-muted-foreground">
          Compete globally, climb the rankings, and prove your musical dominance
        </p>
      </div>

      {userRank && (
        <Card className="border-primary/20">
          <CardContent className="p-6">
            <div className="flex items-center justify-between">
              <div className="flex items-center gap-4">
                <div className="flex items-center gap-2">
                  {getRankBadge(userRank.rank)}
                  <div>
                    <div className="font-semibold">{userRank.display_name}</div>
                    <div className="text-sm text-muted-foreground">Level {userRank.level}</div>
                  </div>
                </div>
              </div>
              <div className="grid grid-cols-3 gap-6 text-center">
                <div>
                  <div className="text-2xl font-bold text-primary">{userRank.fame.toLocaleString()}</div>
                  <div className="text-sm text-muted-foreground">Fame</div>
                </div>
                <div>
                  <div className="text-2xl font-bold text-blue-500">{userRank.total_plays.toLocaleString()}</div>
                  <div className="text-sm text-muted-foreground">Total Plays</div>
                </div>
                <div>
                  <div className="text-2xl font-bold text-green-500">{userRank.hit_songs}</div>
                  <div className="text-sm text-muted-foreground">Hit Songs</div>
                </div>
              </div>
            </div>
          </CardContent>
        </Card>
      )}

      <Tabs defaultValue="rankings" className="w-full">
        <TabsList className="grid w-full grid-cols-4">
          <TabsTrigger value="rankings">Global Rankings</TabsTrigger>
          <TabsTrigger value="competitions">Live Competitions</TabsTrigger>
          <TabsTrigger value="achievements">Achievements</TabsTrigger>
          <TabsTrigger value="leaderboards">Leaderboards</TabsTrigger>
        </TabsList>

        <TabsContent value="rankings" className="space-y-6">
          <Card>
            <CardHeader>
              <CardTitle className="flex items-center gap-2">
                <Trophy className="w-6 h-6" />
                Global Fame Rankings
              </CardTitle>
            </CardHeader>
            <CardContent>
              <div className="space-y-3">
                {playerRankings.slice(0, 20).map((player) => (
                  <div 
                    key={player.id}
                    className={`flex items-center justify-between p-3 rounded-lg border ${
                      player.id === user?.id ? 'bg-primary/10 border-primary/30' : 'bg-muted/30'
                    }`}
                  >
                    <div className="flex items-center gap-4">
                      <div className="flex items-center gap-2 min-w-[60px]">
                        {getRankBadge(player.rank)}
                        {getTrendIcon(player.trend)}
                      </div>
                      <div>
                        <div className="font-medium">{player.display_name}</div>
                        <div className="text-sm text-muted-foreground">@{player.username}</div>
                      </div>
                    </div>
                    <div className="grid grid-cols-4 gap-4 text-right">
                      <div>
                        <div className="font-medium">Level {player.level}</div>
                      </div>
                      <div>
                        <div className="font-medium">{player.fame.toLocaleString()}</div>
                        <div className="text-xs text-muted-foreground">Fame</div>
                      </div>
                      <div>
                        <div className="font-medium">{player.total_plays.toLocaleString()}</div>
                        <div className="text-xs text-muted-foreground">Plays</div>
                      </div>
                      <div>
                        <div className="font-medium">{player.hit_songs}</div>
                        <div className="text-xs text-muted-foreground">Hits</div>
                      </div>
                    </div>
                  </div>
                ))}
              </div>
            </CardContent>
          </Card>
        </TabsContent>

        <TabsContent value="competitions" className="space-y-6">
          <div className="grid grid-cols-1 md:grid-cols-2 lg:grid-cols-3 gap-6">
            {competitions.map((competition) => {
              const now = new Date();
              const startDate = new Date(competition.start_date);
              const endDate = new Date(competition.end_date);
              const hasStarted = !Number.isNaN(startDate.getTime()) && startDate <= now;
              const hasEnded = !Number.isNaN(endDate.getTime()) && endDate < now;
              const statusLabel =
                competition.status === 'completed'
                  ? 'Completed'
                  : competition.status === 'active'
                  ? 'Active'
                  : 'Starting Soon';
              const badgeVariant =
                competition.status === 'active'
                  ? 'default'
                  : competition.status === 'completed'
                  ? 'outline'
                  : 'secondary';
              const borderClass =
                competition.status === 'active'
                  ? 'border-green-500/30'
                  : competition.status === 'completed'
                  ? 'border-slate-500/30'
                  : 'border-orange-500/30';
              const canLeave = competition.user_registered && !hasStarted;
              const canJoin =
                !competition.user_registered &&
                competition.is_active &&
                !hasEnded &&
                competition.status !== 'completed';
              const buttonDisabled =
                competition.status === 'completed' ||
                (competition.user_registered
                  ? !canLeave
                  : !canJoin || competition.participants >= competition.max_participants);
              const buttonLabel = competition.user_registered
                ? canLeave
                  ? 'Leave Competition'
                  : 'Registered'
                : competition.status === 'completed'
                ? 'Completed'
                : competition.participants >= competition.max_participants
                ? 'Full'
                : competition.is_active
                ? 'Join Competition'
                : 'Registration Closed';
              const handleAction = competition.user_registered ? leaveCompetition : registerForCompetition;

              return (
                <Card key={competition.id} className={borderClass}>
                  <CardHeader>
                    <div className="flex items-center justify-between">
                      <CardTitle className="text-lg">{competition.name}</CardTitle>
                      <Badge variant={badgeVariant}>{statusLabel}</Badge>
                    </div>
                    <p className="text-sm text-muted-foreground">{competition.description}</p>
                  </CardHeader>
                  <CardContent className="space-y-4">
                    <div className="grid grid-cols-2 gap-4 text-sm">
                      <div>
                        <div className="text-muted-foreground">Prize Pool</div>
                        <div className="font-bold text-green-500">${competition.prize_pool.toLocaleString()}</div>
                      </div>
                      <div>
                        <div className="text-muted-foreground">Entry Fee</div>
                        <div className="font-bold">${competition.entry_fee}</div>
                      </div>
                      <div>
                        <div className="text-muted-foreground">Participants</div>
                        <div className="font-bold">{competition.participants}/{competition.max_participants}</div>
                      </div>
                      <div>
                        <div className="text-muted-foreground">Category</div>
                        <div className="font-bold capitalize">{competition.category}</div>
                      </div>
                    </div>

                    <div>
                      <div className="text-sm text-muted-foreground mb-2">Requirements:</div>
                      <div className="flex flex-wrap gap-1">
                        {Object.entries(competition.requirements).map(([key, value]) => (
                          <Badge key={key} variant="outline" className="text-xs">
                            {key}: {value}
                          </Badge>
                        ))}
                      </div>
                    </div>

                    <Progress
                      value={Math.min(
                        100,
                        (competition.participants / Math.max(competition.max_participants, 1)) * 100
                      )}
                      className="h-2"
                    />

                    <Button
                      onClick={() => handleAction(competition.id)}
                      disabled={buttonDisabled}
                      className="w-full"
                    >
                      {buttonLabel}
                    </Button>
                  </CardContent>
                </Card>
              );
            })}
          </div>
        </TabsContent>

        <TabsContent value="achievements" className="space-y-6">
          <div className="grid grid-cols-1 md:grid-cols-2 lg:grid-cols-3 gap-4">
            {achievements.map((achievement) => (
              <Card key={achievement.id} className="relative overflow-hidden">
                <div className={`absolute inset-0 opacity-10 ${getRarityColor(achievement.rarity)}`} />
                <CardContent className="p-4 relative">
                  <div className="flex items-start justify-between mb-2">
                    <div className="text-2xl">{achievement.icon}</div>
                    <Badge 
                      variant="outline" 
                      className={`capitalize ${achievement.rarity === 'legendary' ? 'border-purple-500 text-purple-700' : ''}`}
                    >
                      {achievement.rarity}
                    </Badge>
                  </div>
                  <h3 className="font-semibold mb-1">{achievement.name}</h3>
                  <p className="text-sm text-muted-foreground mb-3">{achievement.description}</p>
                  {achievement.progress !== undefined && (
                    <div className="space-y-1">
                      <div className="flex justify-between text-xs">
                        <span>Progress</span>
                        <span>{achievement.progress}%</span>
                      </div>
                      <Progress value={achievement.progress} className="h-1" />
                    </div>
                  )}
                </CardContent>
              </Card>
            ))}
          </div>
        </TabsContent>

        <TabsContent value="leaderboards" className="space-y-6">
          <div className="grid grid-cols-1 md:grid-cols-2 gap-6">
            <Card>
              <CardHeader>
                <CardTitle className="flex items-center gap-2">
                  <Music className="w-5 h-5" />
                  Top Songs This Week
                </CardTitle>
              </CardHeader>
              <CardContent>
                <div className="space-y-3">
                  {[
                    { title: "Electric Dreams", artist: "RockLegend", plays: 125000 },
                    { title: "Midnight Symphony", artist: "MelodyMaster", plays: 98000 },
                    { title: "Bass Revolution", artist: "BassDropper", plays: 87000 },
                    { title: "Drum Thunder", artist: "DrumSolo99", plays: 76000 },
                    { title: "Vocal Paradise", artist: "VocalVirtuoso", plays: 65000 },
                  ].map((song, index) => (
                    <div key={index} className="flex items-center justify-between p-2 rounded">
                      <div className="flex items-center gap-3">
                        <span className="font-bold text-lg">#{index + 1}</span>
                        <div>
                          <div className="font-medium">{song.title}</div>
                          <div className="text-sm text-muted-foreground">{song.artist}</div>
                        </div>
                      </div>
                      <div className="text-right">
                        <div className="font-medium">{song.plays.toLocaleString()}</div>
                        <div className="text-xs text-muted-foreground">plays</div>
                      </div>
                    </div>
                  ))}
                </div>
              </CardContent>
            </Card>

            <Card>
              <CardHeader>
                <CardTitle className="flex items-center gap-2">
                  <Zap className="w-5 h-5" />
                  Rising Stars
                </CardTitle>
              </CardHeader>
              <CardContent>
                <div className="space-y-3">
                  {[
                    { name: "NewWaveArtist", growth: "+450%", followers: 15000 },
                    { name: "IndieDreamer", growth: "+320%", followers: 12000 },
                    { name: "SynthWizard", growth: "+280%", followers: 9500 },
                    { name: "RockRebel", growth: "+240%", followers: 8200 },
                    { name: "PopSensation", growth: "+190%", followers: 7800 },
                  ].map((artist, index) => (
                    <div key={index} className="flex items-center justify-between p-2 rounded">
                      <div className="flex items-center gap-3">
                        <span className="font-bold text-lg">#{index + 1}</span>
                        <div>
                          <div className="font-medium">{artist.name}</div>
                          <div className="text-sm text-green-500">{artist.growth}</div>
                        </div>
                      </div>
                      <div className="text-right">
                        <div className="font-medium">{artist.followers.toLocaleString()}</div>
                        <div className="text-xs text-muted-foreground">followers</div>
                      </div>
                    </div>
                  ))}
                </div>
              </CardContent>
            </Card>
          </div>
        </TabsContent>
      </Tabs>
    </div>
  );
};

export default CompetitiveCharts;<|MERGE_RESOLUTION|>--- conflicted
+++ resolved
@@ -6,13 +6,8 @@
 import { Tabs, TabsContent, TabsList, TabsTrigger } from '@/components/ui/tabs';
 import { supabase } from '@/integrations/supabase/client';
 import { useAuth } from '@/hooks/use-auth-context';
-<<<<<<< HEAD
 import { useGameData } from '@/hooks/useGameData';
 import { toast } from '@/components/ui/sonner-toast';
-=======
-import { useGameData, type PlayerSkills } from '@/hooks/useGameData';
-import { toast } from 'sonner';
->>>>>>> ba218dfe
 import { Trophy, TrendingUp, Crown, Award, Music, Zap } from 'lucide-react';
 import type { Database } from '@/integrations/supabase/types';
 
