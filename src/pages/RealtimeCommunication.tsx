<<<<<<< HEAD
import React, { useState, useEffect, useCallback } from 'react';
=======
import React, { useState, useEffect, useCallback, useRef } from 'react';
>>>>>>> 9ed4af05
import { Card, CardHeader, CardTitle, CardContent } from '@/components/ui/card';
import { Button } from '@/components/ui/button';
import { Badge } from '@/components/ui/badge';
import { Input } from '@/components/ui/input';
import { Label } from '@/components/ui/label';
import { ScrollArea } from '@/components/ui/scroll-area';
import { useAuth } from '@/hooks/useAuth';
import { useGameData } from '@/hooks/useGameData';
import { supabase } from '@/integrations/supabase/client';
import type { Tables } from '@/integrations/supabase/types';
import { toast } from 'sonner';
import { supabase } from '@/integrations/supabase/client';
import type { Tables } from '@/integrations/supabase/types';
import {
  MessageSquare,
  Users,
  Send,
  Music, 
  Volume2, 
  Mic, 
  Play, 
  Pause,
  Radio,
  Headphones,
  Heart,
  Share2,
  Bell,
  Settings,
  Globe,
  Lock,
  Crown,
  Loader2
} from 'lucide-react';

interface ChatMessage {
  id: string;
  user_id: string;
  username: string;
  message: string;
  timestamp: string;
  channel: string;
  user_level?: number;
  user_badge?: string;
}

type JamSessionRow = Tables<'jam_sessions'>;

type JamSessionRecord = JamSessionRow & {
  host_profile?: {
    display_name: string | null;
    username: string | null;
  } | null;
};

interface JamSession {
  id: string;
  name: string;
  hostId: string;
  hostName: string;
  genre: string;
  tempo: number;
  maxParticipants: number;
  currentParticipants: number;
  participantIds: string[];
  skillRequirement: number;
  isPrivate: boolean;
}

<<<<<<< HEAD
type NewSessionState = {
  name: string;
  genre: string;
  tempo: number;
  maxParticipants: number;
  skillRequirement: number;
};

const createDefaultSessionState = (): NewSessionState => ({
  name: '',
  genre: '',
  tempo: 120,
  maxParticipants: 4,
  skillRequirement: 0,
});

const mapJamSession = (
  record: JamSessionRecord,
  hostOverride?: JamSessionRecord['host_profile']
): JamSession => {
  const hostProfile = hostOverride ?? record.host_profile;

  return {
    id: record.id,
    name: record.name,
    hostId: record.host_id,
    hostName: hostProfile?.display_name || hostProfile?.username || 'Unknown Host',
    genre: record.genre,
    tempo: record.tempo,
    maxParticipants: record.max_participants,
    currentParticipants: record.current_participants,
    participantIds: record.participant_ids ?? [],
    skillRequirement: record.skill_requirement,
    isPrivate: record.is_private,
  };
};
=======
type NotificationRow = Tables<'notifications'>;
type NotificationType = NotificationRow['type'];
>>>>>>> 9ed4af05

interface Notification {
  id: string;
  user_id: string;
  type: NotificationType;
  title: string;
  message: string;
  timestamp: string;
  read: boolean;
  priority: 'low' | 'medium' | 'high';
}

const DEFAULT_NOTIFICATION_TYPE: NotificationType = 'system';

const NOTIFICATION_TITLES: Record<NotificationType, string> = {
  gig_invite: 'Gig Invitation',
  band_request: 'Band Request',
  fan_milestone: 'Fan Milestone',
  achievement: 'Achievement Unlocked',
  system: 'System Alert'
};

const NOTIFICATION_PRIORITIES: Record<NotificationType, 'low' | 'medium' | 'high'> = {
  gig_invite: 'high',
  band_request: 'medium',
  fan_milestone: 'low',
  achievement: 'medium',
  system: 'low'
};

const sortNotificationsByTimestamp = (items: Notification[]) =>
  [...items].sort((a, b) => new Date(b.timestamp).getTime() - new Date(a.timestamp).getTime());

const mapNotificationRow = (notification: NotificationRow): Notification => {
  const type = notification.type ?? DEFAULT_NOTIFICATION_TYPE;
  const resolvedType = (type in NOTIFICATION_TITLES ? type : DEFAULT_NOTIFICATION_TYPE) as NotificationType;

  const title = NOTIFICATION_TITLES[resolvedType] ?? NOTIFICATION_TITLES[DEFAULT_NOTIFICATION_TYPE];
  const priority = NOTIFICATION_PRIORITIES[resolvedType] ?? NOTIFICATION_PRIORITIES[DEFAULT_NOTIFICATION_TYPE];

  return {
    id: notification.id,
    user_id: notification.user_id,
    type: resolvedType,
    title,
    message: notification.message,
    timestamp: notification.timestamp,
    read: notification.read,
    priority
  };
};

const RealtimeCommunication: React.FC = () => {
  const { user } = useAuth();
  const { profile } = useGameData();
  const userId = user?.id;
  const [messages, setMessages] = useState<ChatMessage[]>([]);
  const [jamSessions, setJamSessions] = useState<JamSession[]>([]);
  const [notifications, setNotifications] = useState<Notification[]>([]);
  const [currentMessage, setCurrentMessage] = useState('');
  const [selectedChannel, setSelectedChannel] = useState('general');
  const selectedChannelRef = useRef(selectedChannel);
  const [isConnected, setIsConnected] = useState(false);
  const [activeJam, setActiveJam] = useState<JamSession | null>(null);
  const [jamTempo, setJamTempo] = useState(120);
  const [newSession, setNewSession] = useState<NewSessionState>(createDefaultSessionState());
  const [isLoadingSessions, setIsLoadingSessions] = useState(false);
  const [creatingSession, setCreatingSession] = useState(false);
  const [joiningSessionId, setJoiningSessionId] = useState<string | null>(null);
  const activeJamId = activeJam?.id;
  const currentUserId = user?.id;

  const channels = [
    { id: 'general', name: 'General Chat', icon: MessageSquare, public: true },
    { id: 'gigs', name: 'Gig Talk', icon: Music, public: true },
    { id: 'trading', name: 'Equipment Trade', icon: Share2, public: true },
    { id: 'beginners', name: 'Beginners Help', icon: Heart, public: true },
    { id: 'vip', name: 'VIP Lounge', icon: Crown, public: false, requirement: 'Level 10+' },
  ];

  const unreadCount = notifications.filter(notification => !notification.read).length;

  useEffect(() => {
    selectedChannelRef.current = selectedChannel;
  }, [selectedChannel]);

  useEffect(() => {
<<<<<<< HEAD
    if (user) {
      initializeRealtime();
      loadChatHistory();
      void loadJamSessions();
      loadNotifications();
=======
    if (!user) {
      setIsConnected(false);
      return;
>>>>>>> 9ed4af05
    }

    const cleanupRealtime = initializeRealtime();
    loadChatHistory();
    loadJamSessions();

    return () => {
      cleanupRealtime();
      setIsConnected(false);
    };
<<<<<<< HEAD
  }, [user, loadJamSessions]);
=======
  }, [user, initializeRealtime]);

  useEffect(() => {
    if (!userId) {
      setNotifications([]);
      return;
    }

    let isActive = true;

    const fetchNotifications = async () => {
      try {
        const { data, error } = await supabase
          .from('notifications')
          .select('*')
          .eq('user_id', userId)
          .order('timestamp', { ascending: false });

        if (error) throw error;
        if (!isActive) return;
>>>>>>> 9ed4af05

        const mapped = (data ?? []).map(mapNotificationRow);
        setNotifications(sortNotificationsByTimestamp(mapped));
      } catch (err) {
        console.error('Error loading notifications:', err);
        if (isActive) {
          toast.error('Failed to load notifications.');
        }
      }
    };

    fetchNotifications();

    return () => {
      isActive = false;
    };
  }, [userId]);

  useEffect(() => {
    if (!userId) {
      return;
    }

    const channel = supabase
      .channel(`public:notifications:user:${userId}`)
      .on('postgres_changes', {
        event: 'INSERT',
        schema: 'public',
        table: 'notifications',
        filter: `user_id=eq.${userId}`
      }, payload => {
        const newNotification = mapNotificationRow(payload.new as NotificationRow);
        setNotifications(prev => {
          if (prev.some(notification => notification.id === newNotification.id)) {
            return prev;
          }
          const updated = [newNotification, ...prev];
          return sortNotificationsByTimestamp(updated);
        });
        toast(newNotification.title, {
          description: newNotification.message
        });
      })
      .on('postgres_changes', {
        event: 'UPDATE',
        schema: 'public',
        table: 'notifications',
        filter: `user_id=eq.${userId}`
      }, payload => {
        const updatedNotification = mapNotificationRow(payload.new as NotificationRow);
        setNotifications(prev =>
          prev.map(notification =>
            notification.id === updatedNotification.id ? updatedNotification : notification
          )
        );
      });

    channel.subscribe();

    return () => {
      void supabase.removeChannel(channel);
    };
  }, [userId]);

  const initializeRealtime = useCallback(() => {
    const connectionTimeout = setTimeout(() => {
      setIsConnected(true);
      toast.success('Connected to RockMundo Live!');
    }, 1000);

    const messageInterval = setInterval(() => {
      if (Math.random() > 0.7) {
        const randomMessages = [
          'Anyone up for a jam session?',
          'Just finished recording a new track!',
          'Looking for a bassist for our upcoming tour',
          'Check out my new song on the charts!',
          'Equipment trade: Gibson Les Paul for Fender Strat',
        ];

        const newMessage: ChatMessage = {
          id: Date.now().toString(),
          user_id: 'random',
          username: `Player${Math.floor(Math.random() * 1000)}`,
          message: randomMessages[Math.floor(Math.random() * randomMessages.length)],
          timestamp: new Date().toISOString(),
          channel: selectedChannelRef.current,
          user_level: Math.floor(Math.random() * 50) + 1,
          user_badge: Math.random() > 0.7 ? 'Premium' : undefined
        };

        setMessages(prev => [...prev.slice(-49), newMessage]);
      }
    }, 5000);

    return () => {
      clearTimeout(connectionTimeout);
      clearInterval(messageInterval);
    };
  }, []);

  const loadChatHistory = () => {
    // Simulate loading chat history
    const historyMessages: ChatMessage[] = [
      {
        id: '1',
        user_id: 'user1',
        username: 'RockStar99',
        message: 'Welcome to RockMundo! Anyone want to start a band?',
        timestamp: new Date(Date.now() - 3600000).toISOString(),
        channel: 'general',
        user_level: 25,
        user_badge: 'Premium'
      },
      {
        id: '2',
        user_id: 'user2',
        username: 'MelodyMaker',
        message: 'Just hit level 15! Time to book bigger venues 🎸',
        timestamp: new Date(Date.now() - 1800000).toISOString(),
        channel: 'general',
        user_level: 15
      },
      {
        id: '3',
        user_id: 'user3',
        username: 'DrumMaster',
        message: 'Looking for band members for the upcoming tournament!',
        timestamp: new Date(Date.now() - 900000).toISOString(),
        channel: 'general',
        user_level: 22,
        user_badge: 'Pro'
      }
    ];
    setMessages(historyMessages);
  };

  const loadJamSessions = useCallback(async (): Promise<JamSession[]> => {
    setIsLoadingSessions(true);

    try {
      const { data, error } = await supabase
        .from('jam_sessions')
        .select(`
          *,
          host_profile:profiles!jam_sessions_host_id_fkey(username, display_name)
        `)
        .order('created_at', { ascending: false });

      if (error) throw error;

      const records = (data as JamSessionRecord[] | null) ?? [];
      const mappedSessions = records.map((record) => mapJamSession(record));

      setJamSessions(mappedSessions);

      if (activeJamId) {
        const updatedActive = mappedSessions.find((session) => session.id === activeJamId);

        if (updatedActive) {
          setActiveJam(updatedActive);
          setJamTempo(updatedActive.tempo);
        } else {
          setActiveJam(null);
          setJamTempo(120);
        }
      }
      return mappedSessions;
    } catch (err) {
      console.error('Error loading jam sessions:', err);
      toast.error('Failed to load jam sessions');
      return [];
    } finally {
      setIsLoadingSessions(false);
    }
  }, [activeJamId]);

  const sendMessage = () => {
    if (!currentMessage.trim() || !user) return;

    const newMessage: ChatMessage = {
      id: Date.now().toString(),
      user_id: user.id,
      username: profile?.username || 'You',
      message: currentMessage,
      timestamp: new Date().toISOString(),
      channel: selectedChannel,
      user_level: profile?.level || 1,
      user_badge: profile?.level && profile.level > 20 ? 'Pro' : undefined
    };

    setMessages(prev => [...prev, newMessage]);
    setCurrentMessage('');
    toast.success('Message sent!');
  };

  const createSession = async () => {
    if (!profile || !currentUserId) {
      toast.error('You need a player profile to create jam sessions');
      return;
    }

    const trimmedName = newSession.name.trim();
    const trimmedGenre = newSession.genre.trim();
    const tempo = Number.isFinite(newSession.tempo) ? Math.max(1, Math.round(newSession.tempo)) : 120;
    const maxParticipants = Number.isFinite(newSession.maxParticipants)
      ? Math.max(1, Math.round(newSession.maxParticipants))
      : 4;
    const skillRequirement = Number.isFinite(newSession.skillRequirement)
      ? Math.max(0, Math.round(newSession.skillRequirement))
      : 0;

    if (!trimmedName || !trimmedGenre) {
      toast.error('Session name and genre are required');
      return;
    }

    if (maxParticipants < 1) {
      toast.error('Jam sessions must allow at least one participant');
      return;
    }

    try {
      setCreatingSession(true);

      const { data: sessionIdData, error: createError } = await supabase
        .from('jam_sessions')
        .insert({
          host_id: currentUserId,
          name: trimmedName,
          genre: trimmedGenre,
          tempo,
          max_participants: maxParticipants,
          skill_requirement: skillRequirement,
          is_private: false,
        })
        .select('id')
        .single();

      if (createError) throw createError;
      if (!sessionIdData) {
        throw new Error('Unable to create jam session');
      }

      const { data: joinedData, error: joinError } = await supabase
        .rpc('join_jam_session', { p_session_id: sessionIdData.id });

      if (joinError) throw joinError;

      const hostProfile = {
        display_name: profile.display_name,
        username: profile.username,
      };

      let createdSession: JamSession | null = null;

      if (joinedData) {
        createdSession = mapJamSession(joinedData as JamSessionRecord, hostProfile);
        setActiveJam(createdSession);
        setJamTempo(createdSession.tempo);
      }

      const sessions = await loadJamSessions();

      if (!createdSession && joinedData) {
        const fallback = sessions.find((session) => session.id === (joinedData as JamSessionRow).id);
        if (fallback) {
          setActiveJam(fallback);
          setJamTempo(fallback.tempo);
        }
      }

      setNewSession(createDefaultSessionState());
      toast.success('Jam session created!');
    } catch (error) {
      console.error('Error creating jam session:', error);
      const message = error instanceof Error ? error.message : 'Failed to create jam session';
      toast.error(message);
    } finally {
      setCreatingSession(false);
    }
  };

  const joinSession = async (session: JamSession) => {
    if (!profile || !currentUserId) {
      toast.error('You need a player profile to join jam sessions');
      return;
    }

    if (session.isPrivate) {
      toast.error('This jam session is private and cannot be joined right now');
      return;
    }

    if (session.currentParticipants >= session.maxParticipants) {
      toast.error('This jam session is already full');
      return;
    }

    const avgSkill = profile.level * 2;
    if (avgSkill < session.skillRequirement) {
      toast.error('Your skill level is too low for this jam session');
      return;
    }

    if (session.participantIds.includes(currentUserId)) {
      setActiveJam(session);
      setJamTempo(session.tempo);
      toast.info('You are already part of this jam session');
      return;
    }

    try {
      setJoiningSessionId(session.id);

      const { data, error } = await supabase
        .rpc('join_jam_session', { p_session_id: session.id });

      if (error) throw error;
      if (!data) {
        throw new Error('Unable to join jam session');
      }

      const hostOverride = {
        display_name: session.hostName,
        username: session.hostName,
      };

      const updatedSession = mapJamSession(data as JamSessionRecord, hostOverride);

      setJamSessions((prev) => {
        const exists = prev.some((item) => item.id === updatedSession.id);
        if (exists) {
          return prev.map((item) => (item.id === updatedSession.id ? updatedSession : item));
        }
        return [updatedSession, ...prev];
      });

      setActiveJam(updatedSession);
      setJamTempo(updatedSession.tempo);
      toast.success(`Joined ${updatedSession.name}! Get ready to jam!`);
    } catch (error) {
      console.error('Error joining jam session:', error);
      const message = error instanceof Error ? error.message : 'Failed to join jam session';
      toast.error(message);
    } finally {
      setJoiningSessionId(null);
    }
  };

  const leaveJamSession = () => {
    setActiveJam(null);
    setJamTempo(120);
    toast.info('Left jam session');
  };

  const markNotificationRead = async (notificationId: string) => {
    if (!userId) return;

    const existing = notifications.find(notification => notification.id === notificationId);
    if (!existing || existing.read) return;

    const previousNotifications = notifications.map(notification => ({ ...notification }));

    setNotifications(prev =>
      prev.map(notification =>
        notification.id === notificationId ? { ...notification, read: true } : notification
      )
    );

    const { error } = await supabase
      .from('notifications')
      .update({ read: true })
      .eq('id', notificationId)
      .eq('user_id', userId);

    if (error) {
      console.error('Error marking notification as read:', error);
      setNotifications(previousNotifications);
      toast.error('Failed to update notification status.');
    }
  };

  const getPriorityColor = (priority: 'low' | 'medium' | 'high') => {
    switch (priority) {
      case 'high': return 'text-red-600 bg-red-100';
      case 'medium': return 'text-yellow-600 bg-yellow-100';
      default: return 'text-blue-600 bg-blue-100';
    }
  };

  const getUserBadgeColor = (badge?: string) => {
    switch (badge) {
      case 'Premium': return 'bg-gradient-to-r from-purple-500 to-pink-500 text-white';
      case 'Pro': return 'bg-gradient-to-r from-blue-500 to-cyan-500 text-white';
      default: return 'bg-gray-200 text-gray-700';
    }
  };

  return (
    <div className="max-w-7xl mx-auto space-y-6">
      <div className="flex items-center justify-between">
        <div>
          <h1 className="text-3xl font-bold">RockMundo Live</h1>
          <p className="text-muted-foreground">Real-time communication and collaboration</p>
        </div>
        <div className="flex items-center gap-2">
          <div className={`flex items-center gap-2 px-3 py-1 rounded-full ${
            isConnected ? 'bg-green-100 text-green-700' : 'bg-red-100 text-red-700'
          }`}>
            <div className={`w-2 h-2 rounded-full ${isConnected ? 'bg-green-500' : 'bg-red-500'}`} />
            {isConnected ? 'Connected' : 'Connecting...'}
          </div>
        </div>
      </div>

      <div className="grid grid-cols-1 lg:grid-cols-4 gap-6">
        {/* Chat Section */}
        <div className="lg:col-span-2 space-y-4">
          <Card>
            <CardHeader>
              <CardTitle className="flex items-center gap-2">
                <MessageSquare className="w-6 h-6" />
                Global Chat
              </CardTitle>
            </CardHeader>
            <CardContent className="space-y-4">
              {/* Channel Selector */}
              <div className="flex flex-wrap gap-2">
                {channels.map((channel) => (
                  <Button
                    key={channel.id}
                    variant={selectedChannel === channel.id ? "default" : "outline"}
                    size="sm"
                    className="gap-2"
                    onClick={() => setSelectedChannel(channel.id)}
                    disabled={!channel.public && (!profile || profile.level < 10)}
                  >
                    <channel.icon className="w-4 h-4" />
                    {channel.name}
                    {!channel.public && <Lock className="w-3 h-3" />}
                  </Button>
                ))}
              </div>

              {/* Messages */}
              <ScrollArea className="h-80 border rounded-lg p-4">
                <div className="space-y-3">
                  {messages
                    .filter(msg => msg.channel === selectedChannel)
                    .map((message) => (
                      <div key={message.id} className="flex items-start gap-3">
                        <div className="flex-1">
                          <div className="flex items-center gap-2 mb-1">
                            <span className="font-medium">{message.username}</span>
                            {message.user_badge && (
                              <Badge className={`text-xs ${getUserBadgeColor(message.user_badge)}`}>
                                {message.user_badge}
                              </Badge>
                            )}
                            <span className="text-xs text-muted-foreground">
                              Lv.{message.user_level}
                            </span>
                            <span className="text-xs text-muted-foreground">
                              {new Date(message.timestamp).toLocaleTimeString()}
                            </span>
                          </div>
                          <p className="text-sm">{message.message}</p>
                        </div>
                      </div>
                    ))}
                </div>
              </ScrollArea>

              {/* Message Input */}
              <div className="flex gap-2">
                <Input
                  value={currentMessage}
                  onChange={(e) => setCurrentMessage(e.target.value)}
                  placeholder="Type your message..."
                  onKeyPress={(e) => e.key === 'Enter' && sendMessage()}
                  disabled={!isConnected}
                />
                <Button onClick={sendMessage} disabled={!isConnected || !currentMessage.trim()}>
                  <Send className="w-4 h-4" />
                </Button>
              </div>
            </CardContent>
          </Card>
        </div>

        {/* Notifications */}
        <div className="space-y-4">
          <Card>
            <CardHeader>
              <CardTitle className="flex items-center gap-2">
                <Bell className="w-6 h-6" />
                Notifications
                {unreadCount > 0 && (
                  <Badge variant="destructive">
                    {unreadCount}
                  </Badge>
                )}
              </CardTitle>
            </CardHeader>
            <CardContent>
              <ScrollArea className="h-64">
                <div className="space-y-3">
                  {notifications.map((notification) => (
                    <div
                      key={notification.id}
                      className={`p-3 border rounded-lg cursor-pointer transition-colors ${
                        !notification.read ? 'bg-blue-50 border-blue-200' : 'hover:bg-muted'
                      }`}
                      onClick={() => void markNotificationRead(notification.id)}
                    >
                      <div className="flex items-center gap-2 mb-1">
                        <span className="font-medium text-sm">{notification.title}</span>
                        <Badge className={`text-xs ${getPriorityColor(notification.priority)}`}>
                          {notification.priority}
                        </Badge>
                      </div>
                      <p className="text-xs text-muted-foreground">{notification.message}</p>
                      <span className="text-xs text-muted-foreground">
                        {new Date(notification.timestamp).toLocaleTimeString()}
                      </span>
                    </div>
                  ))}
                </div>
              </ScrollArea>
            </CardContent>
          </Card>
        </div>

        {/* Jam Sessions */}
        <div className="space-y-4">
          <Card>
            <CardHeader>
              <CardTitle className="flex items-center gap-2">
                <Music className="w-6 h-6" />
                Live Jam Sessions
              </CardTitle>
            </CardHeader>
            <CardContent>
              <div className="space-y-4">
                {profile && (
                  <div className="p-3 border rounded-lg space-y-3">
                    <div>
                      <h3 className="font-medium">Start a Jam Session</h3>
                      <p className="text-xs text-muted-foreground">
                        Launch a new collaborative session with your preferred style and tempo.
                      </p>
                    </div>
                    <div className="grid grid-cols-1 sm:grid-cols-2 gap-3">
                      <div className="space-y-1">
                        <Label htmlFor="jam-session-name">Session Name</Label>
                        <Input
                          id="jam-session-name"
                          value={newSession.name}
                          onChange={(e) => setNewSession(prev => ({ ...prev, name: e.target.value }))}
                          placeholder="Midnight Groove"
                        />
                      </div>
                      <div className="space-y-1">
                        <Label htmlFor="jam-session-genre">Genre</Label>
                        <Input
                          id="jam-session-genre"
                          value={newSession.genre}
                          onChange={(e) => setNewSession(prev => ({ ...prev, genre: e.target.value }))}
                          placeholder="Funk / Rock"
                        />
                      </div>
                      <div className="space-y-1">
                        <Label htmlFor="jam-session-tempo">Tempo (BPM)</Label>
                        <Input
                          id="jam-session-tempo"
                          type="number"
                          min={40}
                          max={260}
                          value={newSession.tempo}
                          onChange={(e) => setNewSession(prev => ({ ...prev, tempo: Number(e.target.value) || 0 }))}
                        />
                      </div>
                      <div className="space-y-1">
                        <Label htmlFor="jam-session-max">Max Participants</Label>
                        <Input
                          id="jam-session-max"
                          type="number"
                          min={1}
                          max={12}
                          value={newSession.maxParticipants}
                          onChange={(e) => setNewSession(prev => ({ ...prev, maxParticipants: Number(e.target.value) || 0 }))}
                        />
                      </div>
                      <div className="space-y-1 sm:col-span-2">
                        <Label htmlFor="jam-session-skill">Skill Requirement</Label>
                        <Input
                          id="jam-session-skill"
                          type="number"
                          min={0}
                          max={100}
                          value={newSession.skillRequirement}
                          onChange={(e) => setNewSession(prev => ({ ...prev, skillRequirement: Number(e.target.value) || 0 }))}
                        />
                      </div>
                    </div>
                    <Button onClick={createSession} disabled={creatingSession} className="w-full sm:w-auto">
                      {creatingSession ? (
                        <>
                          <Loader2 className="w-4 h-4 mr-2 animate-spin" />
                          Creating...
                        </>
                      ) : (
                        <>
                          <Radio className="w-4 h-4 mr-2" />
                          Create Session
                        </>
                      )}
                    </Button>
                  </div>
                )}

                {activeJam ? (
                  <div className="space-y-4">
                    <div className="p-4 bg-green-50 border border-green-200 rounded-lg">
                      <h3 className="font-medium text-green-800">Currently Jamming</h3>
                      <p className="text-sm text-green-600">{activeJam.name}</p>
                      <p className="text-xs text-green-600">Hosted by {activeJam.hostName}</p>
                      <div className="flex items-center gap-4 mt-3">
                        <div className="flex items-center gap-2">
                          <Volume2 className="w-4 h-4" />
                          <span className="text-sm">Tempo: {jamTempo} BPM</span>
                        </div>
                        <div className="flex items-center gap-2">
                          <Users className="w-4 h-4" />
                          <span className="text-sm">{activeJam.currentParticipants}/{activeJam.maxParticipants}</span>
                        </div>
                      </div>
                      <div className="flex gap-2 mt-3">
                        <Button size="sm" variant="outline">
                          <Mic className="w-4 h-4 mr-1" />
                          Record
                        </Button>
                        <Button size="sm" variant="destructive" onClick={leaveJamSession}>
                          Leave
                        </Button>
                      </div>
                    </div>
                  </div>
                ) : (
                  <ScrollArea className="h-64">
                    {isLoadingSessions ? (
                      <div className="flex items-center justify-center h-32 text-sm text-muted-foreground">
                        Loading jam sessions...
                      </div>
                    ) : (
                      <div className="space-y-3">
                        {jamSessions.length === 0 ? (
                          <div className="text-sm text-muted-foreground text-center py-6">
                            No jam sessions available yet. Be the first to start one!
                          </div>
                        ) : (
                          jamSessions.map((session) => {
                            const isMember = currentUserId ? session.participantIds.includes(currentUserId) : false;
                            const isJoining = joiningSessionId === session.id;
                            const isFull = session.currentParticipants >= session.maxParticipants;
                            const isDisabled = isJoining || isMember || isFull || session.isPrivate;

                            return (
                              <div key={session.id} className="p-3 border rounded-lg">
                                <div className="flex items-center justify-between mb-2">
                                  <h3 className="font-medium">{session.name}</h3>
                                  {session.isPrivate && <Lock className="w-4 h-4 text-muted-foreground" />}
                                </div>
                                <div className="text-sm text-muted-foreground space-y-1">
                                  <div>Host: {session.hostName}</div>
                                  <div>Genre: {session.genre}</div>
                                  <div>Tempo: {session.tempo} BPM</div>
                                  <div>Skill Required: {session.skillRequirement}+</div>
                                  <div>Players: {session.currentParticipants}/{session.maxParticipants}</div>
                                </div>
                                <Button
                                  size="sm"
                                  className="w-full mt-2"
                                  onClick={() => joinSession(session)}
                                  disabled={isDisabled}
                                  variant={isMember ? 'secondary' : 'default'}
                                >
                                  {isJoining ? (
                                    <>
                                      <Loader2 className="w-4 h-4 mr-1 animate-spin" />
                                      Joining...
                                    </>
                                  ) : isMember ? (
                                    'Joined'
                                  ) : (
                                    <>
                                      <Play className="w-4 h-4 mr-1" />
                                      Join Jam
                                    </>
                                  )}
                                </Button>
                              </div>
                            );
                          })
                        )}
                      </div>
                    )}
                  </ScrollArea>
                )}
              </div>
            </CardContent>
          </Card>
        </div>
      </div>
    </div>
  );
};

export default RealtimeCommunication;<|MERGE_RESOLUTION|>--- conflicted
+++ resolved
@@ -1,8 +1,5 @@
-<<<<<<< HEAD
+
 import React, { useState, useEffect, useCallback } from 'react';
-=======
-import React, { useState, useEffect, useCallback, useRef } from 'react';
->>>>>>> 9ed4af05
 import { Card, CardHeader, CardTitle, CardContent } from '@/components/ui/card';
 import { Button } from '@/components/ui/button';
 import { Badge } from '@/components/ui/badge';
@@ -71,7 +68,6 @@
   isPrivate: boolean;
 }
 
-<<<<<<< HEAD
 type NewSessionState = {
   name: string;
   genre: string;
@@ -108,10 +104,6 @@
     isPrivate: record.is_private,
   };
 };
-=======
-type NotificationRow = Tables<'notifications'>;
-type NotificationType = NotificationRow['type'];
->>>>>>> 9ed4af05
 
 interface Notification {
   id: string;
@@ -199,17 +191,11 @@
   }, [selectedChannel]);
 
   useEffect(() => {
-<<<<<<< HEAD
     if (user) {
       initializeRealtime();
       loadChatHistory();
       void loadJamSessions();
       loadNotifications();
-=======
-    if (!user) {
-      setIsConnected(false);
-      return;
->>>>>>> 9ed4af05
     }
 
     const cleanupRealtime = initializeRealtime();
@@ -220,30 +206,7 @@
       cleanupRealtime();
       setIsConnected(false);
     };
-<<<<<<< HEAD
   }, [user, loadJamSessions]);
-=======
-  }, [user, initializeRealtime]);
-
-  useEffect(() => {
-    if (!userId) {
-      setNotifications([]);
-      return;
-    }
-
-    let isActive = true;
-
-    const fetchNotifications = async () => {
-      try {
-        const { data, error } = await supabase
-          .from('notifications')
-          .select('*')
-          .eq('user_id', userId)
-          .order('timestamp', { ascending: false });
-
-        if (error) throw error;
-        if (!isActive) return;
->>>>>>> 9ed4af05
 
         const mapped = (data ?? []).map(mapNotificationRow);
         setNotifications(sortNotificationsByTimestamp(mapped));
