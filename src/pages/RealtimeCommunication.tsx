--- conflicted
+++ resolved
@@ -1,19 +1,9 @@
 import React, { useState, useEffect, useCallback, useRef, useMemo } from 'react';
 import { Card, CardHeader, CardTitle, CardContent } from '@/components/ui/card';
 import { Badge } from '@/components/ui/badge';
-<<<<<<< HEAD
 import ChatWindow from '@/components/realtime/ChatWindow';
 import { MessageSquare, Music } from 'lucide-react';
-=======
-import { Input } from '@/components/ui/input';
-import { ScrollArea } from '@/components/ui/scroll-area';
-import { Tabs, TabsContent, TabsList, TabsTrigger } from '@/components/ui/tabs';
-import { useAuth } from '@/hooks/use-auth-context';
-import { useGameData } from '@/hooks/useGameData';
-import { supabase } from '@/integrations/supabase/client';
-import { toast } from '@/components/ui/sonner-toast';
-import { MessageSquare, Send, Music } from 'lucide-react';
->>>>>>> 11372622
+
 
 interface AudioMeterHandle {
   analyser: AnalyserNode;
@@ -50,200 +40,6 @@
   }, []);
 
   useEffect(() => {
-<<<<<<< HEAD
-=======
-    if (!user) {
-      setBandId(null);
-      return;
-    }
-
-    let isMounted = true;
-
-    const fetchBandMembership = async () => {
-      const { data, error } = await supabase
-        .from('band_members')
-        .select('band_id')
-        .eq('user_id', user.id)
-        .order('joined_at', { ascending: false })
-        .limit(1)
-        .maybeSingle();
-
-      if (error) {
-        console.error('Error fetching band membership:', error);
-        return;
-      }
-
-      if (isMounted) {
-        setBandId(data?.band_id ?? null);
-      }
-    };
-
-    void fetchBandMembership();
-
-    return () => {
-      isMounted = false;
-    };
-  }, [user]);
-
-  useEffect(() => {
-    if (!bandId && activeTab === 'band') {
-      setActiveTab('general');
-    }
-  }, [bandId, activeTab]);
-
-  useEffect(() => {
-    if (!user || !channelKey) {
-      setIsConnected(false);
-      setMessages([]);
-      setOnlineCount(0);
-      return;
-    }
-
-    let isMounted = true;
-    const currentChannelKey = channelKey;
-    const realtimeChannel = supabase.channel(`chat:${currentChannelKey}`);
-
-    setMessages([]);
-    setOnlineCount(0);
-    setIsConnected(false);
-
-    const refreshPresence = async () => {
-      const { count, error } = await supabase
-        .from('chat_participants')
-        .select('id', { count: 'exact', head: true })
-        .eq('channel', currentChannelKey);
-
-      if (error) {
-        console.error('Error refreshing presence:', error);
-        return;
-      }
-
-      if (isMounted) {
-        setOnlineCount(count ?? 0);
-      }
-    };
-
-    const loadInitialMessages = async () => {
-      const { data, error } = await supabase
-        .from('chat_messages')
-        .select('*')
-        .eq('channel', currentChannelKey)
-        .order('created_at', { ascending: true })
-        .limit(100);
-
-      if (error) {
-        console.error('Error loading messages:', error);
-        toast.error('Failed to load chat history.');
-        return;
-      }
-
-      if (data && isMounted) {
-        setMessages(data as ChatMessage[]);
-      }
-    };
-
-    const registerPresence = async () => {
-      const { error } = await supabase
-        .from('chat_participants')
-        .upsert(
-          {
-            user_id: user.id,
-            channel: currentChannelKey,
-            status: 'online'
-          },
-          { onConflict: 'user_id' }
-        );
-
-      if (error) {
-        console.error('Error registering presence:', error);
-      }
-    };
-
-    void (async () => {
-      await Promise.all([loadInitialMessages(), registerPresence()]);
-      await refreshPresence();
-    })();
-
-    realtimeChannel.on(
-      'postgres_changes',
-      { event: 'INSERT', schema: 'public', table: 'chat_messages', filter: `channel=eq.${currentChannelKey}` },
-      payload => {
-        if (!isMounted) {
-          return;
-        }
-
-        const newMessage = payload.new as ChatMessage;
-        setMessages(previous => [...previous, newMessage]);
-      }
-    );
-
-    realtimeChannel.on(
-      'postgres_changes',
-      { schema: 'public', table: 'chat_participants', filter: `channel=eq.${currentChannelKey}` },
-      () => {
-        if (!isMounted) {
-          return;
-        }
-
-        void refreshPresence();
-      }
-    );
-
-    void realtimeChannel.subscribe(status => {
-      if (!isMounted) {
-        return;
-      }
-
-      if (status === 'SUBSCRIBED') {
-        setIsConnected(true);
-      }
-
-      if (status === 'CLOSED' || status === 'CHANNEL_ERROR' || status === 'TIMED_OUT') {
-        setIsConnected(false);
-      }
-    });
-
-    return () => {
-      if (isMounted) {
-        setIsConnected(false);
-      }
-      isMounted = false;
-      void realtimeChannel.unsubscribe();
-
-      void supabase
-        .from('chat_participants')
-        .delete()
-        .eq('user_id', user.id)
-        .eq('channel', currentChannelKey);
-    };
-  }, [user, channelKey]);
-
-  const sendMessage = useCallback(async () => {
-    if (!currentMessage.trim() || !user || !channelKey) {
-      return;
-    }
-
-    try {
-      const { error } = await supabase
-        .from('chat_messages')
-        .insert({
-          user_id: user.id,
-          message: currentMessage.trim(),
-          channel: channelKey
-        });
-
-      if (error) throw error;
-
-      setCurrentMessage('');
-      toast.success(`Message sent to ${activeTab === 'band' ? 'your band' : 'general'} chat!`);
-    } catch (error) {
-      console.error('Error sending message:', error);
-      toast.error('Failed to send message.');
-    }
-  }, [currentMessage, user, channelKey, activeTab]);
-
-  useEffect(() => {
->>>>>>> 11372622
     const audioMeters = audioMetersRef.current;
 
     return () => {
@@ -275,7 +71,6 @@
               </Badge>
             </CardTitle>
           </CardHeader>
-<<<<<<< HEAD
           <CardContent>
             <ChatWindow
               channel="general"
@@ -283,133 +78,6 @@
               onOnlineCountChange={setOnlineCount}
               onConnectionStatusChange={setIsConnected}
             />
-=======
-          <CardContent className="space-y-4">
-            <Tabs value={activeTab} onValueChange={(value) => setActiveTab(value as 'general' | 'band')}>
-              <TabsList className="grid w-full grid-cols-2">
-                <TabsTrigger value="general">Global Chat</TabsTrigger>
-                <TabsTrigger value="band" disabled={!bandId}>
-                  Band Chat
-                </TabsTrigger>
-              </TabsList>
-
-              <TabsContent value="general" className="space-y-4">
-                <ScrollArea className="h-80">
-                  <div className="space-y-3">
-                    {messages.length === 0 ? (
-                      <p className="text-muted-foreground text-center py-8">
-                        No messages yet. Be the first to start the conversation!
-                      </p>
-                    ) : (
-                      messages.map((message) => (
-                        <div
-                          key={message.id}
-                          className="flex gap-3 p-3 rounded-lg bg-muted"
-                        >
-                          <div className="flex-1">
-                            <div className="flex items-center gap-2 mb-1">
-                              <span className="font-medium text-sm">
-                                {message.username && message.username.trim().length > 0
-                                  ? message.username
-                                  : message.user_id === user?.id
-                                  ? profile?.display_name || profile?.username || 'You'
-                                  : 'User'}
-                              </span>
-                            </div>
-                            <p className="text-sm">{message.message}</p>
-                          </div>
-                        </div>
-                      ))
-                    )}
-                  </div>
-                </ScrollArea>
-
-                <div className="flex gap-2">
-                  <Input
-                    value={currentMessage}
-                    onChange={(e) => setCurrentMessage(e.target.value)}
-                    placeholder="Type your message..."
-                    onKeyDown={(e) => {
-                      if (e.key === 'Enter' && !e.shiftKey) {
-                        e.preventDefault();
-                        void sendMessage();
-                      }
-                    }}
-                    className="flex-1"
-                  />
-                  <Button
-                    onClick={() => void sendMessage()}
-                    disabled={!currentMessage.trim() || !channelKey}
-                    size="sm"
-                  >
-                    <Send className="w-4 h-4" />
-                  </Button>
-                </div>
-              </TabsContent>
-
-              <TabsContent value="band" className="space-y-4">
-                {bandId ? (
-                  <>
-                    <ScrollArea className="h-80">
-                      <div className="space-y-3">
-                        {messages.length === 0 ? (
-                          <p className="text-muted-foreground text-center py-8">
-                            Coordinate with your bandmates here. Start the conversation!
-                          </p>
-                        ) : (
-                          messages.map((message) => (
-                            <div
-                              key={message.id}
-                              className="flex gap-3 p-3 rounded-lg bg-muted"
-                            >
-                              <div className="flex-1">
-                                <div className="flex items-center gap-2 mb-1">
-                                  <span className="font-medium text-sm">
-                                    {message.username && message.username.trim().length > 0
-                                      ? message.username
-                                      : message.user_id === user?.id
-                                      ? profile?.display_name || profile?.username || 'You'
-                                      : 'User'}
-                                  </span>
-                                </div>
-                                <p className="text-sm">{message.message}</p>
-                              </div>
-                            </div>
-                          ))
-                        )}
-                      </div>
-                    </ScrollArea>
-
-                    <div className="flex gap-2">
-                      <Input
-                        value={currentMessage}
-                        onChange={(e) => setCurrentMessage(e.target.value)}
-                        placeholder="Share something with your band..."
-                        onKeyDown={(e) => {
-                          if (e.key === 'Enter' && !e.shiftKey) {
-                            e.preventDefault();
-                            void sendMessage();
-                          }
-                        }}
-                        className="flex-1"
-                      />
-                      <Button
-                        onClick={() => void sendMessage()}
-                        disabled={!currentMessage.trim() || !channelKey}
-                        size="sm"
-                      >
-                        <Send className="w-4 h-4" />
-                      </Button>
-                    </div>
-                  </>
-                ) : (
-                  <div className="h-80 flex items-center justify-center text-muted-foreground">
-                    Join a band to unlock your private band chat!
-                  </div>
-                )}
-              </TabsContent>
-            </Tabs>
->>>>>>> 11372622
           </CardContent>
         </Card>
 
