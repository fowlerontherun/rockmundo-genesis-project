import React from "react";
import { describe, expect, it } from "bun:test";
import { renderToStaticMarkup } from "react-dom/server";

import SetlistDesigner, { initialSetlists } from "../SetlistDesigner";

describe("SetlistDesigner", () => {
<<<<<<< HEAD
  it("renders the headliner tab with running order guidance", () => {
=======
  it("renders the support act tab with running order guidance", () => {
>>>>>>> aa3f10b5
    const html = renderToStaticMarkup(<SetlistDesigner />);

    expect(html).toContain("Setlist Designer");
    expect(html).toContain("Twilight Spark Warmup");
    expect(html).toContain("Running order");
  });

  it("seeds sample songs and production moments", () => {
    const html = renderToStaticMarkup(<SetlistDesigner />);

    expect(html).toContain("Signal Flare");
    expect(html).toContain("Crowd Pulse Check");
  });

  it("surfaces the song limit message when a setlist is at capacity", () => {
    const cappedSetlists = {
      ...initialSetlists,
      act: {
        ...initialSetlists.act,
        items: [
          ...initialSetlists.act.items,
          {
            id: "act-limit-test",
            type: "song" as const,
            title: "Limit Signal",
            detail: "Test track inserted to reach the capacity cap.",
            duration: "3:30",
          },
        ],
      },
    };

    const html = renderToStaticMarkup(
      <SetlistDesigner
        initialState={cappedSetlists}
        initialEditing={{ act: true }}
        initialActiveTab="act"
      />,
    );

    expect(html).toContain("Song limit reached");
    expect(html).toContain("5/5");
  });
});<|MERGE_RESOLUTION|>--- conflicted
+++ resolved
@@ -5,11 +5,7 @@
 import SetlistDesigner, { initialSetlists } from "../SetlistDesigner";
 
 describe("SetlistDesigner", () => {
-<<<<<<< HEAD
   it("renders the headliner tab with running order guidance", () => {
-=======
-  it("renders the support act tab with running order guidance", () => {
->>>>>>> aa3f10b5
     const html = renderToStaticMarkup(<SetlistDesigner />);
 
     expect(html).toContain("Setlist Designer");
