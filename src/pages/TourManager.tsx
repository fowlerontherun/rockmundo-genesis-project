import { useState, useEffect } from "react";
import { Card, CardContent, CardDescription, CardHeader, CardTitle } from "@/components/ui/card";
import { Button } from "@/components/ui/button";
import { Input } from "@/components/ui/input";
import { Label } from "@/components/ui/label";
import { Textarea } from "@/components/ui/textarea";
import { Select, SelectContent, SelectItem, SelectTrigger, SelectValue } from "@/components/ui/select";
import { Alert, AlertDescription } from "@/components/ui/alert";
import { Badge } from "@/components/ui/badge";
import { Progress } from "@/components/ui/progress";
import { Tabs, TabsContent, TabsList, TabsTrigger } from "@/components/ui/tabs";
import { 
  Calendar, 
  Users, 
  MapPin, 
  Star, 
  TrendingUp, 
  DollarSign,
  AlertCircle,
  Plane,
  Music,
  Clock,
  Plus,
  Settings
} from "lucide-react";
import { useAuth } from "@/hooks/useAuth";
import { useGameData } from "@/hooks/useGameData";
import { supabase } from "@/integrations/supabase/client";
import { useToast } from "@/hooks/use-toast";
import { calculateGigPayment, meetsRequirements } from "@/utils/gameBalance";
import { applyEquipmentWear } from "@/utils/equipmentWear";

interface Tour {
  id: string;
  name: string;
  description: string;
  start_date: string;
  end_date: string;
  status: string;
  total_revenue: number;
  band_id?: string;
  venues: TourVenue[];
  tour_venues?: TourVenue[];
}

interface TourVenue {
  id: string;
  venue_id: string;
  date: string;
  ticket_price: number | null;
  marketing_spend: number | null;
  tickets_sold: number | null;
  revenue: number | null;
  travel_cost: number | null;
  lodging_cost: number | null;
  misc_cost: number | null;
  status: string | null;
  venues?: {
    name: string;
    location: string;
    capacity: number;
  };
  venue?: {
    name: string;
    location: string;
    capacity: number;
  };
}

<<<<<<< HEAD
interface VenueScheduleForm {
  venueId: string;
  date: string;
  ticketPrice: string;
  travelCost: string;
  lodgingCost: string;
  miscCost: string;
}

interface NewTourVenueDetails {
  venueId: string;
  date: string;
  ticketPrice: number;
  travelCost: number;
  lodgingCost: number;
  miscCost: number;
}

const createEmptySchedule = (): VenueScheduleForm => ({
  venueId: "",
  date: "",
  ticketPrice: "",
  travelCost: "",
  lodgingCost: "",
  miscCost: ""
});

=======
interface EditTourForm {
  start_date: string;
  end_date: string;
  status: string;
  venues: Array<{
    id: string;
    venue_id: string;
    date: string;
    status: string | null;
    ticket_price: number | null;
  }>;
  newVenue: {
    venue_id: string;
    date: string;
    ticket_price: string;
  };
}

>>>>>>> affc3031
const TourManager = () => {
  const { user } = useAuth();
  const { profile, skills } = useGameData();
  const { toast } = useToast();
  const [tours, setTours] = useState<Tour[]>([]);
  const [venues, setVenues] = useState<any[]>([]);
  const [loading, setLoading] = useState(true);
  const [creatingTour, setCreatingTour] = useState(false);
  const [ticketPriceUpdates, setTicketPriceUpdates] = useState<Record<string, string>>({});
  const [marketingSpendUpdates, setMarketingSpendUpdates] = useState<Record<string, string>>({});
  const [updatingVenue, setUpdatingVenue] = useState<string | null>(null);
  const [performingVenue, setPerformingVenue] = useState<string | null>(null);

  const [newTour, setNewTour] = useState({
    name: "",
    description: "",
    start_date: "",
    end_date: ""
  });
  const [venueSchedules, setVenueSchedules] = useState<Record<string, VenueScheduleForm>>({});

  const normalizeDate = (date?: string | null) => (date ? date.split("T")[0] : "");

  const initializeEditForm = (tour: Tour): EditTourForm => ({
    start_date: normalizeDate(tour.start_date),
    end_date: normalizeDate(tour.end_date),
    status: tour.status || "planned",
    venues: (tour.venues || []).map((venue) => ({
      id: venue.id,
      venue_id: venue.venue_id,
      date: normalizeDate(venue.date),
      status: venue.status || "scheduled",
      ticket_price: venue.ticket_price
    })),
    newVenue: {
      venue_id: "",
      date: "",
      ticket_price: ""
    }
  });

  const tourStatusOptions = ['planned', 'active', 'completed', 'cancelled'];
  const venueStatusOptions = ['scheduled', 'completed', 'cancelled'];

  useEffect(() => {
    if (user) {
      loadTours();
      loadVenues();
    }
  }, [user]);

  const loadTours = async (): Promise<Tour[]> => {
    if (!user) return [];

    try {
      const { data, error } = await supabase
        .from('tours')
        .select(`
          *,
          tour_venues!tour_venues_tour_id_fkey (
            *,
            venues!tour_venues_venue_id_fkey (name, location, capacity)
          )
        `)
        .eq('user_id', user.id)
        .order('created_at', { ascending: false });

      if (error) throw error;
      const mappedTours = (data || []).map(tour => ({
        ...tour,
        venues: (tour.tour_venues || []).map(tv => ({
          ...tv,
          venue: tv.venues
        }))
      })));
      setTicketPriceUpdates({});
      setMarketingSpendUpdates({});
    } catch (error: any) {
      console.error('Error loading tours:', error);
      toast({
        variant: "destructive",
        title: "Error",
        description: "Failed to load tours"
      });
      return [];
    }
  };

  const loadVenues = async () => {
    try {
      const { data, error } = await supabase
        .from('venues')
        .select('*')
        .order('prestige_level', { ascending: true });

      if (error) throw error;
      setVenues(data || []);
    } catch (error: any) {
      console.error('Error loading venues:', error);
    } finally {
      setLoading(false);
    }
  };

  const createTour = async () => {
    if (!user || !profile || !skills) return;

    try {
      setCreatingTour(true);

      // Check if player meets tour requirements
      const tourRequirements = { fame: 1000, performance: 50 };
      const { meets, missing } = meetsRequirements(tourRequirements, {
        fame: profile.fame,
        performance: skills.performance
      });

      if (!meets) {
        toast({
          variant: "destructive",
          title: "Requirements Not Met",
          description: `You need: ${missing.join(', ')}`
        });
        return;
      }

      const { data, error } = await supabase
        .from('tours')
        .insert({
          user_id: user.id,
          name: newTour.name,
          description: newTour.description,
          start_date: newTour.start_date,
          end_date: newTour.end_date,
          status: 'planned'
        })
        .select()
        .single();

      if (error) throw error;

      toast({
        title: "Tour Created!",
        description: `${newTour.name} has been added to your tour schedule`
      });

      setNewTour({ name: "", description: "", start_date: "", end_date: "" });
      await loadTours();
    } catch (error: any) {
      console.error('Error creating tour:', error);
      toast({
        variant: "destructive",
        title: "Error",
        description: "Failed to create tour"
      });
    } finally {
      setCreatingTour(false);
    }
  };

<<<<<<< HEAD
  const addVenueToTour = async (tourId: string, details: NewTourVenueDetails) => {
    if (!user) return false;

    try {
      const { error } = await supabase
        .from('tour_venues')
        .insert({
          tour_id: tourId,
          venue_id: details.venueId,
          date: details.date,
          ticket_price: details.ticketPrice,
          travel_cost: details.travelCost,
          lodging_cost: details.lodgingCost,
          misc_cost: details.miscCost,
=======
  const addVenueToTour = async (tourId: string, venueId: string, date: string, ticketPrice: number, marketingSpend: number) => {
    if (!user) return;

    try {
      const { data: newTourVenue, error } = await supabase
        .from('tour_venues')
        .insert({
          tour_id: tourId,
          venue_id: venueId,
          date,
          ticket_price: ticketPrice,
          marketing_spend: marketingSpend,
>>>>>>> affc3031
          tickets_sold: 0,
          revenue: 0,
          status: 'scheduled'
        })
        .select()
        .single();

      if (error) throw error;

      if (newTourVenue) {
        const selectedTour = tours.find(tour => tour.id === tourId);
        const selectedVenue = venues.find(venue => venue.id === venueId);
        const eventEnd = new Date(newTourVenue.date);
        eventEnd.setHours(eventEnd.getHours() + 3);

        const { error: scheduleError } = await supabase
          .from('schedule_events')
          .insert({
            user_id: user.id,
            event_type: 'tour',
            title: `${selectedTour?.name ?? 'Tour Show'}${selectedVenue ? ` - ${selectedVenue.name}` : ''}`,
            description: selectedTour?.description ?? (selectedVenue ? `Tour stop at ${selectedVenue.name}` : 'Tour performance'),
            start_time: newTourVenue.date,
            end_time: eventEnd.toISOString(),
            location: selectedVenue?.location ?? 'TBA',
            status: 'scheduled',
            tour_venue_id: newTourVenue.id
          });

        if (scheduleError) {
          console.error('Error adding tour stop to schedule:', scheduleError);
          toast({
            variant: "destructive",
            title: "Schedule update failed",
            description: "Tour stop added but the schedule couldn't be updated automatically."
          });
        }
      }

      toast({
        title: "Venue Added",
        description: "Venue has been added to your tour"
      });

<<<<<<< HEAD
      loadTours();
      return true;
=======
      const updatedTours = await loadTours();
      const updatedTour = updatedTours.find((t) => t.id === tourId);
      if (updatedTour) {
        setEditForms((prev) => ({
          ...prev,
          [tourId]: initializeEditForm(updatedTour)
        }));
      }
>>>>>>> affc3031
    } catch (error: any) {
      console.error('Error adding venue to tour:', error);
      toast({
        variant: "destructive",
        title: "Error",
        description: "Failed to add venue to tour"
      });
      return false;
    }
  };

<<<<<<< HEAD
  const updateVenueSchedule = (tourId: string, field: keyof VenueScheduleForm, value: string) => {
    setVenueSchedules(prev => {
      const current = prev[tourId] ?? createEmptySchedule();
      return {
        ...prev,
        [tourId]: {
          ...current,
          [field]: value
        }
      };
    });
  };

  const parseCurrencyInput = (value: string) => {
    const parsed = Number(value);
    if (!Number.isFinite(parsed)) return 0;
    return Math.max(0, Math.round(parsed));
  };

  const handleScheduleVenue = async (tourId: string) => {
    const schedule = venueSchedules[tourId] ?? createEmptySchedule();

    if (!schedule.venueId || !schedule.date) {
      toast({
        variant: "destructive",
        title: "Missing Details",
        description: "Select a venue and date to schedule a show."
      });
      return;
    }

    const ticketPrice = parseCurrencyInput(schedule.ticketPrice);
    const travelCost = parseCurrencyInput(schedule.travelCost);
    const lodgingCost = parseCurrencyInput(schedule.lodgingCost);
    const miscCost = parseCurrencyInput(schedule.miscCost);

    let isoDate = schedule.date;
    if (!schedule.date.includes('T')) {
      const parsedDate = new Date(schedule.date);
      if (!Number.isNaN(parsedDate.getTime())) {
        isoDate = parsedDate.toISOString();
      }
    }

    const success = await addVenueToTour(tourId, {
      venueId: schedule.venueId,
      date: isoDate,
      ticketPrice,
      travelCost,
      lodgingCost,
      miscCost
    });

    if (success) {
      setVenueSchedules(prev => ({
        ...prev,
        [tourId]: createEmptySchedule()
      }));
=======
  const updateTourVenueSettings = async (
    tourVenueId: string,
    ticketPrice: number | null,
    marketingSpend: number | null
  ) => {
    if (!user) return;

    const updates: Record<string, number> = {};

    if (typeof ticketPrice === "number" && !Number.isNaN(ticketPrice)) {
      updates.ticket_price = Math.max(0, Math.round(ticketPrice * 100) / 100);
    }

    if (typeof marketingSpend === "number" && !Number.isNaN(marketingSpend)) {
      updates.marketing_spend = Math.max(0, Math.round(marketingSpend * 100) / 100);
    }

    if (Object.keys(updates).length === 0) {
      toast({
        variant: "destructive",
        title: "Invalid values",
        description: "Please provide a valid ticket price or marketing spend."
      });
      return;
    }
    try {
      setUpdatingVenue(tourVenueId);
      const { error } = await supabase
        .from('tour_venues')
        .update(updates)
        .eq('id', tourVenueId);

      if (error) throw error;

      toast({
        title: "Show settings updated",
        description: "Ticket price and marketing spend have been saved."
      });

      loadTours();
    } catch (error: any) {
      console.error('Error updating tour venue:', error);
      toast({
        variant: "destructive",
        title: "Error",
        description: "Failed to update show settings"
      });
    } finally {
      setUpdatingVenue(null);
>>>>>>> affc3031
    }
  };

  const simulateTourShow = async (tourVenue: TourVenue) => {
    if (!user || !profile || !skills) return;

    const venueInfo = tourVenue.venue;
    if (!venueInfo) {
      toast({
        variant: "destructive",
        title: "Missing Venue Details",
        description: "Unable to simulate this show because venue information is incomplete."
      });
      return;
    }

    try {
<<<<<<< HEAD
      // Calculate show success based on skills and venue prestige
      const successRate = Math.min(0.9, skills.performance / 100);
      const capacity = venueInfo.capacity || 500;
      const attendance = Math.floor(capacity * (0.4 + successRate * 0.5));
      const ticketPrice = tourVenue.ticket_price ?? 25;
      const revenue = attendance * ticketPrice;
      const totalCosts = (tourVenue.travel_cost || 0) + (tourVenue.lodging_cost || 0) + (tourVenue.misc_cost || 0);
      const profit = revenue - totalCosts;
=======
      setPerformingVenue(tourVenue.id);

      const venueInfo = tourVenue.venue || tourVenue.venues;
      const capacity = venueInfo?.capacity || 0;
      const marketingSpend = typeof tourVenue.marketing_spend === "number" ? Math.max(0, tourVenue.marketing_spend) : 0;
      const ticketPrice = typeof tourVenue.ticket_price === "number" ? Math.max(0, tourVenue.ticket_price) : 25;

      const fameInfluence = Math.min(0.5, (profile.fame || 0) / 10000);
      const marketingInfluence = Math.min(0.3, marketingSpend / 10000);
      const baseAttendanceRate = 0.25;
      const attendanceRate = Math.min(0.95, baseAttendanceRate + fameInfluence + marketingInfluence);
      const ticketsSold = Math.min(
        capacity,
        Math.max(0, Math.floor(capacity * attendanceRate))
      );
      const revenue = ticketPrice * ticketsSold;
      const profit = revenue - marketingSpend;
>>>>>>> affc3031

      const { error } = await supabase
        .from('tour_venues')
        .update({
<<<<<<< HEAD
          tickets_sold: attendance,
          revenue,
=======
          tickets_sold: ticketsSold,
          revenue: revenue,
          ticket_price: ticketPrice,
          marketing_spend: marketingSpend,
>>>>>>> affc3031
          status: 'completed'
        })
        .eq('id', tourVenue.id);

      if (error) throw error;

      // Update player cash and fame
<<<<<<< HEAD
      const fameGain = Math.floor(attendance / 10);
      const currentCash = profile.cash ?? 0;
      const currentFame = profile.fame ?? 0;

      await supabase
        .from('profiles')
        .update({
          cash: currentCash + profit,
          fame: currentFame + fameGain
        })
        .eq('user_id', user.id);

      let profitDescription = "break-even result";
      if (profit > 0) {
        profitDescription = `profit of $${profit.toLocaleString()}`;
      } else if (profit < 0) {
        profitDescription = `loss of $${Math.abs(profit).toLocaleString()}`;
=======
      const fameGain = Math.floor(ticketsSold / 10);
      await supabase
        .from('profiles')
        .update({
          cash: profile.cash + profit,
          fame: profile.fame + fameGain
        })
        .eq('user_id', user.id);

      let wearNotice = '';

      try {
        const wearSummary = await applyEquipmentWear(user.id, 'tour');
        if (wearSummary?.updates.length) {
          wearNotice = ` Gear wear detected on ${wearSummary.updates.length} item${wearSummary.updates.length > 1 ? 's' : ''}. Check the inventory manager to repair them.`;
        }
      } catch (wearError) {
        console.error('Failed to apply equipment wear after tour show', wearError);
>>>>>>> affc3031
      }

      toast({
        title: "Show Complete!",
<<<<<<< HEAD
        description: `Great performance! Earned $${revenue.toLocaleString()} revenue with $${totalCosts.toLocaleString()} costs, resulting in a ${profitDescription} and ${fameGain} fame.`
=======
        description: `Show results: $${revenue.toLocaleString()} revenue, ${ticketsSold} tickets sold, ${profit >= 0 ? 'profit' : 'loss'} of $${Math.abs(profit).toLocaleString()}`
>>>>>>> affc3031
      });

      await loadTours();
    } catch (error: any) {
      console.error('Error simulating tour show:', error);
      toast({
        variant: "destructive",
        title: "Error",
        description: "Failed to complete show"
      });
    } finally {
      setPerformingVenue(null);
    }
  };

  const getStatusColor = (status: string) => {
    switch (status) {
      case 'completed': return 'text-success border-success bg-success/10';
      case 'active': return 'text-warning border-warning bg-warning/10';
      case 'cancelled': return 'text-destructive border-destructive bg-destructive/10';
      default: return 'text-primary border-primary bg-primary/10';
    }
  };

  const calculateTourStats = (tour: Tour) => {
    const totalRevenue = tour.venues?.reduce((sum, v) => sum + (v.revenue || 0), 0) || 0;
    const totalCosts = tour.venues?.reduce((sum, v) => sum + (v.travel_cost || 0) + (v.lodging_cost || 0) + (v.misc_cost || 0), 0) || 0;
    const totalProfit = totalRevenue - totalCosts;
    const totalTickets = tour.venues?.reduce((sum, v) => sum + (v.tickets_sold || 0), 0) || 0;
    const totalMarketing = tour.venues?.reduce((sum, v) => sum + (v.marketing_spend || 0), 0) || 0;
    const netProfit = totalRevenue - totalMarketing;
    const completedShows = tour.venues?.filter(v => v.status === 'completed').length || 0;
    const totalShows = tour.venues?.length || 0;

<<<<<<< HEAD
    return { totalRevenue, totalCosts, totalProfit, totalTickets, completedShows, totalShows };
=======
    return { totalRevenue, totalTickets, totalMarketing, netProfit, completedShows, totalShows };
>>>>>>> affc3031
  };

  if (loading) {
    return (
      <div className="min-h-screen bg-gradient-stage flex items-center justify-center p-6">
        <div className="text-center">
          <div className="animate-spin rounded-full h-32 w-32 border-b-2 border-primary mx-auto mb-4"></div>
          <p className="text-lg font-oswald">Loading tour management...</p>
        </div>
      </div>
    );
  }

  return (
    <div className="min-h-screen bg-gradient-stage p-6">
      <div className="max-w-6xl mx-auto space-y-6">
        {/* Header */}
        <div className="flex items-center justify-between">
          <div>
            <h1 className="text-4xl font-bebas tracking-wider bg-gradient-to-r from-foreground to-primary bg-clip-text text-transparent">
              Tour Manager
            </h1>
            <p className="text-muted-foreground font-oswald">Plan and manage your concert tours</p>
          </div>
          <Button 
            onClick={() => setCreatingTour(true)}
            className="bg-gradient-primary hover:shadow-electric"
            disabled={!profile || profile.fame < 1000}
          >
            <Plus className="h-4 w-4 mr-2" />
            Create Tour
          </Button>
        </div>

        {/* Requirements Check */}
        {profile && profile.fame < 1000 && (
          <Alert>
            <AlertCircle className="h-4 w-4" />
            <AlertDescription>
              You need at least 1,000 fame and 50 performance skill to create tours. 
              Current fame: {profile.fame}
            </AlertDescription>
          </Alert>
        )}

        {/* Create Tour Form */}
        {creatingTour && (
          <Card className="bg-card/80 backdrop-blur-sm border-primary/20">
            <CardHeader>
              <CardTitle>Create New Tour</CardTitle>
              <CardDescription>Plan your multi-city tour</CardDescription>
            </CardHeader>
            <CardContent className="space-y-4">
              <div className="grid grid-cols-1 md:grid-cols-2 gap-4">
                <div>
                  <Label htmlFor="tour-name">Tour Name</Label>
                  <Input
                    id="tour-name"
                    value={newTour.name}
                    onChange={(e) => setNewTour({ ...newTour, name: e.target.value })}
                    placeholder="World Domination Tour"
                  />
                </div>
                <div>
                  <Label htmlFor="tour-description">Description</Label>
                  <Input
                    id="tour-description"
                    value={newTour.description}
                    onChange={(e) => setNewTour({ ...newTour, description: e.target.value })}
                    placeholder="Epic tour across multiple cities"
                  />
                </div>
                <div>
                  <Label htmlFor="start-date">Start Date</Label>
                  <Input
                    id="start-date"
                    type="date"
                    value={newTour.start_date}
                    onChange={(e) => setNewTour({ ...newTour, start_date: e.target.value })}
                  />
                </div>
                <div>
                  <Label htmlFor="end-date">End Date</Label>
                  <Input
                    id="end-date"
                    type="date"
                    value={newTour.end_date}
                    onChange={(e) => setNewTour({ ...newTour, end_date: e.target.value })}
                  />
                </div>
              </div>
              <div className="flex gap-2">
                <Button 
                  onClick={createTour}
                  disabled={!newTour.name || !newTour.start_date || !newTour.end_date}
                >
                  Create Tour
                </Button>
                <Button variant="outline" onClick={() => setCreatingTour(false)}>
                  Cancel
                </Button>
              </div>
            </CardContent>
          </Card>
        )}

        {/* Tours List */}
        <div className="space-y-4">
          {tours.length > 0 ? tours.map((tour) => {
            const stats = calculateTourStats(tour);
<<<<<<< HEAD
            const schedule = venueSchedules[tour.id] ?? createEmptySchedule();
            const profitColor = stats.totalProfit >= 0 ? "text-success" : "text-destructive";
            const formattedNetProfit = stats.totalProfit >= 0
              ? `+$${stats.totalProfit.toLocaleString()}`
              : `-$${Math.abs(stats.totalProfit).toLocaleString()}`;
=======
            const netProfitPositive = stats.netProfit >= 0;
            const netProfitDisplay = stats.netProfit === 0
              ? '$0'
              : `${netProfitPositive ? '+' : '-'}$${Math.abs(stats.netProfit).toLocaleString()}`;
>>>>>>> affc3031
            return (
              <Card key={tour.id} className="bg-card/80 backdrop-blur-sm border-primary/20">
                <CardHeader>
                  <div className="flex items-start justify-between">
                    <div>
                      <CardTitle className="flex items-center gap-2">
                        <Plane className="h-5 w-5 text-primary" />
                        {tour.name}
                      </CardTitle>
                      <CardDescription>{tour.description}</CardDescription>
                    </div>
                    <Badge variant="outline" className={getStatusColor(tour.status || 'planned')}>
                      {tour.status || 'planned'}
                    </Badge>
                  </div>
                </CardHeader>
                <CardContent className="space-y-4">
                  {/* Tour Stats */}
<<<<<<< HEAD
                  <div className="grid grid-cols-1 sm:grid-cols-2 lg:grid-cols-5 gap-4">
=======
                  <div className="grid grid-cols-2 md:grid-cols-5 gap-4">
>>>>>>> affc3031
                    <div className="text-center">
                      <p className="text-2xl font-bold text-success">${stats.totalRevenue.toLocaleString()}</p>
                      <p className="text-xs text-muted-foreground">Total Revenue</p>
                    </div>
                    <div className="text-center">
<<<<<<< HEAD
                      <p className="text-2xl font-bold text-destructive">${stats.totalCosts.toLocaleString()}</p>
                      <p className="text-xs text-muted-foreground">Total Costs</p>
                    </div>
                    <div className="text-center">
                      <p className={`text-2xl font-bold ${profitColor}`}>{formattedNetProfit}</p>
                      <p className="text-xs text-muted-foreground">Net Profit</p>
                    </div>
                    <div className="text-center">
                      <p className="text-2xl font-bold text-primary">{stats.totalTickets.toLocaleString()}</p>
                      <p className="text-xs text-muted-foreground">Tickets Sold</p>
                    </div>
                    <div className="text-center">
                      <p className="text-2xl font-bold text-warning">{stats.completedShows}/{stats.totalShows}</p>
                      <p className="text-xs text-muted-foreground">Shows Completed</p>
                    </div>
                  </div>

                  {/* Schedule Show */}
                  <div className="space-y-3 p-4 border border-dashed border-primary/20 rounded-lg bg-secondary/20">
                    <h4 className="font-semibold flex items-center gap-2">
                      <Plus className="h-4 w-4 text-primary" />
                      Schedule New Show
                    </h4>
                    <div className="grid grid-cols-1 md:grid-cols-3 gap-3">
                      <div>
                        <Label htmlFor={`venue-${tour.id}`}>Venue</Label>
                        <Select
                          value={schedule.venueId}
                          onValueChange={(value) => updateVenueSchedule(tour.id, "venueId", value === "no-venues" ? "" : value)}
                          disabled={venues.length === 0}
                        >
                          <SelectTrigger id={`venue-${tour.id}`}>
                            <SelectValue placeholder={venues.length ? "Choose a venue" : "No venues available"} />
                          </SelectTrigger>
                          <SelectContent>
                            {venues.length > 0 ? (
                              venues.map((option) => (
                                <SelectItem key={option.id} value={option.id}>
                                  {option.name} • {option.location}
                                </SelectItem>
                              ))
                            ) : (
                              <SelectItem value="no-venues" disabled>
                                No venues available
                              </SelectItem>
                            )}
                          </SelectContent>
                        </Select>
                      </div>
                      <div>
                        <Label htmlFor={`date-${tour.id}`}>Date</Label>
                        <Input
                          id={`date-${tour.id}`}
                          type="date"
                          value={schedule.date}
                          onChange={(e) => updateVenueSchedule(tour.id, "date", e.target.value)}
                        />
                      </div>
                      <div>
                        <Label htmlFor={`ticket-${tour.id}`}>Ticket Price</Label>
                        <Input
                          id={`ticket-${tour.id}`}
                          type="number"
                          min={0}
                          value={schedule.ticketPrice}
                          onChange={(e) => updateVenueSchedule(tour.id, "ticketPrice", e.target.value)}
                          placeholder="50"
                        />
                      </div>
                    </div>
                    <div className="grid grid-cols-1 md:grid-cols-3 gap-3">
                      <div>
                        <Label htmlFor={`travel-${tour.id}`}>Travel Cost</Label>
                        <Input
                          id={`travel-${tour.id}`}
                          type="number"
                          min={0}
                          value={schedule.travelCost}
                          onChange={(e) => updateVenueSchedule(tour.id, "travelCost", e.target.value)}
                          placeholder="0"
                        />
                      </div>
                      <div>
                        <Label htmlFor={`lodging-${tour.id}`}>Lodging Cost</Label>
                        <Input
                          id={`lodging-${tour.id}`}
                          type="number"
                          min={0}
                          value={schedule.lodgingCost}
                          onChange={(e) => updateVenueSchedule(tour.id, "lodgingCost", e.target.value)}
                          placeholder="0"
                        />
                      </div>
                      <div>
                        <Label htmlFor={`misc-${tour.id}`}>Misc Cost</Label>
                        <Input
                          id={`misc-${tour.id}`}
                          type="number"
                          min={0}
                          value={schedule.miscCost}
                          onChange={(e) => updateVenueSchedule(tour.id, "miscCost", e.target.value)}
                          placeholder="0"
                        />
                      </div>
                    </div>
                    <div className="flex justify-end">
                      <Button
                        size="sm"
                        onClick={() => handleScheduleVenue(tour.id)}
                        disabled={!schedule.venueId || !schedule.date || venues.length === 0}
                      >
                        Schedule Show
                      </Button>
=======
                      <p className="text-2xl font-bold text-warning">${stats.totalMarketing.toLocaleString()}</p>
                      <p className="text-xs text-muted-foreground">Marketing Spend</p>
                    </div>
                    <div className="text-center">
                      <p className={`text-2xl font-bold ${netProfitPositive ? 'text-success' : 'text-destructive'}`}>
                        {netProfitDisplay}
                      </p>
                      <p className="text-xs text-muted-foreground">{netProfitPositive ? 'Net Profit' : 'Net Loss'}</p>
                    </div>
                    <div className="text-center">
                      <p className="text-2xl font-bold text-primary">{stats.totalTickets.toLocaleString()}</p>
                      <p className="text-xs text-muted-foreground">Tickets Sold</p>
                    </div>
                    <div className="text-center">
                      <p className="text-2xl font-bold text-accent">{stats.completedShows}/{stats.totalShows}</p>
                      <p className="text-xs text-muted-foreground">Shows Completed</p>
>>>>>>> affc3031
                    </div>
                  </div>

                  {editingTourId === tour.id && editForm && (
                    <div className="rounded-lg border border-border/40 bg-secondary/20 p-4 space-y-4">
                      <div className="grid gap-3 md:grid-cols-3">
                        <div>
                          <Label className="text-xs uppercase text-muted-foreground">Start Date</Label>
                          <Input
                            type="date"
                            value={editForm.start_date}
                            onChange={(e) =>
                              setEditForms((prev) => ({
                                ...prev,
                                [tour.id]: {
                                  ...prev[tour.id],
                                  start_date: e.target.value
                                }
                              }))
                            }
                          />
                        </div>
                        <div>
                          <Label className="text-xs uppercase text-muted-foreground">End Date</Label>
                          <Input
                            type="date"
                            value={editForm.end_date}
                            onChange={(e) =>
                              setEditForms((prev) => ({
                                ...prev,
                                [tour.id]: {
                                  ...prev[tour.id],
                                  end_date: e.target.value
                                }
                              }))
                            }
                          />
                        </div>
                        <div>
                          <Label className="text-xs uppercase text-muted-foreground">Status</Label>
                          <select
                            className="mt-1 w-full rounded-md border border-border bg-background/80 px-3 py-2 text-sm capitalize focus:outline-none focus:ring-2 focus:ring-primary"
                            value={editForm.status}
                            onChange={(e) =>
                              setEditForms((prev) => ({
                                ...prev,
                                [tour.id]: {
                                  ...prev[tour.id],
                                  status: e.target.value
                                }
                              }))
                            }
                          >
                            {tourStatusOptions.map((status) => (
                              <option key={status} value={status}>
                                {status.charAt(0).toUpperCase() + status.slice(1)}
                              </option>
                            ))}
                          </select>
                        </div>
                      </div>

                      <div className="space-y-2">
                        <h5 className="font-semibold text-sm">Add New Tour Stop</h5>
                        <div className="grid gap-3 md:grid-cols-3">
                          <div>
                            <Label className="text-xs uppercase text-muted-foreground">Venue</Label>
                            <select
                              className="mt-1 w-full rounded-md border border-border bg-background/80 px-3 py-2 text-sm focus:outline-none focus:ring-2 focus:ring-primary"
                              value={editForm.newVenue.venue_id}
                              onChange={(e) =>
                                setEditForms((prev) => ({
                                  ...prev,
                                  [tour.id]: {
                                    ...prev[tour.id],
                                    newVenue: {
                                      ...prev[tour.id].newVenue,
                                      venue_id: e.target.value
                                    }
                                  }
                                }))
                              }
                            >
                              <option value="">Select venue</option>
                              {venues.map((venueOption) => (
                                <option key={venueOption.id} value={venueOption.id}>
                                  {venueOption.name} • {venueOption.location}
                                </option>
                              ))}
                            </select>
                          </div>
                          <div>
                            <Label className="text-xs uppercase text-muted-foreground">Date</Label>
                            <Input
                              type="date"
                              value={editForm.newVenue.date}
                              onChange={(e) =>
                                setEditForms((prev) => ({
                                  ...prev,
                                  [tour.id]: {
                                    ...prev[tour.id],
                                    newVenue: {
                                      ...prev[tour.id].newVenue,
                                      date: e.target.value
                                    }
                                  }
                                }))
                              }
                            />
                          </div>
                          <div>
                            <Label className="text-xs uppercase text-muted-foreground">Ticket Price</Label>
                            <Input
                              type="number"
                              min="0"
                              value={editForm.newVenue.ticket_price}
                              onChange={(e) =>
                                setEditForms((prev) => ({
                                  ...prev,
                                  [tour.id]: {
                                    ...prev[tour.id],
                                    newVenue: {
                                      ...prev[tour.id].newVenue,
                                      ticket_price: e.target.value
                                    }
                                  }
                                }))
                              }
                            />
                          </div>
                        </div>
                        <Button size="sm" onClick={() => handleAddVenue(tour.id)}>
                          Add Venue
                        </Button>
                      </div>

                      <div className="flex flex-wrap gap-2">
                        <Button onClick={() => editTour(tour.id)}>
                          Save Changes
                        </Button>
                        <Button variant="outline" onClick={() => handleCancelEditing(tour.id)}>
                          Cancel
                        </Button>
                        <Button variant="destructive" onClick={() => cancelTour(tour.id)}>
                          Cancel Tour
                        </Button>
                      </div>
                    </div>
                  )}

                  {/* Tour Dates */}
                  <div>
                    <h4 className="font-semibold mb-2 flex items-center gap-2">
                      <Calendar className="h-4 w-4" />
                      Tour Dates ({tour.venues?.length || 0})
                    </h4>
<<<<<<< HEAD
                    <div className="space-y-2 max-h-60 overflow-y-auto">
                      {tour.venues && tour.venues.length > 0 ? (
                        tour.venues.map((venue) => {
                          const travelCost = venue.travel_cost || 0;
                          const lodgingCost = venue.lodging_cost || 0;
                          const miscCost = venue.misc_cost || 0;
                          const showRevenue = venue.revenue || 0;
                          const showCosts = travelCost + lodgingCost + miscCost;
                          const showProfit = showRevenue - showCosts;
                          const showProfitColor = showProfit >= 0 ? "text-success" : "text-destructive";

                          return (
                            <div key={venue.id} className="flex items-center justify-between p-3 rounded-lg bg-secondary/30">
                              <div className="flex-1 space-y-1">
                                <p className="font-medium">{venue.venue?.name ?? "Unknown Venue"}</p>
                                <p className="text-sm text-muted-foreground flex items-center gap-1">
                                  <MapPin className="h-3 w-3" />
                                  {venue.venue?.location ?? "Location TBD"} • {new Date(venue.date).toLocaleDateString()}
                                </p>
                                <p className="text-xs text-muted-foreground">
                                  {venue.tickets_sold ?? 0}/{venue.venue?.capacity ?? 0} tickets • ${venue.ticket_price ?? 0} each
                                </p>
                                <p className="text-xs text-muted-foreground">
                                  Costs: ${showCosts.toLocaleString()} (Travel ${travelCost.toLocaleString()} • Lodging ${lodgingCost.toLocaleString()} • Misc ${miscCost.toLocaleString()})
                                </p>
                                <p className={`text-xs font-semibold ${showProfitColor}`}>
                                  Profit: ${showProfit.toLocaleString()}
                                </p>
                              </div>
                              <div className="flex items-center gap-2">
=======
                    <div className="space-y-2 max-h-60 overflow-y-auto pr-1">
                      {tour.venues?.map((venue) => {
                        const venueInfo = venue.venue || venue.venues;
                        const ticketsSold = venue.tickets_sold || 0;
                        const capacity = venueInfo?.capacity || 0;
                        const marketingSpend = venue.marketing_spend || 0;
                        const revenue = venue.revenue || 0;
                        const netProfit = revenue - marketingSpend;
                        const ticketPriceValue = ticketPriceUpdates[venue.id] ?? (venue.ticket_price !== null ? venue.ticket_price.toString() : "");
                        const marketingValue = marketingSpendUpdates[venue.id] ?? (venue.marketing_spend !== null ? venue.marketing_spend.toString() : "");
                        const ticketPriceDisplay = typeof venue.ticket_price === 'number'
                          ? `$${venue.ticket_price.toLocaleString()}`
                          : 'N/A';
                        const marketingDisplay = `$${marketingSpend.toLocaleString()}`;

                        return (
                          <div key={venue.id} className="flex flex-col gap-3 p-3 rounded-lg bg-secondary/30">
                            <div className="flex flex-col sm:flex-row sm:items-center sm:justify-between gap-3">
                              <div className="flex-1">
                                <p className="font-medium">{venueInfo?.name || 'Unknown Venue'}</p>
                                <p className="text-sm text-muted-foreground flex items-center gap-1">
                                  <MapPin className="h-3 w-3" />
                                  {venueInfo?.location || 'Unknown Location'} • {new Date(venue.date).toLocaleDateString()}
                                </p>
                                <p className="text-xs text-muted-foreground">
                                  Tickets: {ticketsSold}/{capacity} • Ticket Price: {ticketPriceDisplay}
                                </p>
                                <p className="text-xs text-muted-foreground">
                                  Marketing Spend: {marketingDisplay} {venue.status === 'completed' && (
                                    <>
                                      {' • '}Revenue: ${revenue.toLocaleString()} {' • '}
                                      {netProfit >= 0 ? 'Profit' : 'Loss'}: ${Math.abs(netProfit).toLocaleString()}
                                    </>
                                  )}
                                </p>
                              </div>
                              <div className="flex flex-col items-end gap-2 min-w-[220px]">
>>>>>>> affc3031
                                <Badge variant="outline" className={getStatusColor(venue.status)}>
                                  {venue.status}
                                </Badge>
                                {venue.status === 'scheduled' && (
<<<<<<< HEAD
                                  <Button
                                    size="sm"
                                    onClick={() => simulateTourShow(venue)}
                                    disabled={!venue.venue}
                                  >
                                    Perform
                                  </Button>
                                )}
                              </div>
                            </div>
                          );
                        })
                      ) : (
=======
                                  <div className="w-full space-y-2">
                                    <div className="grid grid-cols-1 gap-2 sm:grid-cols-2">
                                      <div className="space-y-1">
                                        <Label className="text-xs uppercase tracking-wide text-muted-foreground">Ticket Price</Label>
                                        <Input
                                          type="number"
                                          min="0"
                                          step="1"
                                          value={ticketPriceValue}
                                          onChange={(event) =>
                                            setTicketPriceUpdates((prev) => ({
                                              ...prev,
                                              [venue.id]: event.target.value
                                            }))
                                          }
                                          className="h-9 text-sm"
                                        />
                                      </div>
                                      <div className="space-y-1">
                                        <Label className="text-xs uppercase tracking-wide text-muted-foreground">Marketing Spend</Label>
                                        <Input
                                          type="number"
                                          min="0"
                                          step="50"
                                          value={marketingValue}
                                          onChange={(event) =>
                                            setMarketingSpendUpdates((prev) => ({
                                              ...prev,
                                              [venue.id]: event.target.value
                                            }))
                                          }
                                          className="h-9 text-sm"
                                        />
                                      </div>
                                    </div>
                                    <div className="flex gap-2 justify-end">
                                      <Button
                                        variant="outline"
                                        size="sm"
                                        disabled={updatingVenue === venue.id || performingVenue === venue.id}
                                        onClick={() => {
                                          const parsedTicketPrice = ticketPriceValue ? parseFloat(ticketPriceValue) : null;
                                          const sanitizedTicketPrice = parsedTicketPrice !== null && !Number.isNaN(parsedTicketPrice)
                                            ? parsedTicketPrice
                                            : null;
                                          const parsedMarketing = marketingValue ? parseFloat(marketingValue) : null;
                                          const sanitizedMarketing = parsedMarketing !== null && !Number.isNaN(parsedMarketing)
                                            ? parsedMarketing
                                            : null;
                                          updateTourVenueSettings(venue.id, sanitizedTicketPrice, sanitizedMarketing);
                                        }}
                                      >
                                        Save Settings
                                      </Button>
                                      <Button
                                        size="sm"
                                        disabled={performingVenue === venue.id || updatingVenue === venue.id}
                                        onClick={() => {
                                          const parsedTicketPrice = ticketPriceValue ? parseFloat(ticketPriceValue) : undefined;
                                          const parsedMarketing = marketingValue ? parseFloat(marketingValue) : undefined;
                                          const ticketPriceOverride = parsedTicketPrice !== undefined && !Number.isNaN(parsedTicketPrice)
                                            ? parsedTicketPrice
                                            : (typeof venue.ticket_price === 'number' ? venue.ticket_price : 25);
                                          const marketingOverride = parsedMarketing !== undefined && !Number.isNaN(parsedMarketing)
                                            ? parsedMarketing
                                            : marketingSpend;

                                          simulateTourShow({
                                            ...venue,
                                            venue: venueInfo,
                                            ticket_price: ticketPriceOverride,
                                            marketing_spend: marketingOverride
                                          });
                                        }}
                                      >
                                        {performingVenue === venue.id ? 'Performing...' : 'Perform'}
                                      </Button>
                                    </div>
                                  </div>
                                )}
                              </div>
                            </div>
                          </div>
                        );
                      }) || (
>>>>>>> affc3031
                        <p className="text-center text-muted-foreground py-4">
                          No venues added to this tour yet
                        </p>
                      )}
                    </div>
                  </div>

                  {/* Quick Stats */}
                  <div className="flex flex-col md:flex-row md:items-center justify-between gap-3 pt-2 border-t border-border/50">
                    <div className="flex flex-col md:flex-row md:items-center gap-2 text-sm text-muted-foreground">
                      <span>{new Date(tour.start_date).toLocaleDateString()} - {new Date(tour.end_date).toLocaleDateString()}</span>
                      <span className={`font-semibold ${profitColor}`}>
                        Net Profit: {formattedNetProfit}
                      </span>
                    </div>
                    <Button
                      variant="outline"
                      size="sm"
                      onClick={() => handleManageClick(tour)}
                    >
                      <Settings className="h-4 w-4 mr-2" />
                      {editingTourId === tour.id ? "Close" : "Manage"}
                    </Button>
                  </div>
                </CardContent>
              </Card>
            );
          }) : (
            <Card className="bg-card/80 backdrop-blur-sm border-primary/20">
              <CardContent className="text-center py-12">
                <Plane className="h-12 w-12 text-muted-foreground mx-auto mb-4" />
                <h3 className="text-lg font-semibold mb-2">No Tours Planned</h3>
                <p className="text-muted-foreground mb-4">
                  Create your first tour to perform across multiple cities
                </p>
                <Button 
                  onClick={() => setCreatingTour(true)}
                  disabled={!profile || profile.fame < 1000}
                >
                  Plan Your First Tour
                </Button>
              </CardContent>
            </Card>
          )}
        </div>
      </div>
    </div>
  );
};

export default TourManager;<|MERGE_RESOLUTION|>--- conflicted
+++ resolved
@@ -67,7 +67,6 @@
   };
 }
 
-<<<<<<< HEAD
 interface VenueScheduleForm {
   venueId: string;
   date: string;
@@ -94,27 +93,6 @@
   lodgingCost: "",
   miscCost: ""
 });
-
-=======
-interface EditTourForm {
-  start_date: string;
-  end_date: string;
-  status: string;
-  venues: Array<{
-    id: string;
-    venue_id: string;
-    date: string;
-    status: string | null;
-    ticket_price: number | null;
-  }>;
-  newVenue: {
-    venue_id: string;
-    date: string;
-    ticket_price: string;
-  };
-}
-
->>>>>>> affc3031
 const TourManager = () => {
   const { user } = useAuth();
   const { profile, skills } = useGameData();
@@ -274,8 +252,6 @@
       setCreatingTour(false);
     }
   };
-
-<<<<<<< HEAD
   const addVenueToTour = async (tourId: string, details: NewTourVenueDetails) => {
     if (!user) return false;
 
@@ -290,20 +266,6 @@
           travel_cost: details.travelCost,
           lodging_cost: details.lodgingCost,
           misc_cost: details.miscCost,
-=======
-  const addVenueToTour = async (tourId: string, venueId: string, date: string, ticketPrice: number, marketingSpend: number) => {
-    if (!user) return;
-
-    try {
-      const { data: newTourVenue, error } = await supabase
-        .from('tour_venues')
-        .insert({
-          tour_id: tourId,
-          venue_id: venueId,
-          date,
-          ticket_price: ticketPrice,
-          marketing_spend: marketingSpend,
->>>>>>> affc3031
           tickets_sold: 0,
           revenue: 0,
           status: 'scheduled'
@@ -348,19 +310,8 @@
         description: "Venue has been added to your tour"
       });
 
-<<<<<<< HEAD
       loadTours();
       return true;
-=======
-      const updatedTours = await loadTours();
-      const updatedTour = updatedTours.find((t) => t.id === tourId);
-      if (updatedTour) {
-        setEditForms((prev) => ({
-          ...prev,
-          [tourId]: initializeEditForm(updatedTour)
-        }));
-      }
->>>>>>> affc3031
     } catch (error: any) {
       console.error('Error adding venue to tour:', error);
       toast({
@@ -372,7 +323,6 @@
     }
   };
 
-<<<<<<< HEAD
   const updateVenueSchedule = (tourId: string, field: keyof VenueScheduleForm, value: string) => {
     setVenueSchedules(prev => {
       const current = prev[tourId] ?? createEmptySchedule();
@@ -431,57 +381,6 @@
         ...prev,
         [tourId]: createEmptySchedule()
       }));
-=======
-  const updateTourVenueSettings = async (
-    tourVenueId: string,
-    ticketPrice: number | null,
-    marketingSpend: number | null
-  ) => {
-    if (!user) return;
-
-    const updates: Record<string, number> = {};
-
-    if (typeof ticketPrice === "number" && !Number.isNaN(ticketPrice)) {
-      updates.ticket_price = Math.max(0, Math.round(ticketPrice * 100) / 100);
-    }
-
-    if (typeof marketingSpend === "number" && !Number.isNaN(marketingSpend)) {
-      updates.marketing_spend = Math.max(0, Math.round(marketingSpend * 100) / 100);
-    }
-
-    if (Object.keys(updates).length === 0) {
-      toast({
-        variant: "destructive",
-        title: "Invalid values",
-        description: "Please provide a valid ticket price or marketing spend."
-      });
-      return;
-    }
-    try {
-      setUpdatingVenue(tourVenueId);
-      const { error } = await supabase
-        .from('tour_venues')
-        .update(updates)
-        .eq('id', tourVenueId);
-
-      if (error) throw error;
-
-      toast({
-        title: "Show settings updated",
-        description: "Ticket price and marketing spend have been saved."
-      });
-
-      loadTours();
-    } catch (error: any) {
-      console.error('Error updating tour venue:', error);
-      toast({
-        variant: "destructive",
-        title: "Error",
-        description: "Failed to update show settings"
-      });
-    } finally {
-      setUpdatingVenue(null);
->>>>>>> affc3031
     }
   };
 
@@ -499,7 +398,6 @@
     }
 
     try {
-<<<<<<< HEAD
       // Calculate show success based on skills and venue prestige
       const successRate = Math.min(0.9, skills.performance / 100);
       const capacity = venueInfo.capacity || 500;
@@ -508,38 +406,11 @@
       const revenue = attendance * ticketPrice;
       const totalCosts = (tourVenue.travel_cost || 0) + (tourVenue.lodging_cost || 0) + (tourVenue.misc_cost || 0);
       const profit = revenue - totalCosts;
-=======
-      setPerformingVenue(tourVenue.id);
-
-      const venueInfo = tourVenue.venue || tourVenue.venues;
-      const capacity = venueInfo?.capacity || 0;
-      const marketingSpend = typeof tourVenue.marketing_spend === "number" ? Math.max(0, tourVenue.marketing_spend) : 0;
-      const ticketPrice = typeof tourVenue.ticket_price === "number" ? Math.max(0, tourVenue.ticket_price) : 25;
-
-      const fameInfluence = Math.min(0.5, (profile.fame || 0) / 10000);
-      const marketingInfluence = Math.min(0.3, marketingSpend / 10000);
-      const baseAttendanceRate = 0.25;
-      const attendanceRate = Math.min(0.95, baseAttendanceRate + fameInfluence + marketingInfluence);
-      const ticketsSold = Math.min(
-        capacity,
-        Math.max(0, Math.floor(capacity * attendanceRate))
-      );
-      const revenue = ticketPrice * ticketsSold;
-      const profit = revenue - marketingSpend;
->>>>>>> affc3031
-
       const { error } = await supabase
         .from('tour_venues')
         .update({
-<<<<<<< HEAD
           tickets_sold: attendance,
           revenue,
-=======
-          tickets_sold: ticketsSold,
-          revenue: revenue,
-          ticket_price: ticketPrice,
-          marketing_spend: marketingSpend,
->>>>>>> affc3031
           status: 'completed'
         })
         .eq('id', tourVenue.id);
@@ -547,7 +418,6 @@
       if (error) throw error;
 
       // Update player cash and fame
-<<<<<<< HEAD
       const fameGain = Math.floor(attendance / 10);
       const currentCash = profile.cash ?? 0;
       const currentFame = profile.fame ?? 0;
@@ -565,35 +435,12 @@
         profitDescription = `profit of $${profit.toLocaleString()}`;
       } else if (profit < 0) {
         profitDescription = `loss of $${Math.abs(profit).toLocaleString()}`;
-=======
-      const fameGain = Math.floor(ticketsSold / 10);
-      await supabase
-        .from('profiles')
-        .update({
-          cash: profile.cash + profit,
-          fame: profile.fame + fameGain
-        })
-        .eq('user_id', user.id);
-
-      let wearNotice = '';
-
-      try {
-        const wearSummary = await applyEquipmentWear(user.id, 'tour');
-        if (wearSummary?.updates.length) {
-          wearNotice = ` Gear wear detected on ${wearSummary.updates.length} item${wearSummary.updates.length > 1 ? 's' : ''}. Check the inventory manager to repair them.`;
-        }
-      } catch (wearError) {
-        console.error('Failed to apply equipment wear after tour show', wearError);
->>>>>>> affc3031
       }
 
       toast({
         title: "Show Complete!",
-<<<<<<< HEAD
         description: `Great performance! Earned $${revenue.toLocaleString()} revenue with $${totalCosts.toLocaleString()} costs, resulting in a ${profitDescription} and ${fameGain} fame.`
-=======
-        description: `Show results: $${revenue.toLocaleString()} revenue, ${ticketsSold} tickets sold, ${profit >= 0 ? 'profit' : 'loss'} of $${Math.abs(profit).toLocaleString()}`
->>>>>>> affc3031
+
       });
 
       await loadTours();
@@ -627,12 +474,7 @@
     const netProfit = totalRevenue - totalMarketing;
     const completedShows = tour.venues?.filter(v => v.status === 'completed').length || 0;
     const totalShows = tour.venues?.length || 0;
-
-<<<<<<< HEAD
     return { totalRevenue, totalCosts, totalProfit, totalTickets, completedShows, totalShows };
-=======
-    return { totalRevenue, totalTickets, totalMarketing, netProfit, completedShows, totalShows };
->>>>>>> affc3031
   };
 
   if (loading) {
@@ -743,18 +585,11 @@
         <div className="space-y-4">
           {tours.length > 0 ? tours.map((tour) => {
             const stats = calculateTourStats(tour);
-<<<<<<< HEAD
             const schedule = venueSchedules[tour.id] ?? createEmptySchedule();
             const profitColor = stats.totalProfit >= 0 ? "text-success" : "text-destructive";
             const formattedNetProfit = stats.totalProfit >= 0
               ? `+$${stats.totalProfit.toLocaleString()}`
               : `-$${Math.abs(stats.totalProfit).toLocaleString()}`;
-=======
-            const netProfitPositive = stats.netProfit >= 0;
-            const netProfitDisplay = stats.netProfit === 0
-              ? '$0'
-              : `${netProfitPositive ? '+' : '-'}$${Math.abs(stats.netProfit).toLocaleString()}`;
->>>>>>> affc3031
             return (
               <Card key={tour.id} className="bg-card/80 backdrop-blur-sm border-primary/20">
                 <CardHeader>
@@ -773,17 +608,12 @@
                 </CardHeader>
                 <CardContent className="space-y-4">
                   {/* Tour Stats */}
-<<<<<<< HEAD
                   <div className="grid grid-cols-1 sm:grid-cols-2 lg:grid-cols-5 gap-4">
-=======
-                  <div className="grid grid-cols-2 md:grid-cols-5 gap-4">
->>>>>>> affc3031
                     <div className="text-center">
                       <p className="text-2xl font-bold text-success">${stats.totalRevenue.toLocaleString()}</p>
                       <p className="text-xs text-muted-foreground">Total Revenue</p>
                     </div>
                     <div className="text-center">
-<<<<<<< HEAD
                       <p className="text-2xl font-bold text-destructive">${stats.totalCosts.toLocaleString()}</p>
                       <p className="text-xs text-muted-foreground">Total Costs</p>
                     </div>
@@ -897,24 +727,6 @@
                       >
                         Schedule Show
                       </Button>
-=======
-                      <p className="text-2xl font-bold text-warning">${stats.totalMarketing.toLocaleString()}</p>
-                      <p className="text-xs text-muted-foreground">Marketing Spend</p>
-                    </div>
-                    <div className="text-center">
-                      <p className={`text-2xl font-bold ${netProfitPositive ? 'text-success' : 'text-destructive'}`}>
-                        {netProfitDisplay}
-                      </p>
-                      <p className="text-xs text-muted-foreground">{netProfitPositive ? 'Net Profit' : 'Net Loss'}</p>
-                    </div>
-                    <div className="text-center">
-                      <p className="text-2xl font-bold text-primary">{stats.totalTickets.toLocaleString()}</p>
-                      <p className="text-xs text-muted-foreground">Tickets Sold</p>
-                    </div>
-                    <div className="text-center">
-                      <p className="text-2xl font-bold text-accent">{stats.completedShows}/{stats.totalShows}</p>
-                      <p className="text-xs text-muted-foreground">Shows Completed</p>
->>>>>>> affc3031
                     </div>
                   </div>
 
@@ -1071,7 +883,6 @@
                       <Calendar className="h-4 w-4" />
                       Tour Dates ({tour.venues?.length || 0})
                     </h4>
-<<<<<<< HEAD
                     <div className="space-y-2 max-h-60 overflow-y-auto">
                       {tour.venues && tour.venues.length > 0 ? (
                         tour.venues.map((venue) => {
@@ -1102,50 +913,10 @@
                                 </p>
                               </div>
                               <div className="flex items-center gap-2">
-=======
-                    <div className="space-y-2 max-h-60 overflow-y-auto pr-1">
-                      {tour.venues?.map((venue) => {
-                        const venueInfo = venue.venue || venue.venues;
-                        const ticketsSold = venue.tickets_sold || 0;
-                        const capacity = venueInfo?.capacity || 0;
-                        const marketingSpend = venue.marketing_spend || 0;
-                        const revenue = venue.revenue || 0;
-                        const netProfit = revenue - marketingSpend;
-                        const ticketPriceValue = ticketPriceUpdates[venue.id] ?? (venue.ticket_price !== null ? venue.ticket_price.toString() : "");
-                        const marketingValue = marketingSpendUpdates[venue.id] ?? (venue.marketing_spend !== null ? venue.marketing_spend.toString() : "");
-                        const ticketPriceDisplay = typeof venue.ticket_price === 'number'
-                          ? `$${venue.ticket_price.toLocaleString()}`
-                          : 'N/A';
-                        const marketingDisplay = `$${marketingSpend.toLocaleString()}`;
-
-                        return (
-                          <div key={venue.id} className="flex flex-col gap-3 p-3 rounded-lg bg-secondary/30">
-                            <div className="flex flex-col sm:flex-row sm:items-center sm:justify-between gap-3">
-                              <div className="flex-1">
-                                <p className="font-medium">{venueInfo?.name || 'Unknown Venue'}</p>
-                                <p className="text-sm text-muted-foreground flex items-center gap-1">
-                                  <MapPin className="h-3 w-3" />
-                                  {venueInfo?.location || 'Unknown Location'} • {new Date(venue.date).toLocaleDateString()}
-                                </p>
-                                <p className="text-xs text-muted-foreground">
-                                  Tickets: {ticketsSold}/{capacity} • Ticket Price: {ticketPriceDisplay}
-                                </p>
-                                <p className="text-xs text-muted-foreground">
-                                  Marketing Spend: {marketingDisplay} {venue.status === 'completed' && (
-                                    <>
-                                      {' • '}Revenue: ${revenue.toLocaleString()} {' • '}
-                                      {netProfit >= 0 ? 'Profit' : 'Loss'}: ${Math.abs(netProfit).toLocaleString()}
-                                    </>
-                                  )}
-                                </p>
-                              </div>
-                              <div className="flex flex-col items-end gap-2 min-w-[220px]">
->>>>>>> affc3031
                                 <Badge variant="outline" className={getStatusColor(venue.status)}>
                                   {venue.status}
                                 </Badge>
                                 {venue.status === 'scheduled' && (
-<<<<<<< HEAD
                                   <Button
                                     size="sm"
                                     onClick={() => simulateTourShow(venue)}
@@ -1159,93 +930,6 @@
                           );
                         })
                       ) : (
-=======
-                                  <div className="w-full space-y-2">
-                                    <div className="grid grid-cols-1 gap-2 sm:grid-cols-2">
-                                      <div className="space-y-1">
-                                        <Label className="text-xs uppercase tracking-wide text-muted-foreground">Ticket Price</Label>
-                                        <Input
-                                          type="number"
-                                          min="0"
-                                          step="1"
-                                          value={ticketPriceValue}
-                                          onChange={(event) =>
-                                            setTicketPriceUpdates((prev) => ({
-                                              ...prev,
-                                              [venue.id]: event.target.value
-                                            }))
-                                          }
-                                          className="h-9 text-sm"
-                                        />
-                                      </div>
-                                      <div className="space-y-1">
-                                        <Label className="text-xs uppercase tracking-wide text-muted-foreground">Marketing Spend</Label>
-                                        <Input
-                                          type="number"
-                                          min="0"
-                                          step="50"
-                                          value={marketingValue}
-                                          onChange={(event) =>
-                                            setMarketingSpendUpdates((prev) => ({
-                                              ...prev,
-                                              [venue.id]: event.target.value
-                                            }))
-                                          }
-                                          className="h-9 text-sm"
-                                        />
-                                      </div>
-                                    </div>
-                                    <div className="flex gap-2 justify-end">
-                                      <Button
-                                        variant="outline"
-                                        size="sm"
-                                        disabled={updatingVenue === venue.id || performingVenue === venue.id}
-                                        onClick={() => {
-                                          const parsedTicketPrice = ticketPriceValue ? parseFloat(ticketPriceValue) : null;
-                                          const sanitizedTicketPrice = parsedTicketPrice !== null && !Number.isNaN(parsedTicketPrice)
-                                            ? parsedTicketPrice
-                                            : null;
-                                          const parsedMarketing = marketingValue ? parseFloat(marketingValue) : null;
-                                          const sanitizedMarketing = parsedMarketing !== null && !Number.isNaN(parsedMarketing)
-                                            ? parsedMarketing
-                                            : null;
-                                          updateTourVenueSettings(venue.id, sanitizedTicketPrice, sanitizedMarketing);
-                                        }}
-                                      >
-                                        Save Settings
-                                      </Button>
-                                      <Button
-                                        size="sm"
-                                        disabled={performingVenue === venue.id || updatingVenue === venue.id}
-                                        onClick={() => {
-                                          const parsedTicketPrice = ticketPriceValue ? parseFloat(ticketPriceValue) : undefined;
-                                          const parsedMarketing = marketingValue ? parseFloat(marketingValue) : undefined;
-                                          const ticketPriceOverride = parsedTicketPrice !== undefined && !Number.isNaN(parsedTicketPrice)
-                                            ? parsedTicketPrice
-                                            : (typeof venue.ticket_price === 'number' ? venue.ticket_price : 25);
-                                          const marketingOverride = parsedMarketing !== undefined && !Number.isNaN(parsedMarketing)
-                                            ? parsedMarketing
-                                            : marketingSpend;
-
-                                          simulateTourShow({
-                                            ...venue,
-                                            venue: venueInfo,
-                                            ticket_price: ticketPriceOverride,
-                                            marketing_spend: marketingOverride
-                                          });
-                                        }}
-                                      >
-                                        {performingVenue === venue.id ? 'Performing...' : 'Perform'}
-                                      </Button>
-                                    </div>
-                                  </div>
-                                )}
-                              </div>
-                            </div>
-                          </div>
-                        );
-                      }) || (
->>>>>>> affc3031
                         <p className="text-center text-muted-foreground py-4">
                           No venues added to this tour yet
                         </p>
