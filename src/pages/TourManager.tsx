import { useState, useEffect, useMemo, useCallback } from "react";
import { Card, CardContent, CardDescription, CardHeader, CardTitle } from "@/components/ui/card";
import { Button } from "@/components/ui/button";
import { Input } from "@/components/ui/input";
import { Label } from "@/components/ui/label";
import { Textarea } from "@/components/ui/textarea";
import { Select, SelectContent, SelectItem, SelectTrigger, SelectValue } from "@/components/ui/select";
import { Alert, AlertDescription, AlertTitle } from "@/components/ui/alert";
import { Badge } from "@/components/ui/badge";
import { Progress } from "@/components/ui/progress";
import { Tabs, TabsContent, TabsList, TabsTrigger } from "@/components/ui/tabs";
import { 
  Calendar, 
  Users, 
  MapPin, 
  Star, 
  TrendingUp, 
  DollarSign,
  AlertCircle,
  Plane,
  Music,
  Clock,
  Plus,
  Settings
} from "lucide-react";
import { useAuth } from "@/hooks/use-auth-context";
import { useGameData } from "@/hooks/useGameData";
import { supabase } from "@/integrations/supabase/client";
import { useToast } from "@/hooks/use-toast";
import { meetsRequirements } from "@/utils/gameBalance";
import { fetchEnvironmentModifiers, type EnvironmentModifierSummary, type AppliedEnvironmentEffect } from "@/utils/worldEnvironment";
import {
  calculateTravelEstimates,
  describeComfort,
  getTravelModeConfig,
  LOW_COMFORT_THRESHOLD,
  TRAVEL_MODE_OPTIONS,
  TRAVEL_MODES,
  type TravelMode,
} from "@/utils/worldTravel";
import type { Database } from "@/integrations/supabase/types";

interface Tour {
  id: string;
  name: string;
  description: string;
  start_date: string;
  end_date: string;
  status: string;
  total_revenue: number;
  band_id?: string;
  venues: TourVenue[];
  tour_venues?: TourVenue[];
}

interface TourVenue {
  id: string;
  venue_id: string;
  date: string;
  ticket_price: number | null;
  marketing_spend: number | null;
  tickets_sold: number | null;
  revenue: number | null;
  travel_cost: number | null;
  lodging_cost: number | null;
  misc_cost: number | null;
  travel_time: number | null;
  rest_days: number | null;
  status: string | null;
  travel_mode?: TravelMode | null;
  travel_comfort?: number | null;
  venues?: {
    name: string;
    location: string;
    capacity: number;
  };
  venue?: {
    name: string;
    location: string;
    capacity: number;
  };
  environment_modifiers?: EnvironmentModifierSummary | null;
  show_type?: ShowType;
}

interface VenueScheduleForm {
  venueId: string;
  date: string;
  ticketPrice: string;
  travelCost: string;
  lodgingCost: string;
  miscCost: string;
  travelMode: TravelMode;
}

interface NewTourVenueDetails {
  venueId: string;
  date: string;
  ticketPrice: number;
  travelMode: TravelMode;
  travelCost: number;
  lodgingCost: number;
  miscCost: number;
  travelTime?: number;
  restDays?: number;
  travelComfort: number;
}

interface RouteSuggestion {
  order: TourVenue[];
  totalDistance: number;
}

interface EditTourVenueForm {
  id: string;
  venue_id: string;
  date: string;
  status: string;
  ticket_price: number | null;
}

interface EditTourForm {
  start_date: string;
  end_date: string;
  status: string;
  venues: EditTourVenueForm[];
  newVenue: {
    venue_id: string;
    date: string;
    ticket_price: string;
    travel_mode: TravelMode;
  };
}

type VenueRow = Database['public']['Tables']['venues']['Row'];
type CityRow = Database['public']['Tables']['cities']['Row'];
type TourRow = Database['public']['Tables']['tours']['Row'];
type TourVenueRow = Database['public']['Tables']['tour_venues']['Row'];
type TourVenueInsert = Database['public']['Tables']['tour_venues']['Insert'] & {
  environment_modifiers?: EnvironmentModifierSummary | null;
};
type TourVenueUpdate = Database['public']['Tables']['tour_venues']['Update'] & {
  environment_modifiers?: EnvironmentModifierSummary | null;
};

type ShowType = Database['public']['Enums']['show_type'];

type SupabaseTour = TourRow & {
  tour_venues?: Array<
    TourVenueRow & {
      venues?: Pick<VenueRow, 'name' | 'location' | 'capacity'> | null;
    }
  >;
};

const LOCATION_COORDINATES: Record<string, { lat: number; lng: number }> = {
  "downtown": { lat: 40.7128, lng: -74.006 },
  "downtown district": { lat: 40.7138, lng: -74.001 },
  "arts district": { lat: 34.043, lng: -118.235 },
  "arts quarter": { lat: 34.05, lng: -118.247 },
  "stadium district": { lat: 39.760, lng: -104.987 },
  "cultural center": { lat: 41.881, lng: -87.623 },
  "city park": { lat: 39.756, lng: -104.966 },
  "suburbs": { lat: 41.0, lng: -87.9 },
  "uptown": { lat: 41.894, lng: -87.634 },
  "sports district": { lat: 34.043, lng: -118.267 },
  "outskirts": { lat: 36.1699, lng: -115.1398 },
  "central": { lat: 39.0997, lng: -94.5786 },
};

const DEFAULT_COORDINATE = { lat: 39.5, lng: -98.35 };
const MILLISECONDS_PER_DAY = 1000 * 60 * 60 * 24;
const EARTH_RADIUS_KM = 6371;
const DEFAULT_TRAVEL_MODE: TravelMode = 'coach';
const TRAVEL_MODE_VALUES: TravelMode[] = ['coach', 'taxi', 'air', 'ferry'];
const ALL_CITIES_VALUE = 'all';

const toRadians = (degrees: number) => (degrees * Math.PI) / 180;

const getCoordinateForLocation = (location?: string | null) => {
  if (!location) return DEFAULT_COORDINATE;
  const normalized = location.trim().toLowerCase();
  if (LOCATION_COORDINATES[normalized]) {
    return LOCATION_COORDINATES[normalized];
  }

  let hash = 0;
  for (const char of normalized) {
    hash = (hash * 31 + char.charCodeAt(0)) >>> 0;
  }

  const lat = ((hash % 180000) / 1000) - 90;
  const lng = (((Math.floor(hash / 180000)) % 360000) / 1000) - 180;
  return { lat, lng };
};

const calculateDistanceKm = (fromLocation?: string | null, toLocation?: string | null) => {
  const from = getCoordinateForLocation(fromLocation);
  const to = getCoordinateForLocation(toLocation);

  const dLat = toRadians(to.lat - from.lat);
  const dLng = toRadians(to.lng - from.lng);
  const lat1 = toRadians(from.lat);
  const lat2 = toRadians(to.lat);

  const a = Math.sin(dLat / 2) ** 2 + Math.cos(lat1) * Math.cos(lat2) * Math.sin(dLng / 2) ** 2;
  const c = 2 * Math.atan2(Math.sqrt(a), Math.sqrt(Math.max(0, 1 - a)));

  return Math.round(EARTH_RADIUS_KM * c * 100) / 100;
};

const calculateRestDaysFromDistance = (distanceKm: number, comfort: number) => {
  const distance = Math.max(0, distanceKm || 0);
  const baseRest = Math.max(1, Math.ceil(distance / 600));
  if (comfort >= 80 && baseRest > 1) {
    return baseRest - 1;
  }
  if (comfort < LOW_COMFORT_THRESHOLD) {
    return baseRest + 1;
  }
  return baseRest;
};

const calculateMiscCostFromDistance = (distanceKm: number, comfort: number) => {
  const distance = Math.max(0, distanceKm || 0);
  const comfortPenalty = Math.max(0, (60 - comfort) / 100);
  return Math.max(0, Math.round(distance * 0.2 * (1 + comfortPenalty)));
};

const calculateLodgingCostFromRestDays = (restDays: number) => Math.max(0, restDays * 120);

const normalizeTravelMode = (mode?: string | null): TravelMode | null =>
  TRAVEL_MODE_VALUES.includes(mode as TravelMode) ? (mode as TravelMode) : null;

const buildTravelPlanMetrics = (distanceKm: number, mode: TravelMode) => {
  const estimates = calculateTravelEstimates(distanceKm, mode);
  const restDays = calculateRestDaysFromDistance(distanceKm, estimates.comfort);
  const lodgingCost = calculateLodgingCostFromRestDays(restDays);
  const miscCost = calculateMiscCostFromDistance(distanceKm, estimates.comfort);
  return {
    distanceKm,
    travelMode: estimates.mode,
    travelCost: estimates.cost,
    travelTime: estimates.timeHours,
    travelComfort: estimates.comfort,
    restDays,
    lodgingCost,
    miscCost,
  };
};

const getVenueComfort = (venue: TourVenue) => {
  if (typeof venue.travel_comfort === 'number') {
    return venue.travel_comfort;
  }
  if (venue.travel_mode) {
    return getTravelModeConfig(venue.travel_mode).comfort;
  }
  return TRAVEL_MODES[DEFAULT_TRAVEL_MODE].comfort;
};

const isLowComfortLeg = (comfort: number) => comfort < LOW_COMFORT_THRESHOLD;

const computeHealthPenalty = (comfort: number, streak: number) => {
  if (!isLowComfortLeg(comfort)) {
    return 0;
  }
  const deficitRatio = (LOW_COMFORT_THRESHOLD - comfort) / 100;
  const basePenalty = Math.max(1, Math.round(deficitRatio * 20));
  return -basePenalty * Math.max(1, streak);
};

const computeTourHealthBreakdown = (tour: Tour) => {
  const breakdown: Record<string, { comfort: number; penalty: number; streak: number }> = {};
  const sortedStops = [...(tour.venues || [])].sort(
    (a, b) => new Date(a.date).getTime() - new Date(b.date).getTime()
  );
  let streak = 0;
  sortedStops.forEach((stop) => {
    const comfort = getVenueComfort(stop);
    if (isLowComfortLeg(comfort)) {
      streak += 1;
      breakdown[stop.id] = {
        comfort,
        penalty: computeHealthPenalty(comfort, streak),
        streak,
      };
    } else {
      streak = 0;
      breakdown[stop.id] = {
        comfort,
        penalty: 0,
        streak: 0,
      };
    }
  });
  return breakdown;
};

const summarizeHealthBreakdown = (breakdown: Record<string, { comfort: number; penalty: number; streak: number }>) => {
  const entries = Object.values(breakdown);
  if (entries.length === 0) {
    return { projectedPenalty: 0, worstStreak: 0, lowComfortLegs: 0, averageComfort: 0 };
  }
  const projectedPenalty = entries.reduce((sum, entry) => sum + Math.abs(entry.penalty), 0);
  const worstStreak = entries.reduce((max, entry) => Math.max(max, entry.streak), 0);
  const lowComfortLegs = entries.filter((entry) => entry.penalty < 0).length;
  const averageComfort = entries.reduce((sum, entry) => sum + entry.comfort, 0) / entries.length;
  return { projectedPenalty, worstStreak, lowComfortLegs, averageComfort };
};

const getCompletedLowComfortStreak = (tour: Tour | undefined, targetVenue: TourVenue) => {
  if (!tour) return 0;
  const sortedStops = [...(tour.venues || [])].sort(
    (a, b) => new Date(a.date).getTime() - new Date(b.date).getTime()
  );
  const targetTime = new Date(targetVenue.date).getTime();
  let streak = 0;
  for (const stop of sortedStops) {
    const stopTime = new Date(stop.date).getTime();
    if (stopTime >= targetTime) {
      break;
    }
    if (stop.status !== 'completed') {
      continue;
    }
    const comfort = getVenueComfort(stop);
    if (isLowComfortLeg(comfort)) {
      streak += 1;
    } else {
      streak = 0;
    }
  }
  return streak;
};

const getPreviousLocationForTour = (tour: Tour | undefined, targetDate?: string) => {
  if (!tour || !tour.venues?.length) {
    return undefined;
  }
  const sortedStops = [...tour.venues].sort(
    (a, b) => new Date(a.date).getTime() - new Date(b.date).getTime()
  );
  const targetTime = targetDate ? new Date(targetDate).getTime() : null;
  let previousLocation: string | undefined;
  for (const stop of sortedStops) {
    const stopTime = new Date(stop.date).getTime();
    if (targetTime !== null && stopTime >= targetTime) {
      break;
    }
    if (stop.venue?.location) {
      previousLocation = stop.venue.location;
    }
  }
  return previousLocation;
};

const computeDistanceForLeg = (
  tour: Tour | undefined,
  venueLocation?: string | null,
  targetDate?: string
) => {
  if (!venueLocation) {
    return 0;
  }
  const previousLocation = getPreviousLocationForTour(tour, targetDate);
  return calculateDistanceKm(previousLocation, venueLocation);
};

const calculateOptimalRoute = (tourVenues: TourVenue[]): RouteSuggestion => {
  const stops = (tourVenues || []).filter(Boolean);
  if (stops.length <= 1) {
    return { order: stops, totalDistance: 0 };
  }

  const remaining = [...stops].sort((a, b) => new Date(a.date).getTime() - new Date(b.date).getTime());
  const start = remaining.shift();
  if (!start) {
    return { order: [], totalDistance: 0 };
  }

  const optimalOrder: TourVenue[] = [start];
  let totalDistance = 0;

  while (remaining.length > 0) {
    const lastStop = optimalOrder[optimalOrder.length - 1];
    let bestIndex = 0;
    let bestDistance = Number.POSITIVE_INFINITY;

    remaining.forEach((candidate, index) => {
      const distance = calculateDistanceKm(lastStop.venue?.location, candidate.venue?.location);
      if (distance < bestDistance) {
        bestDistance = distance;
        bestIndex = index;
      }
    });

    const nextStop = remaining.splice(bestIndex, 1)[0];
    if (!nextStop) {
      break;
    }

    if (Number.isFinite(bestDistance)) {
      totalDistance += bestDistance;
    }
    optimalOrder.push(nextStop);
  }

  return { order: optimalOrder, totalDistance };
};

const createEmptySchedule = (): VenueScheduleForm => ({
  venueId: "",
  date: "",
  ticketPrice: "",
  travelCost: "",
  lodgingCost: "",
  miscCost: "",
  travelMode: DEFAULT_TRAVEL_MODE,
});
const TourManager = () => {
  const { user } = useAuth();
<<<<<<< HEAD
  const { profile, skills, unlockedSkills, updateProfile } = useGameData();
=======
  const { profile, skills, currentCity, updateProfile } = useGameData();
>>>>>>> 375b4e9e
  const { toast } = useToast();
  const [tours, setTours] = useState<Tour[]>([]);
  const [venues, setVenues] = useState<VenueRow[]>([]);
  const [loading, setLoading] = useState(true);
  const [creatingTour, setCreatingTour] = useState(false);
  const [ticketPriceUpdates, setTicketPriceUpdates] = useState<Record<string, string>>({});
  const [marketingSpendUpdates, setMarketingSpendUpdates] = useState<Record<string, string>>({});
  const [updatingVenue, setUpdatingVenue] = useState<string | null>(null);
  const [performingVenue, setPerformingVenue] = useState<string | null>(null);
  const [editingTourId, setEditingTourId] = useState<string | null>(null);
  const [editForms, setEditForms] = useState<Record<string, EditTourForm>>({});

  const [newTour, setNewTour] = useState({
    name: "",
    description: "",
    start_date: "",
    end_date: ""
  });
  const [venueSchedules, setVenueSchedules] = useState<Record<string, VenueScheduleForm>>({});
  const [cities, setCities] = useState<CityRow[]>([]);
  const [citiesLoading, setCitiesLoading] = useState(false);
  const [venuesLoading, setVenuesLoading] = useState(false);
  const [selectedCityId, setSelectedCityId] = useState<string>(currentCity?.id ?? ALL_CITIES_VALUE);
  const [citySelectionTouched, setCitySelectionTouched] = useState(false);
  const selectedCity = useMemo(
    () => cities.find((city) => city.id === selectedCityId),
    [cities, selectedCityId]
  );

  const supabaseClient = useMemo(() => supabase, []);

  useEffect(() => {
    if (currentCity?.id && !citySelectionTouched && selectedCityId === ALL_CITIES_VALUE) {
      setSelectedCityId(currentCity.id);
    }
  }, [citySelectionTouched, currentCity?.id, selectedCityId]);

  const normalizeDate = (date?: string | null) => (date ? date.split("T")[0] : "");

  const initializeEditForm = (tour: Tour): EditTourForm => ({
    start_date: normalizeDate(tour.start_date),
    end_date: normalizeDate(tour.end_date),
    status: tour.status || "planned",
    venues: (tour.venues || []).map((venue) => ({
      id: venue.id,
      venue_id: venue.venue_id,
      date: normalizeDate(venue.date),
      status: venue.status || "scheduled",
      ticket_price: venue.ticket_price
    })),
    newVenue: {
      venue_id: "",
      date: "",
      ticket_price: "",
      travel_mode: DEFAULT_TRAVEL_MODE,
    }
  });

  const tourStatusOptions = ['planned', 'active', 'completed', 'cancelled'];
  const venueStatusOptions = ['scheduled', 'completed', 'cancelled'];

  const loadTours = useCallback(async (): Promise<Tour[]> => {
    if (!user) return [];

    try {
      const { data, error } = await supabaseClient
        .from('tours')
        .select(`
          *,
          tour_venues!tour_venues_tour_id_fkey (
            *,
            venues!tour_venues_venue_id_fkey (name, location, capacity)
          )
        `)
        .eq('user_id', user.id)
        .order('created_at', { ascending: false });

      if (error) throw error;
      const mappedTours = (data || []).map((tour) => ({
        ...tour,
        venues: (tour.tour_venues || []).map((tv) => ({
          ...tv,
          travel_mode: normalizeTravelMode((tv as { travel_mode?: string | null }).travel_mode ?? null),
          travel_comfort: (tv as { travel_comfort?: number | null }).travel_comfort ?? null,
          venue: tv.venues,
          environment_modifiers: (tv as { environment_modifiers?: EnvironmentModifierSummary | null }).environment_modifiers ?? null,
        })),
      }));
      setTours(mappedTours);
      setTicketPriceUpdates({});
      setMarketingSpendUpdates({});
      return mappedTours;
    } catch (error: unknown) {
      const fallbackMessage = "Failed to load tours";
      const errorMessage = error instanceof Error ? error.message : fallbackMessage;
      console.error('Error loading tours:', errorMessage, error);
      toast({
        variant: "destructive",
        title: "Error",
        description: errorMessage === fallbackMessage ? fallbackMessage : `${fallbackMessage}: ${errorMessage}`
      });
      return [];
    }
  }, [user, supabaseClient, setTours, setTicketPriceUpdates, setMarketingSpendUpdates, toast]);

  const loadVenues = useCallback(async () => {
    setVenuesLoading(true);
    try {
      let query = supabaseClient
        .from('venues')
        .select('*');

      if (selectedCityId !== ALL_CITIES_VALUE) {
        query = query.eq('city_id', selectedCityId);
      }

      const { data, error } = await query
        .order('prestige_level', { ascending: true })
        .order('capacity', { ascending: true });

      if (error) throw error;
      setVenues(data || []);
    } catch (error: unknown) {
      console.error('Error loading venues:', error);
    } finally {
      setVenuesLoading(false);
      setLoading(false);
    }
  }, [selectedCityId, supabaseClient, setVenues, setLoading]);

  const loadCities = useCallback(async () => {
    setCitiesLoading(true);
    try {
      const { data, error } = await supabaseClient
        .from('cities')
        .select('*')
        .order('name', { ascending: true });

      if (error) throw error;
      setCities((data ?? []) as CityRow[]);
    } catch (error: unknown) {
      const fallbackMessage = "Failed to load cities";
      const errorMessage = error instanceof Error ? error.message : fallbackMessage;
      console.error('Error loading cities:', errorMessage, error);
      toast({
        variant: "destructive",
        title: "Error",
        description: errorMessage === fallbackMessage ? fallbackMessage : `${fallbackMessage}: ${errorMessage}`,
      });
    } finally {
      setCitiesLoading(false);
    }
  }, [supabaseClient, toast]);

  useEffect(() => {
    loadCities();
  }, [loadCities]);

  useEffect(() => {
    if (user) {
      loadTours();
    }
  }, [user, loadTours]);

  useEffect(() => {
    if (user) {
      loadVenues();
    }
  }, [user, loadVenues]);

  useEffect(() => {
    const validVenueIds = new Set(venues.map((venue) => venue.id));

    setVenueSchedules((prev) => {
      let changed = false;
      const entries = Object.entries(prev).map(([tourId, schedule]) => {
        if (schedule.venueId && !validVenueIds.has(schedule.venueId)) {
          changed = true;
          return [tourId, { ...schedule, venueId: "" }];
        }
        return [tourId, schedule];
      });
      return changed ? Object.fromEntries(entries) as typeof prev : prev;
    });

    setEditForms((prev) => {
      let changed = false;
      const entries = Object.entries(prev).map(([tourId, form]) => {
        if (!form) {
          return [tourId, form];
        }
        const newVenueId = form.newVenue?.venue_id;
        if (newVenueId && !validVenueIds.has(newVenueId)) {
          changed = true;
          return [
            tourId,
            {
              ...form,
              newVenue: {
                ...form.newVenue,
                venue_id: "",
              },
            },
          ];
        }
        return [tourId, form];
      });
      return changed ? Object.fromEntries(entries) as typeof prev : prev;
    });
  }, [venues]);

  const optimalRoutes = useMemo(() => {
    const routes: Record<string, RouteSuggestion> = {};
    (tours || []).forEach((tour) => {
      const route = calculateOptimalRoute(tour.venues || []);
      if (route.order.length > 0) {
        routes[tour.id] = route;
      }
    });
    return routes;
  }, [tours]);

  const createTour = async () => {
    if (!user || !profile || !skills) return;

    try {
      setCreatingTour(true);

      // Check if player meets tour requirements
      const tourRequirements = { fame: 1000, performance: 50 };

      const formatRequirementLabel = (slug: string) =>
        slug
          .split("_")
          .map(part => part.charAt(0).toUpperCase() + part.slice(1))
          .join(" ");

      const lockedRequirements: string[] = [];
      const numericRequirements: Record<string, number> = {};

      Object.entries(tourRequirements).forEach(([slug, requiredValue]) => {
        const isSkillRequirement = slug in skills;
        if (isSkillRequirement && unlockedSkills[slug] !== true) {
          lockedRequirements.push(`${formatRequirementLabel(slug)} (locked)`);
          return;
        }

        numericRequirements[slug] = requiredValue;
      });

      const playerStats = Object.keys(numericRequirements).reduce<Record<string, number>>((acc, slug) => {
        if (slug === "fame") {
          acc[slug] = profile.fame;
        } else {
          const value = skills[slug as keyof typeof skills];
          acc[slug] = typeof value === "number" ? value : 0;
        }
        return acc;
      }, {});

      const { meets, missing } = meetsRequirements(numericRequirements, playerStats);

      const formattedMissing = missing.map(entry => {
        const [rawSlug] = entry.split(":");
        const slug = rawSlug?.trim() ?? "";
        const requiredValue = numericRequirements[slug];
        const playerValue = playerStats[slug];
        if (!slug || requiredValue === undefined) {
          return entry;
        }

        const requirementLabel = formatRequirementLabel(slug);
        const displayPlayerValue = typeof playerValue === "number" ? playerValue : 0;
        return `${requirementLabel} (need ${requiredValue}, you have ${displayPlayerValue})`;
      });

      const allMissing = [...lockedRequirements, ...formattedMissing];
      const meetsAllRequirements = lockedRequirements.length === 0 && meets;

      if (!meetsAllRequirements) {
        toast({
          variant: "destructive",
          title: "Requirements Not Met",
          description: `You need: ${allMissing.join(', ')}`
        });
        return;
      }

      const { data, error } = await supabase
        .from('tours')
        .insert({
          user_id: user.id,
          name: newTour.name,
          description: newTour.description,
          start_date: newTour.start_date,
          end_date: newTour.end_date,
          status: 'planned'
        })
        .select()
        .single();

      if (error) throw error;

      toast({
        title: "Tour Created!",
        description: `${newTour.name} has been added to your tour schedule`
      });

      setNewTour({ name: "", description: "", start_date: "", end_date: "" });
      await loadTours();
    } catch (error: unknown) {
      console.error('Error creating tour:', error);
      toast({
        variant: "destructive",
        title: "Error",
        description: "Failed to create tour"
      });
    } finally {
      setCreatingTour(false);
    }
  };
  const addVenueToTour = async (tourId: string, details: NewTourVenueDetails) => {
    if (!user) return false;

    try {
      const selectedVenue = venues.find(venue => venue.id === details.venueId);
      const locationLabel = selectedVenue?.location ?? '';

      let environmentSummary: EnvironmentModifierSummary | null = null;
      try {
        environmentSummary = await fetchEnvironmentModifiers(locationLabel, details.date);
      } catch (envError) {
        console.error('Error fetching environment modifiers for tour stop:', envError);
      }

      const costMultiplier = environmentSummary?.costMultiplier ?? 1;
      const adjustedTravelCost = Math.max(0, Math.round(details.travelCost * costMultiplier));
      const adjustedLodgingCost = Math.max(0, Math.round(details.lodgingCost * costMultiplier));
      const adjustedMiscCost = Math.max(0, Math.round(details.miscCost * costMultiplier));
      const travelMode = details.travelMode ?? DEFAULT_TRAVEL_MODE;
      const travelComfort = typeof details.travelComfort === 'number'
        ? details.travelComfort
        : getTravelModeConfig(travelMode).comfort;

      const baseCapacity = selectedVenue?.capacity ?? 0;
      const baseProjectedAttendance = baseCapacity ? Math.max(1, Math.round(baseCapacity * 0.6)) : null;
      const projectedAttendance = baseProjectedAttendance
        ? Math.max(1, Math.round(baseProjectedAttendance * (environmentSummary?.attendanceMultiplier ?? 1)))
        : null;

      const insertPayload: TourVenueInsert = {
        tour_id: tourId,
        venue_id: details.venueId,
        date: details.date,
        ticket_price: details.ticketPrice,
        travel_cost: adjustedTravelCost,
        lodging_cost: adjustedLodgingCost,
        misc_cost: adjustedMiscCost,
        tickets_sold: 0,
        revenue: 0,
        status: 'scheduled',
        travel_time: typeof details.travelTime === 'number' ? details.travelTime : undefined,
        rest_days: typeof details.restDays === 'number' ? details.restDays : undefined,
        travel_mode: travelMode,
        travel_comfort: travelComfort,
      };

      let environmentForInsert: EnvironmentModifierSummary | null = null;
      if (environmentSummary) {
        environmentForInsert = {
          ...environmentSummary,
          projections: {
            attendance: projectedAttendance ?? undefined,
            travelCost: adjustedTravelCost,
            lodgingCost: adjustedLodgingCost,
            miscCost: adjustedMiscCost,
          },
        };
        insertPayload.environment_modifiers = environmentForInsert;
      }

      const { data: createdVenue, error } = await supabase
        .from('tour_venues')
        .insert(insertPayload)
        .select(`
          *,
          venues!tour_venues_venue_id_fkey (name, location, capacity)
        `)
        .single();

      if (error) throw error;

      const environmentFromDb = (createdVenue as { environment_modifiers?: EnvironmentModifierSummary | null }).environment_modifiers ?? environmentForInsert;

      if (createdVenue) {
        const selectedTour = tours.find(tour => tour.id === tourId);
        const venueDetails = createdVenue.venues || selectedVenue;
        const eventEnd = new Date(createdVenue.date);
        eventEnd.setHours(eventEnd.getHours() + 3);

        const environmentNotes = environmentFromDb?.applied?.length
          ? environmentFromDb.applied
              .map((effect) => {
                const summary = summarizeEnvironmentEffect(effect);
                return summary ? `${effect.name} (${summary})` : effect.name;
              })
              .join(' | ')
          : null;

        const scheduleDescriptionBase = selectedTour?.description ?? (venueDetails ? `Tour stop at ${venueDetails.name}` : 'Tour performance');
        const scheduleDescription = environmentNotes
          ? `${scheduleDescriptionBase} • Env: ${environmentNotes}`
          : scheduleDescriptionBase;

        const { error: scheduleError } = await supabase
          .from('schedule_events')
          .insert({
            user_id: user.id,
            event_type: 'tour',
            title: `${selectedTour?.name ?? 'Tour Show'}${venueDetails ? ` - ${venueDetails.name}` : ''}`,
            description: scheduleDescription,
            start_time: createdVenue.date,
            end_time: eventEnd.toISOString(),
            location: venueDetails?.location ?? 'TBA',
            status: 'scheduled',
            tour_venue_id: createdVenue.id
          });

        if (scheduleError) {
          console.error('Error adding tour stop to schedule:', scheduleError);
          toast({
            variant: "destructive",
            title: "Schedule update failed",
            description: "Tour stop added but the schedule couldn't be updated automatically."
          });
        }
      }

      const toastMessages = [
        selectedVenue ? `Added ${selectedVenue.name} to the tour.` : 'Tour venue scheduled.',
        projectedAttendance ? `Projected attendance ${projectedAttendance.toLocaleString()}.` : null,
        `Travel via ${getTravelModeConfig(travelMode).label} • ${Math.round(travelComfort)}% comfort.`,
      ];

      if (environmentFromDb?.applied?.length) {
        const summary = environmentFromDb.applied
          .map((effect) => summarizeEnvironmentEffect(effect))
          .filter(Boolean)
          .join(' | ');
        if (summary) {
          toastMessages.push(`Environment: ${summary}.`);
        }
      }

      toast({
        title: "Venue Added",

        description: toastMessages.filter(Boolean).join(' ')
      });

      await loadTours();
      return true;
    } catch (error: unknown) {
      console.error('Error adding venue to tour:', error);
      toast({
        variant: "destructive",
        title: "Error",
        description: "Failed to add venue to tour"
      });
      return false;
    }
  };

  const handleManageClick = (tour: Tour) => {
    if (editingTourId === tour.id) {
      setEditingTourId(null);
      setEditForms((prev) => {
        const updated = { ...prev };
        delete updated[tour.id];
        return updated;
      });
      return;
    }

    setEditForms((prev) => ({
      ...prev,
      [tour.id]: initializeEditForm(tour),
    }));
    setEditingTourId(tour.id);
  };

  const handleAddVenue = async (tourId: string) => {
    const form = editForms[tourId];
    if (!form) {
      toast({
        variant: "destructive",
        title: "No tour selected",
        description: "Open a tour for management before adding venues.",
      });
      return;
    }

    const { venue_id, date, ticket_price, travel_mode } = form.newVenue;
    if (!venue_id || !date) {
      toast({
        variant: "destructive",
        title: "Missing Details",
        description: "Select a venue and date before adding a tour stop.",
      });
      return;
    }

    const ticketPriceValue = parseCurrencyInput(ticket_price);
    let isoDate = date;
    if (!isoDate.includes("T")) {
      const parsed = new Date(date);
      if (!Number.isNaN(parsed.getTime())) {
        isoDate = parsed.toISOString();
      }
    }

    const tour = tours.find((item) => item.id === tourId);
    const selectedVenue = venues.find((venue) => venue.id === venue_id);
    const travelMode = travel_mode || DEFAULT_TRAVEL_MODE;
    const distance = computeDistanceForLeg(tour, selectedVenue?.location, isoDate);
    const travelPlan = buildTravelPlanMetrics(distance, travelMode);

    const success = await addVenueToTour(tourId, {
      venueId: venue_id,
      date: isoDate,
      ticketPrice: ticketPriceValue,
      travelMode,
      travelCost: travelPlan.travelCost,
      lodgingCost: travelPlan.lodgingCost,
      miscCost: travelPlan.miscCost,
      travelTime: travelPlan.travelTime,
      restDays: travelPlan.restDays,
      travelComfort: travelPlan.travelComfort,
    });

    if (success) {
      setEditForms((prev) => {
        const current = prev[tourId];
        if (!current) return prev;
        return {
          ...prev,
          [tourId]: {
            ...current,
            newVenue: {
              venue_id: "",
              date: "",
              ticket_price: "",
              travel_mode: DEFAULT_TRAVEL_MODE,
            },
          },
        };
      });
    }
  };

  const editTour = async (tourId: string) => {
    if (!user) return;
    const form = editForms[tourId];
    if (!form) {
      toast({
        variant: "destructive",
        title: "No changes detected",
        description: "Open a tour for management before saving changes.",
      });
      return;
    }

    try {
      const { error } = await supabase
        .from('tours')
        .update({
          start_date: form.start_date,
          end_date: form.end_date,
          status: form.status,
        })
        .eq('id', tourId)
        .eq('user_id', user.id);

      if (error) throw error;

      const updatedTours = await loadTours();
      const refreshedTour = updatedTours.find((tour) => tour.id === tourId);
      if (refreshedTour) {
        setEditForms((prev) => ({
          ...prev,
          [tourId]: initializeEditForm(refreshedTour),
        }));
      }

      toast({
        title: "Tour Updated",
        description: "Tour details saved successfully.",
      });

      setEditingTourId(null);
    } catch (error: unknown) {
      console.error('Error updating tour:', error);
      toast({
        variant: "destructive",
        title: "Error",
        description: "Failed to update tour",
      });
    }
  };

  const handleCancelEditing = (tourId: string) => {
    const currentTour = tours.find((tour) => tour.id === tourId);
    if (currentTour) {
      setEditForms((prev) => ({
        ...prev,
        [tourId]: initializeEditForm(currentTour),
      }));
    } else {
      setEditForms((prev) => {
        const updated = { ...prev };
        delete updated[tourId];
        return updated;
      });
    }
    setEditingTourId(null);
  };

  const cancelTour = async (tourId: string) => {
    if (!user) return;

    try {
      const { error } = await supabase
        .from('tours')
        .update({ status: 'cancelled' })
        .eq('id', tourId)
        .eq('user_id', user.id);
      if (error) throw error;

      const { error: venuesError } = await supabase
        .from('tour_venues')
        .update({ status: 'cancelled' })
        .eq('tour_id', tourId);

      if (venuesError) throw venuesError;

      toast({
        title: "Tour Cancelled",
        description: "The tour and all of its shows have been cancelled.",
      });

      setEditForms((prev) => {
        const updated = { ...prev };
        delete updated[tourId];
        return updated;
      });
      setEditingTourId(null);

      await loadTours();
    } catch (error: unknown) {
      console.error('Error cancelling tour:', error);
      toast({
        variant: "destructive",
        title: "Error",
        description: "Failed to cancel tour",
      });
    }
  };

  const updateVenueSchedule = (tourId: string, field: keyof VenueScheduleForm, value: string) => {
    setVenueSchedules(prev => {
      const current = prev[tourId] ?? createEmptySchedule();
      return {
        ...prev,
        [tourId]: {
          ...current,
          [field]: value
        }
      };
    });
  };

  const parseCurrencyInput = (value: string) => {
    const parsed = Number(value);
    if (!Number.isFinite(parsed)) return 0;
    return Math.max(0, Math.round(parsed));
  };

  const handleScheduleVenue = async (tourId: string) => {
    const schedule = venueSchedules[tourId] ?? createEmptySchedule();

    if (!schedule.venueId || !schedule.date) {
      toast({
        variant: "destructive",
        title: "Missing Details",
        description: "Select a venue and date to schedule a show."
      });
      return;
    }

    const ticketPrice = parseCurrencyInput(schedule.ticketPrice);
    let isoDate = schedule.date;
    if (!schedule.date.includes('T')) {
      const parsedDate = new Date(schedule.date);
      if (!Number.isNaN(parsedDate.getTime())) {
        isoDate = parsedDate.toISOString();
      }
    }

    const tour = tours.find((item) => item.id === tourId);
    const selectedVenue = venues.find((venue) => venue.id === schedule.venueId);
    if (!selectedVenue) {
      toast({
        variant: "destructive",
        title: "Venue unavailable",
        description: "The selected venue could not be found.",
      });
      return;
    }

    const travelMode = schedule.travelMode || DEFAULT_TRAVEL_MODE;
    const distanceKm = computeDistanceForLeg(tour, selectedVenue.location, isoDate);
    const travelPlan = buildTravelPlanMetrics(distanceKm, travelMode);

    setVenueSchedules((prev) => ({
      ...prev,
      [tourId]: {
        ...schedule,
        travelCost: travelPlan.travelCost.toString(),
        lodgingCost: travelPlan.lodgingCost.toString(),
        miscCost: travelPlan.miscCost.toString(),
        travelMode,
      },
    }));

    const success = await addVenueToTour(tourId, {
      venueId: schedule.venueId,
      date: isoDate,
      ticketPrice,
      travelMode,
      travelCost: travelPlan.travelCost,
      lodgingCost: travelPlan.lodgingCost,
      miscCost: travelPlan.miscCost,
      travelTime: travelPlan.travelTime,
      restDays: travelPlan.restDays,
      travelComfort: travelPlan.travelComfort,
    });

    if (success) {
      setVenueSchedules(prev => ({
        ...prev,
        [tourId]: createEmptySchedule()
      }));
    }
  };

  const simulateTourShow = async (tourVenue: TourVenue) => {
    if (!user || !profile || !skills) return;

    const venueInfo = tourVenue.venue;
    if (!venueInfo) {
      toast({
        variant: "destructive",
        title: "Missing Venue Details",
        description: "Unable to simulate this show because venue information is incomplete."
      });
      return;
    }

    try {
      // Calculate show success based on skills and venue prestige
      const successRate = Math.min(0.9, skills.performance / 100);
      const capacity = venueInfo.capacity || 500;
      const environmentModifiers = tourVenue.environment_modifiers;
      const attendanceMultiplier = environmentModifiers?.attendanceMultiplier ?? 1;
      const moraleMultiplier = environmentModifiers?.moraleModifier ?? 1;

      const attendanceBase = Math.floor(capacity * (0.4 + successRate * 0.5));
      const attendance = Math.max(1, Math.round(attendanceBase * attendanceMultiplier));
      const ticketPrice = tourVenue.ticket_price ?? 25;
      const revenue = attendance * ticketPrice;
      const totalCosts = (tourVenue.travel_cost || 0) + (tourVenue.lodging_cost || 0) + (tourVenue.misc_cost || 0);
      const profit = revenue - totalCosts;
      const resolvedTour = tours.find((tourItem) => tourItem.id === tourVenue.tour_id) ?? tours.find((tourItem) => tourItem.venues?.some(v => v.id === tourVenue.id));
      const comfortValue = getVenueComfort(tourVenue);
      const previousLowComfortStreak = getCompletedLowComfortStreak(resolvedTour, tourVenue);
      const healthChange = isLowComfortLeg(comfortValue) ? computeHealthPenalty(comfortValue, previousLowComfortStreak + 1) : 0;
      const travelMode = normalizeTravelMode(tourVenue.travel_mode) ?? DEFAULT_TRAVEL_MODE;
      const modeConfig = getTravelModeConfig(travelMode);

      const updatedEnvironment = environmentModifiers
        ? {
            ...environmentModifiers,
            projections: {
              ...environmentModifiers.projections,
              attendance,
            },
          }
        : null;

      const updatePayload: TourVenueUpdate = {
        tickets_sold: attendance,
        revenue,
        status: 'completed',
        environment_modifiers: updatedEnvironment ?? tourVenue.environment_modifiers ?? null,
      };

      const { error } = await supabase
        .from('tour_venues')
        .update(updatePayload)
        .eq('id', tourVenue.id);

      if (error) throw error;

      // Update player cash and fame
      const fameGain = Math.max(0, Math.round((attendance / 10) * moraleMultiplier));
      const currentCash = profile.cash ?? 0;
      const currentFame = profile.fame ?? 0;
      const currentHealth = profile.health ?? 100;
      const nextHealth = Math.max(0, Math.min(100, currentHealth + healthChange));

      if (updateProfile) {
        await updateProfile({
          cash: currentCash + profit,
          fame: currentFame + fameGain,
          health: nextHealth,
        });
      } else {
        await supabase
          .from('profiles')
          .update({
            cash: currentCash + profit,
            fame: currentFame + fameGain,
            health: nextHealth,
          })
          .eq('user_id', user.id);
      }

      let profitDescription = "break-even result";
      if (profit > 0) {
        profitDescription = `profit of $${profit.toLocaleString()}`;
      } else if (profit < 0) {
        profitDescription = `loss of $${Math.abs(profit).toLocaleString()}`;
      }

      const healthMessage = healthChange < 0
        ? ` Health decreased by ${Math.abs(healthChange)} due to the ${comfortValue.toFixed(0)}% comfort ${modeConfig.label.toLowerCase()} leg.`
        : '';

      toast({
        title: "Show Complete!",
        description: `Great performance! Earned $${revenue.toLocaleString()} revenue with $${totalCosts.toLocaleString()} costs, resulting in a ${profitDescription} and ${fameGain} fame.${healthMessage}`

      });

      await loadTours();
    } catch (error: unknown) {
      console.error('Error simulating tour show:', error);
      toast({
        variant: "destructive",
        title: "Error",
        description: "Failed to complete show"
      });
    } finally {
      setPerformingVenue(null);
    }
  };

  const getStatusColor = (status: string) => {
    switch (status) {
      case 'completed': return 'text-success border-success bg-success/10';
      case 'active': return 'text-warning border-warning bg-warning/10';
      case 'cancelled': return 'text-destructive border-destructive bg-destructive/10';
      default: return 'text-primary border-primary bg-primary/10';
    }
  };

  function formatEnvironmentDelta(value?: number, label?: string) {
    if (!value || value === 1 || !label) {
      return null;
    }

    const percent = Math.round((value - 1) * 100);
    if (percent === 0) {
      return null;
    }

    const sign = percent > 0 ? '+' : '';
    return `${label} ${sign}${percent}%`;
  }

  function summarizeEnvironmentEffect(effect: AppliedEnvironmentEffect) {
    const changes = [
      formatEnvironmentDelta(effect.attendanceMultiplier, 'Attendance'),
      formatEnvironmentDelta(effect.costMultiplier, 'Costs'),
      formatEnvironmentDelta(effect.moraleModifier, 'Morale'),
    ].filter(Boolean);

    return changes.join(' • ');
  }

  const calculateTourStats = (tour: Tour) => {
    const totalRevenue = tour.venues?.reduce((sum, v) => sum + (v.revenue || 0), 0) || 0;
    const totalCosts = tour.venues?.reduce((sum, v) => sum + (v.travel_cost || 0) + (v.lodging_cost || 0) + (v.misc_cost || 0), 0) || 0;
    const totalProfit = totalRevenue - totalCosts;
    const totalTickets = tour.venues?.reduce((sum, v) => sum + (v.tickets_sold || 0), 0) || 0;
    const completedShows = tour.venues?.filter(v => v.status === 'completed').length || 0;
    const totalShows = tour.venues?.length || 0;
    const totalTravelHours = tour.venues?.reduce((sum, v) => sum + (typeof v.travel_time === 'number' ? v.travel_time : Number(v.travel_time || 0)), 0) || 0;
    const totalRestDays = tour.venues?.reduce((sum, v) => sum + (typeof v.rest_days === 'number' ? v.rest_days : Number(v.rest_days || 0)), 0) || 0;
    const healthBreakdown = computeTourHealthBreakdown(tour);
    const healthSummary = summarizeHealthBreakdown(healthBreakdown);
    return {
      totalRevenue,
      totalCosts,
      totalProfit,
      totalTickets,
      completedShows,
      totalShows,
      totalTravelHours,
      totalRestDays,
      averageComfort: healthSummary.averageComfort,
      lowComfortLegs: healthSummary.lowComfortLegs,
      projectedHealthPenalty: healthSummary.projectedPenalty,
      worstLowComfortStreak: healthSummary.worstStreak,
      healthBreakdown,
    };
  };

  if (loading) {
    return (
      <div className="min-h-screen bg-gradient-stage flex items-center justify-center p-6">
        <div className="text-center">
          <div className="animate-spin rounded-full h-32 w-32 border-b-2 border-primary mx-auto mb-4"></div>
          <p className="text-lg font-oswald">Loading tour management...</p>
        </div>
      </div>
    );
  }

  return (
    <div className="min-h-screen bg-gradient-stage p-6">
      <div className="max-w-6xl mx-auto space-y-6">
        {/* Header */}
        <div className="flex items-center justify-between">
          <div>
            <h1 className="text-4xl font-bebas tracking-wider bg-gradient-to-r from-foreground to-primary bg-clip-text text-transparent">
              Tour Manager
            </h1>
            <p className="text-muted-foreground font-oswald">Plan and manage your concert tours</p>
          </div>
          <Button 
            onClick={() => setCreatingTour(true)}
            className="bg-gradient-primary hover:shadow-electric"
            disabled={!profile || profile.fame < 1000}
          >
            <Plus className="h-4 w-4 mr-2" />
            Create Tour
          </Button>
        </div>

        {/* Requirements Check */}
        {profile && profile.fame < 1000 && (
          <Alert>
            <AlertCircle className="h-4 w-4" />
            <AlertDescription>
              You need at least 1,000 fame and 50 performance skill to create tours.
              Current fame: {profile.fame}
            </AlertDescription>
          </Alert>
        )}

        <div className="flex flex-col gap-3 sm:flex-row sm:items-center sm:justify-between">
          <div>
            <h2 className="text-xl font-semibold font-oswald">Plan by city</h2>
            <p className="text-sm text-muted-foreground">
              Filter venue availability to focus your routing strategy.
            </p>
          </div>
          <Select
            value={selectedCityId}
            onValueChange={(value) => {
              setCitySelectionTouched(true);
              setSelectedCityId(value);
            }}
            disabled={citiesLoading || (cities.length === 0 && selectedCityId !== ALL_CITIES_VALUE)}
          >
            <SelectTrigger className="w-[260px]">
              <SelectValue placeholder="Select a city" />
            </SelectTrigger>
            <SelectContent>
              <SelectItem value={ALL_CITIES_VALUE}>All Cities</SelectItem>
              {cities.map((city) => (
                <SelectItem key={city.id} value={city.id}>
                  {city.name}
                  {city.id === currentCity?.id ? " (Current)" : ""}
                </SelectItem>
              ))}
            </SelectContent>
          </Select>
        </div>

        {venuesLoading ? (
          <div className="flex items-center gap-2 text-sm text-muted-foreground">
            <div className="h-4 w-4 animate-spin rounded-full border-b-2 border-primary"></div>
            Loading venues...
          </div>
        ) : venues.length === 0 ? (
          <Alert className="bg-card/70 backdrop-blur-sm border-primary/20">
            <AlertCircle className="h-4 w-4" />
            <AlertTitle>No venues available</AlertTitle>
            <AlertDescription>
              {selectedCityId === ALL_CITIES_VALUE
                ? "There are no venues available right now. Try again later or unlock more locations."
                : `No venues are currently open for bookings in ${selectedCity?.name ?? "this city"}. Choose another city or check back soon.`}
            </AlertDescription>
          </Alert>
        ) : null}

        {/* Create Tour Form */}
        {creatingTour && (
          <Card className="bg-card/80 backdrop-blur-sm border-primary/20">
            <CardHeader>
              <CardTitle>Create New Tour</CardTitle>
              <CardDescription>Plan your multi-city tour</CardDescription>
            </CardHeader>
            <CardContent className="space-y-4">
              <div className="grid grid-cols-1 md:grid-cols-2 gap-4">
                <div>
                  <Label htmlFor="tour-name">Tour Name</Label>
                  <Input
                    id="tour-name"
                    value={newTour.name}
                    onChange={(e) => setNewTour({ ...newTour, name: e.target.value })}
                    placeholder="World Domination Tour"
                  />
                </div>
                <div>
                  <Label htmlFor="tour-description">Description</Label>
                  <Input
                    id="tour-description"
                    value={newTour.description}
                    onChange={(e) => setNewTour({ ...newTour, description: e.target.value })}
                    placeholder="Epic tour across multiple cities"
                  />
                </div>
                <div>
                  <Label htmlFor="start-date">Start Date</Label>
                  <Input
                    id="start-date"
                    type="date"
                    value={newTour.start_date}
                    onChange={(e) => setNewTour({ ...newTour, start_date: e.target.value })}
                  />
                </div>
                <div>
                  <Label htmlFor="end-date">End Date</Label>
                  <Input
                    id="end-date"
                    type="date"
                    value={newTour.end_date}
                    onChange={(e) => setNewTour({ ...newTour, end_date: e.target.value })}
                  />
                </div>
              </div>
              <div className="flex gap-2">
                <Button 
                  onClick={createTour}
                  disabled={!newTour.name || !newTour.start_date || !newTour.end_date}
                >
                  Create Tour
                </Button>
                <Button variant="outline" onClick={() => setCreatingTour(false)}>
                  Cancel
                </Button>
              </div>
            </CardContent>
          </Card>
        )}

        {/* Tours List */}
        <div className="space-y-4">
          {tours.length > 0 ? tours.map((tour) => {
            const stats = calculateTourStats(tour);
            const schedule = venueSchedules[tour.id] ?? createEmptySchedule();
            const profitColor = stats.totalProfit >= 0 ? "text-success" : "text-destructive";
            const formattedNetProfit = stats.totalProfit >= 0
              ? `+$${stats.totalProfit.toLocaleString()}`
              : `-$${Math.abs(stats.totalProfit).toLocaleString()}`;
            const routeSuggestion = optimalRoutes[tour.id];
            const editForm = editForms[tour.id];
            const scheduleVenue = schedule.venueId ? venues.find((option) => option.id === schedule.venueId) : null;
            const scheduleIsoDate = schedule.date ? (() => {
              const parsed = new Date(schedule.date);
              return Number.isNaN(parsed.getTime()) ? undefined : parsed.toISOString();
            })() : undefined;
            const scheduleMode = schedule.travelMode || DEFAULT_TRAVEL_MODE;
            const schedulePlan = scheduleVenue
              ? buildTravelPlanMetrics(
                  computeDistanceForLeg(tour, scheduleVenue?.location, scheduleIsoDate),
                  scheduleMode
                )
              : null;
            const scheduleModeConfig = getTravelModeConfig(scheduleMode);
            return (
              <Card key={tour.id} className="bg-card/80 backdrop-blur-sm border-primary/20">
                <CardHeader>
                  <div className="flex items-start justify-between">
                    <div>
                      <CardTitle className="flex items-center gap-2">
                        <Plane className="h-5 w-5 text-primary" />
                        {tour.name}
                      </CardTitle>
                      <CardDescription>{tour.description}</CardDescription>
                    </div>
                    <Badge variant="outline" className={getStatusColor(tour.status || 'planned')}>
                      {tour.status || 'planned'}
                    </Badge>
                  </div>
                </CardHeader>
                <CardContent className="space-y-4">
                  {/* Tour Stats */}
                  <div className="grid grid-cols-1 sm:grid-cols-2 lg:grid-cols-7 gap-4">
                    <div className="text-center">
                      <p className="text-2xl font-bold text-success">${stats.totalRevenue.toLocaleString()}</p>
                      <p className="text-xs text-muted-foreground">Total Revenue</p>
                    </div>
                    <div className="text-center">
                      <p className="text-2xl font-bold text-destructive">${stats.totalCosts.toLocaleString()}</p>
                      <p className="text-xs text-muted-foreground">Total Costs</p>
                    </div>
                    <div className="text-center">
                      <p className={`text-2xl font-bold ${profitColor}`}>{formattedNetProfit}</p>
                      <p className="text-xs text-muted-foreground">Net Profit</p>
                    </div>
                    <div className="text-center">
                      <p className="text-2xl font-bold text-primary">{stats.totalTickets.toLocaleString()}</p>
                      <p className="text-xs text-muted-foreground">Tickets Sold</p>
                    </div>
                    <div className="text-center">
                      <p className="text-2xl font-bold text-warning">{stats.completedShows}/{stats.totalShows}</p>
                      <p className="text-xs text-muted-foreground">Shows Completed</p>
                    </div>
                    <div className="text-center">
                      <p className="text-2xl font-bold text-primary">{stats.totalTravelHours.toFixed(1)}h</p>
                      <p className="text-xs text-muted-foreground">Travel Time</p>
                      <p className="text-xs text-muted-foreground">{stats.totalRestDays} rest day{stats.totalRestDays === 1 ? '' : 's'}</p>
                    </div>
                    <div className="text-center">
                      <p className="text-2xl font-bold text-sky-500">{Math.round(stats.averageComfort || 0)}%</p>
                      <p className="text-xs text-muted-foreground">Avg Travel Comfort</p>
                      <p className="text-xs text-muted-foreground">{stats.lowComfortLegs} low-comfort leg{stats.lowComfortLegs === 1 ? '' : 's'}</p>
                    </div>
                    <div className="text-center">
                      <p className={`text-2xl font-bold ${stats.projectedHealthPenalty > 0 ? 'text-destructive' : 'text-success'}`}>
                        {stats.projectedHealthPenalty > 0 ? `-${stats.projectedHealthPenalty} HP` : 'Stable'}
                      </p>
                      <p className="text-xs text-muted-foreground">Projected Health Impact</p>
                      <p className="text-xs text-muted-foreground">
                        {stats.worstLowComfortStreak > 1
                          ? `Streak risk x${stats.worstLowComfortStreak}`
                          : describeComfort(stats.averageComfort || 0)}
                      </p>
                    </div>
                  </div>

                  {/* Schedule Show */}
                  <div className="space-y-3 p-4 border border-dashed border-primary/20 rounded-lg bg-secondary/20">
                    <h4 className="font-semibold flex items-center gap-2">
                      <Plus className="h-4 w-4 text-primary" />
                      Schedule New Show
                    </h4>
                    <div className="grid grid-cols-1 md:grid-cols-4 gap-3">
                      <div>
                        <Label htmlFor={`venue-${tour.id}`}>Venue</Label>
                        <Select
                          value={schedule.venueId}
                          onValueChange={(value) => updateVenueSchedule(tour.id, "venueId", value === "no-venues" ? "" : value)}
                          disabled={venuesLoading || venues.length === 0}
                        >
                          <SelectTrigger id={`venue-${tour.id}`}>
                            <SelectValue
                              placeholder={
                                venuesLoading
                                  ? "Loading venues..."
                                  : venues.length
                                    ? "Choose a venue"
                                    : "No venues available"
                              }
                            />
                          </SelectTrigger>
                          <SelectContent>
                            {venues.length > 0 ? (
                              venues.map((option) => (
                                <SelectItem key={option.id} value={option.id}>
                                  {option.name} • {option.location}
                                </SelectItem>
                              ))
                            ) : (
                              <SelectItem value="no-venues" disabled>
                                No venues available
                              </SelectItem>
                            )}
                          </SelectContent>
                        </Select>
                      </div>
                      <div>
                        <Label htmlFor={`date-${tour.id}`}>Date</Label>
                        <Input
                          id={`date-${tour.id}`}
                          type="date"
                          value={schedule.date}
                          onChange={(e) => updateVenueSchedule(tour.id, "date", e.target.value)}
                        />
                      </div>
                      <div>
                        <Label htmlFor={`ticket-${tour.id}`}>Ticket Price</Label>
                        <Input
                          id={`ticket-${tour.id}`}
                          type="number"
                          min={0}
                          value={schedule.ticketPrice}
                          onChange={(e) => updateVenueSchedule(tour.id, "ticketPrice", e.target.value)}
                          placeholder="50"
                        />
                      </div>
                      <div>
                        <Label htmlFor={`mode-${tour.id}`}>Travel Mode</Label>
                        <Select
                          value={scheduleMode}
                          onValueChange={(value) => updateVenueSchedule(tour.id, "travelMode", value as TravelMode)}
                        >
                          <SelectTrigger id={`mode-${tour.id}`}>
                            <SelectValue placeholder="Select mode" />
                          </SelectTrigger>
                          <SelectContent>
                            {TRAVEL_MODE_OPTIONS.map((option) => (
                              <SelectItem key={option.value} value={option.value}>
                                {option.label} • {Math.round(option.comfort)}% comfort
                              </SelectItem>
                            ))}
                          </SelectContent>
                        </Select>
                        <p className="text-xs text-muted-foreground mt-1">
                          {scheduleModeConfig.description}
                        </p>
                      </div>
                    </div>
                    <div className="grid grid-cols-1 md:grid-cols-3 gap-3">
                      <div>
                        <Label htmlFor={`travel-${tour.id}`}>Travel Cost</Label>
                        <Input
                          id={`travel-${tour.id}`}
                          type="number"
                          min={0}
                          value={schedule.travelCost}
                          onChange={(e) => updateVenueSchedule(tour.id, "travelCost", e.target.value)}
                          placeholder={schedulePlan ? schedulePlan.travelCost.toString() : "0"}
                        />
                      </div>
                      <div>
                        <Label htmlFor={`lodging-${tour.id}`}>Lodging Cost</Label>
                        <Input
                          id={`lodging-${tour.id}`}
                          type="number"
                          min={0}
                          value={schedule.lodgingCost}
                          onChange={(e) => updateVenueSchedule(tour.id, "lodgingCost", e.target.value)}
                          placeholder={schedulePlan ? schedulePlan.lodgingCost.toString() : "0"}
                        />
                      </div>
                      <div>
                        <Label htmlFor={`misc-${tour.id}`}>Misc Cost</Label>
                        <Input
                          id={`misc-${tour.id}`}
                          type="number"
                          min={0}
                          value={schedule.miscCost}
                          onChange={(e) => updateVenueSchedule(tour.id, "miscCost", e.target.value)}
                          placeholder={schedulePlan ? schedulePlan.miscCost.toString() : "0"}
                        />
                      </div>
                    </div>
                    {schedulePlan && (
                      <div className="text-xs text-muted-foreground flex flex-wrap gap-3">
                        <span>Distance {Math.round(schedulePlan.distanceKm).toLocaleString()} km</span>
                        <span>~{schedulePlan.travelTime.toFixed(1)}h travel</span>
                        <span>Cost ${schedulePlan.travelCost.toLocaleString()}</span>
                        <span>
                          Comfort {Math.round(schedulePlan.travelComfort)}% ({describeComfort(schedulePlan.travelComfort)})
                        </span>
                        <span>{schedulePlan.restDays} rest day{schedulePlan.restDays === 1 ? '' : 's'}</span>
                      </div>
                    )}
                    <div className="flex justify-end">
                      <Button
                        size="sm"
                        onClick={() => handleScheduleVenue(tour.id)}
                        disabled={!schedule.venueId || !schedule.date || venuesLoading || venues.length === 0}
                      >
                        Schedule Show
                      </Button>
                    </div>
                  </div>

                  {routeSuggestion && routeSuggestion.order.length > 1 && (
                    <div className="p-3 rounded-lg border border-primary/20 bg-primary/5 space-y-1">
                      <p className="text-sm font-semibold flex items-center gap-2">
                        <MapPin className="h-4 w-4 text-primary" />
                        Optimal Route Suggestion
                      </p>
                      <p className="text-xs text-muted-foreground">
                        {routeSuggestion.order
                          .map((stop, index) => `${index + 1}. ${stop.venue?.name ?? 'Unknown Venue'} (${stop.venue?.location ?? 'TBD'})`)
                          .join(' → ')}
                      </p>
                      <p className="text-xs text-muted-foreground">
                        Estimated travel: {Math.round(routeSuggestion.totalDistance)} km total
                      </p>
                    </div>
                  )}

                  {editingTourId === tour.id && editForm && (
                    <div className="rounded-lg border border-border/40 bg-secondary/20 p-4 space-y-4">
                      <div className="grid gap-3 md:grid-cols-3">
                        <div>
                          <Label className="text-xs uppercase text-muted-foreground">Start Date</Label>
                          <Input
                            type="date"
                            value={editForm.start_date}
                            onChange={(e) =>
                              setEditForms((prev) => {
                                const current = prev[tour.id];
                                if (!current) return prev;
                                return {
                                  ...prev,
                                  [tour.id]: {
                                    ...current,
                                    start_date: e.target.value
                                  }
                                };
                              })
                            }
                          />
                        </div>
                        <div>
                          <Label className="text-xs uppercase text-muted-foreground">End Date</Label>
                          <Input
                            type="date"
                            value={editForm.end_date}
                            onChange={(e) =>
                              setEditForms((prev) => {
                                const current = prev[tour.id];
                                if (!current) return prev;
                                return {
                                  ...prev,
                                  [tour.id]: {
                                    ...current,
                                    end_date: e.target.value
                                  }
                                };
                              })
                            }
                          />
                        </div>
                        <div>
                          <Label className="text-xs uppercase text-muted-foreground">Status</Label>
                          <select
                            className="mt-1 w-full rounded-md border border-border bg-background/80 px-3 py-2 text-sm capitalize focus:outline-none focus:ring-2 focus:ring-primary"
                            value={editForm.status}
                            onChange={(e) =>
                              setEditForms((prev) => {
                                const current = prev[tour.id];
                                if (!current) return prev;
                                return {
                                  ...prev,
                                  [tour.id]: {
                                    ...current,
                                    status: e.target.value
                                  }
                                };
                              })
                            }
                          >
                            {tourStatusOptions.map((status) => (
                              <option key={status} value={status}>
                                {status.charAt(0).toUpperCase() + status.slice(1)}
                              </option>
                            ))}
                          </select>
                        </div>
                      </div>

                      <div className="space-y-2">
                        <h5 className="font-semibold text-sm">Add New Tour Stop</h5>
                        <div className="grid gap-3 md:grid-cols-4">
                          <div>
                            <Label className="text-xs uppercase text-muted-foreground">Venue</Label>
                            <select
                              className="mt-1 w-full rounded-md border border-border bg-background/80 px-3 py-2 text-sm focus:outline-none focus:ring-2 focus:ring-primary"
                              value={editForm.newVenue.venue_id}
                              onChange={(e) =>
                                setEditForms((prev) => {
                                  const current = prev[tour.id];
                                  if (!current) return prev;
                                  return {
                                    ...prev,
                                    [tour.id]: {
                                      ...current,
                                      newVenue: {
                                        ...current.newVenue,
                                        venue_id: e.target.value
                                      }
                                    }
                                  };
                                })
                              }
                            >
                              <option value="">Select venue</option>
                              {venues.map((venueOption) => (
                                <option key={venueOption.id} value={venueOption.id}>
                                  {venueOption.name} • {venueOption.location}
                                </option>
                              ))}
                            </select>
                          </div>
                          <div>
                            <Label className="text-xs uppercase text-muted-foreground">Date</Label>
                            <Input
                              type="date"
                              value={editForm.newVenue.date}
                              onChange={(e) =>
                                setEditForms((prev) => {
                                  const current = prev[tour.id];
                                  if (!current) return prev;
                                  return {
                                    ...prev,
                                    [tour.id]: {
                                      ...current,
                                      newVenue: {
                                        ...current.newVenue,
                                        date: e.target.value
                                      }
                                    }
                                  };
                                })
                              }
                            />
                          </div>
                          <div>
                            <Label className="text-xs uppercase text-muted-foreground">Ticket Price</Label>
                            <Input
                              type="number"
                              min="0"
                              value={editForm.newVenue.ticket_price}
                              onChange={(e) =>
                                setEditForms((prev) => {
                                  const current = prev[tour.id];
                                  if (!current) return prev;
                                  return {
                                    ...prev,
                                    [tour.id]: {
                                      ...current,
                                      newVenue: {
                                        ...current.newVenue,
                                        ticket_price: e.target.value
                                      }
                                    }
                                  };
                                })
                              }
                            />
                          </div>
                          <div>
                            <Label className="text-xs uppercase text-muted-foreground">Travel Mode</Label>
                            <select
                              className="mt-1 w-full rounded-md border border-border bg-background/80 px-3 py-2 text-sm focus:outline-none focus:ring-2 focus:ring-primary"
                              value={editForm.newVenue.travel_mode}
                              onChange={(e) =>
                                setEditForms((prev) => {
                                  const current = prev[tour.id];
                                  if (!current) return prev;
                                  return {
                                    ...prev,
                                    [tour.id]: {
                                      ...current,
                                      newVenue: {
                                        ...current.newVenue,
                                        travel_mode: e.target.value as TravelMode
                                      }
                                    }
                                  };
                                })
                              }
                            >
                              {TRAVEL_MODE_OPTIONS.map((option) => (
                                <option key={option.value} value={option.value}>
                                  {option.label} • {Math.round(option.comfort)}% comfort
                                </option>
                              ))}
                            </select>
                          </div>
                        </div>
                        <Button size="sm" onClick={() => handleAddVenue(tour.id)}>
                          Add Venue
                        </Button>
                      </div>

                      <div className="flex flex-wrap gap-2">
                        <Button onClick={() => editTour(tour.id)}>
                          Save Changes
                        </Button>
                        <Button variant="outline" onClick={() => handleCancelEditing(tour.id)}>
                          Cancel
                        </Button>
                        <Button variant="destructive" onClick={() => cancelTour(tour.id)}>
                          Cancel Tour
                        </Button>
                      </div>
                    </div>
                  )}

                  {/* Tour Dates */}
                  <div>
                    <h4 className="font-semibold mb-2 flex items-center gap-2">
                      <Calendar className="h-4 w-4" />
                      Tour Dates ({tour.venues?.length || 0})
                    </h4>
                    <div className="space-y-2 max-h-60 overflow-y-auto">
                      {tour.venues && tour.venues.length > 0 ? (
                        tour.venues.map((venue) => {
                          const travelCost = venue.travel_cost || 0;
                          const lodgingCost = venue.lodging_cost || 0;
                          const miscCost = venue.misc_cost || 0;
                          const showRevenue = venue.revenue || 0;
                          const showCosts = travelCost + lodgingCost + miscCost;
                          const showProfit = showRevenue - showCosts;
                          const showProfitColor = showProfit >= 0 ? "text-success" : "text-destructive";
                          const travelTimeValue = typeof venue.travel_time === 'number' ? venue.travel_time : Number(venue.travel_time || 0);
                          const restDaysValue = typeof venue.rest_days === 'number' ? venue.rest_days : Number(venue.rest_days || 0);
                          const formattedTravelTime = Math.round(travelTimeValue * 10) / 10;
                          const mode = venue.travel_mode || DEFAULT_TRAVEL_MODE;
                          const normalizedMode = normalizeTravelMode(mode) ?? DEFAULT_TRAVEL_MODE;
                          const modeConfig = getTravelModeConfig(normalizedMode);
                          const healthInfo = stats.healthBreakdown?.[venue.id];
                          const comfortValue = healthInfo?.comfort ?? getVenueComfort(venue);
                          const comfortLabel = describeComfort(comfortValue);
                          const healthPenalty = healthInfo?.penalty ?? 0;
                          const healthText = healthPenalty < 0 ? `${healthPenalty} HP` : 'Stable';
                          const healthClass = healthPenalty < 0 ? 'text-destructive' : 'text-muted-foreground';

                          return (
                            <div key={venue.id} className="flex items-center justify-between p-3 rounded-lg bg-secondary/30">
                              <div className="flex-1 space-y-1">
                                <p className="font-medium">{venue.venue?.name ?? "Unknown Venue"}</p>
                                <p className="text-sm text-muted-foreground flex items-center gap-1">
                                  <MapPin className="h-3 w-3" />
                                  {venue.venue?.location ?? "Location TBD"} • {new Date(venue.date).toLocaleDateString()}
                                </p>
                                <p className="text-xs text-muted-foreground">
                                  {venue.tickets_sold ?? 0}/{venue.venue?.capacity ?? 0} tickets • ${venue.ticket_price ?? 0} each
                                </p>
                                <p className="text-xs text-muted-foreground">
                                  Costs: ${showCosts.toLocaleString()} (Travel ${travelCost.toLocaleString()} • Lodging ${lodgingCost.toLocaleString()} • Misc ${miscCost.toLocaleString()})
                                </p>
                                <p className="text-xs text-muted-foreground">
                                  Travel: {modeConfig.label} • {formattedTravelTime || 0}h • Comfort {Math.round(comfortValue)}% ({comfortLabel})
                                </p>
                                <p className="text-xs text-muted-foreground">
                                  Rest: {restDaysValue} day{restDaysValue === 1 ? '' : 's'}
                                </p>
                                {venue.environment_modifiers?.projections?.attendance && (
                                  <p className="text-xs text-muted-foreground">
                                    Projected attendance: {venue.environment_modifiers.projections.attendance.toLocaleString()}
                                  </p>
                                )}
                                {venue.environment_modifiers?.applied?.length ? (
                                  <p className="text-xs text-muted-foreground">
                                    Environment: {
                                      venue.environment_modifiers.applied
                                        .map((effect) => {
                                          const summary = summarizeEnvironmentEffect(effect);
                                          return summary ? `${effect.name} (${summary})` : effect.name;
                                        })
                                        .join(' | ')
                                    }
                                  </p>
                                ) : null}
                                <p className={`text-xs font-semibold ${showProfitColor}`}>
                                  Profit: ${showProfit.toLocaleString()}
                                </p>
                                <p className={`text-xs font-semibold ${healthClass}`}>
                                  Health impact: {healthText}
                                  {healthInfo?.streak && healthInfo.streak > 1 ? ` (streak x${healthInfo.streak})` : ''}
                                </p>
                              </div>
                              <div className="flex items-center gap-2">
                                <Badge variant="outline">{modeConfig.label}</Badge>
                                <Badge variant="outline" className={getStatusColor(venue.status)}>
                                  {venue.status}
                                </Badge>
                                {venue.status === 'scheduled' && (
                                  <Button
                                    size="sm"
                                    onClick={() => simulateTourShow(venue)}
                                    disabled={!venue.venue}
                                  >
                                    Perform
                                  </Button>
                                )}
                              </div>
                            </div>
                          );
                        })
                      ) : (
                        <p className="text-center text-muted-foreground py-4">
                          No venues added to this tour yet
                        </p>
                      )}
                    </div>
                  </div>

                  {/* Quick Stats */}
                  <div className="flex flex-col md:flex-row md:items-center justify-between gap-3 pt-2 border-t border-border/50">
                    <div className="flex flex-col md:flex-row md:items-center gap-2 text-sm text-muted-foreground">
                      <span>{new Date(tour.start_date).toLocaleDateString()} - {new Date(tour.end_date).toLocaleDateString()}</span>
                      <span className={`font-semibold ${profitColor}`}>
                        Net Profit: {formattedNetProfit}
                      </span>
                    </div>
                    <Button
                      variant="outline"
                      size="sm"
                      onClick={() => handleManageClick(tour)}
                    >
                      <Settings className="h-4 w-4 mr-2" />
                      {editingTourId === tour.id ? "Close" : "Manage"}
                    </Button>
                  </div>
                </CardContent>
              </Card>
            );
          }) : (
            <Card className="bg-card/80 backdrop-blur-sm border-primary/20">
              <CardContent className="text-center py-12">
                <Plane className="h-12 w-12 text-muted-foreground mx-auto mb-4" />
                <h3 className="text-lg font-semibold mb-2">No Tours Planned</h3>
                <p className="text-muted-foreground mb-4">
                  Create your first tour to perform across multiple cities
                </p>
                <Button 
                  onClick={() => setCreatingTour(true)}
                  disabled={!profile || profile.fame < 1000}
                >
                  Plan Your First Tour
                </Button>
              </CardContent>
            </Card>
          )}
        </div>
      </div>
    </div>
  );
};

export default TourManager;<|MERGE_RESOLUTION|>--- conflicted
+++ resolved
@@ -420,11 +420,7 @@
 });
 const TourManager = () => {
   const { user } = useAuth();
-<<<<<<< HEAD
   const { profile, skills, unlockedSkills, updateProfile } = useGameData();
-=======
-  const { profile, skills, currentCity, updateProfile } = useGameData();
->>>>>>> 375b4e9e
   const { toast } = useToast();
   const [tours, setTours] = useState<Tour[]>([]);
   const [venues, setVenues] = useState<VenueRow[]>([]);
