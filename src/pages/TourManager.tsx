import { useState, useEffect } from "react";
import { Card, CardContent, CardDescription, CardHeader, CardTitle } from "@/components/ui/card";
import { Button } from "@/components/ui/button";
import { Input } from "@/components/ui/input";
import { Label } from "@/components/ui/label";
import { Textarea } from "@/components/ui/textarea";
import { Alert, AlertDescription } from "@/components/ui/alert";
import { Badge } from "@/components/ui/badge";
import { Progress } from "@/components/ui/progress";
import { Tabs, TabsContent, TabsList, TabsTrigger } from "@/components/ui/tabs";
import { 
  Calendar, 
  Users, 
  MapPin, 
  Star, 
  TrendingUp, 
  DollarSign,
  AlertCircle,
  Plane,
  Music,
  Clock,
  Plus,
  Settings
} from "lucide-react";
import { useAuth } from "@/hooks/useAuth";
import { useGameData } from "@/hooks/useGameData";
import { supabase } from "@/integrations/supabase/client";
import { useToast } from "@/hooks/use-toast";
import { calculateGigPayment, meetsRequirements } from "@/utils/gameBalance";
import { applyEquipmentWear } from "@/utils/equipmentWear";

interface Tour {
  id: string;
  name: string;
  description: string;
  start_date: string;
  end_date: string;
  status: string;
  total_revenue: number;
  band_id?: string;
  venues: TourVenue[];
  tour_venues?: TourVenue[];
}

interface TourVenue {
  id: string;
  venue_id: string;
  date: string;
  ticket_price: number | null;
  tickets_sold: number | null;
  revenue: number | null;
  status: string | null;
  venues?: {
    name: string;
    location: string;
    capacity: number;
  };
  venue?: {
    name: string;
    location: string;
    capacity: number;
  };
}

interface EditTourForm {
  start_date: string;
  end_date: string;
  status: string;
  venues: Array<{
    id: string;
    venue_id: string;
    date: string;
    status: string | null;
    ticket_price: number | null;
  }>;
  newVenue: {
    venue_id: string;
    date: string;
    ticket_price: string;
  };
}

const TourManager = () => {
  const { user } = useAuth();
  const { profile, skills } = useGameData();
  const { toast } = useToast();
  const [tours, setTours] = useState<Tour[]>([]);
  const [venues, setVenues] = useState<any[]>([]);
  const [loading, setLoading] = useState(true);
  const [creatingTour, setCreatingTour] = useState(false);
  const [editingTourId, setEditingTourId] = useState<string | null>(null);
  const [editForms, setEditForms] = useState<Record<string, EditTourForm>>({});
  const [newTour, setNewTour] = useState({
    name: "",
    description: "",
    start_date: "",
    end_date: ""
  });

  const normalizeDate = (date?: string | null) => (date ? date.split("T")[0] : "");

  const initializeEditForm = (tour: Tour): EditTourForm => ({
    start_date: normalizeDate(tour.start_date),
    end_date: normalizeDate(tour.end_date),
    status: tour.status || "planned",
    venues: (tour.venues || []).map((venue) => ({
      id: venue.id,
      venue_id: venue.venue_id,
      date: normalizeDate(venue.date),
      status: venue.status || "scheduled",
      ticket_price: venue.ticket_price
    })),
    newVenue: {
      venue_id: "",
      date: "",
      ticket_price: ""
    }
  });

  const tourStatusOptions = ['planned', 'active', 'completed', 'cancelled'];
  const venueStatusOptions = ['scheduled', 'completed', 'cancelled'];

  useEffect(() => {
    if (user) {
      loadTours();
      loadVenues();
    }
  }, [user]);

  const loadTours = async (): Promise<Tour[]> => {
    if (!user) return [];

    try {
      const { data, error } = await supabase
        .from('tours')
        .select(`
          *,
          tour_venues!tour_venues_tour_id_fkey (
            *,
            venues!tour_venues_venue_id_fkey (name, location, capacity)
          )
        `)
        .eq('user_id', user.id)
        .order('created_at', { ascending: false });

      if (error) throw error;
      const mappedTours = (data || []).map(tour => ({
        ...tour,
        venues: (tour.tour_venues || []).map(tv => ({
          ...tv,
          venue: tv.venues
        }))
      }));
      setTours(mappedTours);
      return mappedTours;
    } catch (error: any) {
      console.error('Error loading tours:', error);
      toast({
        variant: "destructive",
        title: "Error",
        description: "Failed to load tours"
      });
      return [];
    }
  };

  const loadVenues = async () => {
    try {
      const { data, error } = await supabase
        .from('venues')
        .select('*')
        .order('prestige_level', { ascending: true });

      if (error) throw error;
      setVenues(data || []);
    } catch (error: any) {
      console.error('Error loading venues:', error);
    } finally {
      setLoading(false);
    }
  };

  const createTour = async () => {
    if (!user || !profile || !skills) return;

    try {
      setCreatingTour(true);

      // Check if player meets tour requirements
      const tourRequirements = { fame: 1000, performance: 50 };
      const { meets, missing } = meetsRequirements(tourRequirements, {
        fame: profile.fame,
        performance: skills.performance
      });

      if (!meets) {
        toast({
          variant: "destructive",
          title: "Requirements Not Met",
          description: `You need: ${missing.join(', ')}`
        });
        return;
      }

      const { data, error } = await supabase
        .from('tours')
        .insert({
          user_id: user.id,
          name: newTour.name,
          description: newTour.description,
          start_date: newTour.start_date,
          end_date: newTour.end_date,
          status: 'planned'
        })
        .select()
        .single();

      if (error) throw error;

      toast({
        title: "Tour Created!",
        description: `${newTour.name} has been added to your tour schedule`
      });

      setNewTour({ name: "", description: "", start_date: "", end_date: "" });
      await loadTours();
    } catch (error: any) {
      console.error('Error creating tour:', error);
      toast({
        variant: "destructive",
        title: "Error",
        description: "Failed to create tour"
      });
    } finally {
      setCreatingTour(false);
    }
  };

  const addVenueToTour = async (tourId: string, venueId: string, date: string, ticketPrice: number) => {
    if (!user) return;

    try {
<<<<<<< HEAD
      const { data: newTourVenue, error } = await supabase
=======
      const { error } = await supabase
>>>>>>> 174cfe78
        .from('tour_venues')
        .insert({
          tour_id: tourId,
          venue_id: venueId,
          date,
          ticket_price: ticketPrice,
          tickets_sold: 0,
          revenue: 0,
          status: 'scheduled'
        })
        .select()
        .single();

      if (error) throw error;

      if (newTourVenue) {
        const selectedTour = tours.find(tour => tour.id === tourId);
        const selectedVenue = venues.find(venue => venue.id === venueId);
        const eventEnd = new Date(newTourVenue.date);
        eventEnd.setHours(eventEnd.getHours() + 3);

        const { error: scheduleError } = await supabase
          .from('schedule_events')
          .insert({
            user_id: user.id,
            event_type: 'tour',
            title: `${selectedTour?.name ?? 'Tour Show'}${selectedVenue ? ` - ${selectedVenue.name}` : ''}`,
            description: selectedTour?.description ?? (selectedVenue ? `Tour stop at ${selectedVenue.name}` : 'Tour performance'),
            start_time: newTourVenue.date,
            end_time: eventEnd.toISOString(),
            location: selectedVenue?.location ?? 'TBA',
            status: 'scheduled',
            tour_venue_id: newTourVenue.id
          });

        if (scheduleError) {
          console.error('Error adding tour stop to schedule:', scheduleError);
          toast({
            variant: "destructive",
            title: "Schedule update failed",
            description: "Tour stop added but the schedule couldn't be updated automatically."
          });
        }
      }

      toast({
        title: "Venue Added",
        description: "Venue has been added to your tour"
      });

      const updatedTours = await loadTours();
      const updatedTour = updatedTours.find((t) => t.id === tourId);
      if (updatedTour) {
        setEditForms((prev) => ({
          ...prev,
          [tourId]: initializeEditForm(updatedTour)
        }));
      }
    } catch (error: any) {
      console.error('Error adding venue to tour:', error);
      toast({
        variant: "destructive",
        title: "Error",
        description: "Failed to add venue to tour"
      });
    }
  };

  const handleManageClick = (tour: Tour) => {
    if (editingTourId === tour.id) {
      setEditingTourId(null);
      setEditForms((prev) => {
        const { [tour.id]: _removed, ...rest } = prev;
        return rest;
      });
      return;
    }

    setEditForms((prev) => ({
      ...prev,
      [tour.id]: initializeEditForm(tour)
    }));
    setEditingTourId(tour.id);
  };

  const handleCancelEditing = (tourId: string) => {
    setEditingTourId(null);
    setEditForms((prev) => {
      const { [tourId]: _removed, ...rest } = prev;
      return rest;
    });
  };

  const handleAddVenue = async (tourId: string) => {
    const form = editForms[tourId];
    if (!form) return;

    const { venue_id, date, ticket_price } = form.newVenue;
    const parsedPrice = parseFloat(ticket_price);

    if (!venue_id || !date || Number.isNaN(parsedPrice)) {
      toast({
        variant: "destructive",
        title: "Missing Information",
        description: "Please select a venue, date, and ticket price"
      });
      return;
    }

    await addVenueToTour(tourId, venue_id, date, parsedPrice);
    setEditForms((prev) => ({
      ...prev,
      [tourId]: {
        ...prev[tourId],
        newVenue: {
          venue_id: "",
          date: "",
          ticket_price: ""
        }
      }
    }));
  };

  const editTour = async (tourId: string) => {
    if (!user) return;
    const form = editForms[tourId];
    if (!form) return;

    try {
      const { error: tourError } = await supabase
        .from('tours')
        .update({
          start_date: form.start_date,
          end_date: form.end_date,
          status: form.status
        })
        .eq('id', tourId)
        .eq('user_id', user.id);

      if (tourError) throw tourError;

      if (form.venues.length > 0) {
        const venueResponses = await Promise.all(
          form.venues.map((venue) =>
            supabase
              .from('tour_venues')
              .update({
                venue_id: venue.venue_id,
                date: venue.date,
                status: venue.status,
                ticket_price: venue.ticket_price
              })
              .eq('id', venue.id)
          )
        );

        const venueError = venueResponses.find((response) => response.error)?.error;
        if (venueError) throw venueError;
      }

      toast({
        title: "Tour Updated",
        description: "Tour details have been updated"
      });

      await loadTours();
      handleCancelEditing(tourId);
    } catch (error: any) {
      console.error('Error updating tour:', error);
      toast({
        variant: "destructive",
        title: "Error",
        description: "Failed to update tour"
      });
    }
  };

  const cancelTour = async (tourId: string) => {
    if (!user) return;

    try {
      const { error: venueError } = await supabase
        .from('tour_venues')
        .delete()
        .eq('tour_id', tourId);

      if (venueError) throw venueError;

      const { error: tourError } = await supabase
        .from('tours')
        .delete()
        .eq('id', tourId)
        .eq('user_id', user.id);

      if (tourError) throw tourError;

      toast({
        title: "Tour Cancelled",
        description: "The tour has been removed from your schedule"
      });

      await loadTours();
      handleCancelEditing(tourId);
    } catch (error: any) {
      console.error('Error cancelling tour:', error);
      toast({
        variant: "destructive",
        title: "Error",
        description: "Failed to cancel tour"
      });
    }
  };

  const simulateTourShow = async (tourVenueId: string, venue: any) => {
    if (!user || !profile || !skills) return;

    try {
      // Calculate show success based on skills and venue prestige
      const successRate = Math.min(0.9, skills.performance / 100);
      const attendance = Math.floor(venue.capacity * (0.4 + successRate * 0.5));
      const revenue = attendance * 25; // Assume $25 ticket price

      const { error } = await supabase
        .from('tour_venues')
        .update({
          tickets_sold: attendance,
          revenue: revenue,
          status: 'completed'
        })
        .eq('id', tourVenueId);

      if (error) throw error;

      // Update player cash and fame
      const fameGain = Math.floor(attendance / 10);
      await supabase
        .from('profiles')
        .update({
          cash: profile.cash + revenue,
          fame: profile.fame + fameGain
        })
        .eq('user_id', user.id);

      let wearNotice = '';

      try {
        const wearSummary = await applyEquipmentWear(user.id, 'tour');
        if (wearSummary?.updates.length) {
          wearNotice = ` Gear wear detected on ${wearSummary.updates.length} item${wearSummary.updates.length > 1 ? 's' : ''}. Check the inventory manager to repair them.`;
        }
      } catch (wearError) {
        console.error('Failed to apply equipment wear after tour show', wearError);
      }

      toast({
        title: "Show Complete!",
        description: `Great performance! Earned $${revenue} and ${fameGain} fame.${wearNotice}`
      });

      await loadTours();
    } catch (error: any) {
      console.error('Error simulating tour show:', error);
      toast({
        variant: "destructive",
        title: "Error",
        description: "Failed to complete show"
      });
    }
  };

  const getStatusColor = (status: string) => {
    switch (status) {
      case 'completed': return 'text-success border-success bg-success/10';
      case 'active': return 'text-warning border-warning bg-warning/10';
      case 'cancelled': return 'text-destructive border-destructive bg-destructive/10';
      default: return 'text-primary border-primary bg-primary/10';
    }
  };

  const calculateTourStats = (tour: Tour) => {
    const totalRevenue = tour.venues?.reduce((sum, v) => sum + (v.revenue || 0), 0) || 0;
    const totalTickets = tour.venues?.reduce((sum, v) => sum + (v.tickets_sold || 0), 0) || 0;
    const completedShows = tour.venues?.filter(v => v.status === 'completed').length || 0;
    const totalShows = tour.venues?.length || 0;

    return { totalRevenue, totalTickets, completedShows, totalShows };
  };

  if (loading) {
    return (
      <div className="min-h-screen bg-gradient-stage flex items-center justify-center p-6">
        <div className="text-center">
          <div className="animate-spin rounded-full h-32 w-32 border-b-2 border-primary mx-auto mb-4"></div>
          <p className="text-lg font-oswald">Loading tour management...</p>
        </div>
      </div>
    );
  }

  return (
    <div className="min-h-screen bg-gradient-stage p-6">
      <div className="max-w-6xl mx-auto space-y-6">
        {/* Header */}
        <div className="flex items-center justify-between">
          <div>
            <h1 className="text-4xl font-bebas tracking-wider bg-gradient-to-r from-foreground to-primary bg-clip-text text-transparent">
              Tour Manager
            </h1>
            <p className="text-muted-foreground font-oswald">Plan and manage your concert tours</p>
          </div>
          <Button 
            onClick={() => setCreatingTour(true)}
            className="bg-gradient-primary hover:shadow-electric"
            disabled={!profile || profile.fame < 1000}
          >
            <Plus className="h-4 w-4 mr-2" />
            Create Tour
          </Button>
        </div>

        {/* Requirements Check */}
        {profile && profile.fame < 1000 && (
          <Alert>
            <AlertCircle className="h-4 w-4" />
            <AlertDescription>
              You need at least 1,000 fame and 50 performance skill to create tours. 
              Current fame: {profile.fame}
            </AlertDescription>
          </Alert>
        )}

        {/* Create Tour Form */}
        {creatingTour && (
          <Card className="bg-card/80 backdrop-blur-sm border-primary/20">
            <CardHeader>
              <CardTitle>Create New Tour</CardTitle>
              <CardDescription>Plan your multi-city tour</CardDescription>
            </CardHeader>
            <CardContent className="space-y-4">
              <div className="grid grid-cols-1 md:grid-cols-2 gap-4">
                <div>
                  <Label htmlFor="tour-name">Tour Name</Label>
                  <Input
                    id="tour-name"
                    value={newTour.name}
                    onChange={(e) => setNewTour({ ...newTour, name: e.target.value })}
                    placeholder="World Domination Tour"
                  />
                </div>
                <div>
                  <Label htmlFor="tour-description">Description</Label>
                  <Input
                    id="tour-description"
                    value={newTour.description}
                    onChange={(e) => setNewTour({ ...newTour, description: e.target.value })}
                    placeholder="Epic tour across multiple cities"
                  />
                </div>
                <div>
                  <Label htmlFor="start-date">Start Date</Label>
                  <Input
                    id="start-date"
                    type="date"
                    value={newTour.start_date}
                    onChange={(e) => setNewTour({ ...newTour, start_date: e.target.value })}
                  />
                </div>
                <div>
                  <Label htmlFor="end-date">End Date</Label>
                  <Input
                    id="end-date"
                    type="date"
                    value={newTour.end_date}
                    onChange={(e) => setNewTour({ ...newTour, end_date: e.target.value })}
                  />
                </div>
              </div>
              <div className="flex gap-2">
                <Button 
                  onClick={createTour}
                  disabled={!newTour.name || !newTour.start_date || !newTour.end_date}
                >
                  Create Tour
                </Button>
                <Button variant="outline" onClick={() => setCreatingTour(false)}>
                  Cancel
                </Button>
              </div>
            </CardContent>
          </Card>
        )}

        {/* Tours List */}
        <div className="space-y-4">
          {tours.length > 0 ? tours.map((tour) => {
            const stats = calculateTourStats(tour);
            const editForm = editForms[tour.id];
            return (
              <Card key={tour.id} className="bg-card/80 backdrop-blur-sm border-primary/20">
                <CardHeader>
                  <div className="flex items-start justify-between">
                    <div>
                      <CardTitle className="flex items-center gap-2">
                        <Plane className="h-5 w-5 text-primary" />
                        {tour.name}
                      </CardTitle>
                      <CardDescription>{tour.description}</CardDescription>
                    </div>
                    <Badge variant="outline" className={getStatusColor(tour.status || 'planned')}>
                      {tour.status || 'planned'}
                    </Badge>
                  </div>
                </CardHeader>
                <CardContent className="space-y-4">
                  {/* Tour Stats */}
                  <div className="grid grid-cols-2 md:grid-cols-4 gap-4">
                    <div className="text-center">
                      <p className="text-2xl font-bold text-success">${stats.totalRevenue.toLocaleString()}</p>
                      <p className="text-xs text-muted-foreground">Total Revenue</p>
                    </div>
                    <div className="text-center">
                      <p className="text-2xl font-bold text-primary">{stats.totalTickets.toLocaleString()}</p>
                      <p className="text-xs text-muted-foreground">Tickets Sold</p>
                    </div>
                    <div className="text-center">
                      <p className="text-2xl font-bold text-warning">{stats.completedShows}</p>
                      <p className="text-xs text-muted-foreground">Shows Done</p>
                    </div>
                    <div className="text-center">
                      <p className="text-2xl font-bold text-accent">{stats.totalShows}</p>
                      <p className="text-xs text-muted-foreground">Total Shows</p>
                    </div>
                  </div>

                  {editingTourId === tour.id && editForm && (
                    <div className="rounded-lg border border-border/40 bg-secondary/20 p-4 space-y-4">
                      <div className="grid gap-3 md:grid-cols-3">
                        <div>
                          <Label className="text-xs uppercase text-muted-foreground">Start Date</Label>
                          <Input
                            type="date"
                            value={editForm.start_date}
                            onChange={(e) =>
                              setEditForms((prev) => ({
                                ...prev,
                                [tour.id]: {
                                  ...prev[tour.id],
                                  start_date: e.target.value
                                }
                              }))
                            }
                          />
                        </div>
                        <div>
                          <Label className="text-xs uppercase text-muted-foreground">End Date</Label>
                          <Input
                            type="date"
                            value={editForm.end_date}
                            onChange={(e) =>
                              setEditForms((prev) => ({
                                ...prev,
                                [tour.id]: {
                                  ...prev[tour.id],
                                  end_date: e.target.value
                                }
                              }))
                            }
                          />
                        </div>
                        <div>
                          <Label className="text-xs uppercase text-muted-foreground">Status</Label>
                          <select
                            className="mt-1 w-full rounded-md border border-border bg-background/80 px-3 py-2 text-sm capitalize focus:outline-none focus:ring-2 focus:ring-primary"
                            value={editForm.status}
                            onChange={(e) =>
                              setEditForms((prev) => ({
                                ...prev,
                                [tour.id]: {
                                  ...prev[tour.id],
                                  status: e.target.value
                                }
                              }))
                            }
                          >
                            {tourStatusOptions.map((status) => (
                              <option key={status} value={status}>
                                {status.charAt(0).toUpperCase() + status.slice(1)}
                              </option>
                            ))}
                          </select>
                        </div>
                      </div>

                      <div className="space-y-2">
                        <h5 className="font-semibold text-sm">Add New Tour Stop</h5>
                        <div className="grid gap-3 md:grid-cols-3">
                          <div>
                            <Label className="text-xs uppercase text-muted-foreground">Venue</Label>
                            <select
                              className="mt-1 w-full rounded-md border border-border bg-background/80 px-3 py-2 text-sm focus:outline-none focus:ring-2 focus:ring-primary"
                              value={editForm.newVenue.venue_id}
                              onChange={(e) =>
                                setEditForms((prev) => ({
                                  ...prev,
                                  [tour.id]: {
                                    ...prev[tour.id],
                                    newVenue: {
                                      ...prev[tour.id].newVenue,
                                      venue_id: e.target.value
                                    }
                                  }
                                }))
                              }
                            >
                              <option value="">Select venue</option>
                              {venues.map((venueOption) => (
                                <option key={venueOption.id} value={venueOption.id}>
                                  {venueOption.name} • {venueOption.location}
                                </option>
                              ))}
                            </select>
                          </div>
                          <div>
                            <Label className="text-xs uppercase text-muted-foreground">Date</Label>
                            <Input
                              type="date"
                              value={editForm.newVenue.date}
                              onChange={(e) =>
                                setEditForms((prev) => ({
                                  ...prev,
                                  [tour.id]: {
                                    ...prev[tour.id],
                                    newVenue: {
                                      ...prev[tour.id].newVenue,
                                      date: e.target.value
                                    }
                                  }
                                }))
                              }
                            />
                          </div>
                          <div>
                            <Label className="text-xs uppercase text-muted-foreground">Ticket Price</Label>
                            <Input
                              type="number"
                              min="0"
                              value={editForm.newVenue.ticket_price}
                              onChange={(e) =>
                                setEditForms((prev) => ({
                                  ...prev,
                                  [tour.id]: {
                                    ...prev[tour.id],
                                    newVenue: {
                                      ...prev[tour.id].newVenue,
                                      ticket_price: e.target.value
                                    }
                                  }
                                }))
                              }
                            />
                          </div>
                        </div>
                        <Button size="sm" onClick={() => handleAddVenue(tour.id)}>
                          Add Venue
                        </Button>
                      </div>

                      <div className="flex flex-wrap gap-2">
                        <Button onClick={() => editTour(tour.id)}>
                          Save Changes
                        </Button>
                        <Button variant="outline" onClick={() => handleCancelEditing(tour.id)}>
                          Cancel
                        </Button>
                        <Button variant="destructive" onClick={() => cancelTour(tour.id)}>
                          Cancel Tour
                        </Button>
                      </div>
                    </div>
                  )}

                  {/* Tour Dates */}
                  <div>
                    <h4 className="font-semibold mb-2 flex items-center gap-2">
                      <Calendar className="h-4 w-4" />
                      Tour Dates ({tour.venues?.length || 0})
                    </h4>
                    <div
                      className={`space-y-2 ${editingTourId === tour.id ? 'overflow-visible' : 'max-h-40 overflow-y-auto'}`}
                    >
                      {tour.venues && tour.venues.length > 0 ? (
                        tour.venues.map((venue) => {
                          if (editingTourId === tour.id && editForm) {
                            const editableVenue = editForm.venues.find((v) => v.id === venue.id);
                            if (!editableVenue) {
                              return (
                                <div key={venue.id} className="flex items-center justify-between p-3 rounded-lg bg-secondary/30">
                                  <div className="flex-1">
                                    <p className="font-medium">{venue.venue.name}</p>
                                    <p className="text-sm text-muted-foreground flex items-center gap-1">
                                      <MapPin className="h-3 w-3" />
                                      {venue.venue.location} • {new Date(venue.date).toLocaleDateString()}
                                    </p>
                                    <p className="text-xs text-muted-foreground">
                                      {venue.tickets_sold}/{venue.venue.capacity} tickets • ${venue.ticket_price} each
                                    </p>
                                  </div>
                                  <div className="flex items-center gap-2">
                                    <Badge variant="outline" className={getStatusColor(venue.status || 'scheduled')}>
                                      {venue.status || 'scheduled'}
                                    </Badge>
                                  </div>
                                </div>
                              );
                            }

                            const selectedVenueInfo =
                              venues.find((option) => option.id === editableVenue.venue_id) || venue.venue;

                            return (
                              <div key={venue.id} className="space-y-3 rounded-lg bg-secondary/30 p-3">
                                <div className="grid gap-3 md:grid-cols-2">
                                  <div>
                                    <Label className="text-xs uppercase text-muted-foreground">Venue</Label>
                                    <select
                                      className="mt-1 w-full rounded-md border border-border bg-background/80 px-3 py-2 text-sm focus:outline-none focus:ring-2 focus:ring-primary"
                                      value={editableVenue.venue_id}
                                      onChange={(e) =>
                                        setEditForms((prev) => ({
                                          ...prev,
                                          [tour.id]: {
                                            ...prev[tour.id],
                                            venues: prev[tour.id].venues.map((v) =>
                                              v.id === venue.id ? { ...v, venue_id: e.target.value } : v
                                            )
                                          }
                                        }))
                                      }
                                    >
                                      <option value="">Select venue</option>
                                      {venues.map((venueOption) => (
                                        <option key={venueOption.id} value={venueOption.id}>
                                          {venueOption.name} • {venueOption.location}
                                        </option>
                                      ))}
                                    </select>
                                  </div>
                                  <div>
                                    <Label className="text-xs uppercase text-muted-foreground">Date</Label>
                                    <Input
                                      type="date"
                                      value={editableVenue.date}
                                      onChange={(e) =>
                                        setEditForms((prev) => ({
                                          ...prev,
                                          [tour.id]: {
                                            ...prev[tour.id],
                                            venues: prev[tour.id].venues.map((v) =>
                                              v.id === venue.id ? { ...v, date: e.target.value } : v
                                            )
                                          }
                                        }))
                                      }
                                    />
                                  </div>
                                </div>
                                <div className="grid gap-3 md:grid-cols-2">
                                  <div>
                                    <Label className="text-xs uppercase text-muted-foreground">Ticket Price</Label>
                                    <Input
                                      type="number"
                                      min="0"
                                      value={editableVenue.ticket_price !== null ? editableVenue.ticket_price.toString() : ""}
                                      onChange={(e) =>
                                        setEditForms((prev) => {
                                          const rawValue = e.target.value;
                                          const parsedValue = rawValue === "" ? null : parseFloat(rawValue);
                                          const safeValue =
                                            parsedValue !== null && !Number.isNaN(parsedValue)
                                              ? parsedValue
                                              : null;
                                          return {
                                            ...prev,
                                            [tour.id]: {
                                              ...prev[tour.id],
                                              venues: prev[tour.id].venues.map((v) =>
                                                v.id === venue.id
                                                  ? {
                                                      ...v,
                                                      ticket_price: safeValue
                                                    }
                                                  : v
                                              )
                                            }
                                          };
                                        })
                                      }
                                    />
                                  </div>
                                  <div>
                                    <Label className="text-xs uppercase text-muted-foreground">Status</Label>
                                    <select
                                      className="mt-1 w-full rounded-md border border-border bg-background/80 px-3 py-2 text-sm capitalize focus:outline-none focus:ring-2 focus:ring-primary"
                                      value={editableVenue.status || 'scheduled'}
                                      onChange={(e) =>
                                        setEditForms((prev) => ({
                                          ...prev,
                                          [tour.id]: {
                                            ...prev[tour.id],
                                            venues: prev[tour.id].venues.map((v) =>
                                              v.id === venue.id ? { ...v, status: e.target.value } : v
                                            )
                                          }
                                        }))
                                      }
                                    >
                                      {venueStatusOptions.map((status) => (
                                        <option key={status} value={status}>
                                          {status.charAt(0).toUpperCase() + status.slice(1)}
                                        </option>
                                      ))}
                                    </select>
                                  </div>
                                </div>
                                <div className="text-xs text-muted-foreground flex items-center gap-1">
                                  <MapPin className="h-3 w-3" />
                                  {selectedVenueInfo?.location} • Capacity {selectedVenueInfo?.capacity}
                                </div>
                              </div>
                            );
                          }

                          return (
                            <div key={venue.id} className="flex items-center justify-between p-3 rounded-lg bg-secondary/30">
                              <div className="flex-1">
                                <p className="font-medium">{venue.venue.name}</p>
                                <p className="text-sm text-muted-foreground flex items-center gap-1">
                                  <MapPin className="h-3 w-3" />
                                  {venue.venue.location} • {new Date(venue.date).toLocaleDateString()}
                                </p>
                                <p className="text-xs text-muted-foreground">
                                  {venue.tickets_sold}/{venue.venue.capacity} tickets • ${venue.ticket_price} each
                                </p>
                              </div>
                              <div className="flex items-center gap-2">
                                <Badge variant="outline" className={getStatusColor(venue.status || 'scheduled')}>
                                  {venue.status || 'scheduled'}
                                </Badge>
                                {venue.status === 'scheduled' && (
                                  <Button
                                    size="sm"
                                    onClick={() => simulateTourShow(venue.id, venue.venue)}
                                  >
                                    Perform
                                  </Button>
                                )}
                              </div>
                            </div>
                          );
                        })
                      ) : (
                        <p className="text-center text-muted-foreground py-4">
                          No venues added to this tour yet
                        </p>
                      )}
                    </div>
                  </div>

                  {/* Quick Stats */}
                  <div className="flex items-center justify-between pt-2 border-t border-border/50">
                    <div className="flex items-center gap-4 text-sm text-muted-foreground">
                      <span>{new Date(tour.start_date).toLocaleDateString()} - {new Date(tour.end_date).toLocaleDateString()}</span>
                    </div>
                    <Button
                      variant="outline"
                      size="sm"
                      onClick={() => handleManageClick(tour)}
                    >
                      <Settings className="h-4 w-4 mr-2" />
                      {editingTourId === tour.id ? "Close" : "Manage"}
                    </Button>
                  </div>
                </CardContent>
              </Card>
            );
          }) : (
            <Card className="bg-card/80 backdrop-blur-sm border-primary/20">
              <CardContent className="text-center py-12">
                <Plane className="h-12 w-12 text-muted-foreground mx-auto mb-4" />
                <h3 className="text-lg font-semibold mb-2">No Tours Planned</h3>
                <p className="text-muted-foreground mb-4">
                  Create your first tour to perform across multiple cities
                </p>
                <Button 
                  onClick={() => setCreatingTour(true)}
                  disabled={!profile || profile.fame < 1000}
                >
                  Plan Your First Tour
                </Button>
              </CardContent>
            </Card>
          )}
        </div>
      </div>
    </div>
  );
};

export default TourManager;<|MERGE_RESOLUTION|>--- conflicted
+++ resolved
@@ -240,11 +240,7 @@
     if (!user) return;
 
     try {
-<<<<<<< HEAD
       const { data: newTourVenue, error } = await supabase
-=======
-      const { error } = await supabase
->>>>>>> 174cfe78
         .from('tour_venues')
         .insert({
           tour_id: tourId,
