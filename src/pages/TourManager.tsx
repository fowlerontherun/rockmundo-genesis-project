import { useState, useEffect, useMemo } from "react";
import { Card, CardContent, CardDescription, CardHeader, CardTitle } from "@/components/ui/card";
import { Button } from "@/components/ui/button";
import { Input } from "@/components/ui/input";
import { Label } from "@/components/ui/label";
import { Textarea } from "@/components/ui/textarea";
import { Select, SelectContent, SelectItem, SelectTrigger, SelectValue } from "@/components/ui/select";
import { Alert, AlertDescription } from "@/components/ui/alert";
import { Badge } from "@/components/ui/badge";
import { Progress } from "@/components/ui/progress";
import { Tabs, TabsContent, TabsList, TabsTrigger } from "@/components/ui/tabs";
import { 
  Calendar, 
  Users, 
  MapPin, 
  Star, 
  TrendingUp, 
  DollarSign,
  AlertCircle,
  Plane,
  Music,
  Clock,
  Plus,
  Settings
} from "lucide-react";
import { useAuth } from "@/hooks/useAuth";
import { useGameData } from "@/hooks/useGameData";
import { supabase } from "@/integrations/supabase/client";
import { useToast } from "@/hooks/use-toast";
import { calculateGigPayment, meetsRequirements } from "@/utils/gameBalance";
import { applyEquipmentWear } from "@/utils/equipmentWear";
<<<<<<< HEAD
import { fetchEnvironmentModifiers, type EnvironmentModifierSummary, type AppliedEnvironmentEffect } from "@/utils/worldEnvironment";
=======
import type { Database } from "@/integrations/supabase/types";
>>>>>>> 184941aa

interface Tour {
  id: string;
  name: string;
  description: string;
  start_date: string;
  end_date: string;
  status: string;
  total_revenue: number;
  band_id?: string;
  venues: TourVenue[];
  tour_venues?: TourVenue[];
}

interface TourVenue {
  id: string;
  venue_id: string;
  date: string;
  ticket_price: number | null;
  marketing_spend: number | null;
  tickets_sold: number | null;
  revenue: number | null;
  travel_cost: number | null;
  lodging_cost: number | null;
  misc_cost: number | null;
  travel_time: number | null;
  rest_days: number | null;
  status: string | null;
  venues?: {
    name: string;
    location: string;
    capacity: number;
  };
  venue?: {
    name: string;
    location: string;
    capacity: number;
  };
  environment_modifiers?: EnvironmentModifierSummary | null;
}

interface VenueScheduleForm {
  venueId: string;
  date: string;
  ticketPrice: string;
  travelCost: string;
  lodgingCost: string;
  miscCost: string;
}

interface NewTourVenueDetails {
  venueId: string;
  date: string;
  ticketPrice: number;
  travelCost: number;
  lodgingCost: number;
  miscCost: number;
}

interface RouteSuggestion {
  order: TourVenue[];
  totalDistance: number;
}

type VenueRow = Database['public']['Tables']['venues']['Row'];
type TourRow = Database['public']['Tables']['tours']['Row'];
type TourVenueRow = Database['public']['Tables']['tour_venues']['Row'];

type SupabaseTour = TourRow & {
  tour_venues?: Array<
    TourVenueRow & {
      venues?: Pick<VenueRow, 'name' | 'location' | 'capacity'> | null;
    }
  >;
};

const LOCATION_COORDINATES: Record<string, { lat: number; lng: number }> = {
  "downtown": { lat: 40.7128, lng: -74.006 },
  "downtown district": { lat: 40.7138, lng: -74.001 },
  "arts district": { lat: 34.043, lng: -118.235 },
  "arts quarter": { lat: 34.05, lng: -118.247 },
  "stadium district": { lat: 39.760, lng: -104.987 },
  "cultural center": { lat: 41.881, lng: -87.623 },
  "city park": { lat: 39.756, lng: -104.966 },
  "suburbs": { lat: 41.0, lng: -87.9 },
  "uptown": { lat: 41.894, lng: -87.634 },
  "sports district": { lat: 34.043, lng: -118.267 },
  "outskirts": { lat: 36.1699, lng: -115.1398 },
  "central": { lat: 39.0997, lng: -94.5786 },
};

const DEFAULT_COORDINATE = { lat: 39.5, lng: -98.35 };
const AVERAGE_TRAVEL_SPEED_KMH = 80;
const MILLISECONDS_PER_DAY = 1000 * 60 * 60 * 24;
const EARTH_RADIUS_KM = 6371;

const toRadians = (degrees: number) => (degrees * Math.PI) / 180;

const getCoordinateForLocation = (location?: string | null) => {
  if (!location) return DEFAULT_COORDINATE;
  const normalized = location.trim().toLowerCase();
  if (LOCATION_COORDINATES[normalized]) {
    return LOCATION_COORDINATES[normalized];
  }

  let hash = 0;
  for (const char of normalized) {
    hash = (hash * 31 + char.charCodeAt(0)) >>> 0;
  }

  const lat = ((hash % 180000) / 1000) - 90;
  const lng = (((Math.floor(hash / 180000)) % 360000) / 1000) - 180;
  return { lat, lng };
};

const calculateDistanceKm = (fromLocation?: string | null, toLocation?: string | null) => {
  const from = getCoordinateForLocation(fromLocation);
  const to = getCoordinateForLocation(toLocation);

  const dLat = toRadians(to.lat - from.lat);
  const dLng = toRadians(to.lng - from.lng);
  const lat1 = toRadians(from.lat);
  const lat2 = toRadians(to.lat);

  const a = Math.sin(dLat / 2) ** 2 + Math.cos(lat1) * Math.cos(lat2) * Math.sin(dLng / 2) ** 2;
  const c = 2 * Math.atan2(Math.sqrt(a), Math.sqrt(Math.max(0, 1 - a)));

  return Math.round(EARTH_RADIUS_KM * c * 100) / 100;
};

const estimateTravelTimeHours = (distanceKm: number) => Number(((distanceKm || 0) / AVERAGE_TRAVEL_SPEED_KMH).toFixed(2));

const calculateRestDaysFromDistance = (distanceKm: number) => Math.max(1, Math.ceil((distanceKm || 0) / 600));

const calculateTravelCostFromDistance = (distanceKm: number) => Math.max(0, Math.round(distanceKm * 0.75 + 150));

const calculateLodgingCostFromRestDays = (restDays: number) => Math.max(0, restDays * 120);

const calculateOptimalRoute = (tourVenues: TourVenue[]): RouteSuggestion => {
  const stops = (tourVenues || []).filter(Boolean);
  if (stops.length <= 1) {
    return { order: stops, totalDistance: 0 };
  }

  const remaining = [...stops].sort((a, b) => new Date(a.date).getTime() - new Date(b.date).getTime());
  const start = remaining.shift();
  if (!start) {
    return { order: [], totalDistance: 0 };
  }

  const optimalOrder: TourVenue[] = [start];
  let totalDistance = 0;

  while (remaining.length > 0) {
    const lastStop = optimalOrder[optimalOrder.length - 1];
    let bestIndex = 0;
    let bestDistance = Number.POSITIVE_INFINITY;

    remaining.forEach((candidate, index) => {
      const distance = calculateDistanceKm(lastStop.venue?.location, candidate.venue?.location);
      if (distance < bestDistance) {
        bestDistance = distance;
        bestIndex = index;
      }
    });

    const nextStop = remaining.splice(bestIndex, 1)[0];
    if (!nextStop) {
      break;
    }

    if (Number.isFinite(bestDistance)) {
      totalDistance += bestDistance;
    }
    optimalOrder.push(nextStop);
  }

  return { order: optimalOrder, totalDistance };
};

const createEmptySchedule = (): VenueScheduleForm => ({
  venueId: "",
  date: "",
  ticketPrice: "",
  travelCost: "",
  lodgingCost: "",
  miscCost: ""
});
const TourManager = () => {
  const { user } = useAuth();
  const { profile, skills } = useGameData();
  const { toast } = useToast();
  const [tours, setTours] = useState<Tour[]>([]);
  const [venues, setVenues] = useState<VenueRow[]>([]);
  const [loading, setLoading] = useState(true);
  const [creatingTour, setCreatingTour] = useState(false);
  const [ticketPriceUpdates, setTicketPriceUpdates] = useState<Record<string, string>>({});
  const [marketingSpendUpdates, setMarketingSpendUpdates] = useState<Record<string, string>>({});
  const [updatingVenue, setUpdatingVenue] = useState<string | null>(null);
  const [performingVenue, setPerformingVenue] = useState<string | null>(null);

  const [newTour, setNewTour] = useState({
    name: "",
    description: "",
    start_date: "",
    end_date: ""
  });
  const [venueSchedules, setVenueSchedules] = useState<Record<string, VenueScheduleForm>>({});

  const normalizeDate = (date?: string | null) => (date ? date.split("T")[0] : "");

  const initializeEditForm = (tour: Tour): EditTourForm => ({
    start_date: normalizeDate(tour.start_date),
    end_date: normalizeDate(tour.end_date),
    status: tour.status || "planned",
    venues: (tour.venues || []).map((venue) => ({
      id: venue.id,
      venue_id: venue.venue_id,
      date: normalizeDate(venue.date),
      status: venue.status || "scheduled",
      ticket_price: venue.ticket_price
    })),
    newVenue: {
      venue_id: "",
      date: "",
      ticket_price: ""
    }
  });

  const tourStatusOptions = ['planned', 'active', 'completed', 'cancelled'];
  const venueStatusOptions = ['scheduled', 'completed', 'cancelled'];

  useEffect(() => {
    if (user) {
      loadTours();
      loadVenues();
    }
  }, [user]);

  const loadTours = async (): Promise<Tour[]> => {
    if (!user) return [];

    try {
      const { data, error } = await supabase
        .from('tours')
        .select(`
          *,
          tour_venues!tour_venues_tour_id_fkey (
            *,
            venues!tour_venues_venue_id_fkey (name, location, capacity)
          )
        `)
        .eq('user_id', user.id)
        .order('created_at', { ascending: false });

      if (error) throw error;
<<<<<<< HEAD
      const mappedTours = (data || []).map((tour) => ({
        ...tour,
        venues: (tour.tour_venues || []).map((tv) => ({
          ...tv,
          venue: tv.venues,
          environment_modifiers: (tv as { environment_modifiers?: EnvironmentModifierSummary | null }).environment_modifiers ?? null,
        })),
      }));
      setTours(mappedTours);
      setTicketPriceUpdates({});
      setMarketingSpendUpdates({});
      return mappedTours;
    } catch (error: any) {
=======

      const rawTours = (data ?? []) as SupabaseTour[];
      const mappedTours: Tour[] = rawTours.map((tourRecord) => {
        const venuesWithDetails: TourVenue[] = (tourRecord.tour_venues ?? [])
          .map((tv) => ({
            ...tv,
            travel_time: tv.travel_time === null || tv.travel_time === undefined ? 0 : Number(tv.travel_time),
            rest_days: tv.rest_days === null || tv.rest_days === undefined ? 1 : Number(tv.rest_days),
            venue: tv.venues ?? undefined
          }))
          .sort((a, b) => new Date(a.date).getTime() - new Date(b.date).getTime());

        return {
          ...tourRecord,
          venues: venuesWithDetails,
          tour_venues: venuesWithDetails
        } as Tour;
      });

      setTours(mappedTours);
      setTicketPriceUpdates({});
      setMarketingSpendUpdates({});

      return mappedTours;
    } catch (error: unknown) {
>>>>>>> 184941aa
      console.error('Error loading tours:', error);
      toast({
        variant: "destructive",
        title: "Error",
        description: "Failed to load tours"
      });
      return [];
    }
  };

  const loadVenues = async () => {
    try {
      const { data, error } = await supabase
        .from('venues')
        .select('*')
        .order('prestige_level', { ascending: true });

      if (error) throw error;
      setVenues(data || []);
    } catch (error: unknown) {
      console.error('Error loading venues:', error);
    } finally {
      setLoading(false);
    }
  };

  const optimalRoutes = useMemo(() => {
    const routes: Record<string, RouteSuggestion> = {};
    (tours || []).forEach((tour) => {
      const route = calculateOptimalRoute(tour.venues || []);
      if (route.order.length > 0) {
        routes[tour.id] = route;
      }
    });
    return routes;
  }, [tours]);

  const createTour = async () => {
    if (!user || !profile || !skills) return;

    try {
      setCreatingTour(true);

      // Check if player meets tour requirements
      const tourRequirements = { fame: 1000, performance: 50 };
      const { meets, missing } = meetsRequirements(tourRequirements, {
        fame: profile.fame,
        performance: skills.performance
      });

      if (!meets) {
        toast({
          variant: "destructive",
          title: "Requirements Not Met",
          description: `You need: ${missing.join(', ')}`
        });
        return;
      }

      const { data, error } = await supabase
        .from('tours')
        .insert({
          user_id: user.id,
          name: newTour.name,
          description: newTour.description,
          start_date: newTour.start_date,
          end_date: newTour.end_date,
          status: 'planned'
        })
        .select()
        .single();

      if (error) throw error;

      toast({
        title: "Tour Created!",
        description: `${newTour.name} has been added to your tour schedule`
      });

      setNewTour({ name: "", description: "", start_date: "", end_date: "" });
      await loadTours();
    } catch (error: unknown) {
      console.error('Error creating tour:', error);
      toast({
        variant: "destructive",
        title: "Error",
        description: "Failed to create tour"
      });
    } finally {
      setCreatingTour(false);
    }
  };
  const addVenueToTour = async (tourId: string, details: NewTourVenueDetails) => {
    if (!user) return false;

    try {
<<<<<<< HEAD
      const selectedVenue = venues.find(venue => venue.id === details.venueId);
      const locationLabel = selectedVenue?.location ?? '';

      let environmentSummary: EnvironmentModifierSummary | null = null;
      try {
        environmentSummary = await fetchEnvironmentModifiers(locationLabel, details.date);
      } catch (envError) {
        console.error('Error fetching environment modifiers for tour stop:', envError);
      }

      const costMultiplier = environmentSummary?.costMultiplier ?? 1;
      const adjustedTravelCost = Math.max(0, Math.round(details.travelCost * costMultiplier));
      const adjustedLodgingCost = Math.max(0, Math.round(details.lodgingCost * costMultiplier));
      const adjustedMiscCost = Math.max(0, Math.round(details.miscCost * costMultiplier));

      const baseCapacity = selectedVenue?.capacity ?? 0;
      const baseProjectedAttendance = baseCapacity ? Math.max(1, Math.round(baseCapacity * 0.6)) : null;
      const projectedAttendance = baseProjectedAttendance
        ? Math.max(1, Math.round(baseProjectedAttendance * (environmentSummary?.attendanceMultiplier ?? 1)))
        : null;

      const insertPayload: Record<string, unknown> = {
        tour_id: tourId,
        venue_id: details.venueId,
        date: details.date,
        ticket_price: details.ticketPrice,
        travel_cost: adjustedTravelCost,
        lodging_cost: adjustedLodgingCost,
        misc_cost: adjustedMiscCost,
        tickets_sold: 0,
        revenue: 0,
        status: 'scheduled',
      };

      let environmentForInsert: EnvironmentModifierSummary | null = null;
      if (environmentSummary) {
        environmentForInsert = {
          ...environmentSummary,
          projections: {
            attendance: projectedAttendance ?? undefined,
            travelCost: adjustedTravelCost,
            lodgingCost: adjustedLodgingCost,
            miscCost: adjustedMiscCost,
          },
        };
        insertPayload.environment_modifiers = environmentForInsert;
      }

      const { data: createdVenue, error } = await supabase
        .from('tour_venues')
        .insert(insertPayload as any)
        .select(`
          *,
          venues!tour_venues_venue_id_fkey (name, location, capacity)
        `)
=======
      const selectedTour = tours.find(tour => tour.id === tourId);
      const selectedVenue = venues.find(venue => venue.id === details.venueId);

      if (!selectedVenue) {
        toast({
          variant: "destructive",
          title: "Unknown venue",
          description: "We couldn't find details for the selected venue."
        });
        return false;
      }

      const showDate = new Date(details.date);
      if (Number.isNaN(showDate.getTime())) {
        toast({
          variant: "destructive",
          title: "Invalid date",
          description: "Please choose a valid show date."
        });
        return false;
      }

      const existingStops = [...(selectedTour?.venues || [])]
        .sort((a, b) => new Date(a.date).getTime() - new Date(b.date).getTime());

      const sameDayConflict = existingStops.find(stop => new Date(stop.date).toDateString() === showDate.toDateString());
      if (sameDayConflict) {
        toast({
          variant: "destructive",
          title: "Scheduling conflict",
          description: "There's already a show scheduled for that day."
        });
        return false;
      }

      const previousStop = existingStops.filter(stop => new Date(stop.date) < showDate).pop();
      const nextStop = existingStops.find(stop => new Date(stop.date) > showDate);

      const previousLocation = previousStop?.venue?.location || venues.find(venue => venue.id === previousStop?.venue_id)?.location;
      const distanceFromPrevious = previousStop && previousLocation && selectedVenue.location
        ? calculateDistanceKm(previousLocation, selectedVenue.location)
        : 0;
      const travelTime = previousStop ? estimateTravelTimeHours(distanceFromPrevious) : 0;
      const restDays = previousStop ? calculateRestDaysFromDistance(distanceFromPrevious) : 1;

      if (previousStop) {
        const previousDate = new Date(previousStop.date);
        const dayGap = Math.max(0, Math.ceil((showDate.getTime() - previousDate.getTime()) / MILLISECONDS_PER_DAY));
        if (dayGap < restDays) {
          toast({
            variant: "destructive",
            title: "Not enough recovery time",
            description: `You need at least ${restDays} rest day(s) after the previous show before performing again.`
          });
          return false;
        }
      }

      if (nextStop) {
        const nextLocation = nextStop.venue?.location || venues.find(venue => venue.id === nextStop.venue_id)?.location;
        if (nextLocation && selectedVenue.location) {
          const distanceToNext = calculateDistanceKm(selectedVenue.location, nextLocation);
          const requiredGap = calculateRestDaysFromDistance(distanceToNext);
          const nextDate = new Date(nextStop.date);
          const dayGapToNext = Math.max(0, Math.ceil((nextDate.getTime() - showDate.getTime()) / MILLISECONDS_PER_DAY));
          if (dayGapToNext < requiredGap) {
            toast({
              variant: "destructive",
              title: "Upcoming show conflict",
              description: `This stop would leave only ${dayGapToNext} rest day(s) before the next show, but ${requiredGap} are required for travel.`
            });
            return false;
          }
        }
      }

      const adjustedTravelCost = previousStop && distanceFromPrevious > 0
        ? Math.max(details.travelCost, calculateTravelCostFromDistance(distanceFromPrevious))
        : details.travelCost;
      const adjustedLodgingCost = previousStop && distanceFromPrevious > 0
        ? Math.max(details.lodgingCost, calculateLodgingCostFromRestDays(restDays))
        : details.lodgingCost;

      const { data: newTourVenue, error } = await supabase
        .from('tour_venues')
        .insert({
          tour_id: tourId,
          venue_id: details.venueId,
          date: details.date,
          ticket_price: details.ticketPrice,
          travel_cost: adjustedTravelCost,
          lodging_cost: adjustedLodgingCost,
          misc_cost: details.miscCost,
          tickets_sold: 0,
          revenue: 0,
          status: 'scheduled',
          travel_time: travelTime,
          rest_days: restDays
        })
        .select()
>>>>>>> 184941aa
        .single();

      if (error) throw error;

<<<<<<< HEAD
      const environmentFromDb = (createdVenue as { environment_modifiers?: EnvironmentModifierSummary | null }).environment_modifiers ?? environmentForInsert;

      if (createdVenue) {
        const selectedTour = tours.find(tour => tour.id === tourId);
        const venueDetails = createdVenue.venues || selectedVenue;
        const eventEnd = new Date(createdVenue.date);
=======
      if (newTourVenue) {
        const eventEnd = new Date(newTourVenue.date);
>>>>>>> 184941aa
        eventEnd.setHours(eventEnd.getHours() + 3);

        const environmentNotes = environmentFromDb?.applied?.length
          ? environmentFromDb.applied
              .map((effect) => {
                const summary = summarizeEnvironmentEffect(effect);
                return summary ? `${effect.name} (${summary})` : effect.name;
              })
              .join(' | ')
          : null;

        const scheduleDescriptionBase = selectedTour?.description ?? (venueDetails ? `Tour stop at ${venueDetails.name}` : 'Tour performance');
        const scheduleDescription = environmentNotes
          ? `${scheduleDescriptionBase} • Env: ${environmentNotes}`
          : scheduleDescriptionBase;

        const { error: scheduleError } = await supabase
          .from('schedule_events')
          .insert({
            user_id: user.id,
            event_type: 'tour',
<<<<<<< HEAD
            title: `${selectedTour?.name ?? 'Tour Show'}${venueDetails ? ` - ${venueDetails.name}` : ''}`,
            description: scheduleDescription,
            start_time: createdVenue.date,
            end_time: eventEnd.toISOString(),
            location: venueDetails?.location ?? 'TBA',
=======
            title: `${selectedTour?.name ?? 'Tour Show'}${selectedVenue ? ` - ${selectedVenue.name}` : ''}`,
            description: selectedTour?.description ?? `Tour stop at ${selectedVenue.name}`,
            start_time: newTourVenue.date,
            end_time: eventEnd.toISOString(),
            location: selectedVenue.location ?? 'TBA',
>>>>>>> 184941aa
            status: 'scheduled',
            tour_venue_id: createdVenue.id
          });

        if (scheduleError) {
          console.error('Error adding tour stop to schedule:', scheduleError);
          toast({
            variant: "destructive",
            title: "Schedule update failed",
            description: "Tour stop added but the schedule couldn't be updated automatically."
          });
        }
      }

      const toastMessages = [
        selectedVenue ? `Added ${selectedVenue.name} to the tour.` : 'Tour venue scheduled.',
        projectedAttendance ? `Projected attendance ${projectedAttendance.toLocaleString()}.` : null,
      ];

      if (environmentFromDb?.applied?.length) {
        const summary = environmentFromDb.applied
          .map((effect) => summarizeEnvironmentEffect(effect))
          .filter(Boolean)
          .join(' | ');
        if (summary) {
          toastMessages.push(`Environment: ${summary}.`);
        }
      }

      toast({
        title: "Venue Added",
<<<<<<< HEAD
        description: toastMessages.filter(Boolean).join(' ')
=======
        description: `Travel time: ${travelTime.toFixed(1)}h • Rest days: ${restDays}. Logistics costs have been adjusted for the distance.`
>>>>>>> 184941aa
      });

      await loadTours();
      return true;
    } catch (error: unknown) {
      console.error('Error adding venue to tour:', error);
      toast({
        variant: "destructive",
        title: "Error",
        description: "Failed to add venue to tour"
      });
      return false;
    }
  };

  const updateVenueSchedule = (tourId: string, field: keyof VenueScheduleForm, value: string) => {
    setVenueSchedules(prev => {
      const current = prev[tourId] ?? createEmptySchedule();
      return {
        ...prev,
        [tourId]: {
          ...current,
          [field]: value
        }
      };
    });
  };

  const parseCurrencyInput = (value: string) => {
    const parsed = Number(value);
    if (!Number.isFinite(parsed)) return 0;
    return Math.max(0, Math.round(parsed));
  };

  const handleScheduleVenue = async (tourId: string) => {
    const schedule = venueSchedules[tourId] ?? createEmptySchedule();

    if (!schedule.venueId || !schedule.date) {
      toast({
        variant: "destructive",
        title: "Missing Details",
        description: "Select a venue and date to schedule a show."
      });
      return;
    }

    const ticketPrice = parseCurrencyInput(schedule.ticketPrice);
    const travelCost = parseCurrencyInput(schedule.travelCost);
    const lodgingCost = parseCurrencyInput(schedule.lodgingCost);
    const miscCost = parseCurrencyInput(schedule.miscCost);

    let isoDate = schedule.date;
    if (!schedule.date.includes('T')) {
      const parsedDate = new Date(schedule.date);
      if (!Number.isNaN(parsedDate.getTime())) {
        isoDate = parsedDate.toISOString();
      }
    }

    const success = await addVenueToTour(tourId, {
      venueId: schedule.venueId,
      date: isoDate,
      ticketPrice,
      travelCost,
      lodgingCost,
      miscCost
    });

    if (success) {
      setVenueSchedules(prev => ({
        ...prev,
        [tourId]: createEmptySchedule()
      }));
    }
  };

  const simulateTourShow = async (tourVenue: TourVenue) => {
    if (!user || !profile || !skills) return;

    const venueInfo = tourVenue.venue;
    if (!venueInfo) {
      toast({
        variant: "destructive",
        title: "Missing Venue Details",
        description: "Unable to simulate this show because venue information is incomplete."
      });
      return;
    }

    try {
      // Calculate show success based on skills and venue prestige
      const successRate = Math.min(0.9, skills.performance / 100);
      const capacity = venueInfo.capacity || 500;
      const environmentModifiers = tourVenue.environment_modifiers;
      const attendanceMultiplier = environmentModifiers?.attendanceMultiplier ?? 1;
      const moraleMultiplier = environmentModifiers?.moraleModifier ?? 1;

      const attendanceBase = Math.floor(capacity * (0.4 + successRate * 0.5));
      const attendance = Math.max(1, Math.round(attendanceBase * attendanceMultiplier));
      const ticketPrice = tourVenue.ticket_price ?? 25;
      const revenue = attendance * ticketPrice;
      const totalCosts = (tourVenue.travel_cost || 0) + (tourVenue.lodging_cost || 0) + (tourVenue.misc_cost || 0);
      const profit = revenue - totalCosts;

      const updatedEnvironment = environmentModifiers
        ? {
            ...environmentModifiers,
            projections: {
              ...environmentModifiers.projections,
              attendance,
            },
          }
        : null;

      const { error } = await supabase
        .from('tour_venues')
        .update({
          tickets_sold: attendance,
          revenue,
          status: 'completed',
          environment_modifiers: updatedEnvironment ?? tourVenue.environment_modifiers,
        } as any)
        .eq('id', tourVenue.id);

      if (error) throw error;

      // Update player cash and fame
      const fameGain = Math.max(0, Math.round((attendance / 10) * moraleMultiplier));
      const currentCash = profile.cash ?? 0;
      const currentFame = profile.fame ?? 0;

      await supabase
        .from('profiles')
        .update({
          cash: currentCash + profit,
          fame: currentFame + fameGain
        })
        .eq('user_id', user.id);

      let profitDescription = "break-even result";
      if (profit > 0) {
        profitDescription = `profit of $${profit.toLocaleString()}`;
      } else if (profit < 0) {
        profitDescription = `loss of $${Math.abs(profit).toLocaleString()}`;
      }

      toast({
        title: "Show Complete!",
        description: `Great performance! Earned $${revenue.toLocaleString()} revenue with $${totalCosts.toLocaleString()} costs, resulting in a ${profitDescription} and ${fameGain} fame.`

      });

      await loadTours();
    } catch (error: unknown) {
      console.error('Error simulating tour show:', error);
      toast({
        variant: "destructive",
        title: "Error",
        description: "Failed to complete show"
      });
    } finally {
      setPerformingVenue(null);
    }
  };

  const getStatusColor = (status: string) => {
    switch (status) {
      case 'completed': return 'text-success border-success bg-success/10';
      case 'active': return 'text-warning border-warning bg-warning/10';
      case 'cancelled': return 'text-destructive border-destructive bg-destructive/10';
      default: return 'text-primary border-primary bg-primary/10';
    }
  };

  function formatEnvironmentDelta(value?: number, label?: string) {
    if (!value || value === 1 || !label) {
      return null;
    }

    const percent = Math.round((value - 1) * 100);
    if (percent === 0) {
      return null;
    }

    const sign = percent > 0 ? '+' : '';
    return `${label} ${sign}${percent}%`;
  }

  function summarizeEnvironmentEffect(effect: AppliedEnvironmentEffect) {
    const changes = [
      formatEnvironmentDelta(effect.attendanceMultiplier, 'Attendance'),
      formatEnvironmentDelta(effect.costMultiplier, 'Costs'),
      formatEnvironmentDelta(effect.moraleModifier, 'Morale'),
    ].filter(Boolean);

    return changes.join(' • ');
  }

  const calculateTourStats = (tour: Tour) => {
    const totalRevenue = tour.venues?.reduce((sum, v) => sum + (v.revenue || 0), 0) || 0;
    const totalCosts = tour.venues?.reduce((sum, v) => sum + (v.travel_cost || 0) + (v.lodging_cost || 0) + (v.misc_cost || 0), 0) || 0;
    const totalProfit = totalRevenue - totalCosts;
    const totalTickets = tour.venues?.reduce((sum, v) => sum + (v.tickets_sold || 0), 0) || 0;
    const completedShows = tour.venues?.filter(v => v.status === 'completed').length || 0;
    const totalShows = tour.venues?.length || 0;
    const totalTravelHours = tour.venues?.reduce((sum, v) => sum + (typeof v.travel_time === 'number' ? v.travel_time : Number(v.travel_time || 0)), 0) || 0;
    const totalRestDays = tour.venues?.reduce((sum, v) => sum + (typeof v.rest_days === 'number' ? v.rest_days : Number(v.rest_days || 0)), 0) || 0;
    return { totalRevenue, totalCosts, totalProfit, totalTickets, completedShows, totalShows, totalTravelHours, totalRestDays };
  };

  if (loading) {
    return (
      <div className="min-h-screen bg-gradient-stage flex items-center justify-center p-6">
        <div className="text-center">
          <div className="animate-spin rounded-full h-32 w-32 border-b-2 border-primary mx-auto mb-4"></div>
          <p className="text-lg font-oswald">Loading tour management...</p>
        </div>
      </div>
    );
  }

  return (
    <div className="min-h-screen bg-gradient-stage p-6">
      <div className="max-w-6xl mx-auto space-y-6">
        {/* Header */}
        <div className="flex items-center justify-between">
          <div>
            <h1 className="text-4xl font-bebas tracking-wider bg-gradient-to-r from-foreground to-primary bg-clip-text text-transparent">
              Tour Manager
            </h1>
            <p className="text-muted-foreground font-oswald">Plan and manage your concert tours</p>
          </div>
          <Button 
            onClick={() => setCreatingTour(true)}
            className="bg-gradient-primary hover:shadow-electric"
            disabled={!profile || profile.fame < 1000}
          >
            <Plus className="h-4 w-4 mr-2" />
            Create Tour
          </Button>
        </div>

        {/* Requirements Check */}
        {profile && profile.fame < 1000 && (
          <Alert>
            <AlertCircle className="h-4 w-4" />
            <AlertDescription>
              You need at least 1,000 fame and 50 performance skill to create tours. 
              Current fame: {profile.fame}
            </AlertDescription>
          </Alert>
        )}

        {/* Create Tour Form */}
        {creatingTour && (
          <Card className="bg-card/80 backdrop-blur-sm border-primary/20">
            <CardHeader>
              <CardTitle>Create New Tour</CardTitle>
              <CardDescription>Plan your multi-city tour</CardDescription>
            </CardHeader>
            <CardContent className="space-y-4">
              <div className="grid grid-cols-1 md:grid-cols-2 gap-4">
                <div>
                  <Label htmlFor="tour-name">Tour Name</Label>
                  <Input
                    id="tour-name"
                    value={newTour.name}
                    onChange={(e) => setNewTour({ ...newTour, name: e.target.value })}
                    placeholder="World Domination Tour"
                  />
                </div>
                <div>
                  <Label htmlFor="tour-description">Description</Label>
                  <Input
                    id="tour-description"
                    value={newTour.description}
                    onChange={(e) => setNewTour({ ...newTour, description: e.target.value })}
                    placeholder="Epic tour across multiple cities"
                  />
                </div>
                <div>
                  <Label htmlFor="start-date">Start Date</Label>
                  <Input
                    id="start-date"
                    type="date"
                    value={newTour.start_date}
                    onChange={(e) => setNewTour({ ...newTour, start_date: e.target.value })}
                  />
                </div>
                <div>
                  <Label htmlFor="end-date">End Date</Label>
                  <Input
                    id="end-date"
                    type="date"
                    value={newTour.end_date}
                    onChange={(e) => setNewTour({ ...newTour, end_date: e.target.value })}
                  />
                </div>
              </div>
              <div className="flex gap-2">
                <Button 
                  onClick={createTour}
                  disabled={!newTour.name || !newTour.start_date || !newTour.end_date}
                >
                  Create Tour
                </Button>
                <Button variant="outline" onClick={() => setCreatingTour(false)}>
                  Cancel
                </Button>
              </div>
            </CardContent>
          </Card>
        )}

        {/* Tours List */}
        <div className="space-y-4">
          {tours.length > 0 ? tours.map((tour) => {
            const stats = calculateTourStats(tour);
            const schedule = venueSchedules[tour.id] ?? createEmptySchedule();
            const profitColor = stats.totalProfit >= 0 ? "text-success" : "text-destructive";
            const formattedNetProfit = stats.totalProfit >= 0
              ? `+$${stats.totalProfit.toLocaleString()}`
              : `-$${Math.abs(stats.totalProfit).toLocaleString()}`;
            const routeSuggestion = optimalRoutes[tour.id];
            return (
              <Card key={tour.id} className="bg-card/80 backdrop-blur-sm border-primary/20">
                <CardHeader>
                  <div className="flex items-start justify-between">
                    <div>
                      <CardTitle className="flex items-center gap-2">
                        <Plane className="h-5 w-5 text-primary" />
                        {tour.name}
                      </CardTitle>
                      <CardDescription>{tour.description}</CardDescription>
                    </div>
                    <Badge variant="outline" className={getStatusColor(tour.status || 'planned')}>
                      {tour.status || 'planned'}
                    </Badge>
                  </div>
                </CardHeader>
                <CardContent className="space-y-4">
                  {/* Tour Stats */}
                  <div className="grid grid-cols-1 sm:grid-cols-2 lg:grid-cols-6 gap-4">
                    <div className="text-center">
                      <p className="text-2xl font-bold text-success">${stats.totalRevenue.toLocaleString()}</p>
                      <p className="text-xs text-muted-foreground">Total Revenue</p>
                    </div>
                    <div className="text-center">
                      <p className="text-2xl font-bold text-destructive">${stats.totalCosts.toLocaleString()}</p>
                      <p className="text-xs text-muted-foreground">Total Costs</p>
                    </div>
                    <div className="text-center">
                      <p className={`text-2xl font-bold ${profitColor}`}>{formattedNetProfit}</p>
                      <p className="text-xs text-muted-foreground">Net Profit</p>
                    </div>
                    <div className="text-center">
                      <p className="text-2xl font-bold text-primary">{stats.totalTickets.toLocaleString()}</p>
                      <p className="text-xs text-muted-foreground">Tickets Sold</p>
                    </div>
                    <div className="text-center">
                      <p className="text-2xl font-bold text-warning">{stats.completedShows}/{stats.totalShows}</p>
                      <p className="text-xs text-muted-foreground">Shows Completed</p>
                    </div>
                    <div className="text-center">
                      <p className="text-2xl font-bold text-primary">{stats.totalTravelHours.toFixed(1)}h</p>
                      <p className="text-xs text-muted-foreground">Travel Time</p>
                      <p className="text-xs text-muted-foreground">{stats.totalRestDays} rest day{stats.totalRestDays === 1 ? '' : 's'}</p>
                    </div>
                  </div>

                  {/* Schedule Show */}
                  <div className="space-y-3 p-4 border border-dashed border-primary/20 rounded-lg bg-secondary/20">
                    <h4 className="font-semibold flex items-center gap-2">
                      <Plus className="h-4 w-4 text-primary" />
                      Schedule New Show
                    </h4>
                    <div className="grid grid-cols-1 md:grid-cols-3 gap-3">
                      <div>
                        <Label htmlFor={`venue-${tour.id}`}>Venue</Label>
                        <Select
                          value={schedule.venueId}
                          onValueChange={(value) => updateVenueSchedule(tour.id, "venueId", value === "no-venues" ? "" : value)}
                          disabled={venues.length === 0}
                        >
                          <SelectTrigger id={`venue-${tour.id}`}>
                            <SelectValue placeholder={venues.length ? "Choose a venue" : "No venues available"} />
                          </SelectTrigger>
                          <SelectContent>
                            {venues.length > 0 ? (
                              venues.map((option) => (
                                <SelectItem key={option.id} value={option.id}>
                                  {option.name} • {option.location}
                                </SelectItem>
                              ))
                            ) : (
                              <SelectItem value="no-venues" disabled>
                                No venues available
                              </SelectItem>
                            )}
                          </SelectContent>
                        </Select>
                      </div>
                      <div>
                        <Label htmlFor={`date-${tour.id}`}>Date</Label>
                        <Input
                          id={`date-${tour.id}`}
                          type="date"
                          value={schedule.date}
                          onChange={(e) => updateVenueSchedule(tour.id, "date", e.target.value)}
                        />
                      </div>
                      <div>
                        <Label htmlFor={`ticket-${tour.id}`}>Ticket Price</Label>
                        <Input
                          id={`ticket-${tour.id}`}
                          type="number"
                          min={0}
                          value={schedule.ticketPrice}
                          onChange={(e) => updateVenueSchedule(tour.id, "ticketPrice", e.target.value)}
                          placeholder="50"
                        />
                      </div>
                    </div>
                    <div className="grid grid-cols-1 md:grid-cols-3 gap-3">
                      <div>
                        <Label htmlFor={`travel-${tour.id}`}>Travel Cost</Label>
                        <Input
                          id={`travel-${tour.id}`}
                          type="number"
                          min={0}
                          value={schedule.travelCost}
                          onChange={(e) => updateVenueSchedule(tour.id, "travelCost", e.target.value)}
                          placeholder="0"
                        />
                      </div>
                      <div>
                        <Label htmlFor={`lodging-${tour.id}`}>Lodging Cost</Label>
                        <Input
                          id={`lodging-${tour.id}`}
                          type="number"
                          min={0}
                          value={schedule.lodgingCost}
                          onChange={(e) => updateVenueSchedule(tour.id, "lodgingCost", e.target.value)}
                          placeholder="0"
                        />
                      </div>
                      <div>
                        <Label htmlFor={`misc-${tour.id}`}>Misc Cost</Label>
                        <Input
                          id={`misc-${tour.id}`}
                          type="number"
                          min={0}
                          value={schedule.miscCost}
                          onChange={(e) => updateVenueSchedule(tour.id, "miscCost", e.target.value)}
                          placeholder="0"
                        />
                      </div>
                    </div>
                    <div className="flex justify-end">
                      <Button
                        size="sm"
                        onClick={() => handleScheduleVenue(tour.id)}
                        disabled={!schedule.venueId || !schedule.date || venues.length === 0}
                      >
                        Schedule Show
                      </Button>
                    </div>
                  </div>

                  {routeSuggestion && routeSuggestion.order.length > 1 && (
                    <div className="p-3 rounded-lg border border-primary/20 bg-primary/5 space-y-1">
                      <p className="text-sm font-semibold flex items-center gap-2">
                        <MapPin className="h-4 w-4 text-primary" />
                        Optimal Route Suggestion
                      </p>
                      <p className="text-xs text-muted-foreground">
                        {routeSuggestion.order
                          .map((stop, index) => `${index + 1}. ${stop.venue?.name ?? 'Unknown Venue'} (${stop.venue?.location ?? 'TBD'})`)
                          .join(' → ')}
                      </p>
                      <p className="text-xs text-muted-foreground">
                        Estimated travel: {Math.round(routeSuggestion.totalDistance)} km total
                      </p>
                    </div>
                  )}

                  {editingTourId === tour.id && editForm && (
                    <div className="rounded-lg border border-border/40 bg-secondary/20 p-4 space-y-4">
                      <div className="grid gap-3 md:grid-cols-3">
                        <div>
                          <Label className="text-xs uppercase text-muted-foreground">Start Date</Label>
                          <Input
                            type="date"
                            value={editForm.start_date}
                            onChange={(e) =>
                              setEditForms((prev) => ({
                                ...prev,
                                [tour.id]: {
                                  ...prev[tour.id],
                                  start_date: e.target.value
                                }
                              }))
                            }
                          />
                        </div>
                        <div>
                          <Label className="text-xs uppercase text-muted-foreground">End Date</Label>
                          <Input
                            type="date"
                            value={editForm.end_date}
                            onChange={(e) =>
                              setEditForms((prev) => ({
                                ...prev,
                                [tour.id]: {
                                  ...prev[tour.id],
                                  end_date: e.target.value
                                }
                              }))
                            }
                          />
                        </div>
                        <div>
                          <Label className="text-xs uppercase text-muted-foreground">Status</Label>
                          <select
                            className="mt-1 w-full rounded-md border border-border bg-background/80 px-3 py-2 text-sm capitalize focus:outline-none focus:ring-2 focus:ring-primary"
                            value={editForm.status}
                            onChange={(e) =>
                              setEditForms((prev) => ({
                                ...prev,
                                [tour.id]: {
                                  ...prev[tour.id],
                                  status: e.target.value
                                }
                              }))
                            }
                          >
                            {tourStatusOptions.map((status) => (
                              <option key={status} value={status}>
                                {status.charAt(0).toUpperCase() + status.slice(1)}
                              </option>
                            ))}
                          </select>
                        </div>
                      </div>

                      <div className="space-y-2">
                        <h5 className="font-semibold text-sm">Add New Tour Stop</h5>
                        <div className="grid gap-3 md:grid-cols-3">
                          <div>
                            <Label className="text-xs uppercase text-muted-foreground">Venue</Label>
                            <select
                              className="mt-1 w-full rounded-md border border-border bg-background/80 px-3 py-2 text-sm focus:outline-none focus:ring-2 focus:ring-primary"
                              value={editForm.newVenue.venue_id}
                              onChange={(e) =>
                                setEditForms((prev) => ({
                                  ...prev,
                                  [tour.id]: {
                                    ...prev[tour.id],
                                    newVenue: {
                                      ...prev[tour.id].newVenue,
                                      venue_id: e.target.value
                                    }
                                  }
                                }))
                              }
                            >
                              <option value="">Select venue</option>
                              {venues.map((venueOption) => (
                                <option key={venueOption.id} value={venueOption.id}>
                                  {venueOption.name} • {venueOption.location}
                                </option>
                              ))}
                            </select>
                          </div>
                          <div>
                            <Label className="text-xs uppercase text-muted-foreground">Date</Label>
                            <Input
                              type="date"
                              value={editForm.newVenue.date}
                              onChange={(e) =>
                                setEditForms((prev) => ({
                                  ...prev,
                                  [tour.id]: {
                                    ...prev[tour.id],
                                    newVenue: {
                                      ...prev[tour.id].newVenue,
                                      date: e.target.value
                                    }
                                  }
                                }))
                              }
                            />
                          </div>
                          <div>
                            <Label className="text-xs uppercase text-muted-foreground">Ticket Price</Label>
                            <Input
                              type="number"
                              min="0"
                              value={editForm.newVenue.ticket_price}
                              onChange={(e) =>
                                setEditForms((prev) => ({
                                  ...prev,
                                  [tour.id]: {
                                    ...prev[tour.id],
                                    newVenue: {
                                      ...prev[tour.id].newVenue,
                                      ticket_price: e.target.value
                                    }
                                  }
                                }))
                              }
                            />
                          </div>
                        </div>
                        <Button size="sm" onClick={() => handleAddVenue(tour.id)}>
                          Add Venue
                        </Button>
                      </div>

                      <div className="flex flex-wrap gap-2">
                        <Button onClick={() => editTour(tour.id)}>
                          Save Changes
                        </Button>
                        <Button variant="outline" onClick={() => handleCancelEditing(tour.id)}>
                          Cancel
                        </Button>
                        <Button variant="destructive" onClick={() => cancelTour(tour.id)}>
                          Cancel Tour
                        </Button>
                      </div>
                    </div>
                  )}

                  {/* Tour Dates */}
                  <div>
                    <h4 className="font-semibold mb-2 flex items-center gap-2">
                      <Calendar className="h-4 w-4" />
                      Tour Dates ({tour.venues?.length || 0})
                    </h4>
                    <div className="space-y-2 max-h-60 overflow-y-auto">
                      {tour.venues && tour.venues.length > 0 ? (
                        tour.venues.map((venue) => {
                          const travelCost = venue.travel_cost || 0;
                          const lodgingCost = venue.lodging_cost || 0;
                          const miscCost = venue.misc_cost || 0;
                          const showRevenue = venue.revenue || 0;
                          const showCosts = travelCost + lodgingCost + miscCost;
                          const showProfit = showRevenue - showCosts;
                          const showProfitColor = showProfit >= 0 ? "text-success" : "text-destructive";
                          const travelTimeValue = typeof venue.travel_time === 'number' ? venue.travel_time : Number(venue.travel_time || 0);
                          const restDaysValue = typeof venue.rest_days === 'number' ? venue.rest_days : Number(venue.rest_days || 0);
                          const formattedTravelTime = Math.round(travelTimeValue * 10) / 10;

                          return (
                            <div key={venue.id} className="flex items-center justify-between p-3 rounded-lg bg-secondary/30">
                              <div className="flex-1 space-y-1">
                                <p className="font-medium">{venue.venue?.name ?? "Unknown Venue"}</p>
                                <p className="text-sm text-muted-foreground flex items-center gap-1">
                                  <MapPin className="h-3 w-3" />
                                  {venue.venue?.location ?? "Location TBD"} • {new Date(venue.date).toLocaleDateString()}
                                </p>
                                <p className="text-xs text-muted-foreground">
                                  {venue.tickets_sold ?? 0}/{venue.venue?.capacity ?? 0} tickets • ${venue.ticket_price ?? 0} each
                                </p>
                                <p className="text-xs text-muted-foreground">
                                  Costs: ${showCosts.toLocaleString()} (Travel ${travelCost.toLocaleString()} • Lodging ${lodgingCost.toLocaleString()} • Misc ${miscCost.toLocaleString()})
                                </p>
<<<<<<< HEAD
                                {venue.environment_modifiers?.projections?.attendance && (
                                  <p className="text-xs text-muted-foreground">
                                    Projected attendance: {venue.environment_modifiers.projections.attendance.toLocaleString()}
                                  </p>
                                )}
                                {venue.environment_modifiers?.applied?.length ? (
                                  <p className="text-xs text-muted-foreground">
                                    Environment: {
                                      venue.environment_modifiers.applied
                                        .map((effect) => {
                                          const summary = summarizeEnvironmentEffect(effect);
                                          return summary ? `${effect.name} (${summary})` : effect.name;
                                        })
                                        .join(' | ')
                                    }
                                  </p>
                                ) : null}
=======
                                <p className="text-xs text-muted-foreground">
                                  Logistics: {formattedTravelTime.toFixed(1)}h travel • {restDaysValue} rest day{restDaysValue === 1 ? '' : 's'}
                                </p>
>>>>>>> 184941aa
                                <p className={`text-xs font-semibold ${showProfitColor}`}>
                                  Profit: ${showProfit.toLocaleString()}
                                </p>
                              </div>
                              <div className="flex items-center gap-2">
                                <Badge variant="outline" className={getStatusColor(venue.status)}>
                                  {venue.status}
                                </Badge>
                                {venue.status === 'scheduled' && (
                                  <Button
                                    size="sm"
                                    onClick={() => simulateTourShow(venue)}
                                    disabled={!venue.venue}
                                  >
                                    Perform
                                  </Button>
                                )}
                              </div>
                            </div>
                          );
                        })
                      ) : (
                        <p className="text-center text-muted-foreground py-4">
                          No venues added to this tour yet
                        </p>
                      )}
                    </div>
                  </div>

                  {/* Quick Stats */}
                  <div className="flex flex-col md:flex-row md:items-center justify-between gap-3 pt-2 border-t border-border/50">
                    <div className="flex flex-col md:flex-row md:items-center gap-2 text-sm text-muted-foreground">
                      <span>{new Date(tour.start_date).toLocaleDateString()} - {new Date(tour.end_date).toLocaleDateString()}</span>
                      <span className={`font-semibold ${profitColor}`}>
                        Net Profit: {formattedNetProfit}
                      </span>
                    </div>
                    <Button
                      variant="outline"
                      size="sm"
                      onClick={() => handleManageClick(tour)}
                    >
                      <Settings className="h-4 w-4 mr-2" />
                      {editingTourId === tour.id ? "Close" : "Manage"}
                    </Button>
                  </div>
                </CardContent>
              </Card>
            );
          }) : (
            <Card className="bg-card/80 backdrop-blur-sm border-primary/20">
              <CardContent className="text-center py-12">
                <Plane className="h-12 w-12 text-muted-foreground mx-auto mb-4" />
                <h3 className="text-lg font-semibold mb-2">No Tours Planned</h3>
                <p className="text-muted-foreground mb-4">
                  Create your first tour to perform across multiple cities
                </p>
                <Button 
                  onClick={() => setCreatingTour(true)}
                  disabled={!profile || profile.fame < 1000}
                >
                  Plan Your First Tour
                </Button>
              </CardContent>
            </Card>
          )}
        </div>
      </div>
    </div>
  );
};

export default TourManager;<|MERGE_RESOLUTION|>--- conflicted
+++ resolved
@@ -29,11 +29,7 @@
 import { useToast } from "@/hooks/use-toast";
 import { calculateGigPayment, meetsRequirements } from "@/utils/gameBalance";
 import { applyEquipmentWear } from "@/utils/equipmentWear";
-<<<<<<< HEAD
 import { fetchEnvironmentModifiers, type EnvironmentModifierSummary, type AppliedEnvironmentEffect } from "@/utils/worldEnvironment";
-=======
-import type { Database } from "@/integrations/supabase/types";
->>>>>>> 184941aa
 
 interface Tour {
   id: string;
@@ -290,7 +286,6 @@
         .order('created_at', { ascending: false });
 
       if (error) throw error;
-<<<<<<< HEAD
       const mappedTours = (data || []).map((tour) => ({
         ...tour,
         venues: (tour.tour_venues || []).map((tv) => ({
@@ -304,33 +299,6 @@
       setMarketingSpendUpdates({});
       return mappedTours;
     } catch (error: any) {
-=======
-
-      const rawTours = (data ?? []) as SupabaseTour[];
-      const mappedTours: Tour[] = rawTours.map((tourRecord) => {
-        const venuesWithDetails: TourVenue[] = (tourRecord.tour_venues ?? [])
-          .map((tv) => ({
-            ...tv,
-            travel_time: tv.travel_time === null || tv.travel_time === undefined ? 0 : Number(tv.travel_time),
-            rest_days: tv.rest_days === null || tv.rest_days === undefined ? 1 : Number(tv.rest_days),
-            venue: tv.venues ?? undefined
-          }))
-          .sort((a, b) => new Date(a.date).getTime() - new Date(b.date).getTime());
-
-        return {
-          ...tourRecord,
-          venues: venuesWithDetails,
-          tour_venues: venuesWithDetails
-        } as Tour;
-      });
-
-      setTours(mappedTours);
-      setTicketPriceUpdates({});
-      setMarketingSpendUpdates({});
-
-      return mappedTours;
-    } catch (error: unknown) {
->>>>>>> 184941aa
       console.error('Error loading tours:', error);
       toast({
         variant: "destructive",
@@ -427,7 +395,6 @@
     if (!user) return false;
 
     try {
-<<<<<<< HEAD
       const selectedVenue = venues.find(venue => venue.id === details.venueId);
       const locationLabel = selectedVenue?.location ?? '';
 
@@ -483,123 +450,16 @@
           *,
           venues!tour_venues_venue_id_fkey (name, location, capacity)
         `)
-=======
-      const selectedTour = tours.find(tour => tour.id === tourId);
-      const selectedVenue = venues.find(venue => venue.id === details.venueId);
-
-      if (!selectedVenue) {
-        toast({
-          variant: "destructive",
-          title: "Unknown venue",
-          description: "We couldn't find details for the selected venue."
-        });
-        return false;
-      }
-
-      const showDate = new Date(details.date);
-      if (Number.isNaN(showDate.getTime())) {
-        toast({
-          variant: "destructive",
-          title: "Invalid date",
-          description: "Please choose a valid show date."
-        });
-        return false;
-      }
-
-      const existingStops = [...(selectedTour?.venues || [])]
-        .sort((a, b) => new Date(a.date).getTime() - new Date(b.date).getTime());
-
-      const sameDayConflict = existingStops.find(stop => new Date(stop.date).toDateString() === showDate.toDateString());
-      if (sameDayConflict) {
-        toast({
-          variant: "destructive",
-          title: "Scheduling conflict",
-          description: "There's already a show scheduled for that day."
-        });
-        return false;
-      }
-
-      const previousStop = existingStops.filter(stop => new Date(stop.date) < showDate).pop();
-      const nextStop = existingStops.find(stop => new Date(stop.date) > showDate);
-
-      const previousLocation = previousStop?.venue?.location || venues.find(venue => venue.id === previousStop?.venue_id)?.location;
-      const distanceFromPrevious = previousStop && previousLocation && selectedVenue.location
-        ? calculateDistanceKm(previousLocation, selectedVenue.location)
-        : 0;
-      const travelTime = previousStop ? estimateTravelTimeHours(distanceFromPrevious) : 0;
-      const restDays = previousStop ? calculateRestDaysFromDistance(distanceFromPrevious) : 1;
-
-      if (previousStop) {
-        const previousDate = new Date(previousStop.date);
-        const dayGap = Math.max(0, Math.ceil((showDate.getTime() - previousDate.getTime()) / MILLISECONDS_PER_DAY));
-        if (dayGap < restDays) {
-          toast({
-            variant: "destructive",
-            title: "Not enough recovery time",
-            description: `You need at least ${restDays} rest day(s) after the previous show before performing again.`
-          });
-          return false;
-        }
-      }
-
-      if (nextStop) {
-        const nextLocation = nextStop.venue?.location || venues.find(venue => venue.id === nextStop.venue_id)?.location;
-        if (nextLocation && selectedVenue.location) {
-          const distanceToNext = calculateDistanceKm(selectedVenue.location, nextLocation);
-          const requiredGap = calculateRestDaysFromDistance(distanceToNext);
-          const nextDate = new Date(nextStop.date);
-          const dayGapToNext = Math.max(0, Math.ceil((nextDate.getTime() - showDate.getTime()) / MILLISECONDS_PER_DAY));
-          if (dayGapToNext < requiredGap) {
-            toast({
-              variant: "destructive",
-              title: "Upcoming show conflict",
-              description: `This stop would leave only ${dayGapToNext} rest day(s) before the next show, but ${requiredGap} are required for travel.`
-            });
-            return false;
-          }
-        }
-      }
-
-      const adjustedTravelCost = previousStop && distanceFromPrevious > 0
-        ? Math.max(details.travelCost, calculateTravelCostFromDistance(distanceFromPrevious))
-        : details.travelCost;
-      const adjustedLodgingCost = previousStop && distanceFromPrevious > 0
-        ? Math.max(details.lodgingCost, calculateLodgingCostFromRestDays(restDays))
-        : details.lodgingCost;
-
-      const { data: newTourVenue, error } = await supabase
-        .from('tour_venues')
-        .insert({
-          tour_id: tourId,
-          venue_id: details.venueId,
-          date: details.date,
-          ticket_price: details.ticketPrice,
-          travel_cost: adjustedTravelCost,
-          lodging_cost: adjustedLodgingCost,
-          misc_cost: details.miscCost,
-          tickets_sold: 0,
-          revenue: 0,
-          status: 'scheduled',
-          travel_time: travelTime,
-          rest_days: restDays
-        })
-        .select()
->>>>>>> 184941aa
         .single();
 
       if (error) throw error;
 
-<<<<<<< HEAD
       const environmentFromDb = (createdVenue as { environment_modifiers?: EnvironmentModifierSummary | null }).environment_modifiers ?? environmentForInsert;
 
       if (createdVenue) {
         const selectedTour = tours.find(tour => tour.id === tourId);
         const venueDetails = createdVenue.venues || selectedVenue;
         const eventEnd = new Date(createdVenue.date);
-=======
-      if (newTourVenue) {
-        const eventEnd = new Date(newTourVenue.date);
->>>>>>> 184941aa
         eventEnd.setHours(eventEnd.getHours() + 3);
 
         const environmentNotes = environmentFromDb?.applied?.length
@@ -621,19 +481,11 @@
           .insert({
             user_id: user.id,
             event_type: 'tour',
-<<<<<<< HEAD
             title: `${selectedTour?.name ?? 'Tour Show'}${venueDetails ? ` - ${venueDetails.name}` : ''}`,
             description: scheduleDescription,
             start_time: createdVenue.date,
             end_time: eventEnd.toISOString(),
             location: venueDetails?.location ?? 'TBA',
-=======
-            title: `${selectedTour?.name ?? 'Tour Show'}${selectedVenue ? ` - ${selectedVenue.name}` : ''}`,
-            description: selectedTour?.description ?? `Tour stop at ${selectedVenue.name}`,
-            start_time: newTourVenue.date,
-            end_time: eventEnd.toISOString(),
-            location: selectedVenue.location ?? 'TBA',
->>>>>>> 184941aa
             status: 'scheduled',
             tour_venue_id: createdVenue.id
           });
@@ -665,11 +517,8 @@
 
       toast({
         title: "Venue Added",
-<<<<<<< HEAD
+
         description: toastMessages.filter(Boolean).join(' ')
-=======
-        description: `Travel time: ${travelTime.toFixed(1)}h • Rest days: ${restDays}. Logistics costs have been adjusted for the distance.`
->>>>>>> 184941aa
       });
 
       await loadTours();
@@ -1337,7 +1186,6 @@
                                 <p className="text-xs text-muted-foreground">
                                   Costs: ${showCosts.toLocaleString()} (Travel ${travelCost.toLocaleString()} • Lodging ${lodgingCost.toLocaleString()} • Misc ${miscCost.toLocaleString()})
                                 </p>
-<<<<<<< HEAD
                                 {venue.environment_modifiers?.projections?.attendance && (
                                   <p className="text-xs text-muted-foreground">
                                     Projected attendance: {venue.environment_modifiers.projections.attendance.toLocaleString()}
@@ -1355,11 +1203,6 @@
                                     }
                                   </p>
                                 ) : null}
-=======
-                                <p className="text-xs text-muted-foreground">
-                                  Logistics: {formattedTravelTime.toFixed(1)}h travel • {restDaysValue} rest day{restDaysValue === 1 ? '' : 's'}
-                                </p>
->>>>>>> 184941aa
                                 <p className={`text-xs font-semibold ${showProfitColor}`}>
                                   Profit: ${showProfit.toLocaleString()}
                                 </p>
