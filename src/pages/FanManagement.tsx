--- conflicted
+++ resolved
@@ -1,4 +1,3 @@
-<<<<<<< HEAD
 import {
   useState,
   useEffect,
@@ -7,9 +6,6 @@
   FormEvent,
   ChangeEvent
 } from "react";
-=======
-import { useState, useEffect, useMemo, useCallback, useRef, FormEvent } from "react";
->>>>>>> da80824b
 import { Card, CardContent, CardDescription, CardHeader, CardTitle } from "@/components/ui/card";
 import { Button } from "@/components/ui/button";
 import { Progress } from "@/components/ui/progress";
