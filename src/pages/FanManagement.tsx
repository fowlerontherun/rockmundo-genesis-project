--- conflicted
+++ resolved
@@ -1,8 +1,4 @@
-<<<<<<< HEAD
 import { useState, useEffect, useMemo, FormEvent } from "react";
-=======
-import { useState, useEffect, ChangeEvent, useRef } from "react";
->>>>>>> 79aa38da
 import { Card, CardContent, CardDescription, CardHeader, CardTitle } from "@/components/ui/card";
 import { Button } from "@/components/ui/button";
 import { Progress } from "@/components/ui/progress";
@@ -10,11 +6,7 @@
 import { Textarea } from "@/components/ui/textarea";
 import { Input } from "@/components/ui/input";
 import { Label } from "@/components/ui/label";
-<<<<<<< HEAD
 import { Select, SelectContent, SelectItem, SelectTrigger, SelectValue } from "@/components/ui/select";
-=======
-import { Tabs, TabsContent, TabsList, TabsTrigger } from "@/components/ui/tabs";
->>>>>>> 79aa38da
 import { 
   Users, 
   Heart, 
@@ -120,7 +112,6 @@
   const [activeTab, setActiveTab] = useState<"published" | "scheduled">("published");
   const [loading, setLoading] = useState(true);
   const [posting, setPosting] = useState(false);
-<<<<<<< HEAD
   const [fanMessages, setFanMessages] = useState<FanMessage[]>([]);
   const [messagesLoading, setMessagesLoading] = useState(true);
   const [messageSubmitting, setMessageSubmitting] = useState(false);
@@ -133,9 +124,6 @@
   });
   const [sentimentFilter, setSentimentFilter] = useState("all");
   const [platformFilter, setPlatformFilter] = useState("all");
-=======
-  const fileInputRef = useRef<HTMLInputElement | null>(null);
->>>>>>> 79aa38da
 
   useEffect(() => {
     if (user) {
@@ -273,7 +261,6 @@
         .eq('user_id', user.id);
 
       if (error) throw error;
-<<<<<<< HEAD
       setSocialPosts(data || []);
     } catch (error) {
       console.error('Error loading social posts:', error);
@@ -300,118 +287,6 @@
       setMessagesLoading(false);
     }
   };
-
-=======
-
-      if (post.media_path) {
-        const { error: removeError } = await supabase.storage
-          .from('social-posts')
-          .remove([post.media_path]);
-
-        if (removeError) {
-          console.error('Error removing media from storage:', removeError);
-        }
-      }
-
-      await loadSocialPosts();
-      toast({
-        title: "Scheduled post removed",
-        description: "The scheduled post has been deleted.",
-      });
-    } catch (error: any) {
-      console.error('Error removing scheduled post:', error);
-      toast({
-        variant: "destructive",
-        title: "Error",
-        description: "Failed to remove the scheduled post.",
-      });
-    }
-  };
-
-  const applyScheduledPostEffects = async (posts: SocialPost[], activityMessage: string) => {
-    if (!posts.length || !user) return;
-
-    const totalFanGrowth = posts.reduce((sum, post) => sum + (post.fan_growth || 0), 0);
-
-    if (totalFanGrowth !== 0) {
-      let currentFanData = fanStats;
-
-      if (!currentFanData) {
-        const { data } = await supabase
-          .from('fan_demographics')
-          .select('*')
-          .eq('user_id', user.id)
-          .single();
-
-        currentFanData = data as FanDemographics | null;
-      }
-
-      if (currentFanData) {
-        await supabase
-          .from('fan_demographics')
-          .update({
-            total_fans: (currentFanData.total_fans ?? 0) + totalFanGrowth,
-            weekly_growth: (currentFanData.weekly_growth ?? 0) + totalFanGrowth,
-          })
-          .eq('user_id', user.id);
-      }
-    }
-
-    const totalFameGain = posts.reduce((sum, post) => sum + Math.round((post.fan_growth || 0) / 2), 0);
-
-    if (totalFameGain !== 0 && profile) {
-      await updateProfile({
-        fame: (profile.fame || 0) + totalFameGain,
-      });
-    }
-
-    await addActivity('social', activityMessage, 0);
-    await loadFanData();
-  };
-
-  const handlePublishScheduledPost = async (post: SocialPost) => {
-    if (!user) return;
-
-    try {
-      const nowIso = new Date().toISOString();
-      const { error } = await supabase
-        .from('social_posts')
-        .update({
-          scheduled_for: null,
-          created_at: nowIso,
-          timestamp: nowIso,
-        })
-        .eq('id', post.id)
-        .eq('user_id', user.id);
-
-      if (error) throw error;
-
-      await applyScheduledPostEffects([post], 'Scheduled social post published');
-      await loadSocialPosts();
-
-      toast({
-        title: "Post published",
-        description: "Your scheduled post is now live.",
-      });
-    } catch (error: any) {
-      console.error('Error publishing scheduled post:', error);
-      toast({
-        variant: "destructive",
-        title: "Error",
-        description: "Failed to publish the scheduled post.",
-      });
-    }
-  };
-
-  useEffect(() => {
-    return () => {
-      if (mediaPreview) {
-        URL.revokeObjectURL(mediaPreview);
-      }
-    };
-  }, [mediaPreview]);
-
->>>>>>> 79aa38da
   const getPlatformIcon = (platform: string) => {
     switch (platform) {
       case "instagram": return <Instagram className="h-4 w-4" />;
@@ -421,7 +296,6 @@
     }
   };
 
-<<<<<<< HEAD
   const getSentimentColor = (sentiment: string) => {
     switch (sentiment) {
       case "positive": return "border-l-success";
@@ -495,8 +369,6 @@
     }
   };
 
-=======
->>>>>>> 79aa38da
   const handlePost = async () => {
     if (!postContent.trim() || !user || !profile) return;
 
@@ -624,13 +496,7 @@
       await loadSocialPosts();
 
       setPostContent("");
-<<<<<<< HEAD
     } catch (error) {
-=======
-      setScheduledTime("");
-      clearMediaSelection();
-    } catch (error: any) {
->>>>>>> 79aa38da
       console.error('Error posting:', error);
       if (uploadedMediaPath) {
         const { error: removeError } = await supabase.storage
@@ -650,7 +516,6 @@
     }
   };
 
-<<<<<<< HEAD
   useEffect(() => {
     if (!user) return;
 
@@ -685,10 +550,6 @@
       channel.unsubscribe();
     };
   }, [user, toast]);
-=======
-  const scheduleMinimumValue = formatDateTimeLocal(new Date());
-  const isScheduling = Boolean(scheduledTime);
->>>>>>> 79aa38da
 
   if (loading) {
     return (
