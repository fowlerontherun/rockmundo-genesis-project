--- conflicted
+++ resolved
@@ -54,7 +54,6 @@
   scheduled_for?: string | null;
 }
 
-<<<<<<< HEAD
 interface SocialPostInsert {
   user_id: string;
   platform: string;
@@ -70,9 +69,6 @@
   created_at?: string;
   timestamp?: string | null;
 }
-=======
-type SocialPostInsert = Database['public']['Tables']['social_posts']['Insert'];
->>>>>>> 7a8e2f5a
 
 interface FanDemographics {
   id: string;
@@ -470,11 +466,7 @@
 
       // Create posts for multiple platforms
       const platforms = ['instagram', 'twitter', 'youtube'];
-<<<<<<< HEAD
       const postPromises = platforms.map(platform => {
-=======
-      const postPromises = platforms.map((platform) => {
->>>>>>> 7a8e2f5a
         const payload: SocialPostInsert = {
           user_id: user.id,
           platform,
