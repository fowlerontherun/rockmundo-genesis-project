<<<<<<< HEAD
import { useCallback, useEffect, useMemo, useState } from "react";
import {
  AlertCircle,
  BookOpen,
  BookOpenCheck,
  GraduationCap,
  Loader2,
  PlaySquare,
  RefreshCcw,
  ShoppingCart,
  Sparkles,
  Users,
} from "lucide-react";

=======
>>>>>>> 931a58ea
import { Badge } from "@/components/ui/badge";
import { Tabs, TabsContent, TabsList, TabsTrigger } from "@/components/ui/tabs";
<<<<<<< HEAD
import { useToast } from "@/components/ui/use-toast";
import { supabase } from "@/integrations/supabase/client";
import type { Database } from "@/integrations/supabase/types";
import { useAuth } from "@/hooks/use-auth-context";
import { useGameData } from "@/hooks/useGameData";
import { SKILL_TREE_DEFINITIONS, type TierName } from "@/data/skillTree";

const DEFAULT_BOOK_XP = 10;

type SkillBookRow = Database["public"]["Tables"]["skill_books"]["Row"];
type PlayerSkillBookRow = Database["public"]["Tables"]["player_skill_books"]["Row"];
type SkillProgressRow = Database["public"]["Tables"]["skill_progress"]["Row"];

interface PlayerSkillBookWithDetails extends PlayerSkillBookRow {
  skill_books: SkillBookRow | null;
}

const tabs = [
  {
    value: "books",
    label: "Books",
    icon: BookOpen,
    description: "Unlock skills instantly with targeted study guides and XP bonuses.",
  },
  {
    value: "university",
    label: "University",
    icon: GraduationCap,
    description: "Formal programs, certificates, and semester planners.",
  },
  {
    value: "videos",
    label: "YouTube Videos",
    icon: PlaySquare,
    description: "High-impact playlists and channels ready to stream.",
  },
  {
    value: "mentors",
    label: "Mentors",
    icon: Users,
    description: "Personalized coaching pods and expert office hours.",
  },
  {
    value: "band",
    label: "Band Learning",
    icon: Sparkles,
    description: "Level up together with intensives and rotating focus cycles.",
  },
];

const universityRoutes = [
  {
    title: "Degree Programs",
    description: "Performance-first degrees that mix ensemble work with industry labs.",
    highlights: [
      {
        program: "BFA in Contemporary Performance",
        school: "Berklee College of Music",
        format: "4-year",
        detail: "Ensemble collaborations, songwriting bootcamps, and touring simulations.",
      },
      {
        program: "BA in Music Business",
        school: "Middle Tennessee State University",
        format: "4-year",
        detail: "Blend marketing, law, and management courses with internship placements.",
      },
      {
        program: "BS in Music Production",
        school: "Full Sail University",
        format: "Accelerated",
        detail: "Hands-on DAW labs, engineering practicums, and release-ready projects.",
      },
    ],
    action: {
      label: "Download Program Guide",
      href: "https://www.berklee.edu/majors",
    },
  },
  {
    title: "Certificates & Bootcamps",
    description: "Stack micro-credentials that keep you road-ready while you tour.",
    highlights: [
      {
        program: "Modern Music Production",
        school: "Coursera x Berklee",
        format: "12-week",
        detail: "Project-based course with mentor feedback on mixes and arrangements.",
      },
      {
        program: "Music Marketing Accelerator",
        school: "Soundfly",
        format: "Mentor-Led",
        detail: "Design fan funnels, campaigns, and EPK updates with weekly coaching.",
      },
      {
        program: "Live Event Production",
        school: "Point Blank Music School",
        format: "Hybrid",
        detail: "Stage management, advancing, and crew coordination drills.",
      },
    ],
    action: {
      label: "Browse Certificates",
      href: "https://online.berklee.edu/programs",
    },
  },
  {
    title: "Semester Planner",
    description: "Balance credit loads with rehearsal, writing, and release cadences.",
    highlights: [
      {
        program: "Weeks 1-5",
        school: "Skill Ramp-Up",
        format: "Technique",
        detail: "Lock in practice labs, theory refreshers, and sectionals.",
      },
      {
        program: "Weeks 6-10",
        school: "Creative Production",
        format: "Studio",
        detail: "Cut demos, arrange collabs, and prep for showcase submissions.",
      },
      {
        program: "Weeks 11-15",
        school: "Career Launch",
        format: "Industry",
        detail: "Secure gigs, polish your EPK, and rehearse live sets for juries.",
      },
    ],
    action: {
      label: "Download Planner",
      href: "https://calendar.google.com",
    },
  },
];

const isMetadataRecord = (value: unknown): value is Record<string, unknown> =>
  typeof value === "object" && value !== null && !Array.isArray(value);

export default function Education() {
  const { user } = useAuth();
  const { profile, awardActionXp } = useGameData();
  const { toast } = useToast();

  const [books, setBooks] = useState<SkillBookRow[]>([]);
  const [ownedBooks, setOwnedBooks] = useState<PlayerSkillBookWithDetails[]>([]);
  const [skillProgress, setSkillProgress] = useState<SkillProgressRow[]>([]);
  const [loadingBooks, setLoadingBooks] = useState(false);
  const [loadingOwnedBooks, setLoadingOwnedBooks] = useState(false);
  const [loadingProgress, setLoadingProgress] = useState(false);
  const [purchasingBookId, setPurchasingBookId] = useState<string | null>(null);
  const [readingBookId, setReadingBookId] = useState<string | null>(null);

  const skillDefinitionMap = useMemo(() => {
    const map = new Map<string, (typeof SKILL_TREE_DEFINITIONS)[number]>();
    for (const definition of SKILL_TREE_DEFINITIONS) {
      map.set(definition.slug, definition);
    }
    return map;
  }, []);

  const getSkillMetadata = useCallback(
    (slug: string) => {
      const definition = skillDefinitionMap.get(slug);
      const metadata = isMetadataRecord(definition?.metadata) ? definition?.metadata : {};
      const tierValue = metadata?.tier;
      const tier: TierName | undefined =
        typeof tierValue === "string" && (tierValue === "Basic" || tierValue === "Professional" || tierValue === "Mastery")
          ? (tierValue as TierName)
          : undefined;
      const track = typeof metadata?.track === "string" ? metadata.track : undefined;
      const category = typeof metadata?.category === "string" ? metadata.category : undefined;

      return {
        name: definition?.display_name ?? slug,
        description: typeof definition?.description === "string" ? definition?.description : null,
        tier,
        track,
        category,
      };
    },
    [skillDefinitionMap],
  );

  const loadBooks = useCallback(async () => {
    setLoadingBooks(true);
    try {
      const { data, error } = await supabase
        .from("skill_books")
        .select("*")
        .eq("is_active", true)
        .order("cost", { ascending: true })
        .order("title", { ascending: true });

      if (error) throw error;

      setBooks((data as SkillBookRow[] | null) ?? []);
    } catch (error) {
      console.error("Failed to load skill books", error);
      toast({
        variant: "destructive",
        title: "Unable to load books",
        description: "We couldn't retrieve the skill book catalog. Please try again soon.",
      });
    } finally {
      setLoadingBooks(false);
    }
  }, [toast]);

  const loadOwnedBooks = useCallback(async () => {
    if (!user) {
      setOwnedBooks([]);
      return;
    }

    setLoadingOwnedBooks(true);
    try {
      const { data, error } = await supabase
        .from("player_skill_books")
        .select("*, skill_books(*)")
        .eq("user_id", user.id)
        .order("owned_at", { ascending: false });

      if (error) throw error;

      setOwnedBooks((data as PlayerSkillBookWithDetails[] | null) ?? []);
    } catch (error) {
      console.error("Failed to load owned books", error);
      toast({
        variant: "destructive",
        title: "Unable to load library",
        description: "We couldn't retrieve your skill books. Please try again.",
      });
    } finally {
      setLoadingOwnedBooks(false);
    }
  }, [toast, user]);

  const loadSkillProgress = useCallback(async () => {
    if (!profile) {
      setSkillProgress([]);
      return;
    }

    setLoadingProgress(true);
    try {
      const { data, error } = await supabase
        .from("skill_progress")
        .select("skill_slug,current_level,current_xp,metadata")
        .eq("profile_id", profile.id);

      if (error) throw error;

      setSkillProgress((data as SkillProgressRow[] | null) ?? []);
    } catch (error) {
      console.error("Failed to load skill progress", error);
    } finally {
      setLoadingProgress(false);
    }
  }, [profile]);

  useEffect(() => {
    void loadBooks();
  }, [loadBooks]);

  useEffect(() => {
    void loadOwnedBooks();
  }, [loadOwnedBooks]);

  useEffect(() => {
    void loadSkillProgress();
  }, [loadSkillProgress]);

  const ownedBooksMap = useMemo(() => {
    const map = new Map<string, PlayerSkillBookWithDetails>();
    for (const entry of ownedBooks) {
      if (entry.skill_book_id) {
        map.set(entry.skill_book_id, entry);
      }
    }
    return map;
  }, [ownedBooks]);

  const knownSkillSlugs = useMemo(() => {
    const unlocked = new Set<string>();
    for (const progress of skillProgress) {
      if ((progress.current_level ?? 0) > 0 || (progress.current_xp ?? 0) > 0) {
        unlocked.add(progress.skill_slug);
      }
    }
    return unlocked;
  }, [skillProgress]);

  const availableBooks = useMemo(
    () =>
      [...books].sort((a, b) => {
        const costDifference = Number(a.cost ?? 0) - Number(b.cost ?? 0);
        if (costDifference !== 0) {
          return costDifference;
        }
        return a.title.localeCompare(b.title);
      }),
    [books],
  );

  const handlePurchase = useCallback(
    async (book: SkillBookRow) => {
      if (!user || !profile) {
        toast({
          variant: "destructive",
          title: "Sign in required",
          description: "You need an active character to purchase skill books.",
        });
        return;
      }

      if (knownSkillSlugs.has(book.skill_slug)) {
        toast({
          variant: "destructive",
          title: "Skill already unlocked",
          description: "Your character already knows this skill, so the book can't be purchased again.",
        });
        return;
      }

      if (ownedBooksMap.has(book.id)) {
        toast({
          title: "Already owned",
          description: "This book is already in your library.",
        });
        return;
      }

      setPurchasingBookId(book.id);
      try {
        const { error } = await supabase.from("player_skill_books").insert({
          user_id: user.id,
          profile_id: profile.id,
          skill_book_id: book.id,
        });

        if (error) throw error;

        toast({
          title: "Book added to library",
          description: book.title + " is ready to read from your inventory.",
        });

        await loadOwnedBooks();
      } catch (error) {
        console.error("Failed to purchase skill book", error);
        toast({
          variant: "destructive",
          title: "Purchase failed",
          description: "We couldn't process the purchase. Please try again.",
        });
      } finally {
        setPurchasingBookId(null);
      }
    },
    [knownSkillSlugs, loadOwnedBooks, ownedBooksMap, profile, toast, user],
  );

  const handleRead = useCallback(
    async (book: SkillBookRow) => {
      if (!user || !profile) {
        toast({
          variant: "destructive",
          title: "Sign in required",
          description: "You need an active character to read skill books.",
        });
        return;
      }

      if (knownSkillSlugs.has(book.skill_slug)) {
        toast({
          variant: "destructive",
          title: "Skill already unlocked",
          description: "Your character already knows this skill from another source.",
        });
        return;
      }

      const owned = ownedBooksMap.get(book.id);
      if (!owned) {
        toast({
          variant: "destructive",
          title: "Book not owned",
          description: "Purchase the book first before reading it.",
        });
        return;
      }

      if (owned.is_consumed) {
        toast({
          title: "Already completed",
          description: "You've already claimed the reward from this book.",
        });
        return;
      }

      const metadata = getSkillMetadata(book.skill_slug);
      const xpReward = book.xp_value ?? DEFAULT_BOOK_XP;

      setReadingBookId(book.id);
      try {
        const { error } = await supabase
          .from("player_skill_books")
          .update({ is_consumed: true, consumed_at: new Date().toISOString() })
          .eq("id", owned.id);

        if (error) throw error;

        try {
          await awardActionXp({
            amount: xpReward,
            actionKey: "read_skill_book",
            metadata: { skill_slug: book.skill_slug, skill_book_id: book.id },
          });
        } catch (xpError) {
          console.error("Failed to award XP from book", xpError);
          toast({
            variant: "destructive",
            title: "XP grant failed",
            description: "The book was marked as read, but the experience boost could not be applied.",
          });
        }

        try {
          const { data: existingProgress, error: progressError } = await supabase
            .from("skill_progress")
            .select("current_level,current_xp,required_xp,metadata")
            .eq("profile_id", profile.id)
            .eq("skill_slug", book.skill_slug)
            .maybeSingle();

          if (progressError) {
            throw progressError;
          }

          const existingMetadata = isMetadataRecord(existingProgress?.metadata)
            ? (existingProgress?.metadata as Record<string, unknown>)
            : {};

          const progressPayload: Database["public"]["Tables"]["skill_progress"]["Insert"] = {
            profile_id: profile.id,
            skill_slug: book.skill_slug,
            current_level: Math.max(existingProgress?.current_level ?? 0, 1),
            current_xp: (existingProgress?.current_xp ?? 0) + xpReward,
            required_xp: existingProgress?.required_xp ?? xpReward,
            metadata: {
              ...existingMetadata,
              unlocked_by: existingMetadata?.unlocked_by ?? "skill_book",
              last_book_reward: xpReward,
            },
          };

          const { error: upsertError } = await supabase
            .from("skill_progress")
            .upsert(progressPayload, { onConflict: "profile_id,skill_slug" });

          if (upsertError) {
            throw upsertError;
          }
        } catch (progressError) {
          console.error("Failed to update skill progress from book", progressError);
        }

        toast({
          title: "Skill unlocked",
          description: "Reading " + metadata.name + " granted " + xpReward + " XP.",
        });

        await Promise.all([loadOwnedBooks(), loadSkillProgress()]);
      } catch (error) {
        console.error("Failed to mark book as read", error);
        toast({
          variant: "destructive",
          title: "Reading failed",
          description: "We couldn't complete the read action. Please try again.",
        });
      } finally {
        setReadingBookId(null);
      }
    },
    [
      awardActionXp,
      getSkillMetadata,
      knownSkillSlugs,
      loadOwnedBooks,
      loadSkillProgress,
      ownedBooksMap,
      profile,
      toast,
      user,
    ],
  );

  const ownedBooksWithDetails = useMemo(
    () => ownedBooks.filter((entry) => entry.skill_books !== null),
    [ownedBooks],
  );

=======
import { BandLearningTab } from "@/features/education/components/BandLearningTab";
import { BooksTab } from "@/features/education/components/BooksTab";
import { MentorsTab } from "@/features/education/components/MentorsTab";
import { UniversityTab } from "@/features/education/components/UniversityTab";
import { VideosTab } from "@/features/education/components/VideosTab";
import { useEducationTabs } from "@/features/education/hooks/useEducationTabs";

const Education = () => {
  const tabs = useEducationTabs();

>>>>>>> 931a58ea
  return (
    <div className="container mx-auto space-y-6 p-6">
      <div className="space-y-2">
        <h1 className="text-3xl font-semibold tracking-tight">Education Hub</h1>
        <p className="text-muted-foreground">
          Mix self-study, formal programs, and collaborative mentorship to grow faster every week.
        </p>
      </div>

      <Tabs defaultValue="books" className="space-y-6">
        <TabsList className="flex flex-wrap gap-2">
          {tabs.map((tab) => (
            <TabsTrigger key={tab.value} value={tab.value} className="flex items-center gap-2">
              <tab.icon className="h-4 w-4" />
              <span>{tab.label}</span>
            </TabsTrigger>
          ))}
        </TabsList>

        <TabsContent value="books" className="space-y-6">
<<<<<<< HEAD
          <Card>
            <CardHeader className="flex flex-col gap-3 md:flex-row md:items-center md:justify-between">
              <div className="space-y-1">
                <CardTitle>Skill Book Marketplace</CardTitle>
                <CardDescription>
                  Purchase focused study guides to unlock skill tree branches instantly and earn bonus XP.
                </CardDescription>
              </div>
              <Button
                type="button"
                variant="ghost"
                size="icon"
                onClick={() => void loadBooks()}
                disabled={loadingBooks}
                title="Refresh available books"
              >
                <RefreshCcw className={`h-4 w-4 ${loadingBooks ? "animate-spin" : ""}`} />
                <span className="sr-only">Refresh books</span>
              </Button>
            </CardHeader>
            <CardContent className="space-y-4">
              {!user || !profile ? (
                <div className="rounded-md border border-dashed p-4 text-sm text-muted-foreground">
                  Sign in and choose a character to buy or read skill books.
                </div>
              ) : null}

              {loadingBooks ? (
                <div className="flex items-center gap-3 text-muted-foreground">
                  <Loader2 className="h-5 w-5 animate-spin" /> Loading books...
                </div>
              ) : availableBooks.length === 0 ? (
                <p className="text-muted-foreground">
                  No books are currently available. Check back soon for new study materials.
                </p>
              ) : (
                <div className="space-y-4">
                  {availableBooks.map((book) => {
                    const skillMetadata = getSkillMetadata(book.skill_slug);
                    const ownedEntry = ownedBooksMap.get(book.id);
                    const alreadyUnlocked = knownSkillSlugs.has(book.skill_slug);
                    const alreadyOwned = Boolean(ownedEntry);
                    const alreadyRead = ownedEntry?.is_consumed ?? false;
                    const purchaseDisabled = !user || !profile || alreadyUnlocked || alreadyOwned;
                    const readDisabled =
                      !user ||
                      !profile ||
                      alreadyUnlocked ||
                      !alreadyOwned ||
                      alreadyRead;

                    return (
                      <div key={book.id} className="space-y-3 rounded-lg border p-4 shadow-sm">
                        <div className="space-y-2">
                          <div className="flex flex-wrap items-center gap-2">
                            <h3 className="text-lg font-semibold">{book.title}</h3>
                            {skillMetadata.tier ? <Badge variant="outline">{skillMetadata.tier}</Badge> : null}
                            {alreadyRead ? <Badge>Completed</Badge> : alreadyOwned ? <Badge variant="secondary">Owned</Badge> : null}
                            {alreadyUnlocked ? <Badge variant="destructive">Skill Known</Badge> : null}
                          </div>
                          <p className="text-sm text-muted-foreground">
                            {book.description ??
                              skillMetadata.description ??
                              "Unlock this skill instantly and gain a burst of progression XP."}
                          </p>
                          <div className="flex flex-wrap items-center gap-2 text-sm">
                            <Badge variant="secondary">${Number(book.cost ?? 0).toLocaleString()}</Badge>
                            <Badge variant="secondary">{(book.xp_value ?? DEFAULT_BOOK_XP) + " XP"}</Badge>
                            {skillMetadata.track ? (
                              <Badge variant="outline">{skillMetadata.track}</Badge>
                            ) : skillMetadata.category ? (
                              <Badge variant="outline">{skillMetadata.category}</Badge>
                            ) : null}
                          </div>
                          {alreadyUnlocked ? (
                            <div className="flex items-center gap-2 text-sm text-orange-600 dark:text-orange-400">
                              <AlertCircle className="h-4 w-4" />
                              Your character already mastered this skill. Books can only be consumed once per skill.
                            </div>
                          ) : null}
                        </div>
                        <div className="flex flex-wrap gap-2">
                          <Button
                            type="button"
                            onClick={() => void handlePurchase(book)}
                            disabled={purchaseDisabled || purchasingBookId === book.id}
                          >
                            {purchasingBookId === book.id ? (
                              <>
                                <Loader2 className="mr-2 h-4 w-4 animate-spin" /> Purchasing
                              </>
                            ) : (
                              <>
                                <ShoppingCart className="mr-2 h-4 w-4" /> Purchase
                              </>
                            )}
                          </Button>
                          <Button
                            type="button"
                            variant="outline"
                            onClick={() => void handleRead(book)}
                            disabled={readDisabled || readingBookId === book.id}
                          >
                            {readingBookId === book.id ? (
                              <>
                                <Loader2 className="mr-2 h-4 w-4 animate-spin" /> Reading
                              </>
                            ) : (
                              <>
                                <BookOpenCheck className="mr-2 h-4 w-4" /> Read & Unlock
                              </>
                            )}
                          </Button>
                        </div>
                      </div>
                    );
                  })}
                </div>
              )}
            </CardContent>
          </Card>

          <Card>
            <CardHeader className="flex flex-col gap-3 md:flex-row md:items-center md:justify-between">
              <div className="space-y-1">
                <CardTitle>Your Library</CardTitle>
                <CardDescription>Review the books you own and track which skills they unlocked.</CardDescription>
              </div>
              <Button
                type="button"
                variant="ghost"
                size="icon"
                onClick={() => void loadOwnedBooks()}
                disabled={loadingOwnedBooks}
                title="Refresh your library"
              >
                <RefreshCcw className={`h-4 w-4 ${loadingOwnedBooks ? "animate-spin" : ""}`} />
                <span className="sr-only">Refresh library</span>
              </Button>
            </CardHeader>
            <CardContent className="space-y-4">
              {loadingOwnedBooks || loadingProgress ? (
                <div className="flex items-center gap-3 text-muted-foreground">
                  <Loader2 className="h-5 w-5 animate-spin" /> Loading your library...
                </div>
              ) : ownedBooksWithDetails.length === 0 ? (
                <p className="text-muted-foreground">
                  You haven't collected any skill books yet. Visit the marketplace above to grab your first guide.
                </p>
              ) : (
                <div className="space-y-3">
                  {ownedBooksWithDetails.map((entry) => {
                    const book = entry.skill_books;
                    if (!book) {
                      return null;
                    }
                    const metadata = getSkillMetadata(book.skill_slug);
                    const ownedDate = entry.owned_at ? new Date(entry.owned_at) : null;
                    const consumedDate = entry.consumed_at ? new Date(entry.consumed_at) : null;

                    return (
                      <div key={entry.id} className="space-y-2 rounded-lg border p-4">
                        <div className="flex flex-wrap items-center gap-2">
                          <span className="font-medium">{book.title}</span>
                          <Badge variant={entry.is_consumed ? "default" : "secondary"}>
                            {entry.is_consumed ? "Read" : "Unread"}
                          </Badge>
                          {metadata.tier ? <Badge variant="outline">{metadata.tier}</Badge> : null}
                        </div>
                        <div className="flex flex-wrap gap-4 text-sm text-muted-foreground">
                          <span>{metadata.name}</span>
                          {ownedDate ? <span>Acquired {ownedDate.toLocaleDateString()}</span> : null}
                          {entry.is_consumed && consumedDate ? (
                            <span>Finished {consumedDate.toLocaleDateString()}</span>
                          ) : null}
                          <span>Reward {book.xp_value ?? DEFAULT_BOOK_XP} XP</span>
                        </div>
                      </div>
                    );
                  })}
                </div>
              )}
            </CardContent>
          </Card>
        </TabsContent>

        <TabsContent value="university" className="space-y-6">
          {universityRoutes.map((route) => (
            <Card key={route.title}>
              <CardHeader>
                <CardTitle>{route.title}</CardTitle>
                <CardDescription>{route.description}</CardDescription>
              </CardHeader>
              <CardContent className="space-y-4">
                <div className="grid gap-4 md:grid-cols-3">
                  {route.highlights.map((item) => (
                    <div key={item.program} className="space-y-1 rounded-lg border p-4">
                      <div className="font-semibold">{item.program}</div>
                      <div className="text-sm text-muted-foreground">{item.school}</div>
                      <div className="text-sm text-muted-foreground">{item.format}</div>
                      <p className="text-sm">{item.detail}</p>
                    </div>
                  ))}
                </div>
                <Button variant="outline" asChild>
                  <a href={route.action.href} target="_blank" rel="noreferrer">
                    {route.action.label}
                  </a>
                </Button>
              </CardContent>
            </Card>
          ))}
        </TabsContent>

        <TabsContent value="videos">
          <Card>
            <CardHeader>
              <CardTitle>Curated YouTube Playlists</CardTitle>
              <CardDescription>
                Jump into high-impact practice routines and production walkthroughs from trusted creators.
              </CardDescription>
            </CardHeader>
            <CardContent className="space-y-4">
              <div className="grid gap-4 md:grid-cols-2">
                <div className="rounded-lg border p-4">
                  <h3 className="font-semibold">Daily Technique Lab</h3>
                  <p className="text-sm text-muted-foreground">Warmups and drills from Berklee Online faculty.</p>
                </div>
                <div className="rounded-lg border p-4">
                  <h3 className="font-semibold">Mixing in the Box</h3>
                  <p className="text-sm text-muted-foreground">Step-by-step mixes using stock plugins and free tools.</p>
                </div>
              </div>
              <Button variant="outline">Explore Video Library</Button>
            </CardContent>
          </Card>
        </TabsContent>

        <TabsContent value="mentors">
          <Card>
            <CardHeader>
              <CardTitle>Mentor Pods</CardTitle>
              <CardDescription>
                Join rotating pods of experts to review your mixes, stagecraft, and release plans every week.
              </CardDescription>
            </CardHeader>
            <CardContent className="grid gap-4 md:grid-cols-2">
              <div className="rounded-lg border p-4">
                <h3 className="font-semibold">Song Doctor Sessions</h3>
                <p className="text-sm text-muted-foreground">Lyric and structure feedback from charting writers.</p>
              </div>
              <div className="rounded-lg border p-4">
                <h3 className="font-semibold">Stagecraft Intensive</h3>
                <p className="text-sm text-muted-foreground">Weekly run-throughs with live show directors and choreographers.</p>
              </div>
            </CardContent>
          </Card>
        </TabsContent>

        <TabsContent value="band">
          <Card>
            <CardHeader>
              <CardTitle>Band Learning Circles</CardTitle>
              <CardDescription>
                Coordinate practice quests, crowd-work drills, and release sprints with your bandmates.
              </CardDescription>
            </CardHeader>
            <CardContent className="space-y-4">
              <div className="rounded-lg border p-4">
                <h3 className="font-semibold">Four-Week Focus Cycle</h3>
                <p className="text-sm text-muted-foreground">
                  Rotate through songwriting, production, and live polish weeks with shared scoreboards.
                </p>
              </div>
              <div className="rounded-lg border p-4">
                <h3 className="font-semibold">Tour-Ready Checklist</h3>
                <p className="text-sm text-muted-foreground">Lock in merch, setlists, and travel rehearsals before you hit the road.</p>
              </div>
            </CardContent>
          </Card>
=======
          <BooksTab />
        </TabsContent>

        <TabsContent value="university" className="space-y-6">
          <UniversityTab />
        </TabsContent>

        <TabsContent value="videos" className="space-y-6">
          <VideosTab />
        </TabsContent>

        <TabsContent value="mentors" className="space-y-6">
          <MentorsTab />
        </TabsContent>

        <TabsContent value="band" className="space-y-6">
          <BandLearningTab />
>>>>>>> 931a58ea
        </TabsContent>
      </Tabs>
    </div>
  );
}
<|MERGE_RESOLUTION|>--- conflicted
+++ resolved
@@ -1,4 +1,4 @@
-<<<<<<< HEAD
+
 import { useCallback, useEffect, useMemo, useState } from "react";
 import {
   AlertCircle,
@@ -13,11 +13,8 @@
   Users,
 } from "lucide-react";
 
-=======
->>>>>>> 931a58ea
 import { Badge } from "@/components/ui/badge";
 import { Tabs, TabsContent, TabsList, TabsTrigger } from "@/components/ui/tabs";
-<<<<<<< HEAD
 import { useToast } from "@/components/ui/use-toast";
 import { supabase } from "@/integrations/supabase/client";
 import type { Database } from "@/integrations/supabase/types";
@@ -522,18 +519,6 @@
     [ownedBooks],
   );
 
-=======
-import { BandLearningTab } from "@/features/education/components/BandLearningTab";
-import { BooksTab } from "@/features/education/components/BooksTab";
-import { MentorsTab } from "@/features/education/components/MentorsTab";
-import { UniversityTab } from "@/features/education/components/UniversityTab";
-import { VideosTab } from "@/features/education/components/VideosTab";
-import { useEducationTabs } from "@/features/education/hooks/useEducationTabs";
-
-const Education = () => {
-  const tabs = useEducationTabs();
-
->>>>>>> 931a58ea
   return (
     <div className="container mx-auto space-y-6 p-6">
       <div className="space-y-2">
@@ -554,7 +539,6 @@
         </TabsList>
 
         <TabsContent value="books" className="space-y-6">
-<<<<<<< HEAD
           <Card>
             <CardHeader className="flex flex-col gap-3 md:flex-row md:items-center md:justify-between">
               <div className="space-y-1">
@@ -835,25 +819,6 @@
               </div>
             </CardContent>
           </Card>
-=======
-          <BooksTab />
-        </TabsContent>
-
-        <TabsContent value="university" className="space-y-6">
-          <UniversityTab />
-        </TabsContent>
-
-        <TabsContent value="videos" className="space-y-6">
-          <VideosTab />
-        </TabsContent>
-
-        <TabsContent value="mentors" className="space-y-6">
-          <MentorsTab />
-        </TabsContent>
-
-        <TabsContent value="band" className="space-y-6">
-          <BandLearningTab />
->>>>>>> 931a58ea
         </TabsContent>
       </Tabs>
     </div>
