import { useCallback, useEffect, useMemo, useState } from "react";
import {
  BadgeDollarSign,
  BookOpen,
  Clock,
  Gauge,
  GraduationCap,
  Loader2,
  Play,
  PlaySquare,
  Sparkles,
  Timer,
  Trophy,
  Users
} from "lucide-react";
import { useQuery } from "@tanstack/react-query";
import { Button } from "@/components/ui/button";
import { Badge } from "@/components/ui/badge";
import { Card, CardContent, CardDescription, CardHeader, CardTitle } from "@/components/ui/card";
import { Progress } from "@/components/ui/progress";
import { Tabs, TabsContent, TabsList, TabsTrigger } from "@/components/ui/tabs";
import { useToast } from "@/components/ui/use-toast";
import { useGameData } from "@/hooks/useGameData";
import { supabase } from "@/integrations/supabase/client";
import type { Tables } from "@/integrations/supabase/types";
import { awardActionXp } from "@/utils/progression";
import {
  ATTRIBUTE_KEYS,
  applyAttributeToValue,
  calculateAttributeMultiplier,
  SKILL_ATTRIBUTE_MAP,
  type AttributeKey
} from "@/utils/attributeProgression";
import type { Band } from "@/types/database";
import {
  EDUCATION_MENTOR_SKILL_LABELS,
  type EducationMentorDifficulty,
  type EducationMentorFocusSkill
} from "@/types/education";

const tabItems = [
  {
    value: "books",
    label: "Books",
    icon: BookOpen,
    blurb: "Deep dives, playbooks, and creative inspiration for every stage of your music journey."
  },
  {
    value: "university",
    label: "University",
    icon: GraduationCap,
    blurb: "Accredited pathways and stackable certificates that sync with touring life."

  },
  {
    value: "videos",
    label: "YouTube Videos",
    icon: PlaySquare,
    blurb: "High-impact playlists and channels to keep your technique sharp on demand."

  },
  {
    value: "mentors",
    label: "Mentors",
    icon: Users,
    blurb: "Coaching collectives and expert rosters for personalized feedback loops."

  },
  {
    value: "band",
    label: "Band Learning",
    icon: Sparkles,
    blurb: "Immersive programs that level up your entire crew together."
  }
];

const SKILL_LABELS = EDUCATION_MENTOR_SKILL_LABELS;

type PrimarySkill = EducationMentorFocusSkill;

type LessonDifficulty = EducationMentorDifficulty;

const LESSON_DIFFICULTIES: LessonDifficulty[] = ["beginner", "intermediate", "advanced"];
const PRIMARY_SKILL_VALUES = Object.keys(SKILL_LABELS) as PrimarySkill[];

const isLessonDifficulty = (value: string | null | undefined): value is LessonDifficulty =>
  typeof value === "string" && LESSON_DIFFICULTIES.includes(value as LessonDifficulty);

const isPrimarySkill = (value: string | null | undefined): value is PrimarySkill =>
  typeof value === "string" && PRIMARY_SKILL_VALUES.includes(value as PrimarySkill);

const isAttributeKey = (value: string | null | undefined): value is AttributeKey =>
  typeof value === "string" && ATTRIBUTE_KEYS.includes(value as AttributeKey);

const LESSON_DIFFICULTY_CONFIG: Record<LessonDifficulty, { label: string; multiplier: number; description: string }>
  = {
    beginner: { label: "Foundation", multiplier: 1, description: "Core fundamentals" },
    intermediate: { label: "Growth", multiplier: 1.25, description: "Challenging expansions" },
    advanced: { label: "Expert", multiplier: 1.45, description: "High-intensity mastery" }
  };

const DIFFICULTY_ORDER: Record<LessonDifficulty, number> = {
  beginner: 0,
  intermediate: 1,
  advanced: 2
};

const BASE_XP_PER_MINUTE = 2.2;
const REPEAT_STACK_BONUS = 0.07;
const MAX_REPEAT_STACKS = 5;
const LESSON_SKILL_GAIN_RATIO = 0.75;
const BAND_SKILL_GAIN_RATIO = 0.85;
const TEAM_SIZE_BONUS = 0.08;
const SYNERGY_CAP = 0.35;

const VIDEO_VIEW_STORAGE_KEY = "education_skill_view_counts_v1";
const MENTOR_COOLDOWN_STORAGE_KEY = "education_mentor_cooldowns_v1";
const BAND_COOLDOWN_STORAGE_KEY = "education_band_cooldowns_v1";

interface SkillLesson {
  id: string;
  skill: PrimarySkill;
  title: string;
  channel: string;
  focus: string;
  summary: string;
  url: string;
  difficulty: LessonDifficulty;
  durationMinutes: 30 | 45 | 60;
  attributeKeys?: AttributeKey[];
  requiredSkillValue?: number;
}

interface MentorOption {
  id: string;
  name: string;
  focusSkill: PrimarySkill;
  description: string;
  specialty: string;
  cost: number;
  cooldownHours: number;
  baseXp: number;
  difficulty: LessonDifficulty;
  attributeKeys: AttributeKey[];
  requiredSkillValue: number;
  skillGainRatio: number;
  bonusDescription: string;
}

type EducationMentorRow = Tables<"education_mentors">;

interface BandSession {
  id: string;
  title: string;
  description: string;
  focusSkills: PrimarySkill[];
  attributeKeys: AttributeKey[];
  baseXp: number;
  durationMinutes: number;
  cooldownHours: number;
  difficulty: LessonDifficulty;
  synergyNotes: string;
}

type BandSessionRow = Tables<"education_band_sessions">;

interface BandMemberWithProfile {
  id: string;
  band_id: string;
  user_id: string;
  role: string | null;
  joined_at: string | null;
  salary: number | null;
  profiles?: {
    display_name: string | null;
    username: string | null;
  };
}

const bookJourneys = [
  {
    title: "Creative Foundations",
    description:
      "Build core musicianship and mindset habits so practice, performance, and writing feel effortless.",
    resources: [
      {
        name: "The Musician's Way",
        author: "Gerald Klickstein",
        focus: "Practice Systems",
        takeaway: "Design repeatable practice rituals that translate directly to confident stage time."
      },
      {
        name: "Effortless Mastery",
        author: "Kenny Werner",
        focus: "Mindset",
        takeaway: "Rewire performance anxiety into calm focus with proven mental exercises."
      },
      {
        name: "Music Theory for Guitarists",
        author: "Tom Kolb",
        focus: "Theory Essentials",
        takeaway: "Bridge fretboard fluency with modern harmony so ideas land faster."
      }
    ]
  },
  {
    title: "Songcraft Lab",
    description:
      "Level up lyricism, arrangement, and production workflows that stand out in a crowded release cycle.",
    resources: [
      {
        name: "Writing Better Lyrics",
        author: "Pat Pattison",
        focus: "Lyric Craft",
        takeaway: "Follow semester-style prompts that sharpen storytelling and emotional arcs."
      },
      {
        name: "Tunesmith",
        author: "Jimmy Webb",
        focus: "Composition",
        takeaway: "Peek inside Grammy-winning processes and adapt them to your band's workflow."
      },
      {
        name: "How to Make It in the New Music Business",
        author: "Ari Herstand",
        focus: "Indie Strategy",
        takeaway: "Turn your releases into campaigns with actionable marketing checklists."
      }
    ]
  },
  {
    title: "Career Architect",
    description:
      "Navigate deals, branding, and financial strategy with resources tailored for modern rock artists.",
    resources: [
      {
        name: "All You Need to Know About the Music Business",
        author: "Donald Passman",
        focus: "Contracts",
        takeaway: "Understand royalties, licensing, and negotiation language before meetings happen."
      },
      {
        name: "Creative Quest",
        author: "Questlove",
        focus: "Creative Leadership",
        takeaway: "Blend artistry and entrepreneurship through stories from a legendary collaborator."
      },
      {
        name: "Company of One",
        author: "Paul Jarvis",
        focus: "Sustainable Growth",
        takeaway: "Build a resilient music business without burning out your team or fan trust."
      }
    ],
    action: {
      label: "Download release checklist",
      href: "https://notion.so"
    }
  }
];


const universityRoutes = [
  {
    title: "Degree Pathways",
    description: "Immersive programs that balance ensemble work, songwriting labs, and career coaching.",
    highlights: [
      {
        program: "BFA in Contemporary Performance",
        school: "Berklee College of Music",
        focus: "Performance Lab",
        details: "Daily ensemble rotations with songwriting bootcamps and showcase nights."
      },
      {
        program: "BA in Music Business",
        school: "Middle Tennessee State University",
        focus: "Industry Leadership",
        details: "Blend legal, marketing, and analytics courses with Nashville internship placements."

      },
      {
        program: "BS in Music Production",
        school: "Full Sail University",
        focus: "Studio Technology",
        details: "Hands-on studio tracking, mixing, and mastering alongside release simulations."
      }
    ],
    action: {
      label: "Download program guide",
      href: "https://www.berklee.edu/majors"
    }
  },
  {
    title: "Micro-Credentials",
    description: "Short sprints that stack with your touring schedule while keeping your skills sharp.",
    highlights: [
      {
        program: "Modern Music Production",
        school: "Coursera x Berklee",
        focus: "12-Week Certificate",
        details: "Project-based DAW mastery with mentor feedback on each mix."
      },
      {
        program: "Music Marketing Accelerator",
        school: "Soundfly",
        focus: "Mentor Guided",
        details: "Launch funnels, fan journeys, and social ads with weekly strategy reviews."
      },
      {
        program: "Live Event Production",
        school: "Point Blank Music School",
        focus: "Hybrid",
        details: "Route tours, advance shows, and manage crews with real-world case studies."
      }
    ],
    action: {
      label: "Browse certificates",
      href: "https://online.berklee.edu/programs"
    }
  },
  {
    title: "Semester Planner",
    description: "Use this repeatable 15-week cadence to balance study, creation, and stage time.",
    highlights: [
      {
        program: "Weeks 1-5",
        school: "Skill Ramp-Up",
        focus: "Technique + Theory",
        details: "Stack practice labs, ear training, and songwriting prompts."
      },
      {
        program: "Weeks 6-10",
        school: "Creative Production",
        focus: "Studio Sprints",
        details: "Batch arrange, record, and collaborate on portfolio-ready tracks."
      },
      {
        program: "Weeks 11-15",
        school: "Career Launch",
        focus: "Showcase",
        details: "Book showcases, refresh your EPK, and meet with advisors for next steps."
      }
    ],
    action: {
      label: "Grab the planner template",
      href: "https://calendar.google.com"
    }
  }
];

const videoCollections = [
  {
    title: "Technique & Theory",
    description: "Channels that deliver weekly drills, breakdowns, and ear training challenges.",
    resources: [
      {
        name: "Rick Beato",
        format: "Deep-dive lessons",
        focus: "Ear Training",
        link: "https://www.youtube.com/user/pegzch",
        summary: "Dissect iconic songs, chord changes, and arrangement secrets in long-form videos."
      },
      {
        name: "Marty Music",
        format: "Guitar tutorials",
        focus: "Technique",
        link: "https://www.youtube.com/c/martyschwartz",
        summary: "Accessible riffs, tone tips, and genre studies that scale with your skill."
      },
      {
        name: "Nahre Sol",
        format: "Creative experiments",
        focus: "Composition",
        link: "https://www.youtube.com/c/nahresol",
        summary: "Blend classical, electronic, and improvisational tools for fresh writing prompts."
      }
    ]
  },
  {
    title: "Structured Playlists",
    description: "Follow guided series that mimic a cohort with homework and check-ins.",
    resources: [
      {
        name: "30-Day Songwriting Bootcamp",
        format: "Playlist",
        focus: "Daily Prompts",
        link: "https://www.youtube.com/playlist?list=PL1A2F2A3",
        summary: "Turn sparks into full demos in a month with incremental challenges."
      },
      {
        name: "Mixing Essentials in Logic Pro",
        format: "Playlist",
        focus: "Home Studio",
        link: "https://www.youtube.com/playlist?list=PL2F3G4H5",
        summary: "Master EQ, compression, and mix bus workflows for indie releases."
      },
      {
        name: "Stage Presence Fundamentals",
        format: "Mini-series",
        focus: "Performance",
        link: "https://www.youtube.com/playlist?list=PL7K8L9M0",
        summary: "Own the stage with crowd engagement tactics and mic control drills."
      }
    ]
  },
  {
    title: "Accountability Formats",
    description: "Keep practice consistent with co-working streams, trackable logs, and improv labs.",
    resources: [
      {
        name: "Practice With Me Streams",
        format: "Co-practice",
        focus: "Routine Building",
        link: "https://www.youtube.com/results?search_query=music+practice+with+me",
        summary: "Join real-time practice rooms that feel like digital rehearsal studios."
      },
      {
        name: "Looped Backing Tracks",
        format: "Play-along",
        focus: "Improvisation",
        link: "https://www.youtube.com/results?search_query=backing+tracks+for+guitar",
        summary: "Expand your improv vocabulary with tempo-based jam sessions."
      },
      {
        name: "Ear Training Drills",
        format: "Interactive",
        focus: "Listening Skills",
        link: "https://www.youtube.com/results?search_query=ear+training+intervals",
        summary: "Speed up interval recognition with call-and-response challenges."
      }
    ]
  }
];

const skillLessons: SkillLesson[] = [
  {
    id: "guitar-modal-mastery",
    skill: "guitar",
    title: "Modal Lead Mastery",
    channel: "Rick Beato",
    focus: "Interval Mapping",
    summary: "Drill pentatonic-to-modal transitions with live application riffs and phrasing challenges.",
    url: "https://www.youtube.com/watch?v=wfJDUKq4HPg",
    difficulty: "intermediate",
    durationMinutes: 45,
    attributeKeys: ["musical_ability", "technical_mastery"],
    requiredSkillValue: 120
  },
  {
    id: "guitar-polyrhythm-chops",
    skill: "guitar",
    title: "Polyrhythmic Chops",
    channel: "Marty Music",
    focus: "Rhythmic Precision",
    summary: "Layer accent grids over groove etudes to tighten muting, timing, and pick-hand discipline.",
    url: "https://www.youtube.com/watch?v=e4a1zYmQJy4",
    difficulty: "advanced",
    durationMinutes: 60,
    attributeKeys: ["musical_ability", "rhythm_sense"],
    requiredSkillValue: 240
  },
  {
    id: "bass-syncopation-lab",
    skill: "bass",
    title: "Syncopation Lab",
    channel: "Scott's Bass Lessons",
    focus: "Groove Displacement",
    summary: "Use ghost notes and rhythmic displacement drills to lock with kick patterns under pressure.",
    url: "https://www.youtube.com/watch?v=QFgrKxEE0dE",
    difficulty: "intermediate",
    durationMinutes: 45,
    attributeKeys: ["rhythm_sense", "musical_ability"],
    requiredSkillValue: 110
  },
  {
    id: "bass-pocket-endurance",
    skill: "bass",
    title: "Pocket Endurance Builder",
    channel: "BassBuzz",
    focus: "Stamina & Consistency",
    summary: "Develop long-form pocket stamina with dynamic swells and subdivision tracking for tour-length sets.",
    url: "https://www.youtube.com/watch?v=1gL8w3bQybQ",
    difficulty: "advanced",
    durationMinutes: 60,
    attributeKeys: ["physical_endurance", "rhythm_sense"],
    requiredSkillValue: 210
  },
  {
    id: "drums-linear-phrasing",
    skill: "drums",
    title: "Linear Fills & Phrasing",
    channel: "Drumeo",
    focus: "Fill Fluency",
    summary: "Stack stickings and kick ostinatos to unlock linear fills that resolve cleanly back to the groove.",
    url: "https://www.youtube.com/watch?v=RGeyz4ZmQXw",
    difficulty: "advanced",
    durationMinutes: 60,
    attributeKeys: ["rhythm_sense", "physical_endurance"],
    requiredSkillValue: 260
  },
  {
    id: "drums-dynamic-control",
    skill: "drums",
    title: "Dynamic Control Shed",
    channel: "Stephen Taylor",
    focus: "Volume Architecture",
    summary: "Balance ghost-note grids with explosive accents to expand touch, tone, and live mix placement.",
    url: "https://www.youtube.com/watch?v=9Uac9XqZz_c",
    difficulty: "intermediate",
    durationMinutes: 45,
    attributeKeys: ["rhythm_sense", "stage_presence"],
    requiredSkillValue: 130
  },
  {
    id: "vocals-resonance-reset",
    skill: "vocals",
    title: "Resonance Reset",
    channel: "Cheryl Porter Vocal Coach",
    focus: "Tone Anchoring",
    summary: "Layer sirens, vowel shaping, and projection drills to steady resonance throughout your range.",
    url: "https://www.youtube.com/watch?v=KjF0YErEy3o",
    difficulty: "beginner",
    durationMinutes: 30,
    attributeKeys: ["vocal_talent", "mental_focus"],
    requiredSkillValue: 40
  },
  {
    id: "vocals-belting-strategies",
    skill: "vocals",
    title: "Belting Strategies",
    channel: "Madeleine Harvey",
    focus: "Power Sustain",
    summary: "Blend chest-to-head transitions with support drills that protect stamina during encore sets.",
    url: "https://www.youtube.com/watch?v=1sRQnNz1U9I",
    difficulty: "advanced",
    durationMinutes: 60,
    attributeKeys: ["vocal_talent", "physical_endurance"],
    requiredSkillValue: 220
  },
  {
    id: "performance-crowd-sculpt",
    skill: "performance",
    title: "Crowd Sculpting Essentials",
    channel: "StageMilk",
    focus: "Engagement Flow",
    summary: "Design pacing arcs, silent beats, and body anchoring that modulate energy across a full set.",
    url: "https://www.youtube.com/watch?v=ulq_MGd7ycM",
    difficulty: "intermediate",
    durationMinutes: 45,
    attributeKeys: ["stage_presence", "creative_insight"],
    requiredSkillValue: 150
  },
  {
    id: "performance-micro-gestures",
    skill: "performance",
    title: "Micro-Gesture Masterclass",
    channel: "Charisma on Command",
    focus: "Stage Detail",
    summary: "Refine hand cues, eye-line control, and crowd scanning to deepen rapport in intimate venues.",
    url: "https://www.youtube.com/watch?v=9R_8AZWZz0A",
    difficulty: "advanced",
    durationMinutes: 60,
    attributeKeys: ["stage_presence", "social_reach"],
    requiredSkillValue: 230
  },
  {
    id: "songwriting-hook-forging",
    skill: "songwriting",
    title: "Hook Forging Workshop",
    channel: "Holistic Songwriting",
    focus: "Hook Systems",
    summary: "Deconstruct top-chart hooks and rebuild them with motif stacking and lyrical negative space.",
    url: "https://www.youtube.com/watch?v=g3Q2bp7nY5k",
    difficulty: "intermediate",
    durationMinutes: 45,
    attributeKeys: ["creative_insight", "marketing_savvy"],
    requiredSkillValue: 140
  },
  {
    id: "songwriting-cinematic-arcs",
    skill: "songwriting",
    title: "Cinematic Story Arcs",
    channel: "Andrew Huang",
    focus: "Narrative Dynamics",
    summary: "Plot emotional peaks with harmony pivots, textural swells, and lyrical callbacks for festival sets.",
    url: "https://www.youtube.com/watch?v=7kGS7FpC18A",
    difficulty: "advanced",
    durationMinutes: 60,
    attributeKeys: ["creative_insight", "technical_mastery"],
    requiredSkillValue: 250
  }
];

<<<<<<< HEAD
const mentorOptions: MentorOption[] = [
  {
    id: "mentor-stage-architect",
    name: "Nova Reyes",
    focusSkill: "performance",
    description: "Award-winning tour director who rebuilds stage shows from the ground up with cinematic pacing.",
    specialty: "Stagecraft Architect",
    cost: 850,
    cooldownHours: 72,
    baseXp: 260,
    difficulty: "advanced",
    attributeKeys: ["stage_presence", "musical_ability"],
    requiredSkillValue: 240,
    skillGainRatio: 0.9,
    bonusDescription: "Large stage-presence scaling and stamina drills tailored for amphitheater audiences."
  },
  {
    id: "mentor-song-catalyst",
    name: "Avery Quinn",
    focusSkill: "songwriting",
    description: "Billboard-charting writer specializing in modern pop hooks and cinematic lyric arcs.",
    specialty: "Story Catalyst",
    cost: 620,
    cooldownHours: 48,
    baseXp: 210,
    difficulty: "intermediate",
    attributeKeys: ["creative_insight", "marketing_savvy"],
    requiredSkillValue: 180,
    skillGainRatio: 0.85,
    bonusDescription: "Improves topline agility and positioning for sync placements and playlist pitches."
  },
  {
    id: "mentor-vocal-innovator",
    name: "Lyric Sol",
    focusSkill: "vocals",
    description: "Session vocalist famed for hybrid belting techniques and vocal health optimization on tour.",
    specialty: "Vocal Innovator",
    cost: 540,
    cooldownHours: 36,
    baseXp: 190,
    difficulty: "intermediate",
    attributeKeys: ["vocal_talent", "physical_endurance"],
    requiredSkillValue: 160,
    skillGainRatio: 0.8,
    bonusDescription: "Adds sustain control exercises that accelerate range stability and nightly recovery."
=======
const bandSessions: BandSession[] = [
  {
    id: "band-sync-lock",
    title: "Sync Lock Intensive",
    description: "Full-band groove lab focused on rhythmic lock, stop-time precision, and cue language.",
    focusSkills: ["drums", "bass", "performance"],
    attributeKeys: ["rhythm_sense", "musical_ability"],
    baseXp: 280,
    durationMinutes: 75,
    cooldownHours: 24,
    difficulty: "intermediate",
    synergyNotes: "Higher bonuses for tight rhythm section attributes and collaborative listening drills."
  },
  {
    id: "band-dynamic-story",
    title: "Dynamic Story Rehearsal",
    description: "Design emotional arcs, transitions, and crowd prompts that carry headline-length sets.",
    focusSkills: ["performance", "songwriting", "vocals"],
    attributeKeys: ["stage_presence", "creative_insight"],
    baseXp: 300,
    durationMinutes: 90,
    cooldownHours: 36,
    difficulty: "advanced",
    synergyNotes: "Synergy scales with storytelling attributes and the band’s collective stage presence."
  },
  {
    id: "band-arrangement-lab",
    title: "Arrangement Innovation Lab",
    description: "Rework setlist anchors with harmony swaps, drop builds, and modular intros/outros.",
    focusSkills: ["songwriting", "guitar", "bass"],
    attributeKeys: ["creative_insight", "technical_mastery"],
    baseXp: 260,
    durationMinutes: 60,
    cooldownHours: 18,
    difficulty: "intermediate",
    synergyNotes: "Amplified gains when composition skills and creative insight average above 200."
>>>>>>> d502ad85
  }
];

const Education = () => {
  const { toast } = useToast();
  const { profile, skills, attributes, refetch, addActivity, updateProfile } = useGameData();

  const {
    data: bandSessionRows = [],
    isLoading: bandSessionsLoading,
    error: bandSessionsError
  } = useQuery({
    queryKey: ["education", "band-sessions"],
    queryFn: async () => {
      const { data, error } = await supabase
        .from("education_band_sessions")
        .select("*")
        .order("difficulty", { ascending: true })
        .order("title", { ascending: true });

      if (error) {
        throw error;
      }

      return (data ?? []) as BandSessionRow[];
    }
  });

  const bandSessions = useMemo<BandSession[]>(() => {
    const sessions = (bandSessionRows ?? []).map((row) => {
      const focusSkills = Array.isArray(row.focus_skills)
        ? row.focus_skills.filter((skill): skill is PrimarySkill => isPrimarySkill(skill))
        : [];
      const attributeKeys = Array.isArray(row.attribute_keys)
        ? row.attribute_keys.filter((key): key is AttributeKey => isAttributeKey(key))
        : [];
      const difficulty = isLessonDifficulty(row.difficulty) ? row.difficulty : "beginner";
      const baseXp = Number.isFinite(row.base_xp) ? row.base_xp : 0;
      const durationMinutes = Number.isFinite(row.duration_minutes) ? row.duration_minutes : 60;
      const cooldownHours = Number.isFinite(row.cooldown_hours) ? row.cooldown_hours : 0;

      return {
        id: row.id,
        title: row.title,
        description: row.description ?? "",
        focusSkills,
        attributeKeys,
        baseXp,
        durationMinutes,
        cooldownHours,
        difficulty,
        synergyNotes: row.synergy_notes ?? ""
      } satisfies BandSession;
    });

    return sessions.sort((a, b) => {
      const difficultyComparison = DIFFICULTY_ORDER[a.difficulty] - DIFFICULTY_ORDER[b.difficulty];
      if (difficultyComparison !== 0) {
        return difficultyComparison;
      }
      return a.title.localeCompare(b.title);
    });
  }, [bandSessionRows]);

  useEffect(() => {
    if (bandSessionsError) {
      const message = bandSessionsError instanceof Error ? bandSessionsError.message : "Unable to load band sessions.";
      toast({
        title: "Band sessions unavailable",
        description: message,
        variant: "destructive"
      });
    }
  }, [bandSessionsError, toast]);

  const [viewCounts, setViewCounts] = useState<Record<string, number>>(() => {
    if (typeof window === "undefined") return {};
    try {
      const raw = window.localStorage.getItem(VIDEO_VIEW_STORAGE_KEY);
      if (!raw) return {};
      const parsed = JSON.parse(raw) as Record<string, number>;
      return parsed && typeof parsed === "object" ? parsed : {};
    } catch {
      return {};
    }
  });

  const [mentorCooldowns, setMentorCooldowns] = useState<Record<string, string>>(() => {
    if (typeof window === "undefined") return {};
    try {
      const raw = window.localStorage.getItem(MENTOR_COOLDOWN_STORAGE_KEY);
      if (!raw) return {};
      const parsed = JSON.parse(raw) as Record<string, string>;
      return parsed && typeof parsed === "object" ? parsed : {};
    } catch {
      return {};
    }
  });

  const [mentorOptions, setMentorOptions] = useState<MentorOption[]>([]);
  const [isLoadingMentors, setIsLoadingMentors] = useState(false);
  const [mentorError, setMentorError] = useState<string | null>(null);

  const [bandCooldowns, setBandCooldowns] = useState<Record<string, Record<string, string>>>(() => {
    if (typeof window === "undefined") return {};
    try {
      const raw = window.localStorage.getItem(BAND_COOLDOWN_STORAGE_KEY);
      if (!raw) return {};
      const parsed = JSON.parse(raw) as Record<string, Record<string, string>>;
      return parsed && typeof parsed === "object" ? parsed : {};
    } catch {
      return {};
    }
  });

  const [activeLessonId, setActiveLessonId] = useState<string | null>(null);
  const [activeMentorId, setActiveMentorId] = useState<string | null>(null);
  const [activeSessionId, setActiveSessionId] = useState<string | null>(null);
  const [band, setBand] = useState<Band | null>(null);
  const [bandMembers, setBandMembers] = useState<BandMemberWithProfile[]>([]);
  const [bandLoading, setBandLoading] = useState(false);

  const activeBandKey = band?.id ?? "solo";

  useEffect(() => {
    if (typeof window === "undefined") return;
    window.localStorage.setItem(VIDEO_VIEW_STORAGE_KEY, JSON.stringify(viewCounts));
  }, [viewCounts]);

  useEffect(() => {
    if (typeof window === "undefined") return;
    window.localStorage.setItem(MENTOR_COOLDOWN_STORAGE_KEY, JSON.stringify(mentorCooldowns));
  }, [mentorCooldowns]);

  useEffect(() => {
    if (typeof window === "undefined") return;
    window.localStorage.setItem(BAND_COOLDOWN_STORAGE_KEY, JSON.stringify(bandCooldowns));
  }, [bandCooldowns]);

  const resolveFocusSkill = useCallback((skill: string): PrimarySkill => {
    if (skill && Object.prototype.hasOwnProperty.call(SKILL_LABELS, skill)) {
      return skill as PrimarySkill;
    }
    return "performance";
  }, []);

  const resolveDifficultyValue = useCallback((value: string): LessonDifficulty => {
    if (value && value in LESSON_DIFFICULTY_CONFIG) {
      return value as LessonDifficulty;
    }
    return "beginner";
  }, []);

  const normalizeAttributeKeys = useCallback((keys: string[] | null | undefined): AttributeKey[] => {
    if (!Array.isArray(keys)) return [];
    return keys.filter((key): key is AttributeKey => ATTRIBUTE_KEYS.includes(key as AttributeKey));
  }, []);

  const mapMentorRowToOption = useCallback(
    (row: EducationMentorRow): MentorOption => {
      const focusSkill = resolveFocusSkill(row.focus_skill);
      const difficulty = resolveDifficultyValue(row.difficulty);
      const attributeKeys = normalizeAttributeKeys(row.attribute_keys);
      const rawSkillGainRatio =
        typeof row.skill_gain_ratio === "number"
          ? row.skill_gain_ratio
          : Number(row.skill_gain_ratio);
      const skillGainRatio =
        Number.isFinite(rawSkillGainRatio) && rawSkillGainRatio > 0 ? Number(rawSkillGainRatio) : 0.75;

      return {
        id: row.id,
        name: row.name,
        focusSkill,
        description: row.description,
        specialty: row.specialty,
        cost: typeof row.cost === "number" && Number.isFinite(row.cost) ? row.cost : 0,
        cooldownHours:
          typeof row.cooldown_hours === "number" && Number.isFinite(row.cooldown_hours) ? row.cooldown_hours : 0,
        baseXp: typeof row.base_xp === "number" && Number.isFinite(row.base_xp) ? row.base_xp : 0,
        difficulty,
        attributeKeys,
        requiredSkillValue:
          typeof row.required_skill_value === "number" && Number.isFinite(row.required_skill_value)
            ? row.required_skill_value
            : 0,
        skillGainRatio,
        bonusDescription: row.bonus_description
      };
    },
    [normalizeAttributeKeys, resolveDifficultyValue, resolveFocusSkill]
  );

  const fetchMentorRoster = useCallback(async () => {
    setIsLoadingMentors(true);
    try {
      const { data, error } = await supabase
        .from("education_mentors")
        .select("*")
        .order("difficulty", { ascending: true })
        .order("cost", { ascending: true });

      if (error) throw error;

      const mapped = (data as EducationMentorRow[] | null)?.map((row) => mapMentorRowToOption(row)) ?? [];
      setMentorOptions(mapped);
      setMentorError(null);
    } catch (error) {
      console.error("Failed to load education mentors", error);
      setMentorError("We couldn't load mentors right now. Please try again soon.");
    } finally {
      setIsLoadingMentors(false);
    }
  }, [mapMentorRowToOption]);

  useEffect(() => {
    void fetchMentorRoster();
  }, [fetchMentorRoster]);

  const resolveSkillValue = (skill: PrimarySkill | string): number => {
    const raw = skills?.[skill];
    if (typeof raw === "number" && Number.isFinite(raw)) {
      return raw;
    }
    const parsed = Number(raw);
    return Number.isFinite(parsed) ? parsed : 0;
  };

  const isSkillUnlocked = (skill: PrimarySkill, requiredValue = 1) => {
    const value = resolveSkillValue(skill);
    return Number.isFinite(value) && value >= requiredValue;
  };

  const resolveAttributeFocus = (skill: PrimarySkill, attributeKeys?: AttributeKey[]) => {
    if (attributeKeys && attributeKeys.length > 0) {
      return attributeKeys;
    }
    const mapped = SKILL_ATTRIBUTE_MAP[skill];
    return mapped ? [mapped] : [];
  };

  const getRepeatMultiplier = (skill: PrimarySkill) => {
    const views = viewCounts[skill] ?? 0;
    return 1 + Math.min(views, MAX_REPEAT_STACKS) * REPEAT_STACK_BONUS;
  };

  const computeLessonReward = (lesson: SkillLesson) => {
    const difficultyConfig = LESSON_DIFFICULTY_CONFIG[lesson.difficulty];
    const baseXp = Math.round(lesson.durationMinutes * BASE_XP_PER_MINUTE * difficultyConfig.multiplier);
    const attributeFocus = resolveAttributeFocus(lesson.skill, lesson.attributeKeys);
    const attributeResult = applyAttributeToValue(baseXp, attributes, attributeFocus);
    const repeatMultiplier = getRepeatMultiplier(lesson.skill);
    const effectiveXp = Math.max(1, Math.round(attributeResult.value * repeatMultiplier));
    const skillGain = Math.max(1, Math.round(effectiveXp * LESSON_SKILL_GAIN_RATIO));

    return {
      baseXp,
      effectiveXp,
      repeatMultiplier,
      attributeMultiplier: attributeResult.multiplier,
      averageAttribute: attributeResult.averageValue,
      skillGain
    };
  };

  const computeMentorReward = (mentor: MentorOption) => {
    const difficultyConfig = LESSON_DIFFICULTY_CONFIG[mentor.difficulty];
    const baseXp = Math.round(mentor.baseXp * difficultyConfig.multiplier);
    const attributeFocus = resolveAttributeFocus(mentor.focusSkill, mentor.attributeKeys);
    const attributeResult = applyAttributeToValue(baseXp, attributes, attributeFocus);
    const focusSkillValue = resolveSkillValue(mentor.focusSkill);
    const masteryBoost = 1 + Math.min(0.25, Math.max(0, focusSkillValue - mentor.requiredSkillValue) / 800);
    const effectiveXp = Math.max(1, Math.round(attributeResult.value * masteryBoost));
    const skillGain = Math.max(1, Math.round(effectiveXp * mentor.skillGainRatio));

    return {
      baseXp,
      effectiveXp,
      attributeMultiplier: attributeResult.multiplier,
      averageAttribute: attributeResult.averageValue,
      masteryBoost,
      skillGain
    };
  };

  const computeBandReward = (session: BandSession) => {
    const difficultyConfig = LESSON_DIFFICULTY_CONFIG[session.difficulty];
    const baseXp = Math.round(session.baseXp * difficultyConfig.multiplier);
    const attributeResult = applyAttributeToValue(baseXp, attributes, session.attributeKeys);
    const rosterBonus = 1 + Math.max(0, bandMembers.length - 1) * TEAM_SIZE_BONUS;
    const skillAverage = session.focusSkills.length
      ? session.focusSkills.reduce((sum, skill) => sum + resolveSkillValue(skill), 0) /
        (session.focusSkills.length * 1000)
      : 0;
    const synergyBonus = 1 + Math.min(SYNERGY_CAP, Math.max(0, skillAverage));
    const effectiveXp = Math.max(1, Math.round(attributeResult.value * rosterBonus * synergyBonus));
    const skillGainPerSkill = session.focusSkills.length
      ? Math.max(1, Math.round((effectiveXp * BAND_SKILL_GAIN_RATIO) / session.focusSkills.length))
      : 0;

    return {
      baseXp,
      effectiveXp,
      attributeMultiplier: attributeResult.multiplier,
      averageAttribute: attributeResult.averageValue,
      rosterBonus,
      synergyBonus,
      skillGainPerSkill
    };
  };

  const sortedMentorOptions = useMemo(() => {
    if (mentorOptions.length === 0) {
      return mentorOptions;
    }

    return [...mentorOptions].sort((a, b) => {
      const difficultyDelta = DIFFICULTY_ORDER[a.difficulty] - DIFFICULTY_ORDER[b.difficulty];
      if (difficultyDelta !== 0) {
        return difficultyDelta;
      }
      if (a.cost !== b.cost) {
        return a.cost - b.cost;
      }
      return a.name.localeCompare(b.name);
    });
  }, [mentorOptions]);

  const formatRemainingTime = (iso: string | null | undefined) => {
    if (!iso) return null;
    const target = new Date(iso);
    if (Number.isNaN(target.getTime())) return null;
    const diff = target.getTime() - Date.now();
    if (diff <= 0) return null;
    const hours = Math.floor(diff / (60 * 60 * 1000));
    const minutes = Math.ceil((diff % (60 * 60 * 1000)) / (60 * 1000));
    if (hours <= 0) {
      return `${Math.max(minutes, 1)}m`;
    }
    if (minutes >= 60) {
      return `${hours + 1}h`;
    }
    return `${hours}h ${minutes.toString().padStart(2, "0")}m`;
  };

  const applySkillGains = async (skillDeltas: Record<string, number>) => {
    if (!profile) return;

    const payload: Record<string, unknown> = {
      user_id: profile.user_id,
      profile_id: profile.id,
      updated_at: new Date().toISOString()
    };

    if (typeof skills?.id === "string") {
      payload.id = skills.id;
    }

    const nextValues: Record<string, number> = {};

    for (const [skillKey, delta] of Object.entries(skillDeltas)) {
      const numericDelta = Number(delta ?? 0);
      if (!Number.isFinite(numericDelta) || numericDelta <= 0) {
        continue;
      }

      const currentValue = nextValues[skillKey] ?? resolveSkillValue(skillKey);
      const nextValue = Math.min(1000, Math.round(currentValue + numericDelta));
      nextValues[skillKey] = nextValue;
      payload[skillKey] = nextValue;
    }

    if (Object.keys(nextValues).length === 0) {
      return;
    }

    const { error } = await supabase
      .from("player_skills")
      .upsert(payload, { onConflict: "profile_id" });

    if (error) {
      throw error;
    }
  };

  const fetchBandContext = useCallback(async () => {
    if (!profile?.user_id) {
      setBand(null);
      setBandMembers([]);
      return;
    }

    setBandLoading(true);

    try {
      let resolvedBand: Band | null = null;
      let resolvedBandId: string | null = null;

      const { data: leaderBand, error: leaderError } = await supabase
        .from("bands")
        .select("*")
        .eq("leader_id", profile.user_id)
        .maybeSingle();

      if (leaderError && leaderError.code !== "PGRST116") {
        throw leaderError;
      }

      if (leaderBand) {
        resolvedBand = leaderBand as Band;
        resolvedBandId = leaderBand.id as string;
      }

      if (!resolvedBandId) {
        const { data: membership, error: membershipError } = await supabase
          .from("band_members")
          .select("band_id, bands(*)")
          .eq("user_id", profile.user_id)
          .maybeSingle();

        if (membershipError && membershipError.code !== "PGRST116") {
          throw membershipError;
        }

        if (membership?.band_id && membership?.bands) {
          resolvedBandId = membership.band_id as string;
          resolvedBand = membership.bands as Band;
        }
      }

      setBand(resolvedBand);

      if (resolvedBandId) {
        const { data: memberRows, error: membersError } = await supabase
          .from("band_members")
          .select("*, profiles:user_id (display_name, username)")
          .eq("band_id", resolvedBandId);

        if (membersError) {
          throw membersError;
        }

        setBandMembers((memberRows ?? []) as BandMemberWithProfile[]);
      } else {
        setBandMembers([]);
      }
    } catch (error) {
      console.error("Error loading band context:", error);
      setBand(null);
      setBandMembers([]);
    } finally {
      setBandLoading(false);
    }
  }, [profile?.user_id]);

  useEffect(() => {
    void fetchBandContext();
  }, [fetchBandContext]);

  const lessonGroups = useMemo(() => {
    const groups: Partial<Record<PrimarySkill, SkillLesson[]>> = {};
    for (const lesson of skillLessons) {
      const existing = groups[lesson.skill] ?? [];
      existing.push(lesson);
      groups[lesson.skill] = existing;
    }

    for (const key of Object.keys(groups) as PrimarySkill[]) {
      groups[key]?.sort((a, b) => {
        const difficultyComparison = DIFFICULTY_ORDER[a.difficulty] - DIFFICULTY_ORDER[b.difficulty];
        if (difficultyComparison !== 0) {
          return difficultyComparison;
        }
        return a.durationMinutes - b.durationMinutes;
      });
    }

    return groups;
  }, []);

  const bandCooldownLookup = bandCooldowns[activeBandKey] ?? {};
  const bandSize = bandMembers.length;
  const availableSkillKeys = (Object.keys(SKILL_LABELS) as PrimarySkill[]).filter(
    (skillKey) => (lessonGroups[skillKey]?.length ?? 0) > 0
  );

  const handleWatchLesson = async (lesson: SkillLesson) => {
    if (!profile) {
      toast({
        title: "Sign in to train",
        description: "Create or select a character to record training progress.",
        variant: "destructive"
      });
      return;
    }

    const requirement = lesson.requiredSkillValue ?? 1;
    if (!isSkillUnlocked(lesson.skill, requirement)) {
      toast({
        title: "Unlock required",
        description: `Reach ${requirement} ${SKILL_LABELS[lesson.skill]} to access this lesson.`,
        variant: "destructive"
      });
      return;
    }

    const reward = computeLessonReward(lesson);
    setActiveLessonId(lesson.id);

    try {
      await awardActionXp({
        amount: reward.effectiveXp,
        category: "practice",
        actionKey: "education_youtube_lesson",
        uniqueEventId: `${profile.id}:lesson:${lesson.id}:${(viewCounts[lesson.skill] ?? 0) + 1}`,
        metadata: {
          skill: lesson.skill,
          duration_minutes: lesson.durationMinutes,
          difficulty: lesson.difficulty,
          repeat_multiplier: reward.repeatMultiplier,
          attribute_multiplier: reward.attributeMultiplier
        }
      });

      await applySkillGains({ [lesson.skill]: reward.skillGain });

      setViewCounts((prev) => ({
        ...prev,
        [lesson.skill]: (prev[lesson.skill] ?? 0) + 1
      }));

      await addActivity(
        "education_lesson",
        `Studied ${lesson.title} (${SKILL_LABELS[lesson.skill]}) — +${reward.effectiveXp} XP`,
        undefined,
        {
          lesson_id: lesson.id,
          xp_awarded: reward.effectiveXp,
          skill_gain: reward.skillGain
        }
      );

      toast({
        title: "Lesson complete",
        description: `You earned ${reward.effectiveXp} XP and boosted ${SKILL_LABELS[lesson.skill].toLowerCase()} skills.`,
        variant: "default"
      });

      await refetch();
    } catch (error) {
      const message = error instanceof Error ? error.message : "Unable to record lesson.";
      toast({
        title: "Training failed",
        description: message,
        variant: "destructive"
      });
    } finally {
      setActiveLessonId(null);
    }
  };

  const handleBookMentor = async (mentor: MentorOption) => {
    if (!profile) {
      toast({
        title: "Sign in to schedule",
        description: "You need an active character to book mentors.",
        variant: "destructive"
      });
      return;
    }

    const requirementMet = isSkillUnlocked(mentor.focusSkill, mentor.requiredSkillValue);
    if (!requirementMet) {
      toast({
        title: "Skill requirement",
        description: `Reach ${mentor.requiredSkillValue} ${SKILL_LABELS[mentor.focusSkill]} to learn from ${mentor.name}.`,
        variant: "destructive"
      });
      return;
    }

    const cooldownRemaining = formatRemainingTime(mentorCooldowns[mentor.id]);
    if (cooldownRemaining) {
      toast({
        title: "Mentor on cooldown",
        description: `${mentor.name} will be available again in ${cooldownRemaining}.`,
        variant: "destructive"
      });
      return;
    }

    const availableCash = Number(profile.cash ?? 0);
    if (availableCash < mentor.cost) {
      toast({
        title: "Insufficient funds",
        description: `You need $${mentor.cost.toLocaleString()} to book ${mentor.name}.`,
        variant: "destructive"
      });
      return;
    }

    const reward = computeMentorReward(mentor);
    setActiveMentorId(mentor.id);

    try {
      await awardActionXp({
        amount: reward.effectiveXp,
        category: "practice",
        actionKey: "education_mentor_session",
        uniqueEventId: `${profile.id}:mentor:${mentor.id}:${Date.now()}`,
        metadata: {
          mentor_id: mentor.id,
          focus_skill: mentor.focusSkill,
          attribute_multiplier: reward.attributeMultiplier,
          mastery_boost: reward.masteryBoost
        }
      });

      await applySkillGains({ [mentor.focusSkill]: reward.skillGain });

      const updatedCash = Math.max(0, availableCash - mentor.cost);
      await updateProfile({ cash: updatedCash });

      const nextWindow = new Date(Date.now() + mentor.cooldownHours * 60 * 60 * 1000).toISOString();
      setMentorCooldowns((prev) => ({
        ...prev,
        [mentor.id]: nextWindow
      }));

      await addActivity(
        "education_mentor",
        `Completed a ${mentor.specialty.toLowerCase()} with ${mentor.name} — +${reward.effectiveXp} XP`,
        -mentor.cost,
        {
          mentor_id: mentor.id,
          xp_awarded: reward.effectiveXp,
          skill_gain: reward.skillGain
        }
      );

      toast({
        title: `${mentor.name} session complete`,
        description: `You invested $${mentor.cost.toLocaleString()} and gained ${reward.effectiveXp} XP.`,
        variant: "default"
      });

      await refetch();
    } catch (error) {
      const message = error instanceof Error ? error.message : "Unable to complete mentor session.";
      toast({
        title: "Session failed",
        description: message,
        variant: "destructive"
      });
    } finally {
      setActiveMentorId(null);
    }
  };

  const handleBandSession = async (session: BandSession) => {
    if (!profile) {
      toast({
        title: "Sign in to coordinate",
        description: "Create or select a character to schedule band intensives.",
        variant: "destructive"
      });
      return;
    }

    if (!band || bandMembers.length < 2) {
      toast({
        title: "Bandmates required",
        description: "Invite at least one bandmate before launching team training.",
        variant: "destructive"
      });
      return;
    }

    const cooldownRemaining = formatRemainingTime(bandCooldownLookup[session.id]);
    if (cooldownRemaining) {
      toast({
        title: "Session on cooldown",
        description: `Try again in ${cooldownRemaining}.`,
        variant: "destructive"
      });
      return;
    }

    const reward = computeBandReward(session);
    setActiveSessionId(session.id);

    try {
      await awardActionXp({
        amount: reward.effectiveXp,
        category: "practice",
        actionKey: "education_band_session",
        uniqueEventId: `${profile.id}:band:${session.id}:${Date.now()}`,
        metadata: {
          session_id: session.id,
          focus_skills: session.focusSkills,
          attribute_multiplier: reward.attributeMultiplier,
          roster_bonus: reward.rosterBonus,
          synergy_bonus: reward.synergyBonus
        }
      });

      const skillUpdates: Record<string, number> = {};
      for (const skillKey of session.focusSkills) {
        skillUpdates[skillKey] = (skillUpdates[skillKey] ?? 0) + reward.skillGainPerSkill;
      }
      await applySkillGains(skillUpdates);

      const nextWindow = new Date(Date.now() + session.cooldownHours * 60 * 60 * 1000).toISOString();
      setBandCooldowns((prev) => ({
        ...prev,
        [activeBandKey]: {
          ...(prev[activeBandKey] ?? {}),
          [session.id]: nextWindow
        }
      }));

      await addActivity(
        "education_band",
        `Ran ${session.title} — +${reward.effectiveXp} XP shared across the band.`,
        undefined,
        {
          session_id: session.id,
          xp_awarded: reward.effectiveXp,
          skill_gain: reward.skillGainPerSkill
        }
      );

      toast({
        title: "Band intensive complete",
        description: `Collected ${reward.effectiveXp} XP with your crew.`,
        variant: "default"
      });

      await refetch();
    } catch (error) {
      const message = error instanceof Error ? error.message : "Unable to run band session.";
      toast({
        title: "Session failed",
        description: message,
        variant: "destructive"
      });
    } finally {
      setActiveSessionId(null);
    }
  };

  return (
    <div className="space-y-10 px-4 pb-16 pt-8 md:px-8 lg:px-16">
      <div className="text-center">
        <Badge variant="secondary" className="mb-3">Learning Engine</Badge>
        <h1 className="text-3xl font-bold tracking-tight sm:text-4xl">Education</h1>
        <p className="mx-auto mt-3 max-w-3xl text-base text-muted-foreground sm:text-lg">
          Craft a learning roadmap that keeps your artistry, business savvy, and band cohesion in sync. Dive into
          curated resources, structured programs, and real mentors tailored for the Rockmundo universe.
        </p>
        <div className="mt-6 flex flex-wrap items-center justify-center gap-3">
          <Button asChild>
            <a href="https://rockmundo.com/education" target="_blank" rel="noreferrer">
              Start a learning sprint
            </a>
          </Button>
          <Button asChild variant="outline">
            <a href="https://notion.so" target="_blank" rel="noreferrer">
              Download study planner
            </a>
          </Button>
        </div>
      </div>

      <Tabs defaultValue="books" className="space-y-6">
        <TabsList className="grid w-full gap-2 sm:grid-cols-2 lg:grid-cols-5">
          {tabItems.map((tab) => {
            const Icon = tab.icon;
            return (
              <TabsTrigger key={tab.value} value={tab.value} className="flex flex-col gap-1 py-3">
                <span className="flex items-center justify-center gap-2 text-sm font-semibold">
                  <Icon className="h-4 w-4" />
                  {tab.label}
                </span>
                <span className="hidden text-xs text-muted-foreground lg:block">{tab.blurb}</span>
              </TabsTrigger>
            );
          })}
        </TabsList>

        <TabsContent value="books" className="space-y-6">
          <Card>
            <CardHeader>
              <CardTitle>Curated Reading Journeys</CardTitle>
              <CardDescription>
                Progress from foundational chops to advanced career strategy with books we keep in every Rockmundo locker.
              </CardDescription>
            </CardHeader>
            <CardContent className="grid gap-6 md:grid-cols-2 xl:grid-cols-3">
              {bookJourneys.map((journey) => (
                <Card key={journey.title} className="border-dashed">
                  <CardHeader className="space-y-2">
                    <div className="flex items-start justify-between gap-3">
                      <CardTitle className="text-lg">{journey.title}</CardTitle>
                      <Badge variant="secondary" className="text-xs">
                        {journey.resources.length} picks
                      </Badge>
                    </div>
                    <CardDescription>{journey.description}</CardDescription>
                  </CardHeader>
                  <CardContent className="space-y-3">
                    {journey.resources.map((resource) => (
                      <div key={resource.name} className="rounded-lg border bg-muted/40 p-4 text-left">
                        <div className="flex items-start justify-between gap-3">
                          <div>
                            <p className="text-sm font-semibold">{resource.name}</p>
                            <p className="text-xs text-muted-foreground">{resource.author}</p>
                          </div>
                          <Badge variant="outline" className="text-xs">
                            {resource.focus}
                          </Badge>
                        </div>
                        <p className="mt-3 text-xs text-muted-foreground">{resource.takeaway}</p>
                      </div>
                    ))}
                    {journey.action ? (
                      <Button asChild variant="secondary" className="w-full">
                        <a href={journey.action.href} target="_blank" rel="noreferrer">
                          {journey.action.label}
                        </a>
                      </Button>
                    ) : null}
                  </CardContent>
                </Card>
              ))}
            </CardContent>
          </Card>
        </TabsContent>
        <TabsContent value="university" className="space-y-6">
          {universityRoutes.map((route) => (
            <Card key={route.title}>
              <CardHeader>
                <CardTitle>{route.title}</CardTitle>
                <CardDescription>{route.description}</CardDescription>
              </CardHeader>
              <CardContent className="space-y-4">
                <div className="grid gap-4 md:grid-cols-3">
                  {route.highlights.map((item) => (
                    <div key={item.program} className="space-y-1 rounded-lg border p-4">
                      <div className="font-semibold">{item.program}</div>
                      <div className="text-sm text-muted-foreground">{item.school}</div>
                      <div className="text-sm text-muted-foreground">{item.format}</div>
                      <p className="text-sm">{item.detail}</p>
                    </div>
                  ))}
                </div>
                <Button variant="outline" asChild>
                  <a href={route.action.href} target="_blank" rel="noreferrer">
                    {route.action.label}
                  </a>
                </Button>
              </CardContent>
            </Card>
          ))}
        </TabsContent>

        <TabsContent value="videos">
          <Card>
            <CardHeader>
              <CardTitle>YouTube Skill Training</CardTitle>
              <CardDescription>
                Blend formal study with real-world shows, mentorship, and portfolio milestones.
              </CardDescription>
            </CardHeader>
            <CardContent className="grid gap-6 lg:grid-cols-3">
              {availableSkillKeys.length > 0 ? (
                availableSkillKeys.map((skillKey) => {
                  const lessons = lessonGroups[skillKey] ?? [];
                  const featuredLesson = lessons[0];
                  const highestRequirement = lessons.reduce(
                    (max, lesson) => Math.max(max, lesson.requiredSkillValue ?? 0),
                    0
                  );
                  const requirementTarget = Math.max(highestRequirement, 1);
                  const unlocked = isSkillUnlocked(skillKey, requirementTarget);
                  const reward = featuredLesson ? computeLessonReward(featuredLesson) : null;
                  const viewCount = viewCounts[skillKey] ?? 0;

                  return (
                    <div key={skillKey} className="space-y-3 rounded-lg border bg-muted/40 p-4 text-left">
                      <div className="flex items-start justify-between gap-3">
                        <div>
                          <p className="text-sm font-semibold">{SKILL_LABELS[skillKey]}</p>
                          <p className="text-xs text-muted-foreground">
                            {lessons.length} curated lesson{lessons.length === 1 ? "" : "s"}
                          </p>
                        </div>
                        <Badge variant={unlocked ? "secondary" : "outline"} className="text-xs">
                          {unlocked ? "Ready" : `Needs ${requirementTarget}+`}
                        </Badge>
                      </div>
                      {featuredLesson ? (
                        <div className="space-y-3">
                          <div>
                            <p className="text-sm font-semibold">{featuredLesson.title}</p>
                            <p className="text-xs text-muted-foreground">
                              {featuredLesson.focus} • {featuredLesson.channel}
                            </p>
                          </div>
                          <div className="flex flex-wrap items-center gap-2 text-xs text-muted-foreground">
                            <Badge variant="outline" className="text-xs">
                              {LESSON_DIFFICULTY_CONFIG[featuredLesson.difficulty].label}
                            </Badge>
                            <Badge variant="outline" className="text-xs">
                              {featuredLesson.durationMinutes} min
                            </Badge>
                            <Badge variant="outline" className="text-xs">
                              Views: {viewCount}
                            </Badge>
                          </div>
                          {reward ? (
                            <p className="text-xs text-muted-foreground">
                              Next reward: {reward.effectiveXp} XP • Skill gain ≈ {reward.skillGain}
                            </p>
                          ) : null}
                          <Button asChild size="sm" variant="secondary" className="w-full">
                            <a href={featuredLesson.url} target="_blank" rel="noreferrer">
                              Watch featured lesson
                            </a>
                          </Button>
                        </div>
                      ) : null}
                    </div>
                  );
                })
              ) : (
                <p className="text-sm text-muted-foreground">
                  No trainable skills are available yet. Unlock skills in your profile to see tailored lessons.
                </p>
              )}
            </CardContent>
          </Card>

          <Card>
            <CardHeader>
              <CardTitle>YouTube Skill Intensives</CardTitle>
              <CardDescription>
                Unlock curated lessons per skill. Rewards scale with difficulty, repeat focus, and your attribute loadout.
              </CardDescription>
            </CardHeader>
            <CardContent className="space-y-6">
              {(Object.keys(SKILL_LABELS) as PrimarySkill[]).map((skillKey) => {
                const lessons = lessonGroups[skillKey];
                if (!lessons || lessons.length === 0) return null;

                const skillLevel = resolveSkillValue(skillKey);
                const viewCount = viewCounts[skillKey] ?? 0;
                const highestRequirement = lessons.reduce(
                  (max, lesson) => Math.max(max, lesson.requiredSkillValue ?? 0),
                  0
                );
                const unlocked = isSkillUnlocked(skillKey, Math.max(highestRequirement, 1));

                return (
                  <Card key={skillKey} className="border-dashed">
                    <CardHeader className="space-y-2">
                      <div className="flex flex-col gap-2 sm:flex-row sm:items-center sm:justify-between">
                        <div>
                          <CardTitle className="text-lg">{SKILL_LABELS[skillKey]}</CardTitle>
                          <CardDescription>
                            Current rating: {Math.round(skillLevel)} • Repeat stacks: {Math.min(viewCount, MAX_REPEAT_STACKS)} / {MAX_REPEAT_STACKS}
                          </CardDescription>
                        </div>
                        <Badge variant={unlocked ? "secondary" : "outline"} className="whitespace-nowrap text-xs">
                          {unlocked ? "Unlocked" : `Requires ${highestRequirement}+`}
                        </Badge>
                      </div>
                    </CardHeader>
                    <CardContent className="space-y-4">
                      {lessons.map((lesson) => {
                        const reward = computeLessonReward(lesson);
                        const locked = !isSkillUnlocked(lesson.skill, lesson.requiredSkillValue ?? 1);

                        return (
                          <div key={lesson.id} className="space-y-4 rounded-lg border bg-muted/40 p-4">
                            <div className="flex flex-col gap-2 sm:flex-row sm:items-start sm:justify-between">
                              <div>
                                <p className="text-sm font-semibold">{lesson.title}</p>
                                <p className="text-xs text-muted-foreground">{lesson.focus} • {lesson.channel}</p>
                              </div>
                              <div className="flex flex-wrap items-center gap-2">
                                <Badge variant="outline" className="text-xs">
                                  {LESSON_DIFFICULTY_CONFIG[lesson.difficulty].label}
                                </Badge>
                                <Badge variant="outline" className="text-xs">
                                  {lesson.durationMinutes} min
                                </Badge>
                                <Badge variant="outline" className="text-xs">
                                  Views: {viewCounts[lesson.skill] ?? 0}
                                </Badge>
                              </div>
                            </div>
                            <p className="text-xs text-muted-foreground">{lesson.summary}</p>
                            <div className="grid gap-2 sm:grid-cols-3">
                              <div className="flex items-center gap-2 text-xs text-muted-foreground">
                                <Clock className="h-4 w-4" />
                                Session time: {lesson.durationMinutes} min
                              </div>
                              <div className="flex items-center gap-2 text-xs text-muted-foreground">
                                <Trophy className="h-4 w-4 text-primary" />
                                Next reward: {reward.effectiveXp} XP
                              </div>
                              <div className="flex items-center gap-2 text-xs text-muted-foreground">
                                <Gauge className="h-4 w-4" />
                                Attribute boost: {(Math.max(0, reward.attributeMultiplier - 1) * 100).toFixed(0)}%
                              </div>
                            </div>
                            <div className="flex flex-col gap-2 sm:flex-row sm:items-center sm:justify-between">
                              <div className="text-xs text-muted-foreground">
                                Repeat bonus: {((reward.repeatMultiplier - 1) * 100).toFixed(0)}% • Skill gain ≈ {reward.skillGain}
                              </div>
                              <div className="flex flex-wrap items-center gap-2">
                                <Button
                                  size="sm"
                                  onClick={() => handleWatchLesson(lesson)}
                                  disabled={locked || activeLessonId === lesson.id}
                                >
                                  {locked
                                    ? "Unlock skill first"
                                    : activeLessonId === lesson.id
                                      ? "Recording..."
                                      : "Watch & Earn"}
                                </Button>
                                <Button asChild size="sm" variant="ghost">
                                  <a href={lesson.url} target="_blank" rel="noreferrer">
                                    <Play className="mr-2 h-4 w-4" /> Preview
                                  </a>
                                </Button>
                              </div>
                            </div>
                          </div>
                        );
                      })}
                    </CardContent>
                  </Card>
                );
              })}
            </CardContent>
          </Card>

          <Card>
            <CardHeader>
              <CardTitle>Resource Playlists</CardTitle>
              <CardDescription>
                Supplement your focused training with curated playlists and channels you can binge between sessions.
              </CardDescription>
            </CardHeader>
            <CardContent className="grid gap-6 md:grid-cols-2 xl:grid-cols-3">
              {videoCollections.map((collection) => (
                <Card key={collection.title} className="border-dashed">
                  <CardHeader className="space-y-2">
                    <CardTitle className="text-lg">{collection.title}</CardTitle>
                    <CardDescription>{collection.description}</CardDescription>
                  </CardHeader>
                  <CardContent className="space-y-4">
                    {collection.resources.map((resource) => (
                      <div key={resource.name} className="space-y-3 rounded-lg border bg-muted/40 p-4">
                        <div className="flex items-start justify-between gap-3">
                          <div>
                            <p className="text-sm font-semibold">{resource.name}</p>
                            <p className="text-xs text-muted-foreground">{resource.format}</p>
                          </div>
                          <Badge variant="outline" className="text-xs">
                            {resource.focus}
                          </Badge>
                        </div>
                        <p className="text-xs text-muted-foreground">{resource.summary}</p>
                        <Button asChild variant="link" className="h-auto px-0 text-xs font-semibold">
                          <a href={resource.link} target="_blank" rel="noreferrer">
                            Watch now
                          </a>
                        </Button>
                      </div>
                    ))}
                  </CardContent>
                </Card>
              ))}
            </CardContent>
          </Card>
        </TabsContent>

        <TabsContent value="mentors">
          <Card>
            <CardHeader>
              <CardTitle>Mentor Roster</CardTitle>
              <CardDescription>
                Book targeted coaching sessions. Fees deduct from your cash balance and scale XP with your attributes.
              </CardDescription>
            </CardHeader>
            <CardContent className="grid gap-6 md:grid-cols-2 xl:grid-cols-3">
              {isLoadingMentors ? (
                <div className="col-span-full flex items-center justify-center rounded-lg border border-dashed bg-muted/30 p-6 text-sm text-muted-foreground">
                  <Loader2 className="mr-2 h-4 w-4 animate-spin" /> Loading mentors...
                </div>
              ) : mentorError ? (
                <div className="col-span-full rounded-lg border border-destructive/50 bg-destructive/10 p-4 text-sm text-destructive">
                  {mentorError}
                </div>
              ) : sortedMentorOptions.length === 0 ? (
                <div className="col-span-full rounded-lg border border-dashed bg-muted/30 p-6 text-center text-sm text-muted-foreground">
                  No mentors are currently available. Check back soon!
                </div>
              ) : (
                sortedMentorOptions.map((mentor) => {
                  const reward = computeMentorReward(mentor);
                  const cooldownRemaining = formatRemainingTime(mentorCooldowns[mentor.id]);
                  const requirementMet = isSkillUnlocked(mentor.focusSkill, mentor.requiredSkillValue);
                  const availableCash = Number(profile?.cash ?? 0);
                  const insufficientFunds = availableCash < mentor.cost;
                  const disabled =
                    !requirementMet || Boolean(cooldownRemaining) || insufficientFunds || activeMentorId === mentor.id;

                  return (
                    <Card key={mentor.id} className="border-dashed">
                      <CardHeader className="space-y-2">
                        <div className="flex items-start justify-between gap-3">
                          <div>
                            <CardTitle className="text-base font-semibold">{mentor.name}</CardTitle>
                            <CardDescription>{mentor.specialty}</CardDescription>
                          </div>
                          <Badge variant="outline" className="text-xs">
                            {LESSON_DIFFICULTY_CONFIG[mentor.difficulty].label}
                          </Badge>
                        </div>
                      </CardHeader>
                      <CardContent className="space-y-4">
                        <p className="text-xs text-muted-foreground">{mentor.description}</p>
                        <div className="grid gap-2 text-xs text-muted-foreground">
                          <div className="flex items-center gap-2">
                            <BadgeDollarSign className="h-4 w-4" />
                            Session cost: ${mentor.cost.toLocaleString()}
                          </div>
                          <div className="flex items-center gap-2">
                            <Trophy className="h-4 w-4 text-primary" />
                            Reward: {reward.effectiveXp} XP • Skill gain ≈ {reward.skillGain}
                          </div>
                          <div className="flex items-center gap-2">
                            <Sparkles className="h-4 w-4" />
                            Attribute boost: {(Math.max(0, reward.attributeMultiplier - 1) * 100).toFixed(0)}%
                          </div>
                          <div className="flex items-center gap-2">
                            <Timer className="h-4 w-4" />
                            Cooldown: {mentor.cooldownHours}h
                            {cooldownRemaining ? ` • ${cooldownRemaining} remaining` : ""}
                          </div>
                        </div>
                        <div className="space-y-2 text-xs text-muted-foreground">
                          <p>
                            Requires {mentor.requiredSkillValue}+ {SKILL_LABELS[mentor.focusSkill]} • {mentor.bonusDescription}
                          </p>
                        </div>
                        <Button
                          className="w-full"
                          onClick={() => handleBookMentor(mentor)}
                          disabled={disabled}
                        >
                          {cooldownRemaining
                            ? `Available in ${cooldownRemaining}`
                            : insufficientFunds
                              ? "Not enough cash"
                              : activeMentorId === mentor.id
                                ? "Scheduling..."
                                : "Book mentor session"}
                        </Button>
                      </CardContent>
                    </Card>
                  );
                })
              )}
            </CardContent>
          </Card>
        </TabsContent>

        <TabsContent value="band">
          <Card>
            <CardHeader>
              <CardTitle>Band Readiness</CardTitle>
              <CardDescription>
                Band intensives reuse your roster, share cooldowns, and scale with collective attributes.
              </CardDescription>
            </CardHeader>
            <CardContent className="space-y-4">
              {bandLoading ? (
                <div className="flex items-center justify-center py-6">
                  <div className="h-6 w-6 animate-spin rounded-full border-2 border-primary border-t-transparent" />
                </div>
              ) : band ? (
                <div className="space-y-3">
                  <div className="flex flex-wrap items-center justify-between gap-3">
                    <div>
                      <p className="text-sm font-semibold">{band.name}</p>
                      <p className="text-xs text-muted-foreground">
                        {band.genre ?? "Genre agnostic"} • Members: {bandSize}
                      </p>
                    </div>
                    <Badge variant="secondary" className="text-xs">
                      Shared cooldowns active
                    </Badge>
                  </div>
                  <div className="space-y-2">
                    {bandMembers.map((member) => (
                      <div key={member.id} className="flex items-center justify-between rounded border bg-muted/30 px-3 py-2">
                        <div>
                          <p className="text-xs font-semibold">
                            {member.profiles?.display_name ?? member.profiles?.username ?? "Bandmate"}
                          </p>
                          <p className="text-[10px] uppercase tracking-wide text-muted-foreground">
                            {member.role ?? "Member"}
                          </p>
                        </div>
                        <Badge variant="outline" className="text-[10px]">
                          Joined {member.joined_at ? new Date(member.joined_at).toLocaleDateString() : "--"}
                        </Badge>
                      </div>
                    ))}
                  </div>
                </div>
              ) : (
                <div className="rounded-lg border border-dashed bg-muted/30 p-4 text-sm text-muted-foreground">
                  Create or join a band to unlock collaborative training boosts.
                </div>
              )}
            </CardContent>
          </Card>

          <Card>
            <CardHeader>
              <CardTitle>Band Intensives</CardTitle>
              <CardDescription>
                Coordinate sessions that apply attribute synergy and grant XP to the whole crew.
              </CardDescription>
            </CardHeader>
            <CardContent className="space-y-4">
              {bandSessionsLoading ? (
                <div className="flex items-center justify-center gap-2 py-6 text-sm text-muted-foreground">
                  <Loader2 className="h-4 w-4 animate-spin" />
                  Loading band sessions...
                </div>
              ) : bandSessions.length > 0 ? (
                bandSessions.map((session) => {
                  const reward = computeBandReward(session);
                  const cooldownRemaining = formatRemainingTime(bandCooldownLookup[session.id]);
                  const disabled =
                    !band || bandMembers.length < 2 || Boolean(cooldownRemaining) || activeSessionId === session.id;

                  return (
                    <div key={session.id} className="space-y-4 rounded-lg border bg-muted/40 p-4">
                      <div className="flex flex-col gap-2 sm:flex-row sm:items-start sm:justify-between">
                        <div>
                          <p className="text-sm font-semibold">{session.title}</p>
                          <p className="text-xs text-muted-foreground">
                            {session.description || "No description provided yet."}
                          </p>
                        </div>
                        <div className="flex flex-wrap items-center gap-2">
                          <Badge variant="outline" className="text-xs">
                            {LESSON_DIFFICULTY_CONFIG[session.difficulty].label}
                          </Badge>
                          <Badge variant="outline" className="text-xs">
                            {session.durationMinutes} min
                          </Badge>
                          <Badge variant="outline" className="text-xs">
                            Focus:
                            {" "}
                            {session.focusSkills.length > 0
                              ? session.focusSkills.map((skill) => SKILL_LABELS[skill]).join(", ")
                              : "Multi-discipline"}
                          </Badge>
                        </div>
                      </div>
                      <div className="grid gap-2 text-xs text-muted-foreground sm:grid-cols-2">
                        <div className="flex items-center gap-2">
                          <Trophy className="h-4 w-4 text-primary" />
                          Reward: {reward.effectiveXp} XP • Skill gain ≈ {reward.skillGainPerSkill} each
                        </div>
                        <div className="flex items-center gap-2">
                          <Users className="h-4 w-4" />
                          Roster bonus: {((reward.rosterBonus - 1) * 100).toFixed(0)}% • Synergy: {((reward.synergyBonus - 1) * 100).toFixed(0)}%
                        </div>
                      </div>
                      <p className="text-xs text-muted-foreground">
                        {session.synergyNotes || "No synergy notes provided."}
                      </p>
                      <div className="flex flex-wrap items-center justify-between gap-2">
                        <div className="text-xs text-muted-foreground">
                          Cooldown: {session.cooldownHours}h
                          {cooldownRemaining ? ` • ${cooldownRemaining} remaining` : ""}
                        </div>
                        <Button
                          size="sm"
                          onClick={() => handleBandSession(session)}
                          disabled={disabled}
                        >
                          {cooldownRemaining
                            ? `Available in ${cooldownRemaining}`
                            : !band || bandMembers.length < 2
                              ? "Bandmates needed"
                              : activeSessionId === session.id
                                ? "Running..."
                                : "Run session"}
                        </Button>
                      </div>
                    </div>
                  );
                })
              ) : (
                <div className="rounded-lg border border-dashed bg-muted/30 p-4 text-sm text-muted-foreground">
                  No band intensives are configured yet. Check back soon or add sessions from the admin panel.
                </div>
              )}
            </CardContent>
          </Card>
        </TabsContent>
      </Tabs>
    </div>
  );
}

export default Education;
<|MERGE_RESOLUTION|>--- conflicted
+++ resolved
@@ -591,7 +591,6 @@
   }
 ];
 
-<<<<<<< HEAD
 const mentorOptions: MentorOption[] = [
   {
     id: "mentor-stage-architect",
@@ -637,7 +636,6 @@
     requiredSkillValue: 160,
     skillGainRatio: 0.8,
     bonusDescription: "Adds sustain control exercises that accelerate range stability and nightly recovery."
-=======
 const bandSessions: BandSession[] = [
   {
     id: "band-sync-lock",
@@ -674,7 +672,6 @@
     cooldownHours: 18,
     difficulty: "intermediate",
     synergyNotes: "Amplified gains when composition skills and creative insight average above 200."
->>>>>>> d502ad85
   }
 ];
 
