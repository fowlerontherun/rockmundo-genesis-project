--- conflicted
+++ resolved
@@ -24,7 +24,6 @@
 import { useGameData } from "@/hooks/useGameData";
 import { supabase } from "@/integrations/supabase/client";
 import type { Tables } from "@/integrations/supabase/types";
-<<<<<<< HEAD
 import {
   DIFFICULTY_ORDER,
   LESSON_DIFFICULTIES,
@@ -34,8 +33,6 @@
   type PrimarySkill
 } from "@/features/education/constants";
 import { useEducationVideoPlaylists } from "@/features/education/hooks/useEducationVideoPlaylists";
-=======
->>>>>>> 33afc2ec
 import { awardActionXp } from "@/utils/progression";
 import {
   ATTRIBUTE_KEYS,
@@ -87,8 +84,6 @@
   }
 ];
 
-<<<<<<< HEAD
-=======
 const SKILL_LABELS = EDUCATION_MENTOR_SKILL_LABELS;
 
 type PrimarySkill = EducationMentorFocusSkill;
@@ -120,7 +115,6 @@
   advanced: 2
 };
 
->>>>>>> 33afc2ec
 const BASE_XP_PER_MINUTE = 2.2;
 const REPEAT_STACK_BONUS = 0.07;
 const MAX_REPEAT_STACKS = 5;
@@ -512,7 +506,6 @@
   const { profile, skills, attributes, refetch, addActivity, updateProfile } = useGameData();
 
   const {
-<<<<<<< HEAD
     data: lessonRows,
     isLoading: isLoadingLessons,
     isError: isLessonsError,
@@ -527,25 +520,13 @@
         .order("required_skill_value", { ascending: true, nullsFirst: true })
         .order("difficulty", { ascending: true })
         .order("duration_minutes", { ascending: true })
-=======
-    data: bandSessionRows = [],
-    isLoading: bandSessionsLoading,
-    error: bandSessionsError
-  } = useQuery({
-    queryKey: ["education", "band-sessions"],
-    queryFn: async () => {
-      const { data, error } = await supabase
-        .from("education_band_sessions")
-        .select("*")
-        .order("difficulty", { ascending: true })
->>>>>>> 33afc2ec
         .order("title", { ascending: true });
 
       if (error) {
         throw error;
       }
 
-<<<<<<< HEAD
+
       return (data ?? []) as YoutubeLessonRow[];
     },
     staleTime: 1000 * 60 * 5,
@@ -581,7 +562,6 @@
       : playlistsError
         ? "We couldn't load resource playlists. Please try again later."
         : "";
-=======
       return (data ?? []) as BandSessionRow[];
     }
   });
@@ -632,8 +612,6 @@
       });
     }
   }, [bandSessionsError, toast]);
->>>>>>> 33afc2ec
-
   const [viewCounts, setViewCounts] = useState<Record<string, number>>(() => {
     if (typeof window === "undefined") return {};
     try {
