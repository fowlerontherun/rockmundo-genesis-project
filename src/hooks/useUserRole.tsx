<<<<<<< HEAD
import { useState, useEffect, useCallback } from 'react';
import { useAuth } from './useAuth';
=======
import { useState, useEffect } from 'react';
import { useAuth } from './use-auth-context';
>>>>>>> 69e69f6c
import { supabase } from '@/integrations/supabase/client';

export type UserRole = 'admin' | 'moderator' | 'user';

export const useUserRole = () => {
  const { user } = useAuth();
  const [userRole, setUserRole] = useState<UserRole | null>(null);
  const [loading, setLoading] = useState(true);

  const loadUserRole = useCallback(async () => {
    if (!user) return;

    try {
      const { data, error } = await supabase
        .rpc('get_user_role', { _user_id: user.id });

      if (error) throw error;
      setUserRole(data as UserRole);
    } catch (error) {
      console.error('Error loading user role:', error);
      // Default to 'user' role if there's an error
      setUserRole('user');
    } finally {
      setLoading(false);
    }
  }, [user]);

  useEffect(() => {
    if (user) {
      loadUserRole();
    } else {
      setUserRole(null);
      setLoading(false);
    }
  }, [loadUserRole, user]);

  const hasRole = (role: UserRole): boolean => {
    if (!userRole) return false;
    
    const roleHierarchy = { admin: 3, moderator: 2, user: 1 };
    const userLevel = roleHierarchy[userRole];
    const requiredLevel = roleHierarchy[role];
    
    return userLevel >= requiredLevel;
  };

  const isAdmin = (): boolean => hasRole('admin');
  const isModerator = (): boolean => hasRole('moderator');

  return {
    userRole,
    loading,
    hasRole,
    isAdmin,
    isModerator,
    refetch: loadUserRole
  };
};<|MERGE_RESOLUTION|>--- conflicted
+++ resolved
@@ -1,10 +1,6 @@
-<<<<<<< HEAD
+
 import { useState, useEffect, useCallback } from 'react';
 import { useAuth } from './useAuth';
-=======
-import { useState, useEffect } from 'react';
-import { useAuth } from './use-auth-context';
->>>>>>> 69e69f6c
 import { supabase } from '@/integrations/supabase/client';
 
 export type UserRole = 'admin' | 'moderator' | 'user';
