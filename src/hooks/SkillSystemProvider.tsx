<<<<<<< HEAD
import React, { createContext, useContext, useState } from 'react';
import type { Database } from '@/integrations/supabase/types';

type SkillDefinition = Database['public']['Tables']['skill_definitions']['Row'];

interface SkillSystemContextType {
  skills: SkillDefinition[];
  loading: boolean;
  error: string | null;
}
=======
import { useCallback, useMemo, type PropsWithChildren } from "react";

import { SkillSystemContext } from "./SkillSystemContext";
import {
  type SkillDefinitionRecord,
  type SkillProgressRecord,
  type SkillRelationshipRecord,
  type SkillSystemContextValue,
} from "./useSkillSystem.types";
>>>>>>> bb0a81c8

export const SkillSystemProvider = ({ children }: PropsWithChildren): JSX.Element => {
  const definitions = useMemo<SkillDefinitionRecord[]>(() => [], []);
  const relationships = useMemo<SkillRelationshipRecord[]>(() => [], []);
  const progress = useMemo<SkillProgressRecord[]>(() => [], []);
  const loading = false;
  const error: string | null = null;

<<<<<<< HEAD
// eslint-disable-next-line react-refresh/only-export-components
export const useSkillSystem = () => useContext(SkillSystemContext);

export const SkillSystemProvider: React.FC<{ children: React.ReactNode }> = ({ children }) => {
  const [skills] = useState<SkillDefinition[]>([]);
  const [loading] = useState(false);
  const [error] = useState<string | null>(null);
=======
  const refreshProgress = useCallback<SkillSystemContextValue["refreshProgress"]>(async () => {
    // The progression system is not yet implemented.
  }, []);

  const updateSkillProgress = useCallback<SkillSystemContextValue["updateSkillProgress"]>(
    async (_input) => {
      // The progression system is not yet implemented.
      return null;
    },
    [],
  );
>>>>>>> bb0a81c8

  const value = useMemo<SkillSystemContextValue>(
    () => ({
      definitions,
      relationships,
      progress,
      loading,
      error,
      refreshProgress,
      updateSkillProgress,
    }),
    [definitions, relationships, progress, loading, error, refreshProgress, updateSkillProgress],
  );

  return <SkillSystemContext.Provider value={value}>{children}</SkillSystemContext.Provider>;
};<|MERGE_RESOLUTION|>--- conflicted
+++ resolved
@@ -1,4 +1,3 @@
-<<<<<<< HEAD
 import React, { createContext, useContext, useState } from 'react';
 import type { Database } from '@/integrations/supabase/types';
 
@@ -9,17 +8,6 @@
   loading: boolean;
   error: string | null;
 }
-=======
-import { useCallback, useMemo, type PropsWithChildren } from "react";
-
-import { SkillSystemContext } from "./SkillSystemContext";
-import {
-  type SkillDefinitionRecord,
-  type SkillProgressRecord,
-  type SkillRelationshipRecord,
-  type SkillSystemContextValue,
-} from "./useSkillSystem.types";
->>>>>>> bb0a81c8
 
 export const SkillSystemProvider = ({ children }: PropsWithChildren): JSX.Element => {
   const definitions = useMemo<SkillDefinitionRecord[]>(() => [], []);
@@ -28,7 +16,6 @@
   const loading = false;
   const error: string | null = null;
 
-<<<<<<< HEAD
 // eslint-disable-next-line react-refresh/only-export-components
 export const useSkillSystem = () => useContext(SkillSystemContext);
 
@@ -36,19 +23,7 @@
   const [skills] = useState<SkillDefinition[]>([]);
   const [loading] = useState(false);
   const [error] = useState<string | null>(null);
-=======
-  const refreshProgress = useCallback<SkillSystemContextValue["refreshProgress"]>(async () => {
-    // The progression system is not yet implemented.
-  }, []);
 
-  const updateSkillProgress = useCallback<SkillSystemContextValue["updateSkillProgress"]>(
-    async (_input) => {
-      // The progression system is not yet implemented.
-      return null;
-    },
-    [],
-  );
->>>>>>> bb0a81c8
 
   const value = useMemo<SkillSystemContextValue>(
     () => ({
