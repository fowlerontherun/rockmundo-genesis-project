--- conflicted
+++ resolved
@@ -32,13 +32,8 @@
   const equipmentLoadout = profile?.equipment_loadout ?? null;
 
   const loadout = useMemo(() => {
-<<<<<<< HEAD
     return parseClothingLoadout(profile?.equipped_clothing ?? null);
   }, [profile?.equipped_clothing]);
-=======
-    return parseClothingLoadout(equipmentLoadout);
-  }, [equipmentLoadout]);
->>>>>>> f7fd16fc
 
   const fetchClothing = useCallback(async () => {
     if (!profile) {
