import {
  createContext,
  useCallback,
  useContext,
  useEffect,
  useMemo,
  useRef,
  useState,
  type ReactNode
} from "react";

import { supabase } from "@/integrations/supabase/client";
import {
  progressionClient,
  type AwardActionXpInput,
  type BuyAttributeStarInput,
  type ProgressionResponse
} from "@/integrations/supabase/progressionClient";
import { useAuth } from "@/hooks/use-auth-context";
import type { Tables } from "@/integrations/supabase/types";
import { sortByOptionalKeys } from "@/utils/sorting";
import {
  awardActionXp as invokeAwardActionXp,
  buyAttributeStar as invokeBuyAttributeStar,
  isProgressionSuccessResponse,
  type AwardActionXpInput,
  type BuyAttributeStarInput,
  type ProgressionSuccessResponse
} from "@/utils/progressionClient";
import type {
  PostgrestError,
  PostgrestMaybeSingleResponse,
  PostgrestResponse
} from "@supabase/supabase-js";

export type PlayerProfile = Tables<"profiles">;
export type PlayerSkills = Tables<"player_skills">;
export type PlayerAttributes = Tables<"player_attributes">;
export type PlayerXpWallet = Tables<"player_xp_wallet">;
export type ActivityItem = Tables<"activity_feed">;
export type ExperienceLedgerEntry = Tables<"experience_ledger">;
export type PlayerXpWallet = Tables<"player_xp_wallet">;
// Temporary type definitions until database schema is updated
type AttributeDefinition = any;
type ProfileAttribute = any;

// Temporary type definitions until proper types are available
export type SkillDefinition = any;
export type SkillProgressRow = any;
export type SkillUnlockRow = any;
type UnlockedSkillsMap = Record<string, boolean>;
type AttributesMap = Record<string, number>;
type SkillProgressUpsertInput = any;
type SkillUnlockUpsertInput = any;

type Nullable<T> = T | null;

const CHARACTER_STORAGE_KEY = "rockmundo:selectedCharacterId";
const WEEKLY_BONUS_ACK_STORAGE_PREFIX = "rockmundo:weeklyBonusAck:";
export const WEEKLY_BONUS_REASON = "weekly_bonus" as const;

export interface WeeklyBonusEvaluationResult {
  freshWeeklyBonusAvailable: boolean;
  acknowledgementToPersist?: string | null;
}

export const resolveWeeklyBonusAcknowledgementTimestamp = (
  latestEntry: ExperienceLedgerEntry | undefined,
  now: Date = new Date()
) => {
  const recordedAt = toValidDate(latestEntry?.recorded_at ?? null);
  return (recordedAt ?? now).toISOString();
};

export const evaluateWeeklyBonusState = (
  latestEntry: ExperienceLedgerEntry | undefined,
  storedAcknowledgement: string | null,
  now: Date = new Date()
): WeeklyBonusEvaluationResult => {
  if (!latestEntry) {
    return {
      freshWeeklyBonusAvailable: false,
      acknowledgementToPersist: storedAcknowledgement ? undefined : null
    };
  }

  const recordedAt = toValidDate(latestEntry.recorded_at);
  const acknowledgedAt = storedAcknowledgement ? toValidDate(storedAcknowledgement) : null;

  if (recordedAt && (!acknowledgedAt || recordedAt > acknowledgedAt)) {
    return { freshWeeklyBonusAvailable: true };
  }

  if (!recordedAt && !storedAcknowledgement) {
    return {
      freshWeeklyBonusAvailable: false,
      acknowledgementToPersist: now.toISOString()
    };
  }

  return { freshWeeklyBonusAvailable: false };
};

const toValidDate = (value: unknown) => {
  if (typeof value === "string" || value instanceof Date) {
    const parsed = new Date(value);
    if (!Number.isNaN(parsed.getTime())) {
      return parsed;
    }
  }
  return null;
};

const isMissingColumnError = (
  error: PostgrestError | null | undefined,
  column: string
) => {
  if (!error || !column) {
    return false;
  }

  if (error.code !== "42703" && error.code !== "PGRST204") {
    return false;
  }

  const haystacks = [error.message, error.details, error.hint].filter(
    (value): value is string => typeof value === "string" && value.length > 0
  );

  if (haystacks.length === 0) {
    return false;
  }

  const target = column.toLowerCase();
  return haystacks.some(haystack => haystack.toLowerCase().includes(target));
};

const extractMissingColumn = (error: PostgrestError | null | undefined) => {
  if (!error) {
    return null;
  }

  const haystacks = [error.message, error.details, error.hint].filter(
    (value): value is string => typeof value === "string" && value.length > 0
  );

  const patterns = [
    /column\s+(?:"?[\w]+"?\.)?"?([\w]+)"?\s+does not exist/i,
    /could not find the '([\w]+)' column/i,
    /'([\w]+)'\s+column/i
  ];

  for (const haystack of haystacks) {
    for (const pattern of patterns) {
      const match = haystack.match(pattern);
      if (match?.[1]) {
        return match[1];
      }
    }
  }

  return null;
};

const isMissingTableError = (error: PostgrestError | null | undefined) =>
  Boolean(
    error?.code === "42P01" ||
      error?.code === "PGRST201" ||
      error?.message?.toLowerCase().includes("does not exist")
  );

const omitFromRecord = <T extends Record<string, unknown>>(source: T, key: string) => {
  if (!(key in source)) {
    return source;
  }

  const { [key]: _omitted, ...rest } = source;
  return rest as T;
};

const extractLedgerEntriesFromResult = (result: unknown): ExperienceLedgerEntry[] => {
  if (!result || typeof result !== "object") {
    return [];
  }

  const source = result as Record<string, unknown>;
  const entries: ExperienceLedgerEntry[] = [];
  const seen = new Set<string>();

  const candidateObjects = [
    source.ledger_entry,
    source.xp_ledger_entry,
    source.ledgerEntry,
    source.ledger,
  ];

  for (const candidate of candidateObjects) {
    if (candidate && typeof candidate === "object" && !Array.isArray(candidate)) {
      const entry = candidate as ExperienceLedgerEntry;
      if (entry.id && !seen.has(entry.id)) {
        entries.push(entry);
        seen.add(entry.id);
      }
    }
  }

  const candidateLists = [
    source.ledger_entries,
    source.xp_ledger_entries,
    source.ledger,
  ];

  for (const list of candidateLists) {
    if (Array.isArray(list)) {
      for (const item of list) {
        if (item && typeof item === "object") {
          const entry = item as ExperienceLedgerEntry;
          if (entry.id && !seen.has(entry.id)) {
            entries.push(entry);
            seen.add(entry.id);
          }
        }
      }
    }
  }

  return entries;
};

export interface CreateCharacterInput {
  username: string;
  displayName?: string;
  slotNumber: number;
  unlockCost: number;
  makeActive?: boolean;
}

interface GameDataContextValue {
  characters: PlayerProfile[];
  selectedCharacterId: string | null;
  profile: PlayerProfile | null;
  xpWallet: PlayerXpWallet | null;
  attributeStarTotal: number;
  freshWeeklyBonusAvailable: boolean;
  skillDefinitions: SkillDefinition[];
  skillProgress: SkillProgressRow[];
  unlockedSkills: UnlockedSkillsMap;
  skills: PlayerSkills | null;
  attributes: AttributesMap;
  xpWallet: PlayerXpWallet | null;
  progressionCooldowns: Record<string, number>;
  activities: ActivityItem[];
  experienceLedger: ExperienceLedgerEntry[];
  xpWallet: PlayerXpWallet | null;
  currentCity: Tables<"cities"> | null;
  loading: boolean;
  error: string | null;
  hasCharacters: boolean;
  skillUnlocks: SkillUnlockRow[];
  setActiveCharacter: (characterId: string) => Promise<void>;
  clearSelectedCharacter: () => void;
  updateProfile: (updates: Partial<PlayerProfile>) => Promise<PlayerProfile | undefined>;
  updateSkills: (updates: Partial<PlayerSkills>) => Promise<PlayerSkills | undefined>;
  updateAttributes: (updates: Partial<PlayerAttributes>) => Promise<PlayerAttributes | undefined>;
  addActivity: (
    activityType: string,
    message: string,
    earnings?: number
  ) => Promise<ActivityItem | undefined>;
  awardActionXp: (input: AwardActionXpInput) => Promise<ProgressionResponse>;
  buyAttributeStar: (input: BuyAttributeStarInput) => Promise<ProgressionResponse>;
  acknowledgeWeeklyBonus: () => void;
  refreshProgressionState: () => Promise<void>;
  createCharacter: (input: CreateCharacterInput) => Promise<PlayerProfile>;
  refreshCharacters: () => Promise<PlayerProfile[]>;
  refetch: () => Promise<void>;
  resetCharacter: () => Promise<void>;
  upsertSkillProgress: (
    profileId: string,
    entries: SkillProgressUpsertInput[]
  ) => Promise<SkillProgressRow[]>;
  upsertSkillUnlocks: (
    profileId: string,
    entries: SkillUnlockUpsertInput[]
  ) => Promise<SkillUnlockRow[]>;
}

const GameDataContext = createContext<GameDataContextValue | undefined>(undefined);

const missingProviderMessage = "useGameData must be used within a GameDataProvider";

const warnMissingProvider = () => {
  if (typeof console !== "undefined") {
    console.warn(missingProviderMessage);
  }
};

const defaultGameDataContext: GameDataContextValue = {
  characters: [],
  selectedCharacterId: null,
  profile: null,
  xpWallet: null,
  attributeStarTotal: 0,
  freshWeeklyBonusAvailable: false,
  skillDefinitions: [],
  skillProgress: [],
  unlockedSkills: {},
  skills: null,
  attributes: {},
  xpWallet: null,
  progressionCooldowns: {},
  activities: [],
  experienceLedger: [],
  xpWallet: null,
  currentCity: null,
  loading: false,
  error: missingProviderMessage,
  hasCharacters: false,
  skillUnlocks: [],
  setActiveCharacter: async () => {
    warnMissingProvider();
  },
  clearSelectedCharacter: () => {
    warnMissingProvider();
  },
  updateProfile: async () => {
    warnMissingProvider();
    return undefined;
  },
  updateSkills: async () => {
    warnMissingProvider();
    return undefined;
  },
  updateAttributes: async () => {
    warnMissingProvider();
    return undefined;
  },
  addActivity: async () => {
    warnMissingProvider();
    return undefined;
  },
  awardActionXp: async () => {
    warnMissingProvider();
    return Promise.reject(new Error(missingProviderMessage));
  },
  buyAttributeStar: async () => {
    warnMissingProvider();
    return Promise.reject(new Error(missingProviderMessage));
  },
  acknowledgeWeeklyBonus: () => {
    warnMissingProvider();
  },
  refreshProgressionState: async () => {
    warnMissingProvider();
  },
  createCharacter: async () => {
    warnMissingProvider();
    throw new Error(missingProviderMessage);
  },
  refreshCharacters: async () => {
    warnMissingProvider();
    return [];
  },
  refetch: async () => {
    warnMissingProvider();
  },
  resetCharacter: async () => {
    warnMissingProvider();
  },
  upsertSkillProgress: async () => {
    warnMissingProvider();
    return [];
  },
  upsertSkillUnlocks: async () => {
    warnMissingProvider();
    return [];
  }
};

const readStoredCharacterId = () => {
  if (typeof window === "undefined") return null;
  const value = window.localStorage.getItem(CHARACTER_STORAGE_KEY);
  return value ?? null;
};

const writeStoredCharacterId = (characterId: string | null) => {
  if (typeof window === "undefined") return;
  if (characterId) {
    window.localStorage.setItem(CHARACTER_STORAGE_KEY, characterId);
  } else {
    window.localStorage.removeItem(CHARACTER_STORAGE_KEY);
  }
};

const readWeeklyBonusAcknowledgement = (profileId: string) => {
  if (typeof window === "undefined") return null;
  return window.localStorage.getItem(`${WEEKLY_BONUS_ACK_STORAGE_PREFIX}${profileId}`);
};

const writeWeeklyBonusAcknowledgement = (profileId: string, timestamp: string | null) => {
  if (typeof window === "undefined") return;
  const storageKey = `${WEEKLY_BONUS_ACK_STORAGE_PREFIX}${profileId}`;
  if (timestamp) {
    window.localStorage.setItem(storageKey, timestamp);
  } else {
    window.localStorage.removeItem(storageKey);
  }
};

const isPostgrestError = (error: unknown): error is PostgrestError =>
  typeof error === "object" &&
  error !== null &&
  "message" in error &&
  "code" in error;

const extractErrorMessage = (error: unknown) => {
  if (isPostgrestError(error)) return error.message;
  if (error instanceof Error) return error.message;
  return "An unknown error occurred.";
};

const sortProfiles = (profiles: PlayerProfile[]) => {
  const toTimestamp = (value: PlayerProfile["created_at"]) => {
    if (!value) return 0;
    if (value instanceof Date) return value.getTime();

    const date = new Date(value as string);
    return Number.isNaN(date.getTime()) ? 0 : date.getTime();
  };

  const getSlotNumber = (profile: PlayerProfile) => {
    const slot = (profile as Record<string, unknown>).slot_number;
    return typeof slot === "number" ? slot : null;
  };

  return [...profiles].sort((a, b) => {
    const slotA = getSlotNumber(a);
    const slotB = getSlotNumber(b);

    const hasSlotA = slotA !== null;
    const hasSlotB = slotB !== null;

    if (hasSlotA && hasSlotB) {
      if (slotA !== slotB) {
        return slotA - slotB;
      }
    } else if (hasSlotA) {
      return -1;
    } else if (hasSlotB) {
      return 1;
    }

    const createdAtA = toTimestamp(a.created_at);
    const createdAtB = toTimestamp(b.created_at);

    return createdAtA - createdAtB;
  });
};

const matchProgressToDefinition = (
  progress: SkillProgressRow,
  definition: SkillDefinition
) => progress.skill_id === definition.id || progress.skill_slug === definition.slug;

const useProvideGameData = (): GameDataContextValue => {
  const { user } = useAuth();
  const [characters, setCharacters] = useState<PlayerProfile[]>([]);
  const [selectedCharacterId, setSelectedCharacterId] = useState<string | null>(() => readStoredCharacterId());
  const [profile, setProfile] = useState<PlayerProfile | null>(null);
  const [skillDefinitions, setSkillDefinitions] = useState<any[]>([]);
  const [skillProgress, setSkillProgress] = useState<any[]>([]);
  const [skillUnlockRows, setSkillUnlockRows] = useState<any[]>([]);
  const [skillsUpdatedAt, setSkillsUpdatedAt] = useState<string | null>(null);
  const [attributeDefinitions, setAttributeDefinitions] = useState<AttributeDefinition[]>([]);
  const [attributes, setAttributes] = useState<any>({});
  const [xpWallet, setXpWallet] = useState<PlayerXpWallet | null>(null);
<<<<<<< HEAD
=======
  const [progressionCooldowns, setProgressionCooldowns] = useState<Record<string, number>>({});
>>>>>>> 54b77780
  const [activities, setActivities] = useState<ActivityItem[]>([]);
  const [experienceLedger, setExperienceLedger] = useState<ExperienceLedgerEntry[]>([]);
  const [xpWallet, setXpWallet] = useState<PlayerXpWallet | null>(null);
  const [currentCity, setCurrentCity] = useState<Tables<"cities"> | null>(null);
  const [skills, setSkills] = useState<PlayerSkills | null>(null);
  const [charactersLoading, setCharactersLoading] = useState(false);
  const [dataLoading, setDataLoading] = useState(false);
  const [error, setError] = useState<string | null>(null);
  const [freshWeeklyBonusAvailable, setFreshWeeklyBonusAvailable] = useState(false);
  const supportsProfileScopedDataRef = useRef<boolean | null>(null);
  const clearGameState = useCallback(() => {
    setProfile(null);
    setSkills(null);
    setAttributes(null);
    setXpWallet(null);
<<<<<<< HEAD
=======
    setProgressionCooldowns({});
>>>>>>> 54b77780
    setActivities([]);
    setExperienceLedger([]);
    setXpWallet(null);
    setCurrentCity(null);
    setFreshWeeklyBonusAvailable(false);
    setXpWallet(null);
  }, []);

  const fetchCharacters = useCallback(async () => {
    if (!user) {
      setCharacters([]);
      setSelectedCharacterId(null);
      clearGameState();
      setError(null);
      return [] as PlayerProfile[];
    }

    setCharactersLoading(true);
    setError(null);

    try {
      const { data, error: profilesError } = await supabase
        .from("profiles")
        .select("*")
        .eq("user_id", user.id);

      if (profilesError) throw profilesError;

      const list = sortProfiles(data ?? []);
      setCharacters(list);

      const hasStored = selectedCharacterId && list.some(character => character.id === selectedCharacterId);
      const activeCharacterId = list.find(character => character.is_active)?.id ?? null;
      const fallbackId = hasStored
        ? selectedCharacterId
        : activeCharacterId ?? list[0]?.id ?? null;

      if (fallbackId !== selectedCharacterId) {
        setSelectedCharacterId(fallbackId);
        writeStoredCharacterId(fallbackId);
      }

      if (!fallbackId) {
        clearGameState();
      }

      return list;
    } catch (err: unknown) {
      console.error("Error fetching characters:", err);
      setError(extractErrorMessage(err));
      return [] as PlayerProfile[];
    } finally {
      setCharactersLoading(false);
    }
  }, [user, selectedCharacterId, clearGameState]);

  const resolveCurrentCity = useCallback(
    async (cityId: Nullable<string>) => {
      if (!cityId) {
        setCurrentCity(null);
        return;
      }

      const { data, error: cityError, status } = await supabase
        .from("cities")
        .select("*")
        .eq("id", cityId)
        .maybeSingle();

      if (cityError && status !== 406) {
        console.error("Error fetching current city:", cityError);
        return;
      }

      setCurrentCity(data ?? null);
    },
    [setAttributes, setProfile, setProgressionCooldowns, setXpWallet]
  );

  const fetchGameData = useCallback(async () => {
    if (!user || !selectedCharacterId) {
      clearGameState();
      setDataLoading(false);
      setError(null);
      return;
    }

    setDataLoading(true);
    setError(null);

    try {
      const profileResponse = await supabase
        .from("profiles")
        .select("*")
        .eq("id", selectedCharacterId)
        .maybeSingle();

      if (profileResponse.error && profileResponse.status !== 406) {
        throw profileResponse.error;
      }

      const character = profileResponse.data ?? null;

      if (!character) {
        clearGameState();
        setError("The selected character could not be found.");
        setSelectedCharacterId(null);
        writeStoredCharacterId(null);
        await fetchCharacters();
        return;
      }

      setProfile(character);
      await resolveCurrentCity(character.current_city_id ?? null);
      let walletData: PlayerXpWallet | null = null;
      let walletResponse = await supabase
        .from("player_xp_wallet")
        .select("*")
        .eq("profile_id", selectedCharacterId)
        .maybeSingle();

      if (walletResponse.error) {
        if (isMissingTableError(walletResponse.error)) {
          walletData = null;
        } else if (
          isMissingColumnError(walletResponse.error, "profile_id") ||
          walletResponse.status === 406
        ) {
          walletData = null;
        } else {
          throw walletResponse.error;
        }
      } else {
        walletData = (walletResponse.data as PlayerXpWallet | null) ?? null;
      }

      setXpWallet(walletData);

      let walletData: PlayerXpWallet | null = null;
      let walletResponse = await supabase
        .from("player_xp_wallet")
        .select("*")
        .eq("profile_id", selectedCharacterId)
        .maybeSingle();

      if (walletResponse.error) {
        if (isMissingTableError(walletResponse.error)) {
          walletData = null;
        } else if (walletResponse.error.code === "PGRST116" || walletResponse.status === 406) {
          walletData = null;
        } else {
          throw walletResponse.error;
        }
      } else {
        walletData = (walletResponse.data ?? null) as PlayerXpWallet | null;
      }

      setXpWallet(walletData);

      let skillsResponse: PostgrestMaybeSingleResponse<PlayerSkills> | undefined;

      if (supportsProfileScopedDataRef.current === false) {
        skillsResponse = await supabase
          .from("player_skills")
          .select("*")
          .eq("user_id", character.user_id)
          .maybeSingle();

        if (skillsResponse.error && skillsResponse.status !== 406) {
          throw skillsResponse.error;
        }
      } else {
        const attempt = await supabase
          .from("player_skills")
          .select("*")
          .eq("profile_id", selectedCharacterId)
          .maybeSingle();

        if (attempt.error) {
          if (isMissingColumnError(attempt.error, "profile_id")) {
            supportsProfileScopedDataRef.current = false;
            skillsResponse = await supabase
              .from("player_skills")
              .select("*")
              .eq("user_id", character.user_id)
              .maybeSingle();

            if (skillsResponse.error && skillsResponse.status !== 406) {
              throw skillsResponse.error;
            }
          } else if (attempt.status !== 406) {
            throw attempt.error;
          } else {
            skillsResponse = attempt;
          }
        } else {
          supportsProfileScopedDataRef.current = true;
          skillsResponse = attempt;
        }
      }

      let skillsData = skillsResponse?.data ?? null;

      if (!skillsData) {
        const baseSkillPayload: Record<string, unknown> = {
          user_id: character.user_id,
          profile_id: character.id
        };

        const initialSkillPayload =
          supportsProfileScopedDataRef.current === false
            ? omitFromRecord(baseSkillPayload, "profile_id")
            : baseSkillPayload;

        const insertedSkills = await supabase
          .from("player_skills")
          .insert(initialSkillPayload)
          .select()
          .single();

        if (insertedSkills.error) {
          if (isMissingColumnError(insertedSkills.error, "profile_id")) {
            supportsProfileScopedDataRef.current = false;
            const fallbackInsert = await supabase
              .from("player_skills")
              .insert(omitFromRecord(baseSkillPayload, "profile_id"))
              .select()
              .single();

            if (fallbackInsert.error) {
              throw fallbackInsert.error;
            }

            skillsData = fallbackInsert.data;
          } else {
            throw insertedSkills.error;
          }
        } else {
          skillsData = insertedSkills.data;
        }
      }

      setSkills(skillsData);

      const definitions: AttributeDefinition[] = [];
      setAttributeDefinitions(definitions);

      const profileAttributeRows: ProfileAttribute[] = [];
      const definitionById = new Map(definitions.map(definition => [definition.id, definition]));

      const resolvedAttributes = profileAttributeRows.reduce<Record<string, number>>((acc, row) => {
        const definition = definitionById.get(row.attribute_id);
        if (definition) {
          acc[definition.slug] = Number(row.value ?? definition.default_value ?? 0);
        }
        return acc;
      }, {});

      let attributesResponse: PostgrestMaybeSingleResponse<PlayerAttributes> | undefined;

      if (supportsProfileScopedDataRef.current === false) {
        attributesResponse = await supabase
          .from("player_attributes")
          .select("*")
          .eq("user_id", character.user_id)
          .maybeSingle();
      } else {
        const attempt = await supabase
          .from("player_attributes")
          .select("*")
          .eq("profile_id", selectedCharacterId)
          .maybeSingle();

        if (attempt.error) {
          if (isMissingColumnError(attempt.error, "profile_id")) {
            supportsProfileScopedDataRef.current = false;
            attributesResponse = await supabase
              .from("player_attributes")
              .select("*")
              .eq("user_id", character.user_id)
              .maybeSingle();
          } else if (
            attempt.error.code !== "PGRST116" &&
            attempt.status !== 406
          ) {
            throw attempt.error;
          } else {
            attributesResponse = attempt;
          }
        } else {
          supportsProfileScopedDataRef.current = true;
          attributesResponse = attempt;
        }
      }

      if (
        attributesResponse?.error &&
        attributesResponse.error.code !== "PGRST116" &&
        attributesResponse.status !== 406
      ) {
        throw attributesResponse.error;
      }

      let attributesData = attributesResponse?.data ?? null;

      if (!attributesData) {
        const baseAttributePayload: Record<string, unknown> = {
          user_id: character.user_id,
          profile_id: character.id,
          attribute_points: 0,
          mental_focus: resolvedAttributes["mental_focus"] ?? 0,
          physical_endurance: resolvedAttributes["physical_endurance"] ?? 0
        };

        const initialAttributePayload =
          supportsProfileScopedDataRef.current === false
            ? omitFromRecord(baseAttributePayload, "profile_id")
            : baseAttributePayload;

        const insertedAttributes = await supabase
          .from("player_attributes")
          .insert(initialAttributePayload)
          .select()
          .single();

        if (insertedAttributes.error) {
          if (isMissingColumnError(insertedAttributes.error, "profile_id")) {
            supportsProfileScopedDataRef.current = false;
            const fallbackInsert = await supabase
              .from("player_attributes")
              .insert(omitFromRecord(baseAttributePayload, "profile_id"))
              .select()
              .single();

            if (fallbackInsert.error) {
              throw fallbackInsert.error;
            }

            attributesData = fallbackInsert.data;
          } else {
            throw insertedAttributes.error;
          }
        } else {
          attributesData = insertedAttributes.data;
        }
      }

      setAttributes(attributesData ?? {});

      let walletData: PlayerXpWallet | null = null;
      const walletResponse = await supabase
        .from("player_xp_wallet")
        .select("*")
        .eq("profile_id", selectedCharacterId)
        .maybeSingle();

      if (walletResponse.error) {
        if (
          walletResponse.status === 404 ||
          walletResponse.status === 406 ||
          isMissingTableError(walletResponse.error)
        ) {
          walletData = null;
        } else {
          throw walletResponse.error;
        }
      } else {
        walletData = (walletResponse.data as PlayerXpWallet | null) ?? null;
      }

      setXpWallet(walletData);

      let activityResponse = await supabase
        .from("activity_feed")
        .select("*")
        .eq("profile_id", selectedCharacterId)
        .order("created_at", { ascending: false })
        .limit(10);

      if (activityResponse.error) {
        if (isMissingColumnError(activityResponse.error, "profile_id")) {
          supportsProfileScopedDataRef.current = false;
          activityResponse = await supabase
            .from("activity_feed")
            .select("*")
            .eq("user_id", character.user_id)
            .order("created_at", { ascending: false })
            .limit(10);

          if (activityResponse.error) {
            throw activityResponse.error;
          }
        } else {
          throw activityResponse.error;
        }
      } else {
        supportsProfileScopedDataRef.current = true;
      }

      setActivities(activityResponse.data ?? []);

      let ledgerData: ExperienceLedgerEntry[] = [];
      let ledgerResponse = await supabase
        .from("experience_ledger")
        .select("*")
        .eq("profile_id", selectedCharacterId)
        .order("recorded_at", { ascending: false })
        .limit(20);

      if (ledgerResponse.error) {
        if (isMissingTableError(ledgerResponse.error)) {
          ledgerData = [];
        } else if (isMissingColumnError(ledgerResponse.error, "profile_id")) {
          ledgerResponse = await supabase
            .from("experience_ledger")
            .select("*")
            .eq("user_id", character.user_id)
            .order("recorded_at", { ascending: false })
            .limit(20);

          if (ledgerResponse.error) {
            throw ledgerResponse.error;
          }

          ledgerData = (ledgerResponse.data ?? []) as ExperienceLedgerEntry[];
        } else {
          throw ledgerResponse.error;
        }
      } else {
        ledgerData = (ledgerResponse.data ?? []) as ExperienceLedgerEntry[];
      }

      setExperienceLedger(ledgerData);

      const [skillDefinitionsResponse, skillProgressResponse] = await Promise.all([
        supabase.from("skill_definitions").select("*"),
        supabase
          .from("profile_skill_progress")
          .select("*")
          .eq("profile_id", selectedCharacterId)
      ]);

      const sortedSkillDefinitions = sortByOptionalKeys(
        ((skillDefinitionsResponse.data ?? []) as SkillDefinition[]).filter(Boolean),
        ["display_order", "sort_order", "order_index", "position"],
        ["name", "slug"]
      ) as SkillDefinition[];

      setSkillDefinitions(sortedSkillDefinitions);

      let skillProgressData: SkillProgressRow[] = [];

      if (skillProgressResponse.error) {
        if (
          skillProgressResponse.status === 404 ||
          isMissingTableError(skillProgressResponse.error) ||
          isMissingColumnError(skillProgressResponse.error, "profile_id")
        ) {
          if (isMissingColumnError(skillProgressResponse.error, "profile_id")) {
            supportsProfileScopedDataRef.current = false;
          }
          skillProgressData = [];
        } else {
          throw skillProgressResponse.error;
        }
      } else {
        skillProgressData = (skillProgressResponse.data ?? []) as SkillProgressRow[];
      }

      setSkillProgress(skillProgressData);
      setSkillUnlockRows([]);
    } catch (err) {
      console.error("Error fetching game data:", err);
      setError(extractErrorMessage(err));
    } finally {
      setDataLoading(false);
    }
  }, [
    user,
    selectedCharacterId,
    clearGameState,
    fetchCharacters,
    resolveCurrentCity
  ]);

  useEffect(() => {
    if (!user) {
      setCharacters([]);
      setSelectedCharacterId(null);
      writeStoredCharacterId(null);
      clearGameState();
      setError(null);
      setCharactersLoading(false);
      setDataLoading(false);
      return;
    }

    void fetchCharacters();
  }, [clearGameState, fetchCharacters, user]);

  useEffect(() => {
    writeStoredCharacterId(selectedCharacterId);
    void fetchGameData();
  }, [fetchGameData, selectedCharacterId]);

  const acknowledgeWeeklyBonus = useCallback(() => {
    if (!profile?.id) {
      return;
    }

    const latestWeeklyBonus = experienceLedger.find(
      entry => entry.reason === WEEKLY_BONUS_REASON
    );
    const acknowledgementTimestamp = resolveWeeklyBonusAcknowledgementTimestamp(latestWeeklyBonus);
    writeWeeklyBonusAcknowledgement(profile.id, acknowledgementTimestamp);
    setFreshWeeklyBonusAvailable(false);
  }, [experienceLedger, profile]);

  const applyProgressionState = useCallback(
    (response: ProgressionSuccessResponse | null | undefined) => {
      if (!response) {
        return;
      }

      if (response.cooldowns) {
        setProgressionCooldowns(response.cooldowns);
      }

      if (response.wallet !== undefined) {
        setXpWallet(response.wallet ?? null);
      }

      if (response.attributes) {
        setAttributes(response.attributes);
      }

      if (response.profile) {
        setProfile(previous => {
          if (!previous) {
            return previous;
          }

          const patch: Partial<PlayerProfile> & Record<string, unknown> = {
            experience: response.profile.experience,
            level: response.profile.level,
            updated_at: response.profile.updated_at
          };

          if (typeof response.profile.display_name !== "undefined") {
            patch.display_name = response.profile.display_name;
          }

          if (typeof response.profile.username === "string") {
            patch.username = response.profile.username;
          }

          if (typeof response.profile.attribute_points_available === "number") {
            patch.attribute_points_available = response.profile.attribute_points_available;
          }

          if (typeof response.profile.skill_points_available === "number") {
            patch.skill_points_available = response.profile.skill_points_available;
          }

          return { ...previous, ...patch } as PlayerProfile;
        });
      }
    },
    [setAttributes, setProfile, setProgressionCooldowns, setXpWallet]
  );

  const awardActionXp = useCallback(
    async (input: AwardActionXpInput) => {
      const response = await invokeAwardActionXp(input);
      if (!isProgressionSuccessResponse(response)) {
        throw new Error(response.message ?? "Failed to award action XP.");
      }

      applyProgressionState(response);
      return response;
    },
    [applyProgressionState]
  );

  const buyAttributeStar = useCallback(
    async (input: BuyAttributeStarInput) => {
      const response = await invokeBuyAttributeStar(input);
      if (!isProgressionSuccessResponse(response)) {
        throw new Error(response.message ?? "Failed to purchase attribute upgrade.");
      }

      applyProgressionState(response);
      return response;
    },
    [applyProgressionState]
  );

  const refreshProgressionState = useCallback(() => fetchGameData(), [fetchGameData]);

  useEffect(() => {
    if (!profile?.id) {
      setFreshWeeklyBonusAvailable(false);
      return;
    }

    const latestWeeklyBonus = experienceLedger.find(
      entry => entry.reason === WEEKLY_BONUS_REASON
    );
    const acknowledgement = readWeeklyBonusAcknowledgement(profile.id);
    const { freshWeeklyBonusAvailable: hasFreshBonus, acknowledgementToPersist } =
      evaluateWeeklyBonusState(latestWeeklyBonus, acknowledgement);

    setFreshWeeklyBonusAvailable(hasFreshBonus);

    if (acknowledgementToPersist !== undefined) {
      writeWeeklyBonusAcknowledgement(profile.id, acknowledgementToPersist);
    }
  }, [experienceLedger, profile]);

  const setActiveCharacter = useCallback(
    async (characterId: string) => {
      if (!user) {
        throw new Error("You must be signed in to select a character.");
      }

      setSelectedCharacterId(characterId);
      writeStoredCharacterId(characterId);

      try {
        await supabase
          .from("profiles")
          .update({ is_active: false })
          .eq("user_id", user.id);

        await supabase
          .from("profiles")
          .update({ is_active: true })
          .eq("id", characterId);
      } catch (err) {
        console.error("Error setting active character:", err);
      }

      await fetchGameData();
    },
    [user, fetchGameData]
  );

  const clearSelectedCharacter = useCallback(() => {
    setSelectedCharacterId(null);
    writeStoredCharacterId(null);
    clearGameState();
  }, [clearGameState]);

  const applyProgressionResult = useCallback(
    (response: ProgressionResponse) => {
      if (response?.profile && typeof response.profile === "object") {
        const patch = response.profile as Partial<PlayerProfile>;
        setProfile(prev => (prev ? { ...prev, ...patch } : (patch as PlayerProfile)));
      }

      if ("wallet" in response) {
        setXpWallet(prev => {
          const wallet = response.wallet as PlayerXpWallet | null | undefined;
          if (wallet === undefined) {
            return prev;
          }
          if (wallet === null) {
            return null;
          }
          return { ...(prev ?? {}), ...wallet } as PlayerXpWallet;
        });
      }

      if (response.attributes && typeof response.attributes === "object") {
        setAttributes((prev: PlayerAttributes | null) => ({
          ...(prev ?? {}),
          ...(response.attributes as PlayerAttributes),
        }));
      }

      const ledgerEntries = extractLedgerEntriesFromResult(response.result);
      if (ledgerEntries.length > 0) {
        setExperienceLedger(prev => {
          const byId = new Map<string, ExperienceLedgerEntry>();
          for (const entry of ledgerEntries) {
            if (entry?.id) {
              byId.set(entry.id, entry);
            }
          }

          for (const entry of prev) {
            if (entry?.id && !byId.has(entry.id)) {
              byId.set(entry.id, entry);
            }
          }

          const combined = Array.from(byId.values()).sort((a, b) => {
            const aTime = a.recorded_at ? new Date(a.recorded_at).getTime() : 0;
            const bTime = b.recorded_at ? new Date(b.recorded_at).getTime() : 0;
            return bTime - aTime;
          });

          return combined.slice(0, 20);
        });
      }
    },
    [],
  );

  const updateProfile = useCallback(
    async (updates: Partial<PlayerProfile>) => {
      if (!user || !selectedCharacterId) {
        throw new Error("No active character selected.");
      }

      const basePayload = {
        ...updates,
        updated_at: updates.updated_at ?? new Date().toISOString()
      };

      let attemptedPayload: Record<string, unknown> = { ...basePayload };
      const skippedColumns = new Set<string>();

      while (Object.keys(attemptedPayload).length > 0) {
        const response = await supabase
          .from("profiles")
          .update(attemptedPayload)
          .eq("id", selectedCharacterId)
          .select()
          .maybeSingle();

        if (!response.error) {
          const appliedPayload = attemptedPayload as Partial<PlayerProfile>;
          const nextProfile = response.data ?? (profile ? { ...profile, ...appliedPayload } : null);
          setProfile(nextProfile);
          return nextProfile ?? undefined;
        }

        const missingColumn = extractMissingColumn(response.error);
        if (
          missingColumn &&
          !skippedColumns.has(missingColumn) &&
          missingColumn in attemptedPayload
        ) {
          skippedColumns.add(missingColumn);
          attemptedPayload = omitFromRecord(attemptedPayload, missingColumn);
          continue;
        }

        console.error("Error updating profile:", response.error);
        throw response.error;
      }

      return profile ?? undefined;
    },
    [profile, selectedCharacterId, user]
  );

  const awardActionXp = useCallback(
    async (input: AwardActionXpInput) => {
      const response = await progressionClient.awardActionXp(input);
      applyProgressionResult(response);
      return response;
    },
    [applyProgressionResult]
  );

  const buyAttributeStar = useCallback(
    async (input: BuyAttributeStarInput) => {
      const response = await progressionClient.buyAttributeStar(input);
      applyProgressionResult(response);
      return response;
    },
    [applyProgressionResult]
  );

  const updateSkills = useCallback(
    async (updates: Partial<PlayerSkills>) => {
      if (!user || !selectedCharacterId) {
        throw new Error("No active character selected.");
      }

      const payload = {
        ...updates,
        updated_at: updates.updated_at ?? new Date().toISOString()
      };

      const primaryColumn = supportsProfileScopedDataRef.current === false ? "user_id" : "profile_id";
      const primaryValue = primaryColumn === "user_id" ? user.id : selectedCharacterId;

      let updateResponse = await supabase
        .from("player_skills")
        .update(payload)
        .eq(primaryColumn, primaryValue)
        .select()
        .maybeSingle();

      if (updateResponse.error) {
        if (
          primaryColumn === "profile_id" &&
          isMissingColumnError(updateResponse.error, "profile_id")
        ) {
          supportsProfileScopedDataRef.current = false;
          updateResponse = await supabase
            .from("player_skills")
            .update(payload)
            .eq("user_id", user.id)
            .select()
            .maybeSingle();
        } else {
          console.error("Error updating skills:", updateResponse.error);
          throw updateResponse.error;
        }
      } else if (primaryColumn === "profile_id") {
        supportsProfileScopedDataRef.current = true;
      }

      const nextSkills = updateResponse.data ?? (skills ? { ...skills, ...payload } : null);
      setSkills(nextSkills);
      return nextSkills ?? undefined;
    },
    [selectedCharacterId, skills, user]
  );

  const updateAttributes = useCallback(
    async (updates: Partial<PlayerAttributes>) => {
      if (!user || !selectedCharacterId) {
        throw new Error("No active character selected.");
      }

      const payload = {
        ...updates,
        updated_at: updates.updated_at ?? new Date().toISOString()
      };

      try {
        const primaryColumn = supportsProfileScopedDataRef.current === false ? "user_id" : "profile_id";
        const primaryValue = primaryColumn === "user_id" ? user.id : selectedCharacterId;

        let updateResponse = await supabase
          .from("player_attributes")
          .update(payload)
          .eq(primaryColumn, primaryValue)
          .select()
          .maybeSingle();

        if (updateResponse.error) {
          if (
            primaryColumn === "profile_id" &&
            isMissingColumnError(updateResponse.error, "profile_id")
          ) {
            supportsProfileScopedDataRef.current = false;
            updateResponse = await supabase
              .from("player_attributes")
              .update(payload)
              .eq("user_id", user.id)
              .select()
              .maybeSingle();
          } else {
            throw updateResponse.error;
          }
        } else if (primaryColumn === "profile_id") {
          supportsProfileScopedDataRef.current = true;
        }

        const nextAttributes = updateResponse.data ?? (attributes ? { ...attributes, ...payload } : null);
        setAttributes(nextAttributes);
        return nextAttributes;
      } catch (updateError) {
        console.error("Error updating attributes:", updateError);
        throw updateError;
      }
    },
    [attributes, selectedCharacterId, user]
  );

  const setSkillUnlocked = useCallback(
    async (skillSlug: string, unlocked: boolean) => {
      if (!user) {
        throw new Error("You must be signed in to update skill unlocks.");
      }

      const activeProfileId = selectedCharacterId;
      if (!activeProfileId) {
        throw new Error("No active character selected.");
      }

      const definition = skillDefinitions.find(def => def.slug === skillSlug || def.id === skillSlug);
      if (!definition) {
        throw new Error(`Unknown skill: ${skillSlug}`);
      }

      if (unlocked) {
        // Note: profile_skill_unlocks table not implemented yet
        console.log("Would unlock skill:", definition.id);

      } else {
        // Note: profile_skill_unlocks table not implemented yet
        console.log("Would lock skill:", definition.id);

      }
    },
    [selectedCharacterId, skillDefinitions, user]
  );

  const addActivity = useCallback(
    async (
      activityType: string,
      message: string,
      earnings: number = 0,
      metadata?: ActivityItem["metadata"]
    ) => {
      if (!user || !selectedCharacterId) {
        throw new Error("No active character selected.");
      }

      const baseActivityPayload: Record<string, unknown> = {
        user_id: user.id,
        profile_id: selectedCharacterId,
        activity_type: activityType,
        message,
        earnings,
        metadata: metadata ?? null
      };

      const initialActivityPayload =
        supportsProfileScopedDataRef.current === false
          ? omitFromRecord(baseActivityPayload, "profile_id")
          : baseActivityPayload;

      let insertResponse = await supabase
        .from("activity_feed")
        .insert(initialActivityPayload)
        .select()
        .single();

      if (insertResponse.error) {
        if (isMissingColumnError(insertResponse.error, "profile_id")) {
          supportsProfileScopedDataRef.current = false;
          insertResponse = await supabase
            .from("activity_feed")
            .insert(omitFromRecord(baseActivityPayload, "profile_id"))
            .select()
            .single();
        } else {
          console.error("Error adding activity:", insertResponse.error);
          throw insertResponse.error;
        }
      } else {
        supportsProfileScopedDataRef.current = true;
      }

      const data = insertResponse.data;

      if (!data) {
        throw new Error("No activity data returned from Supabase.");
      }

      setActivities(prev => [data, ...prev.slice(0, 9)]);
      return data;
    },
    [selectedCharacterId, user]
  );

  const createCharacter = useCallback(
    async ({
      username,
      displayName,
      slotNumber,
      unlockCost,
      makeActive = false
    }: CreateCharacterInput) => {
      if (!user) {
        throw new Error("You must be signed in to create a character.");
      }

      setCharactersLoading(true);

      try {
        if (unlockCost > 0) {
          if (!profile || (profile.cash ?? 0) < unlockCost) {
            throw new Error("You do not have enough cash to unlock this character slot.");
          }

          await updateProfile({ cash: (profile.cash ?? 0) - unlockCost });
        }

        const baseProfilePayload: Record<string, unknown> = {
          user_id: user.id,
          username,
          display_name: displayName,
          slot_number: slotNumber,
          unlock_cost: unlockCost,
          is_active: makeActive
        };

        const skippedProfileColumns = new Set<string>();
        let attemptedProfilePayload = { ...baseProfilePayload };
        let newProfile: PlayerProfile | null = null;

        while (Object.keys(attemptedProfilePayload).length > 0) {
          const { data, error } = await supabase
            .from("profiles")
            .insert(attemptedProfilePayload)
            .select()
            .single();

          if (!error) {
            newProfile = data ?? null;
            break;
          }

          const missingColumn = extractMissingColumn(error);
          if (
            missingColumn &&
            !skippedProfileColumns.has(missingColumn) &&
            missingColumn in attemptedProfilePayload
          ) {
            skippedProfileColumns.add(missingColumn);
            attemptedProfilePayload = omitFromRecord(
              attemptedProfilePayload,
              missingColumn
            );
            continue;
          }

          throw error;
        }

        if (!newProfile) {
          throw new Error("Failed to create character profile.");
        }

        const baseNewSkillPayload: Record<string, unknown> = {
          user_id: user.id,
          profile_id: newProfile.id
        };

        const initialNewSkillPayload =
          supportsProfileScopedDataRef.current === false
            ? omitFromRecord(baseNewSkillPayload, "profile_id")
            : baseNewSkillPayload;

        const { error: skillsInsertError } = await supabase
          .from("player_skills")
          .insert(initialNewSkillPayload);

        if (skillsInsertError) {
          if (isMissingColumnError(skillsInsertError, "profile_id")) {
            supportsProfileScopedDataRef.current = false;
            const { error: fallbackSkillError } = await supabase
              .from("player_skills")
              .insert(omitFromRecord(baseNewSkillPayload, "profile_id"));

            if (fallbackSkillError) {
              throw fallbackSkillError;
            }
          } else {
            throw skillsInsertError;
          }
        } else {
          supportsProfileScopedDataRef.current = true;
        }

        if (skillDefinitions.length > 0) {
          await Promise.all([
            upsertSkillProgress(newProfile.id, []),
            upsertSkillUnlocks(newProfile.id, [])
          ]);
        } else {
          setSkillProgress([]);
          setSkillUnlockRows([]);
        }

        if (attributeDefinitions.length > 0) {
          const baseNewAttributePayload: Record<string, unknown> = {
            user_id: user.id,
            profile_id: newProfile.id
          };

          const initialNewAttributePayload =
            supportsProfileScopedDataRef.current === false
              ? omitFromRecord(baseNewAttributePayload, "profile_id")
              : baseNewAttributePayload;

          const { error: attributeInsertError } = await supabase
            .from("player_attributes")
            .insert(initialNewAttributePayload);

          if (attributeInsertError) {
            if (isMissingColumnError(attributeInsertError, "profile_id")) {
              supportsProfileScopedDataRef.current = false;
              const { error: fallbackAttributeError } = await supabase
                .from("player_attributes")
                .insert(omitFromRecord(baseNewAttributePayload, "profile_id"));

              if (fallbackAttributeError) {
                throw fallbackAttributeError;
              }
            } else {
              throw attributeInsertError;
            }
          } else {
            supportsProfileScopedDataRef.current = true;
          }
        }

        setCharacters(prev => [...prev, newProfile]);

        if (makeActive || !selectedCharacterId) {
          await setActiveCharacter(newProfile.id);
        }

        return newProfile;
      } catch (err) {
        console.error("Error creating character:", err);
        setError(extractErrorMessage(err));
        throw err;
      } finally {
        setCharactersLoading(false);
      }
    },
    [profile, selectedCharacterId, setActiveCharacter, updateProfile, user, skillDefinitions, attributeDefinitions]
  );

  const refreshCharacters = useCallback(() => fetchCharacters(), [fetchCharacters]);

  const refetch = useCallback(() => fetchGameData(), [fetchGameData]);

  const resetCharacter = useCallback(async () => {
    if (!user) {
      throw new Error("You must be signed in to reset a character.");
    }

    const { data, error: resetError } = await supabase.rpc("reset_player_character");

    if (resetError) {
      console.error("Error resetting character:", resetError);
      throw resetError;
    }

    const nextProfileId = Array.isArray(data) && data.length > 0 ? data[0]?.profile?.id ?? null : null;
    if (nextProfileId) {
      setSelectedCharacterId(nextProfileId);
      writeStoredCharacterId(nextProfileId);
    } else {
      clearSelectedCharacter();
    }

    await fetchCharacters();
    await fetchGameData();
  }, [clearSelectedCharacter, fetchCharacters, fetchGameData, user]);

  const upsertSkillProgress = useCallback(async (profileId: string, entries: SkillProgressUpsertInput[]) => {
    return [];
  }, []);

  const upsertSkillUnlocks = useCallback(async (profileId: string, entries: SkillUnlockUpsertInput[]) => {
    return [];
  }, []);

  const hasCharacters = useMemo(() => characters.length > 0, [characters]);
  const loading = useMemo(
    () => charactersLoading || dataLoading,
    [charactersLoading, dataLoading]
  );

  // Add missing functions and variables that are referenced
  const unlockedSkills = {};

  return {
    characters,
    selectedCharacterId,
    profile,
    xpWallet,
    attributeStarTotal: Math.max(0, Number(xpWallet?.attribute_points_earned ?? 0)),
    freshWeeklyBonusAvailable,
    skillDefinitions,
    skillProgress,
    unlockedSkills,
    skills,
    attributes,
    xpWallet,
    progressionCooldowns,
    activities,
    experienceLedger,
    xpWallet,
    currentCity,
    loading,
    error,
    hasCharacters,
    skillUnlocks: skillUnlockRows,
    setActiveCharacter,
    clearSelectedCharacter,
    updateProfile,
    updateSkills,
    updateAttributes,
    addActivity,
    awardActionXp,
    buyAttributeStar,
    acknowledgeWeeklyBonus,
    refreshProgressionState,
    createCharacter,
    refreshCharacters,
    refetch,
    resetCharacter,
    upsertSkillProgress,
    upsertSkillUnlocks
  };
};

export const GameDataProvider = ({ children }: { children: ReactNode }) => {
  const value = useProvideGameData();
  return <GameDataContext.Provider value={value}>{children}</GameDataContext.Provider>;
};

// eslint-disable-next-line react-refresh/only-export-components
export const useGameData = (): GameDataContextValue => {
  const context = useContext(GameDataContext);
  if (!context) {
    return defaultGameDataContext;
  }

  return context;
};<|MERGE_RESOLUTION|>--- conflicted
+++ resolved
@@ -474,10 +474,6 @@
   const [attributeDefinitions, setAttributeDefinitions] = useState<AttributeDefinition[]>([]);
   const [attributes, setAttributes] = useState<any>({});
   const [xpWallet, setXpWallet] = useState<PlayerXpWallet | null>(null);
-<<<<<<< HEAD
-=======
-  const [progressionCooldowns, setProgressionCooldowns] = useState<Record<string, number>>({});
->>>>>>> 54b77780
   const [activities, setActivities] = useState<ActivityItem[]>([]);
   const [experienceLedger, setExperienceLedger] = useState<ExperienceLedgerEntry[]>([]);
   const [xpWallet, setXpWallet] = useState<PlayerXpWallet | null>(null);
@@ -493,10 +489,6 @@
     setSkills(null);
     setAttributes(null);
     setXpWallet(null);
-<<<<<<< HEAD
-=======
-    setProgressionCooldowns({});
->>>>>>> 54b77780
     setActivities([]);
     setExperienceLedger([]);
     setXpWallet(null);
