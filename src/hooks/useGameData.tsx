<<<<<<< HEAD
import { useCallback, useEffect, useMemo, useState } from "react";
import { supabase } from "@/integrations/supabase/client";
import type { Database } from "@/integrations/supabase/types";
import { useAuth } from "@/hooks/use-auth-context";
import { awardActionXp as awardActionXpUtility, type AwardActionXpInput } from "@/utils/progression";

export type PlayerProfile = Database["public"]["Tables"]["profiles"]["Row"];
export type PlayerSkills = Database["public"]["Tables"]["player_skills"]["Row"] | null;
export type PlayerAttributes = Record<string, number> | null;
export type PlayerXpWallet = Database["public"]["Tables"]["player_xp_wallet"]["Row"] | null;
export type SkillProgressRow = Database["public"]["Tables"]["skill_progress"]["Row"];
export type ExperienceLedgerRow = Database["public"]["Tables"]["experience_ledger"]["Row"];
export type UnlockedSkillsMap = Record<string, boolean>;

type ProfileUpdate = Database["public"]["Tables"]["profiles"]["Update"];
type SkillsUpdate = Database["public"]["Tables"]["player_skills"]["Update"];
type AttributesUpdate = Partial<Record<string, number>>;
type ActivityInsert = Database["public"]["Tables"]["activity_feed"]["Insert"];
type CityRow = Database["public"]["Tables"]["cities"]["Row"];
type RawAttributes = Database["public"]["Tables"]["player_attributes"]["Row"] | null;

interface UseGameDataReturn {
  profile: PlayerProfile | null;
  skills: PlayerSkills;
  attributes: PlayerAttributes;
  xpWallet: PlayerXpWallet;
  xpLedger: ExperienceLedgerRow[];
  skillProgress: SkillProgressRow[];
  unlockedSkills: UnlockedSkillsMap;
  freshWeeklyBonusAvailable: boolean;
  currentCity: CityRow | null;
=======
import { useState, useEffect, useCallback } from 'react';
import { supabase } from '@/integrations/supabase/client';
import { useAuth } from '@/hooks/use-auth-context';
import type { Database } from '@/lib/supabase-types';

export type PlayerProfile = Database['public']['Tables']['profiles']['Row'];
export type PlayerSkills = { [key: string]: any } | null;
export type PlayerAttributes = { [key: string]: any } | null;
export type PlayerXpWallet = { [key: string]: any } | null;
export type ActivityItem = { [key: string]: any };
export type PlayerXpLedgerEntry = Database['public']['Tables']['xp_ledger']['Row'];

interface UseGameDataReturn {
  profile: PlayerProfile | null;
  skills: PlayerSkills | null;
  attributes: PlayerAttributes | null;
  xpWallet: PlayerXpWallet | null;
  xpLedger: PlayerXpLedgerEntry[];
  freshWeeklyBonusAvailable: boolean;
>>>>>>> bb0a81c8
  loading: boolean;
  error: string | null;
  characters: PlayerProfile[];
  selectedCharacterId: string | null;
  hasCharacters: boolean;
  refetch: () => Promise<void>;
  refreshCharacters: () => Promise<void>;
<<<<<<< HEAD
  setActiveCharacter: (id: string) => Promise<void>;
  createCharacter: (data: Partial<PlayerProfile>) => Promise<void>;
  resetCharacter: () => Promise<void>;
  updateProfile: (updates: ProfileUpdate) => Promise<PlayerProfile>;
  updateSkills: (updates: SkillsUpdate) => Promise<PlayerSkills>;
  updateAttributes: (updates: AttributesUpdate) => Promise<PlayerAttributes>;
  addActivity: (type: string, message: string, earnings?: number, metadata?: ActivityInsert["metadata"]) => Promise<void>;
  awardActionXp: (input: AwardActionXpInput) => Promise<void>;
=======
  updateProfile: (updates: Partial<PlayerProfile>) => Promise<PlayerProfile | null>;
  addActivity: (
    activityType: string,
    message: string,
    earnings?: number,
    metadata?: Record<string, unknown>
  ) => Promise<void>;
>>>>>>> bb0a81c8
}

const mapAttributes = (row: RawAttributes): PlayerAttributes => {
  if (!row) {
    return null;
  }

  return {
    creativity: row.creative_insight ?? 0,
    business: row.business_acumen ?? 0,
    marketing: row.marketing_savvy ?? 0,
    technical: row.technical_mastery ?? 0,
  };
};

export const useGameData = (): UseGameDataReturn => {
  const { user } = useAuth();
  const [profile, setProfile] = useState<PlayerProfile | null>(null);
<<<<<<< HEAD
=======
  const [skills, setSkills] = useState<PlayerSkills | null>(null);
  const [attributes, setAttributes] = useState<PlayerAttributes | null>(null);
  const [xpWallet, setXpWallet] = useState<PlayerXpWallet | null>(null);
  const [xpLedger, setXpLedger] = useState<PlayerXpLedgerEntry[]>([]);
>>>>>>> bb0a81c8
  const [characters, setCharacters] = useState<PlayerProfile[]>([]);
  const [selectedCharacterId, setSelectedCharacterId] = useState<string | null>(null);
  const [skills, setSkills] = useState<PlayerSkills>(null);
  const [attributes, setAttributes] = useState<PlayerAttributes>(null);
  const [xpWallet, setXpWallet] = useState<PlayerXpWallet>(null);
  const [xpLedger, setXpLedger] = useState<ExperienceLedgerRow[]>([]);
  const [skillProgress, setSkillProgress] = useState<SkillProgressRow[]>([]);
  const [unlockedSkills, setUnlockedSkills] = useState<UnlockedSkillsMap>({});
  const [freshWeeklyBonusAvailable] = useState(false);
  const [currentCity, setCurrentCity] = useState<CityRow | null>(null);
  const [loading, setLoading] = useState(false);
  const [error, setError] = useState<string | null>(null);
  const [freshWeeklyBonusAvailable, setFreshWeeklyBonusAvailable] = useState(false);

<<<<<<< HEAD
  const loadCharacterDetails = useCallback(
    async (activeProfile: PlayerProfile | null) => {
      if (!user || !activeProfile) {
        setSkills(null);
        setAttributes(null);
        setXpWallet(null);
        setXpLedger([]);
        setSkillProgress([]);
        setUnlockedSkills({});
        setCurrentCity(null);
        return;
      }

      const [skillsResult, attributesResult, walletResult, cityResult] = await Promise.all([
        supabase
          .from("player_skills")
          .select("*")
          .eq("user_id", user.id)
          .maybeSingle(),
        supabase
          .from("player_attributes")
          .select("*")
          .eq("user_id", user.id)
          .maybeSingle(),
        supabase
          .from("player_xp_wallet")
          .select("*")
          .eq("profile_id", activeProfile.id)
          .maybeSingle(),
        activeProfile.current_city_id
          ? supabase.from("cities").select("*").eq("id", activeProfile.current_city_id).maybeSingle()
          : Promise.resolve({ data: null, error: null }),
      ]);

      if (skillsResult.error) {
        console.error("Failed to load player skills", skillsResult.error);
      }
      if (attributesResult.error) {
        console.error("Failed to load player attributes", attributesResult.error);
      }
      if (walletResult.error) {
        console.error("Failed to load XP wallet", walletResult.error);
      }
      if (cityResult && cityResult.error) {
        console.error("Failed to load city", cityResult.error);
      }

      setSkills((skillsResult.data ?? null) as PlayerSkills);
      setAttributes(mapAttributes((attributesResult.data ?? null) as RawAttributes));
      setXpWallet((walletResult.data ?? null) as PlayerXpWallet);
      setCurrentCity((cityResult?.data ?? null) as CityRow | null);
      setXpLedger([]);
      setSkillProgress([]);
      setUnlockedSkills({});
    },
    [user],
=======
  const parseMetadataRecord = (metadata: unknown): Record<string, unknown> | null => {
    if (!metadata) return null;

    if (typeof metadata === 'string') {
      try {
        const parsed = JSON.parse(metadata);
        return parsed && typeof parsed === 'object' && !Array.isArray(parsed)
          ? (parsed as Record<string, unknown>)
          : null;
      } catch {
        return null;
      }
    }

    if (typeof metadata === 'object' && !Array.isArray(metadata)) {
      return metadata as Record<string, unknown>;
    }

    return null;
  };

  const computeFreshWeeklyBonus = useCallback(
    (currentProfile: PlayerProfile | null, ledgerEntries: PlayerXpLedgerEntry[]): boolean => {
      if (!currentProfile) return false;

      const candidates: Date[] = [];

      if (currentProfile.last_weekly_bonus_at) {
        const parsed = new Date(currentProfile.last_weekly_bonus_at);
        if (!Number.isNaN(parsed.getTime())) {
          candidates.push(parsed);
        }
      }

      const metadataRecord = parseMetadataRecord(currentProfile.weekly_bonus_metadata);
      const metadataTimestamp = metadataRecord?.updated_at;
      if (typeof metadataTimestamp === 'string') {
        const parsed = new Date(metadataTimestamp);
        if (!Number.isNaN(parsed.getTime())) {
          candidates.push(parsed);
        }
      }

      const ledgerBonus = ledgerEntries.find(entry => entry.event_type === 'weekly_bonus');
      if (ledgerBonus?.created_at) {
        const parsed = new Date(ledgerBonus.created_at);
        if (!Number.isNaN(parsed.getTime())) {
          candidates.push(parsed);
        }
      }

      if (candidates.length === 0) {
        return false;
      }

      const mostRecent = candidates.reduce((latest, date) => (date > latest ? date : latest), candidates[0]);
      const diffMs = Date.now() - mostRecent.getTime();
      const sevenDaysMs = 7 * 24 * 60 * 60 * 1000;

      return diffMs >= 0 && diffMs <= sevenDaysMs;
    },
    []
  );

  const resetCharacterData = useCallback(() => {
    setSkills(null);
    setAttributes(null);
    setXpWallet(null);
    setXpLedger([]);
    setFreshWeeklyBonusAvailable(false);
  }, []);

  const loadProfileDetails = useCallback(
    async (activeProfile: PlayerProfile | null) => {
      if (!user || !activeProfile) {
        resetCharacterData();
        return;
      }

      try {
        const { data: skillsData, error: skillsError } = await supabase
          .from('player_skills')
          .select('*')
          .eq('user_id', user.id)
          .maybeSingle();

        if (skillsError && skillsError.code !== 'PGRST116') throw skillsError;
        setSkills(skillsData ?? null);
      } catch (err) {
        console.error('Error fetching player skills:', err);
        setSkills(null);
      }

      try {
        const { data: attributesData, error: attributesError } = await supabase
          .from('player_attributes')
          .select('*')
          .eq('user_id', user.id)
          .maybeSingle();

        if (attributesError && attributesError.code !== 'PGRST116') throw attributesError;
        setAttributes(attributesData ?? null);
      } catch (err) {
        console.error('Error fetching player attributes:', err);
        setAttributes(null);
      }

      try {
        const { data: xpWalletData, error: xpWalletError } = await supabase
          .from('player_xp_wallet')
          .select('*')
          .eq('profile_id', activeProfile.id)
          .maybeSingle();

        if (xpWalletError && xpWalletError.code !== 'PGRST116') throw xpWalletError;
        setXpWallet(xpWalletData ?? null);
      } catch (err) {
        console.error('Error fetching XP wallet:', err);
        setXpWallet(null);
      }

      let ledgerEntries: PlayerXpLedgerEntry[] = [];
      try {
        const { data: xpLedgerData, error: xpLedgerError } = await supabase
          .from('xp_ledger')
          .select('*')
          .eq('profile_id', activeProfile.id)
          .order('created_at', { ascending: false })
          .limit(50);

        if (xpLedgerError && xpLedgerError.code !== 'PGRST116') throw xpLedgerError;
        ledgerEntries = (xpLedgerData ?? []) as PlayerXpLedgerEntry[];
        setXpLedger(ledgerEntries);
      } catch (err) {
        console.error('Error fetching XP ledger:', err);
        ledgerEntries = [];
        setXpLedger([]);
      }

      setFreshWeeklyBonusAvailable(computeFreshWeeklyBonus(activeProfile, ledgerEntries));
    },
    [computeFreshWeeklyBonus, resetCharacterData, user]
>>>>>>> bb0a81c8
  );

  const fetchData = useCallback(async () => {
    if (!user) {
      setProfile(null);
      setCharacters([]);
      setSelectedCharacterId(null);
      setSkills(null);
      setAttributes(null);
      setXpWallet(null);
      setXpLedger([]);
<<<<<<< HEAD
      setSkillProgress([]);
      setUnlockedSkills({});
      setCurrentCity(null);
=======
      setCharacters([]);
      setSelectedCharacterId(null);
      setFreshWeeklyBonusAvailable(false);
>>>>>>> bb0a81c8
      return;
    }

    setLoading(true);
    setError(null);

    try {
<<<<<<< HEAD
      const { data, error: profileError } = await supabase
        .from("profiles")
        .select("*")
        .eq("user_id", user.id)
        .order("created_at", { ascending: true });

      if (profileError) {
        throw profileError;
      }

      const profileList = (data ?? []) as PlayerProfile[];
      setCharacters(profileList);

      const activeProfile = profileList.find((candidate) => candidate.id === selectedCharacterId) ?? profileList[0] ?? null;
      setProfile(activeProfile ?? null);
      setSelectedCharacterId(activeProfile?.id ?? null);

      await loadCharacterDetails(activeProfile ?? null);
=======
      // Fetch profile(s) - treating profiles as characters
      const { data: profilesData, error: profileError } = await supabase
        .from('profiles')
        .select('*')
        .eq('user_id', user.id);

      if (profileError) throw profileError;

      const profiles = (profilesData || []) as PlayerProfile[];
      setCharacters(profiles);

      const preferredProfile = selectedCharacterId
        ? profiles.find(character => character.id === selectedCharacterId) ?? null
        : null;

      const activeProfile = preferredProfile ?? (profiles.length > 0 ? profiles[0] : null);
      setProfile(activeProfile);
      setSelectedCharacterId(activeProfile ? activeProfile.id : null);

      await loadProfileDetails(activeProfile);
>>>>>>> bb0a81c8
    } catch (err) {
      console.error("Error fetching game data:", err);
      setError(err instanceof Error ? err.message : "Failed to fetch game data");
    } finally {
      setLoading(false);
    }
<<<<<<< HEAD
  }, [loadCharacterDetails, selectedCharacterId, user]);

  useEffect(() => {
    void fetchData();
  }, [fetchData]);

  const setActiveCharacter = useCallback(
    async (id: string) => {
      const nextProfile = characters.find((character) => character.id === id) ?? null;
      setProfile(nextProfile);
      setSelectedCharacterId(nextProfile?.id ?? null);
      await loadCharacterDetails(nextProfile ?? null);
    },
    [characters, loadCharacterDetails],
  );

  const createCharacter = useCallback(
    async (data: Partial<PlayerProfile>) => {
      if (!user) {
        throw new Error("You need to be signed in to create a character");
      }

      const payload: Database["public"]["Tables"]["profiles"]["Insert"] = {
        user_id: user.id,
        username: data.username ?? `performer_${Date.now()}`,
        display_name: data.display_name ?? data.username ?? "New Performer",
      };

      const { error: insertError } = await supabase.from("profiles").insert(payload);
      if (insertError) {
        throw insertError;
      }
=======
  }, [loadProfileDetails, selectedCharacterId, user]);

  const setActiveCharacter = useCallback(
    (id: string) => {
      const character = characters.find(c => c.id === id);
      if (character) {
        setProfile(character);
        setSelectedCharacterId(character.id);
        void loadProfileDetails(character);
      }
    },
    [characters, loadProfileDetails]
  );

  const createCharacter = useCallback(async (data: any) => {
    if (!user) return;
>>>>>>> bb0a81c8

      await fetchData();
<<<<<<< HEAD
    },
    [fetchData, user],
=======
    } catch (err) {
      console.error('Error creating character:', err);
      throw err;
    }
  }, [fetchData, user]);

  const updateProfile = useCallback(
    async (updates: Partial<PlayerProfile>) => {
      if (!user || !profile) {
        throw new Error('No active profile to update');
      }

      const { data, error: updateError } = await supabase
        .from('profiles')
        .update(updates)
        .eq('id', profile.id)
        .select('*')
        .maybeSingle();

      if (updateError) {
        console.error('Error updating profile:', updateError);
        throw updateError;
      }

      const updatedProfile = (data ?? null) as PlayerProfile | null;
      if (updatedProfile) {
        setProfile(updatedProfile);
        setCharacters(prev => prev.map(character => (character.id === updatedProfile.id ? updatedProfile : character)));
        await loadProfileDetails(updatedProfile);
      } else {
        await fetchData();
      }

      return updatedProfile;
    },
    [fetchData, loadProfileDetails, profile, user]
  );

  const addActivity = useCallback(
    async (
      activityType: string,
      message: string,
      earnings?: number,
      metadata?: Record<string, unknown>
    ) => {
      if (!user) {
        throw new Error('User must be signed in to add activity');
      }

      const payload: Record<string, unknown> = {
        user_id: user.id,
        activity_type: activityType,
        message,
      };

      if (typeof earnings === 'number') {
        payload.earnings = earnings;
      }

      if (metadata) {
        payload.metadata = metadata;
      }

      if (profile?.id) {
        payload.profile_id = profile.id;
      }

      const { error: activityError } = await supabase.from('activity_feed').insert(payload);

      if (activityError) {
        console.error('Error logging activity:', activityError);
        throw activityError;
      }
    },
    [profile?.id, user]
>>>>>>> bb0a81c8
  );

  const resetCharacter = useCallback(async () => {
    if (!user) {
      throw new Error("Authentication required to reset character");
    }

    const { error } = await supabase.rpc("reset_player_character");
    if (error) {
      throw error;
    }

    await fetchData();
  }, [fetchData, user]);

  const updateProfile = useCallback(
    async (updates: ProfileUpdate) => {
      if (!profile) {
        throw new Error("No active profile selected");
      }

      const { data, error: updateError } = await supabase
        .from("profiles")
        .update(updates)
        .eq("id", profile.id)
        .select("*")
        .single();

      if (updateError) {
        throw updateError;
      }

      const updatedProfile = data as PlayerProfile;
      setProfile(updatedProfile);
      setCharacters((prev) => prev.map((character) => (character.id === updatedProfile.id ? updatedProfile : character)));
      await loadCharacterDetails(updatedProfile);
      return updatedProfile;
    },
    [loadCharacterDetails, profile],
  );

  const updateSkills = useCallback(
    async (updates: SkillsUpdate) => {
      if (!user) {
        throw new Error("Authentication required to update skills");
      }

      const payload: Database["public"]["Tables"]["player_skills"]["Insert"] = {
        user_id: user.id,
        ...updates,
      };

<<<<<<< HEAD
      const { data, error: upsertError } = await supabase
        .from("player_skills")
        .upsert(payload, { onConflict: "user_id" })
        .select("*")
        .maybeSingle();

      if (upsertError) {
        throw upsertError;
      }
=======
  useEffect(() => {
    void fetchData();
  }, [fetchData]);

  return {
    profile,
    skills,
    attributes,
    xpWallet,
    xpLedger,
    characters,
    selectedCharacterId,
    hasCharacters: characters.length > 0,
    loading,
    error,
    refetch: fetchData,
    setActiveCharacter,
    createCharacter,
    refreshCharacters: fetchData,
    updateProfile,
    addActivity,
    freshWeeklyBonusAvailable
  };
};
>>>>>>> bb0a81c8

      setSkills((data ?? null) as PlayerSkills);
      return (data ?? null) as PlayerSkills;
    },
    [user],
  );

  const updateAttributes = useCallback(
    async (updates: AttributesUpdate) => {
      if (!user) {
        throw new Error("Authentication required to update attributes");
      }

      const payload: Database["public"]["Tables"]["player_attributes"]["Insert"] = {
        user_id: user.id,
        creative_insight: updates.creativity,
        business_acumen: updates.business,
        marketing_savvy: updates.marketing,
        technical_mastery: updates.technical,
      };

      const { data, error: upsertError } = await supabase
        .from("player_attributes")
        .upsert(payload, { onConflict: "user_id" })
        .select("*")
        .maybeSingle();

      if (upsertError) {
        throw upsertError;
      }

      const mapped = mapAttributes((data ?? null) as RawAttributes);
      setAttributes(mapped);
      return mapped;
    },
    [user],
  );

  const addActivity = useCallback(
    async (
      type: string,
      message: string,
      earnings: number | undefined = undefined,
      metadata: ActivityInsert["metadata"] = null,
    ) => {
      if (!user) {
        throw new Error("Authentication required to log activity");
      }

      const payload: ActivityInsert = {
        user_id: user.id,
        activity_type: type,
        message,
        earnings: typeof earnings === "number" ? earnings : null,
        metadata,
      };

      const { error: insertError } = await supabase.from("activity_feed").insert(payload);
      if (insertError) {
        throw insertError;
      }
    },
    [user],
  );

  const awardActionXp = useCallback(
    async (input: AwardActionXpInput) => {
      const response = await awardActionXpUtility(input);

      if (response.wallet) {
        setXpWallet(response.wallet as PlayerXpWallet);
      }

      if (response.profile) {
        setProfile((prev) => (prev && prev.id === response.profile.id ? { ...prev, ...response.profile } : prev));
      }
    },
    [],
  );

  const value: UseGameDataReturn = useMemo(
    () => ({
      profile,
      skills,
      attributes,
      xpWallet,
      xpLedger,
      skillProgress,
      unlockedSkills,
      freshWeeklyBonusAvailable,
      currentCity,
      loading,
      error,
      characters,
      selectedCharacterId,
      hasCharacters: characters.length > 0,
      refetch: fetchData,
      refreshCharacters: fetchData,
      setActiveCharacter,
      createCharacter,
      resetCharacter,
      updateProfile,
      updateSkills,
      updateAttributes,
      addActivity,
      awardActionXp,
    }),
    [
      profile,
      skills,
      attributes,
      xpWallet,
      xpLedger,
      skillProgress,
      unlockedSkills,
      freshWeeklyBonusAvailable,
      currentCity,
      loading,
      error,
      characters,
      selectedCharacterId,
      fetchData,
      setActiveCharacter,
      createCharacter,
      resetCharacter,
      updateProfile,
      updateSkills,
      updateAttributes,
      addActivity,
      awardActionXp,
    ],
  );

  return value;
};

export const GameDataProvider: React.FC<{ children: React.ReactNode }> = ({ children }) => {
  return <>{children}</>;
};<|MERGE_RESOLUTION|>--- conflicted
+++ resolved
@@ -1,4 +1,3 @@
-<<<<<<< HEAD
 import { useCallback, useEffect, useMemo, useState } from "react";
 import { supabase } from "@/integrations/supabase/client";
 import type { Database } from "@/integrations/supabase/types";
@@ -30,27 +29,6 @@
   unlockedSkills: UnlockedSkillsMap;
   freshWeeklyBonusAvailable: boolean;
   currentCity: CityRow | null;
-=======
-import { useState, useEffect, useCallback } from 'react';
-import { supabase } from '@/integrations/supabase/client';
-import { useAuth } from '@/hooks/use-auth-context';
-import type { Database } from '@/lib/supabase-types';
-
-export type PlayerProfile = Database['public']['Tables']['profiles']['Row'];
-export type PlayerSkills = { [key: string]: any } | null;
-export type PlayerAttributes = { [key: string]: any } | null;
-export type PlayerXpWallet = { [key: string]: any } | null;
-export type ActivityItem = { [key: string]: any };
-export type PlayerXpLedgerEntry = Database['public']['Tables']['xp_ledger']['Row'];
-
-interface UseGameDataReturn {
-  profile: PlayerProfile | null;
-  skills: PlayerSkills | null;
-  attributes: PlayerAttributes | null;
-  xpWallet: PlayerXpWallet | null;
-  xpLedger: PlayerXpLedgerEntry[];
-  freshWeeklyBonusAvailable: boolean;
->>>>>>> bb0a81c8
   loading: boolean;
   error: string | null;
   characters: PlayerProfile[];
@@ -58,7 +36,6 @@
   hasCharacters: boolean;
   refetch: () => Promise<void>;
   refreshCharacters: () => Promise<void>;
-<<<<<<< HEAD
   setActiveCharacter: (id: string) => Promise<void>;
   createCharacter: (data: Partial<PlayerProfile>) => Promise<void>;
   resetCharacter: () => Promise<void>;
@@ -67,15 +44,6 @@
   updateAttributes: (updates: AttributesUpdate) => Promise<PlayerAttributes>;
   addActivity: (type: string, message: string, earnings?: number, metadata?: ActivityInsert["metadata"]) => Promise<void>;
   awardActionXp: (input: AwardActionXpInput) => Promise<void>;
-=======
-  updateProfile: (updates: Partial<PlayerProfile>) => Promise<PlayerProfile | null>;
-  addActivity: (
-    activityType: string,
-    message: string,
-    earnings?: number,
-    metadata?: Record<string, unknown>
-  ) => Promise<void>;
->>>>>>> bb0a81c8
 }
 
 const mapAttributes = (row: RawAttributes): PlayerAttributes => {
@@ -94,13 +62,6 @@
 export const useGameData = (): UseGameDataReturn => {
   const { user } = useAuth();
   const [profile, setProfile] = useState<PlayerProfile | null>(null);
-<<<<<<< HEAD
-=======
-  const [skills, setSkills] = useState<PlayerSkills | null>(null);
-  const [attributes, setAttributes] = useState<PlayerAttributes | null>(null);
-  const [xpWallet, setXpWallet] = useState<PlayerXpWallet | null>(null);
-  const [xpLedger, setXpLedger] = useState<PlayerXpLedgerEntry[]>([]);
->>>>>>> bb0a81c8
   const [characters, setCharacters] = useState<PlayerProfile[]>([]);
   const [selectedCharacterId, setSelectedCharacterId] = useState<string | null>(null);
   const [skills, setSkills] = useState<PlayerSkills>(null);
@@ -114,8 +75,6 @@
   const [loading, setLoading] = useState(false);
   const [error, setError] = useState<string | null>(null);
   const [freshWeeklyBonusAvailable, setFreshWeeklyBonusAvailable] = useState(false);
-
-<<<<<<< HEAD
   const loadCharacterDetails = useCallback(
     async (activeProfile: PlayerProfile | null) => {
       if (!user || !activeProfile) {
@@ -172,150 +131,6 @@
       setUnlockedSkills({});
     },
     [user],
-=======
-  const parseMetadataRecord = (metadata: unknown): Record<string, unknown> | null => {
-    if (!metadata) return null;
-
-    if (typeof metadata === 'string') {
-      try {
-        const parsed = JSON.parse(metadata);
-        return parsed && typeof parsed === 'object' && !Array.isArray(parsed)
-          ? (parsed as Record<string, unknown>)
-          : null;
-      } catch {
-        return null;
-      }
-    }
-
-    if (typeof metadata === 'object' && !Array.isArray(metadata)) {
-      return metadata as Record<string, unknown>;
-    }
-
-    return null;
-  };
-
-  const computeFreshWeeklyBonus = useCallback(
-    (currentProfile: PlayerProfile | null, ledgerEntries: PlayerXpLedgerEntry[]): boolean => {
-      if (!currentProfile) return false;
-
-      const candidates: Date[] = [];
-
-      if (currentProfile.last_weekly_bonus_at) {
-        const parsed = new Date(currentProfile.last_weekly_bonus_at);
-        if (!Number.isNaN(parsed.getTime())) {
-          candidates.push(parsed);
-        }
-      }
-
-      const metadataRecord = parseMetadataRecord(currentProfile.weekly_bonus_metadata);
-      const metadataTimestamp = metadataRecord?.updated_at;
-      if (typeof metadataTimestamp === 'string') {
-        const parsed = new Date(metadataTimestamp);
-        if (!Number.isNaN(parsed.getTime())) {
-          candidates.push(parsed);
-        }
-      }
-
-      const ledgerBonus = ledgerEntries.find(entry => entry.event_type === 'weekly_bonus');
-      if (ledgerBonus?.created_at) {
-        const parsed = new Date(ledgerBonus.created_at);
-        if (!Number.isNaN(parsed.getTime())) {
-          candidates.push(parsed);
-        }
-      }
-
-      if (candidates.length === 0) {
-        return false;
-      }
-
-      const mostRecent = candidates.reduce((latest, date) => (date > latest ? date : latest), candidates[0]);
-      const diffMs = Date.now() - mostRecent.getTime();
-      const sevenDaysMs = 7 * 24 * 60 * 60 * 1000;
-
-      return diffMs >= 0 && diffMs <= sevenDaysMs;
-    },
-    []
-  );
-
-  const resetCharacterData = useCallback(() => {
-    setSkills(null);
-    setAttributes(null);
-    setXpWallet(null);
-    setXpLedger([]);
-    setFreshWeeklyBonusAvailable(false);
-  }, []);
-
-  const loadProfileDetails = useCallback(
-    async (activeProfile: PlayerProfile | null) => {
-      if (!user || !activeProfile) {
-        resetCharacterData();
-        return;
-      }
-
-      try {
-        const { data: skillsData, error: skillsError } = await supabase
-          .from('player_skills')
-          .select('*')
-          .eq('user_id', user.id)
-          .maybeSingle();
-
-        if (skillsError && skillsError.code !== 'PGRST116') throw skillsError;
-        setSkills(skillsData ?? null);
-      } catch (err) {
-        console.error('Error fetching player skills:', err);
-        setSkills(null);
-      }
-
-      try {
-        const { data: attributesData, error: attributesError } = await supabase
-          .from('player_attributes')
-          .select('*')
-          .eq('user_id', user.id)
-          .maybeSingle();
-
-        if (attributesError && attributesError.code !== 'PGRST116') throw attributesError;
-        setAttributes(attributesData ?? null);
-      } catch (err) {
-        console.error('Error fetching player attributes:', err);
-        setAttributes(null);
-      }
-
-      try {
-        const { data: xpWalletData, error: xpWalletError } = await supabase
-          .from('player_xp_wallet')
-          .select('*')
-          .eq('profile_id', activeProfile.id)
-          .maybeSingle();
-
-        if (xpWalletError && xpWalletError.code !== 'PGRST116') throw xpWalletError;
-        setXpWallet(xpWalletData ?? null);
-      } catch (err) {
-        console.error('Error fetching XP wallet:', err);
-        setXpWallet(null);
-      }
-
-      let ledgerEntries: PlayerXpLedgerEntry[] = [];
-      try {
-        const { data: xpLedgerData, error: xpLedgerError } = await supabase
-          .from('xp_ledger')
-          .select('*')
-          .eq('profile_id', activeProfile.id)
-          .order('created_at', { ascending: false })
-          .limit(50);
-
-        if (xpLedgerError && xpLedgerError.code !== 'PGRST116') throw xpLedgerError;
-        ledgerEntries = (xpLedgerData ?? []) as PlayerXpLedgerEntry[];
-        setXpLedger(ledgerEntries);
-      } catch (err) {
-        console.error('Error fetching XP ledger:', err);
-        ledgerEntries = [];
-        setXpLedger([]);
-      }
-
-      setFreshWeeklyBonusAvailable(computeFreshWeeklyBonus(activeProfile, ledgerEntries));
-    },
-    [computeFreshWeeklyBonus, resetCharacterData, user]
->>>>>>> bb0a81c8
   );
 
   const fetchData = useCallback(async () => {
@@ -327,15 +142,9 @@
       setAttributes(null);
       setXpWallet(null);
       setXpLedger([]);
-<<<<<<< HEAD
       setSkillProgress([]);
       setUnlockedSkills({});
       setCurrentCity(null);
-=======
-      setCharacters([]);
-      setSelectedCharacterId(null);
-      setFreshWeeklyBonusAvailable(false);
->>>>>>> bb0a81c8
       return;
     }
 
@@ -343,7 +152,6 @@
     setError(null);
 
     try {
-<<<<<<< HEAD
       const { data, error: profileError } = await supabase
         .from("profiles")
         .select("*")
@@ -362,35 +170,12 @@
       setSelectedCharacterId(activeProfile?.id ?? null);
 
       await loadCharacterDetails(activeProfile ?? null);
-=======
-      // Fetch profile(s) - treating profiles as characters
-      const { data: profilesData, error: profileError } = await supabase
-        .from('profiles')
-        .select('*')
-        .eq('user_id', user.id);
-
-      if (profileError) throw profileError;
-
-      const profiles = (profilesData || []) as PlayerProfile[];
-      setCharacters(profiles);
-
-      const preferredProfile = selectedCharacterId
-        ? profiles.find(character => character.id === selectedCharacterId) ?? null
-        : null;
-
-      const activeProfile = preferredProfile ?? (profiles.length > 0 ? profiles[0] : null);
-      setProfile(activeProfile);
-      setSelectedCharacterId(activeProfile ? activeProfile.id : null);
-
-      await loadProfileDetails(activeProfile);
->>>>>>> bb0a81c8
     } catch (err) {
       console.error("Error fetching game data:", err);
       setError(err instanceof Error ? err.message : "Failed to fetch game data");
     } finally {
       setLoading(false);
     }
-<<<<<<< HEAD
   }, [loadCharacterDetails, selectedCharacterId, user]);
 
   useEffect(() => {
@@ -423,106 +208,10 @@
       if (insertError) {
         throw insertError;
       }
-=======
-  }, [loadProfileDetails, selectedCharacterId, user]);
-
-  const setActiveCharacter = useCallback(
-    (id: string) => {
-      const character = characters.find(c => c.id === id);
-      if (character) {
-        setProfile(character);
-        setSelectedCharacterId(character.id);
-        void loadProfileDetails(character);
-      }
-    },
-    [characters, loadProfileDetails]
-  );
-
-  const createCharacter = useCallback(async (data: any) => {
-    if (!user) return;
->>>>>>> bb0a81c8
 
       await fetchData();
-<<<<<<< HEAD
     },
     [fetchData, user],
-=======
-    } catch (err) {
-      console.error('Error creating character:', err);
-      throw err;
-    }
-  }, [fetchData, user]);
-
-  const updateProfile = useCallback(
-    async (updates: Partial<PlayerProfile>) => {
-      if (!user || !profile) {
-        throw new Error('No active profile to update');
-      }
-
-      const { data, error: updateError } = await supabase
-        .from('profiles')
-        .update(updates)
-        .eq('id', profile.id)
-        .select('*')
-        .maybeSingle();
-
-      if (updateError) {
-        console.error('Error updating profile:', updateError);
-        throw updateError;
-      }
-
-      const updatedProfile = (data ?? null) as PlayerProfile | null;
-      if (updatedProfile) {
-        setProfile(updatedProfile);
-        setCharacters(prev => prev.map(character => (character.id === updatedProfile.id ? updatedProfile : character)));
-        await loadProfileDetails(updatedProfile);
-      } else {
-        await fetchData();
-      }
-
-      return updatedProfile;
-    },
-    [fetchData, loadProfileDetails, profile, user]
-  );
-
-  const addActivity = useCallback(
-    async (
-      activityType: string,
-      message: string,
-      earnings?: number,
-      metadata?: Record<string, unknown>
-    ) => {
-      if (!user) {
-        throw new Error('User must be signed in to add activity');
-      }
-
-      const payload: Record<string, unknown> = {
-        user_id: user.id,
-        activity_type: activityType,
-        message,
-      };
-
-      if (typeof earnings === 'number') {
-        payload.earnings = earnings;
-      }
-
-      if (metadata) {
-        payload.metadata = metadata;
-      }
-
-      if (profile?.id) {
-        payload.profile_id = profile.id;
-      }
-
-      const { error: activityError } = await supabase.from('activity_feed').insert(payload);
-
-      if (activityError) {
-        console.error('Error logging activity:', activityError);
-        throw activityError;
-      }
-    },
-    [profile?.id, user]
->>>>>>> bb0a81c8
   );
 
   const resetCharacter = useCallback(async () => {
@@ -575,7 +264,6 @@
         ...updates,
       };
 
-<<<<<<< HEAD
       const { data, error: upsertError } = await supabase
         .from("player_skills")
         .upsert(payload, { onConflict: "user_id" })
@@ -585,32 +273,6 @@
       if (upsertError) {
         throw upsertError;
       }
-=======
-  useEffect(() => {
-    void fetchData();
-  }, [fetchData]);
-
-  return {
-    profile,
-    skills,
-    attributes,
-    xpWallet,
-    xpLedger,
-    characters,
-    selectedCharacterId,
-    hasCharacters: characters.length > 0,
-    loading,
-    error,
-    refetch: fetchData,
-    setActiveCharacter,
-    createCharacter,
-    refreshCharacters: fetchData,
-    updateProfile,
-    addActivity,
-    freshWeeklyBonusAvailable
-  };
-};
->>>>>>> bb0a81c8
 
       setSkills((data ?? null) as PlayerSkills);
       return (data ?? null) as PlayerSkills;
