--- conflicted
+++ resolved
@@ -2,7 +2,6 @@
 import { supabase } from "@/integrations/supabase/client";
 import { useAuth } from "@/hooks/use-auth-context";
 import type { Tables } from "@/integrations/supabase/types";
-<<<<<<< HEAD
 import type {
   PostgrestError,
   PostgrestMaybeSingleResponse,
@@ -13,15 +12,6 @@
 export type PlayerSkills = Tables<"player_skills">;
 export type PlayerAttributes = Tables<"player_attributes">;
 export type ActivityItem = Tables<"activity_feed">;
-=======
-import type { PostgrestError } from "@supabase/supabase-js";
-
-export type PlayerProfile = Tables<'profiles'>;
-export type PlayerSkills = Tables<'player_skills'>;
-export type PlayerAttributes = Tables<'player_attributes'>;
-export type ActivityItem = Tables<'activity_feed'>;
-type City = Tables<'cities'>;
->>>>>>> 7f852943
 
 const CHARACTER_STORAGE_KEY = "rockmundo:selectedCharacterId";
 
@@ -60,37 +50,22 @@
   skills: PlayerSkills | null;
   attributes: PlayerAttributes | null;
   activities: ActivityItem[];
-<<<<<<< HEAD
   currentCity: Tables<"cities"> | null;
-=======
-  currentCity: City | null;
->>>>>>> 7f852943
   loading: boolean;
   error: string | null;
   currentCity: Tables<'cities'> | null;
   hasCharacters: boolean;
   setActiveCharacter: (characterId: string) => Promise<void>;
   clearSelectedCharacter: () => void;
-<<<<<<< HEAD
   updateProfile: (updates: Partial<PlayerProfile>) => Promise<PlayerProfile | undefined>;
   updateSkills: (updates: Partial<PlayerSkills>) => Promise<PlayerSkills | undefined>;
   updateAttributes: (updates: Partial<PlayerAttributes>) => Promise<PlayerAttributes | undefined>;
-=======
-  updateProfile: (updates: Partial<PlayerProfile>) => Promise<PlayerProfile | null>;
-  updateSkills: (updates: Partial<PlayerSkills>) => Promise<PlayerSkills | null>;
-  updateAttributes: (updates: Partial<PlayerAttributes>) => Promise<PlayerAttributes | null>;
->>>>>>> 7f852943
   addActivity: (
     activityType: string,
     message: string,
     earnings?: number,
-<<<<<<< HEAD
     metadata?: ActivityItem["metadata"]
   ) => Promise<ActivityItem | undefined>;
-=======
-    metadata?: ActivityItem["metadata"],
-  ) => Promise<ActivityItem | null>;
->>>>>>> 7f852943
   createCharacter: (input: CreateCharacterInput) => Promise<PlayerProfile>;
   refreshCharacters: () => Promise<PlayerProfile[]>;
   resetCharacter: () => Promise<void>;
@@ -116,36 +91,25 @@
 const sortCharacters = (characters: PlayerProfile[]) =>
   [...characters].sort((a, b) => a.slot_number - b.slot_number);
 
-<<<<<<< HEAD
 const loadStoredCharacterId = () => {
   if (typeof window === "undefined") return null;
   return localStorage.getItem(CHARACTER_STORAGE_KEY);
 };
-=======
-const isNotFoundError = (error: PostgrestError | null) =>
-  Boolean(error && error.code === "PGRST116");
->>>>>>> 7f852943
 
 const useProvideGameData = (): GameDataContextValue => {
   const { user } = useAuth();
   const [characters, setCharacters] = useState<PlayerProfile[]>([]);
-<<<<<<< HEAD
   const [selectedCharacterId, setSelectedCharacterId] = useState<string | null>(
     () => loadStoredCharacterId()
   );
-=======
-  const [selectedCharacterId, setSelectedCharacterId] = useState<string | null>(() => getStoredCharacterId());
->>>>>>> 7f852943
   const [profile, setProfile] = useState<PlayerProfile | null>(null);
   const [skills, setSkills] = useState<PlayerSkills | null>(null);
   const [attributes, setAttributes] = useState<PlayerAttributes | null>(null);
   const [activities, setActivities] = useState<ActivityItem[]>([]);
-<<<<<<< HEAD
   const [currentCity, setCurrentCity] = useState<Tables<"cities"> | null>(null);
   const [error, setError] = useState<string | null>(null);
   const [charactersLoading, setCharactersLoading] = useState(false);
   const [dataLoading, setDataLoading] = useState(false);
-
   const persistSelectedCharacterId = useCallback((characterId: string | null) => {
     if (typeof window === "undefined") return;
     if (characterId) {
@@ -201,26 +165,6 @@
     },
     []
   );
-=======
-  const [currentCity, setCurrentCity] = useState<City | null>(null);
-  const [error, setError] = useState<string | null>(null);
-  const [charactersLoading, setCharactersLoading] = useState(false);
-  const [dataLoading, setDataLoading] = useState(false);
-
-  const setSelectedCharacter = useCallback((characterId: string | null) => {
-    setSelectedCharacterId(characterId);
-    persistSelectedCharacterId(characterId);
-  }, []);
-
-  const clearSelectedCharacter = useCallback(() => {
-    setSelectedCharacter(null);
-    setProfile(null);
-    setSkills(null);
-    setAttributes(null);
-    setActivities([]);
-    setCurrentCity(null);
-  }, [setSelectedCharacter]);
->>>>>>> 7f852943
 
   const fetchCharacters = useCallback(async () => {
     if (!user) {
@@ -244,20 +188,15 @@
       const list = sortCharacters(data ?? []);
       setCharacters(list);
 
-<<<<<<< HEAD
       const hasStoredCharacter = selectedCharacterId
         ? list.some(character => character.id === selectedCharacterId)
         : false;
-=======
-      const hasStoredSelection = list.some(character => character.id === selectedCharacterId);
->>>>>>> 7f852943
       const activeCharacterId = list.find(character => character.is_active)?.id ?? null;
       const fallbackId = hasStoredSelection
         ? selectedCharacterId
         : activeCharacterId ?? list[0]?.id ?? null;
 
       if (fallbackId !== selectedCharacterId) {
-<<<<<<< HEAD
         updateSelectedCharacterId(fallbackId ?? null);
       }
 
@@ -267,27 +206,18 @@
         setAttributes(null);
         setActivities([]);
         setCurrentCity(null);
-=======
-        setSelectedCharacter(fallbackId ?? null);
->>>>>>> 7f852943
       }
 
       return list;
     } catch (err) {
-<<<<<<< HEAD
       console.error("Error fetching characters:", err);
       setError(extractErrorMessage(err));
-=======
-      console.error('Error fetching characters:', err);
-      setError(err instanceof Error ? err.message : 'Failed to load characters.');
->>>>>>> 7f852943
       return [] as PlayerProfile[];
     } finally {
       setCharactersLoading(false);
     }
   }, [user, selectedCharacterId, clearSelectedCharacter, setSelectedCharacter]);
 
-<<<<<<< HEAD
   const fetchGameData = useCallback(async () => {
     if (!user) {
       setProfile(null);
@@ -298,24 +228,6 @@
       setError(null);
       setDataLoading(false);
       return;
-=======
-  const fetchCity = useCallback(async (cityId: string | null) => {
-    if (!cityId) {
-      setCurrentCity(null);
-      return null;
-    }
-
-    const { data, error: cityError } = await supabase
-      .from('cities')
-      .select('*')
-      .eq('id', cityId)
-      .maybeSingle();
-
-    if (cityError && !isNotFoundError(cityError)) {
-      console.error('Error fetching current city:', cityError);
-      setCurrentCity(null);
-      return null;
->>>>>>> 7f852943
     }
 
     const cityData = data ?? null;
@@ -338,19 +250,11 @@
     setError(null);
 
     try {
-<<<<<<< HEAD
       const { data: profileData, error: profileError } = await supabase
         .from("profiles")
         .select("*")
         .eq("id", selectedCharacterId)
         .maybeSingle();
-=======
-      const { data: profileRow, error: profileError } = await supabase
-        .from('profiles')
-        .select('*')
-        .eq('id', selectedCharacterId)
-        .single();
->>>>>>> 7f852943
 
       if (profileError) throw profileError;
       if (!profileRow) throw new Error('The selected character could not be found.');
@@ -366,7 +270,6 @@
 
       if (skillsError && !isNotFoundError(skillsError)) throw skillsError;
 
-<<<<<<< HEAD
       if (!profileData) {
         setProfile(null);
         setSkills(null);
@@ -429,71 +332,6 @@
     fetchCharacters,
     resolveCurrentCity
   ]);
-=======
-      let nextSkills = skillsRow ?? null;
-      if (!nextSkills) {
-        const { data: insertedSkills, error: insertSkillsError } = await supabase
-          .from('player_skills')
-          .insert({
-            user_id: user.id,
-            profile_id: selectedCharacterId,
-          })
-          .select('*')
-          .single();
-
-        if (insertSkillsError) throw insertSkillsError;
-        nextSkills = insertedSkills;
-      }
-
-      setSkills(nextSkills);
-
-      const { data: attributesRow, error: attributesError } = await supabase
-        .from('player_attributes')
-        .select('*')
-        .eq('profile_id', selectedCharacterId)
-        .maybeSingle();
-
-      if (attributesError && !isNotFoundError(attributesError)) throw attributesError;
-
-      let nextAttributes = attributesRow ?? null;
-      if (!nextAttributes) {
-        const { data: insertedAttributes, error: insertAttributesError } = await supabase
-          .from('player_attributes')
-          .insert({
-            user_id: user.id,
-            profile_id: selectedCharacterId,
-          })
-          .select('*')
-          .single();
-
-        if (insertAttributesError) throw insertAttributesError;
-        nextAttributes = insertedAttributes;
-      }
-
-      setAttributes(nextAttributes);
-
-      const { data: activityRows, error: activityError } = await supabase
-        .from('activity_feed')
-        .select('*')
-        .eq('profile_id', selectedCharacterId)
-        .order('created_at', { ascending: false })
-        .limit(10);
-
-      setSkills(skillsResponse.data ?? null);
-
-      if (activityResponse.error && activityResponse.status !== 406) {
-        throw activityResponse.error;
-      }
-
-      setActivities(activityRows ?? []);
-    } catch (err) {
-      console.error('Error fetching game data:', err);
-      setError(err instanceof Error ? err.message : 'Failed to load character data.');
-    } finally {
-      setDataLoading(false);
-    }
-  }, [user, selectedCharacterId, fetchCity]);
->>>>>>> 7f852943
 
   useEffect(() => {
     if (!user) {
@@ -512,7 +350,6 @@
       setAttributes(null);
       setActivities([]);
       setCurrentCity(null);
-<<<<<<< HEAD
       setError(null);
       setCharactersLoading(false);
       setDataLoading(false);
@@ -560,38 +397,12 @@
         setProfile(data ?? null);
       } catch (err) {
         console.error("Error activating character:", err);
-=======
-      return;
-    }
-
-    void fetchGameData();
-  }, [selectedCharacterId, user, fetchGameData]);
-
-        setCharacters(prev => sortCharacters([...prev, newProfile]));
-
-    const payload = {
-      ...updates,
-      updated_at: (updates as { updated_at?: string }).updated_at ?? new Date().toISOString(),
-    };
-
-    const { data, error: updateError } = await supabase
-      .from('profiles')
-      .update(payload)
-      .eq('id', selectedCharacterId)
-      .select('*')
-      .single();
-
-        return newProfile;
-      } catch (err) {
-        console.error('Error creating character:', err);
->>>>>>> 7f852943
         setError(extractErrorMessage(err));
         throw err;
       } finally {
         setCharactersLoading(false);
       }
     },
-<<<<<<< HEAD
     [user, updateSelectedCharacterId]
   );
 
@@ -739,177 +550,6 @@
       }
 
       setCharactersLoading(true);
-=======
-    [
-      user,
-      profile,
-      attributeDefinitions,
-      updateProfile,
-      selectedCharacterId,
-      setActiveCharacter
-    ]
-  );
-
-    if (!data) {
-      throw new Error('No profile data returned from Supabase.');
-    }
-
-    setProfile(data);
-
-    if ('current_city_id' in payload) {
-      void fetchCity(payload.current_city_id ?? null);
-    }
-
-    setCharacters(prev =>
-      prev.map(character => (character.id === data.id ? data : character))
-    );
-
-    return data;
-  }, [user, selectedCharacterId, fetchCity]);
-
-  const resetCharacter = useCallback(async () => {
-    if (!user) {
-      throw new Error('You must be signed in to reset your character.');
-    }
-
-    const payload = {
-      ...updates,
-      updated_at: (updates as { updated_at?: string }).updated_at ?? new Date().toISOString(),
-    };
-
-    const { data, error: updateError } = await supabase
-      .from('player_skills')
-      .update(payload)
-      .eq('profile_id', selectedCharacterId)
-      .select('*')
-      .single();
-
-      const { error: attributesInsertError } = await supabase
-        .from('player_attributes')
-        .insert({
-          user_id: user.id,
-          profile_id: newProfile.id
-        });
-
-      if (attributesInsertError) throw attributesInsertError;
-
-    setSkills(data);
-    return data;
-  }, [user, selectedCharacterId]);
-
-  const updateAttributes = useCallback(async (updates: Partial<PlayerAttributes>) => {
-    if (!user || !selectedCharacterId) {
-      throw new Error('No active character selected.');
-    }
-
-    const payload = {
-      ...updates,
-      updated_at: (updates as { updated_at?: string }).updated_at ?? new Date().toISOString(),
-    };
-
-    const { data, error: updateError } = await supabase
-      .from('player_attributes')
-      .update(payload)
-      .eq('profile_id', selectedCharacterId)
-      .select('*')
-      .single();
-
-    if (updateError) {
-      console.error('Error updating attributes:', updateError);
-      throw updateError;
-    }
-
-    if (!data) {
-      throw new Error('No attribute data returned from Supabase.');
-    }
-
-    setAttributes(data);
-    return data;
-  }, [user, selectedCharacterId]);
-
-  const addActivity = useCallback(async (
-    activityType: string,
-    message: string,
-    earnings: number = 0,
-    metadata?: ActivityItem['metadata'],
-  ) => {
-    if (!user || !selectedCharacterId) {
-      throw new Error('No active character selected.');
-    }
-
-    const { data, error: insertError } = await supabase
-      .from('activity_feed')
-      .insert({
-        user_id: user.id,
-        profile_id: selectedCharacterId,
-        activity_type: activityType,
-        message,
-        earnings,
-        metadata: metadata ?? null,
-      })
-      .select('*')
-      .single();
-
-    if (insertError) {
-      console.error('Error adding activity:', insertError);
-      throw insertError;
-    }
-
-    await fetchCharacters();
-    await fetchGameData();
-  }, [user, updateSelectedCharacterId, clearSelectedCharacter, fetchCharacters, fetchGameData]);
-
-    setActivities(prev => [data, ...prev].slice(0, 10));
-    return data;
-  }, [user, selectedCharacterId]);
-
-  const setActiveCharacter = useCallback(async (characterId: string) => {
-    if (!user) {
-      throw new Error('You must be signed in to switch characters.');
-    }
-
-    await supabase
-      .from('profiles')
-      .update({ is_active: false })
-      .eq('user_id', user.id);
-
-    const { data, error: activationError } = await supabase
-      .from('profiles')
-      .update({ is_active: true })
-      .eq('id', characterId)
-      .select('*')
-      .single();
-
-    if (activationError) {
-      console.error('Error activating character:', activationError);
-      throw activationError;
-    }
-
-    if (!data) {
-      throw new Error('Failed to activate character.');
-    }
-
-    setSelectedCharacter(characterId);
-    setCharacters(prev => sortCharacters(prev.map(character => (
-      character.id === data.id
-        ? data
-        : { ...character, is_active: false }
-    ))));
-    setProfile(data);
-    await fetchGameData();
-  }, [user, fetchGameData, setSelectedCharacter]);
-
-  const createCharacter = useCallback(async ({
-    username,
-    displayName,
-    slotNumber,
-    unlockCost,
-    makeActive = false,
-  }: CreateCharacterInput) => {
-    if (!user) {
-      throw new Error("You must be signed in to reset a character.");
-    }
->>>>>>> 7f852943
 
       try {
         if (unlockCost > 0) {
@@ -917,7 +557,6 @@
             throw new Error("You do not have enough cash to unlock this character slot.");
           }
 
-<<<<<<< HEAD
           await updateProfile({ cash: (profile.cash ?? 0) - unlockCost });
         }
 
@@ -954,46 +593,9 @@
           });
 
         if (attributesInsertError) throw attributesInsertError;
-=======
-    try {
-      const { data: newProfile, error: profileError } = await supabase
-        .from('profiles')
-        .insert({
-          user_id: user.id,
-          username,
-          display_name: displayName,
-          slot_number: slotNumber,
-          unlock_cost: unlockCost,
-          is_active: makeActive,
-        })
-        .select('*')
-        .single();
-
-      if (profileError) throw profileError;
-      if (!newProfile) throw new Error('Failed to create character profile.');
-
-      const { error: skillsError } = await supabase
-        .from('player_skills')
-        .insert({
-          user_id: user.id,
-          profile_id: newProfile.id,
-        });
-
-      if (skillsError) throw skillsError;
-
-      const { error: attributesError } = await supabase
-        .from('player_attributes')
-        .insert({
-          user_id: user.id,
-          profile_id: newProfile.id,
-        });
-
-      if (attributesError) throw attributesError;
->>>>>>> 7f852943
 
         setCharacters(prev => sortCharacters([...prev, newProfile]));
 
-<<<<<<< HEAD
         if (makeActive || !selectedCharacterId) {
           await setActiveCharacter(newProfile.id);
         }
@@ -1005,34 +607,12 @@
         throw err;
       } finally {
         setCharactersLoading(false);
-=======
-      if (makeActive || !selectedCharacterId) {
-        setSelectedCharacter(newProfile.id);
-        await fetchGameData();
->>>>>>> 7f852943
       }
     },
     [user, profile, updateProfile, selectedCharacterId, setActiveCharacter]
   );
 
-<<<<<<< HEAD
   const refreshCharacters = useCallback(async () => fetchCharacters(), [fetchCharacters]);
-=======
-      return newProfile;
-    } catch (err) {
-      console.error('Error creating character:', err);
-      setError(err instanceof Error ? err.message : 'Failed to create character.');
-      throw err;
-    } finally {
-      setCharactersLoading(false);
-    }
-  }, [user, selectedCharacterId, fetchGameData, setSelectedCharacter]);
-
-  const refreshCharacters = useCallback(async () => {
-    return fetchCharacters();
-  }, [fetchCharacters]);
->>>>>>> 7f852943
-
   const refetch = useCallback(async () => {
     await fetchGameData();
   }, [fetchGameData]);
