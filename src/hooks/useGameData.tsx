import { createContext, useCallback, useContext, useEffect, useMemo, useState } from "react";
import { supabase } from "@/integrations/supabase/client";
import { useAuth } from "@/hooks/use-auth-context";
import type { Tables, TablesInsert } from "@/integrations/supabase/types";
import type { PostgrestError, PostgrestMaybeSingleResponse, PostgrestResponse } from "@supabase/supabase-js";

<<<<<<< HEAD
export type PlayerProfile = Tables<'profiles'>;
export type PlayerSkills = Tables<'player_skills'>;
export type PlayerAttributes = Tables<'player_attributes'>;
export type ActivityItem = Tables<'activity_feed'>;
export type AttributeDefinition = Tables<'attribute_definitions'>;
export type ProfileAttribute = Tables<'profile_attributes'>;
export type SkillDefinition = Tables<'skill_definitions'>;
export type SkillProgressRow = Tables<'profile_skill_progress'>;
export type SkillUnlockRow = Tables<'profile_skill_unlocks'>;
export type SkillProgressInsert = TablesInsert<'profile_skill_progress'>;
export type SkillUnlockInsert = TablesInsert<'profile_skill_unlocks'>;
=======
export type PlayerProfile = Tables<"profiles">;
export type SkillDefinition = Tables<"skill_definitions">;
export type SkillProgressRow = Tables<"profile_skill_progress">;
export type SkillUnlockRow = Tables<"profile_skill_unlocks">;
export type ActivityItem = Tables<"activity_feed">;
export type AttributeDefinition = Tables<"attribute_definitions">;
export type ProfileAttribute = Tables<"profile_attributes">;
>>>>>>> 7666511c

const CHARACTER_STORAGE_KEY = "rockmundo:selectedCharacterId";

interface AttributeEntry {
  definition: AttributeDefinition;
  value: number;
}

export type AttributesMap = Record<string, AttributeEntry>;
export type PlayerSkills = Record<string, number> & { updated_at?: string | null };
export type UnlockedSkillsMap = Record<string, boolean>;

<<<<<<< HEAD
export type SkillProgressUpsertInput = Omit<
  SkillProgressInsert,
  "profile_id" | "user_id" | "id" | "created_at" | "updated_at"
> & {
  profile_id?: string;
  user_id?: string;
};

export type SkillUnlockUpsertInput = Omit<
  SkillUnlockInsert,
  "profile_id" | "user_id" | "id" | "created_at" | "updated_at"
> & {
  profile_id?: string;
  user_id?: string;
};

const isPostgrestError = (error: unknown): error is PostgrestError =>
  typeof error === "object" &&
  error !== null &&
  "message" in error &&
  "code" in error;

const extractErrorMessage = (error: unknown) => {
  if (isPostgrestError(error)) return error.message;
  if (error instanceof Error) return error.message;
  return "An unknown error occurred.";
};

const readStoredCharacterId = () => {
  if (typeof window === "undefined") return null;
  return window.localStorage.getItem(CHARACTER_STORAGE_KEY);
};

const persistCharacterId = (characterId: string | null) => {
  if (typeof window === "undefined") return;
  if (characterId) {
    window.localStorage.setItem(CHARACTER_STORAGE_KEY, characterId);
  } else {
    window.localStorage.removeItem(CHARACTER_STORAGE_KEY);
  }
};
=======
const sortCharacters = (characters: PlayerProfile[]) =>
  [...characters].sort((a, b) => a.slot_number - b.slot_number);
>>>>>>> 7666511c

export interface CreateCharacterInput {
  username: string;
  displayName?: string;
  slotNumber: number;
  unlockCost: number;
  makeActive?: boolean;
}

interface GameDataContextValue {
  characters: PlayerProfile[];
  selectedCharacterId: string | null;
  profile: PlayerProfile | null;
  skillDefinitions: SkillDefinition[];
  skillProgress: SkillProgressRow[];
  unlockedSkills: UnlockedSkillsMap;
  skills: PlayerSkills;
  attributes: AttributesMap;
  activities: ActivityItem[];
  currentCity: Tables<"cities"> | null;
  loading: boolean;
  error: string | null;
  hasCharacters: boolean;
  skillDefinitions: SkillDefinition[];
  skillProgress: SkillProgressRow[];
  skillUnlocks: SkillUnlockRow[];
  setActiveCharacter: (characterId: string) => Promise<void>;
  clearSelectedCharacter: () => void;
  updateProfile: (updates: Partial<PlayerProfile>) => Promise<PlayerProfile | null>;
  updateSkillLevel: (skillSlug: string, level: number, experience?: number) => Promise<void>;
  setSkillUnlocked: (skillSlug: string, unlocked: boolean) => Promise<void>;
  updateSkills: (updates: Partial<PlayerSkills>) => Promise<PlayerSkills>;
  updateAttributes: (updates: Partial<Record<string, number>>) => Promise<AttributesMap>;
  addActivity: (
    activityType: string,
    message: string,
    earnings?: number,
    metadata?: ActivityItem["metadata"]
  ) => Promise<ActivityItem>;
  createCharacter: (input: CreateCharacterInput) => Promise<PlayerProfile>;
  refreshCharacters: () => Promise<PlayerProfile[]>;
  resetCharacter: () => Promise<void>;
  refetch: () => Promise<void>;
<<<<<<< HEAD
  resetCharacter: () => Promise<void>;
  upsertSkillProgress: (
    profileId: string,
    entries: SkillProgressUpsertInput[]
  ) => Promise<SkillProgressRow[]>;
  upsertSkillUnlocks: (
    profileId: string,
    entries: SkillUnlockUpsertInput[]
  ) => Promise<SkillUnlockRow[]>;
=======
>>>>>>> 7666511c
}

const GameDataContext = createContext<GameDataContextValue | undefined>(undefined);

const isPostgrestError = (error: unknown): error is PostgrestError =>
  typeof error === "object" &&
  error !== null &&
  "message" in error &&
  "code" in error;

const extractErrorMessage = (error: unknown) => {
  if (isPostgrestError(error)) return error.message;
  if (error instanceof Error) return error.message;
  return "An unknown error occurred.";
};

const readStoredCharacterId = () => {
  if (typeof window === "undefined") return null;
  return window.localStorage.getItem(CHARACTER_STORAGE_KEY);
};

const persistCharacterId = (characterId: string | null) => {
  if (typeof window === "undefined") return;
  if (characterId) {
    window.localStorage.setItem(CHARACTER_STORAGE_KEY, characterId);
  } else {
    window.localStorage.removeItem(CHARACTER_STORAGE_KEY);
  }
};

const buildAttributeMap = (
  definitions: AttributeDefinition[],
  rows: ProfileAttribute[]
): AttributesMap => {
  const valueById = new Map(rows.map(entry => [entry.attribute_id, entry.value]));
  return definitions.reduce<AttributesMap>((accumulator, definition) => {
    const fallback = Number.isFinite(definition.default_value) ? definition.default_value : 0;
    const value = valueById.get(definition.id) ?? fallback;
    accumulator[definition.slug] = {
      definition,
      value: Number.isFinite(value) ? value : fallback
    };
    return accumulator;
  }, {});
};

const matchProgressToDefinition = (
  progress: SkillProgressRow,
  definition: SkillDefinition
) => progress.skill_id === definition.id || progress.skill_slug === definition.slug;

const useProvideGameData = (): GameDataContextValue => {
  const { user } = useAuth();
  const [characters, setCharacters] = useState<PlayerProfile[]>([]);
  const [selectedCharacterId, setSelectedCharacterId] = useState<string | null>(() => readStoredCharacterId());
  const [profile, setProfile] = useState<PlayerProfile | null>(null);
  const [skillDefinitions, setSkillDefinitions] = useState<SkillDefinition[]>([]);
  const [skillProgress, setSkillProgress] = useState<SkillProgressRow[]>([]);
  const [skillUnlockRows, setSkillUnlockRows] = useState<SkillUnlockRow[]>([]);
  const [skillsUpdatedAt, setSkillsUpdatedAt] = useState<string | null>(null);
  const [attributeDefinitions, setAttributeDefinitions] = useState<AttributeDefinition[]>([]);
  const [attributes, setAttributes] = useState<AttributesMap>({});
  const [activities, setActivities] = useState<ActivityItem[]>([]);
  const [currentCity, setCurrentCity] = useState<Tables<"cities"> | null>(null);
  const [error, setError] = useState<string | null>(null);
<<<<<<< HEAD
  const [skillDefinitions, setSkillDefinitions] = useState<SkillDefinition[]>([]);
  const [skillProgress, setSkillProgress] = useState<SkillProgressRow[]>([]);
  const [skillUnlocks, setSkillUnlocks] = useState<SkillUnlockRow[]>([]);
  const [selectedCharacterId, setSelectedCharacterId] = useState<string | null>(
    () => getStoredSelectedCharacterId()
  );
  const [charactersLoading, setCharactersLoading] = useState<boolean>(false);
  const [dataLoading, setDataLoading] = useState<boolean>(false);

  const persistSelectedCharacterId = useCallback((characterId: string | null) => {
    if (typeof window === "undefined") {
      return characterId ?? null;
    }
=======
  const [charactersLoading, setCharactersLoading] = useState(false);
  const [dataLoading, setDataLoading] = useState(false);
>>>>>>> 7666511c

  const updateSelectedCharacterId = useCallback((characterId: string | null) => {
    persistCharacterId(characterId);
    setSelectedCharacterId(characterId);
  }, []);

  const clearSelectedCharacter = useCallback(() => {
    persistCharacterId(null);
    setSelectedCharacterId(null);
    persistCharacterId(null);
    setProfile(null);
<<<<<<< HEAD
    setSkills(null);
    setAttributes(null);
    setActivities([]);
    setCurrentCity(null);
    setSkillProgress([]);
    setSkillUnlocks([]);
  }, [persistSelectedCharacterId]);

  const updateSelectedCharacterId = useCallback(
    (characterId: string | null) => {
      const storedValue = persistSelectedCharacterId(characterId);
      setSelectedCharacterId(storedValue);
    },
    [persistSelectedCharacterId]
  );
=======
    setSkillDefinitions([]);
    setSkillProgress([]);
    setSkillUnlockRows([]);
    setSkillsUpdatedAt(null);
    setAttributeDefinitions([]);
    setAttributes({});
    setActivities([]);
    setCurrentCity(null);
  }, []);
>>>>>>> 7666511c

  useEffect(() => {
    if (skillDefinitions.length > 0) {
      return;
    }

    const fetchSkillDefinitions = async () => {
      const { data, error } = await supabase
        .from('skill_definitions')
        .select('*')
        .order('sort_order', { ascending: true });

      if (error) {
        console.error('Error fetching skill definitions:', error);
        return;
      }

      setSkillDefinitions(data ?? []);
    };

    void fetchSkillDefinitions();
  }, [skillDefinitions.length]);

  const resolveCurrentCity = useCallback(
    async (cityId: Nullable<string>) => {
      if (!cityId) {
        setCurrentCity(null);
        return null;
      }

      const {
        data,
        error: cityError,
        status
      }: PostgrestMaybeSingleResponse<Tables<"cities">> = await supabase
        .from("cities")
        .select("*")
        .eq("id", cityId)
        .maybeSingle();

      if (cityError && cityStatus !== 406) {
        console.error("Error fetching current city:", cityError);
        return null;
      }

      const city = data ?? null;
      setCurrentCity(city);
      return city;
    },
    []
  );

  const fetchCharacters = useCallback(async () => {
    if (!user) {
      setCharacters([]);
      clearSelectedCharacter();
      setCharactersLoading(false);
      setError(null);
      return [] as PlayerProfile[];
    }

    setCharactersLoading(true);
    setError(null);

    try {
      const { data, error: profilesError } = await supabase
        .from("profiles")
        .select("*")
        .eq("user_id", user.id)
        .order("slot_number", { ascending: true });

      if (profilesError) throw profilesError;

      const list = (data ?? []) as PlayerProfile[];
      setCharacters(list);

      const storedId = readStoredCharacterId();
      const hasStoredCharacter = storedId ? list.some(character => character.id === storedId) : false;
      const activeCharacterId = list.find(character => character.is_active)?.id ?? null;
      const fallbackId = hasStoredCharacter
        ? storedId
        : activeCharacterId ?? list[0]?.id ?? null;

      if (!fallbackId) {
        clearSelectedCharacter();
      }

      return list;
    } catch (err: unknown) {
      console.error("Error fetching characters:", err);
      setError(extractErrorMessage(err));
      return [] as PlayerProfile[];
    } finally {
      setCharactersLoading(false);
    }
  }, [user, selectedCharacterId, updateSelectedCharacterId, clearSelectedCharacter]);

  const fetchGameData = useCallback(
    async (characterId?: string) => {
      if (!user) {
        clearSelectedCharacter();
        setDataLoading(false);
        setError(null);
        return;
      }

      const activeCharacterId = characterId ?? selectedCharacterId;
      if (!activeCharacterId) {
        clearSelectedCharacter();
        setDataLoading(false);
        return;
      }

      setDataLoading(true);
      setError(null);

      try {
        const [
          profileResponse,
          skillDefinitionsResponse,
          skillProgressResponse,
          skillUnlocksResponse,
          attributeDefinitionsResponse,
          profileAttributesResponse,
          activityResponse
        ] = (await Promise.all([
          supabase
            .from("profiles")
            .select("*")
            .eq("id", activeCharacterId)
            .maybeSingle(),
          supabase.from("skill_definitions").select("*").order("display_order", { ascending: true }),
          supabase
            .from("profile_skill_progress")
            .select("*")
            .eq("profile_id", activeCharacterId),
          supabase
            .from("profile_skill_unlocks")
            .select("*")
            .eq("profile_id", activeCharacterId),
          supabase.from("attribute_definitions").select("*").order("slug", { ascending: true }),
          supabase
            .from("profile_attributes")
            .select("*")
            .eq("profile_id", activeCharacterId),
          supabase
            .from("activity_feed")
            .select("*")
            .eq("profile_id", activeCharacterId)
            .order("created_at", { ascending: false })
            .limit(10)
        ])) as [
          PostgrestMaybeSingleResponse<PlayerProfile>,
          PostgrestResponse<SkillDefinition>,
          PostgrestResponse<SkillProgressRow>,
          PostgrestResponse<SkillUnlockRow>,
          PostgrestResponse<AttributeDefinition>,
          PostgrestResponse<ProfileAttribute>,
          PostgrestResponse<ActivityItem>
        ];

        if (profileResponse.error && profileResponse.status !== 406) {
          throw profileResponse.error;
        }

        const character = profileResponse.data ?? null;
        if (!character) {
          setError("The selected character could not be found.");
          updateSelectedCharacterId(null);
          await fetchCharacters();
          return;
        }

        setProfile(character);
        setCharacters(prev => {
          const others = prev.filter(existing => existing.id !== character.id);
          return [...others, character].sort((a, b) => a.slot_number - b.slot_number);
        });

        const definitions = skillDefinitionsResponse.data ?? [];
        setSkillDefinitions(definitions);

        const progressRows = (skillProgressResponse.data ?? []).map(row => ({
          ...row,
          skill_slug: row.skill_slug ?? definitions.find(def => def.id === row.skill_id)?.slug ?? row.skill_slug ?? null
        })) as SkillProgressRow[];
        setSkillProgress(progressRows);
        const latestProgressUpdate = progressRows.reduce<string | null>((latest, row) => {
          const candidate = row.updated_at ?? row.created_at ?? null;
          if (!candidate) {
            return latest;
          }

          return !latest || candidate > latest ? candidate : latest;
        }, null);
        setSkillsUpdatedAt(latestProgressUpdate);

        const unlockRows = (skillUnlocksResponse.data ?? []).map(row => ({
          ...row,
          skill_slug: row.skill_slug ?? definitions.find(def => def.id === row.skill_id)?.slug ?? row.skill_slug ?? null
        })) as SkillUnlockRow[];
        setSkillUnlockRows(unlockRows);

        const attributeDefs = attributeDefinitionsResponse.data ?? [];
        setAttributeDefinitions(attributeDefs);
        const profileAttributeRows = profileAttributesResponse.data ?? [];
        setAttributes(buildAttributeMap(attributeDefs, profileAttributeRows));

        if (activityResponse.error && activityResponse.status !== 406) {
          throw activityResponse.error;
        }
        setActivities(activityResponse.data ?? []);

        await resolveCurrentCity(character.current_city_id ?? null);
      } catch (err: unknown) {
        console.error("Error fetching game data:", err);
        setError(extractErrorMessage(err));
      } finally {
        setDataLoading(false);
      }
    },
    [
      user,
      selectedCharacterId,
      clearSelectedCharacter,
      updateSelectedCharacterId,
      fetchCharacters,
      resolveCurrentCity
    ]
  );

  useEffect(() => {
    if (!user) {
<<<<<<< HEAD
      setProfile(null);
      setSkills(null);
      setAttributes(null);
      setActivities([]);
      setCurrentCity(null);
      setSkillProgress([]);
      setSkillUnlocks([]);
=======
      setCharacters([]);
      clearSelectedCharacter();
      setCharactersLoading(false);
>>>>>>> 7666511c
      setDataLoading(false);
      setError(null);
      return;
    }

    void fetchCharacters();
  }, [user, clearSelectedCharacter, fetchCharacters]);

  useEffect(() => {
    if (!selectedCharacterId) {
<<<<<<< HEAD
      setProfile(null);
      setSkills(null);
      setAttributes(null);
      setActivities([]);
      setCurrentCity(null);
      setSkillProgress([]);
      setSkillUnlocks([]);
      setDataLoading(false);
=======
      clearSelectedCharacter();
>>>>>>> 7666511c
      return;
    }

    void fetchGameData(selectedCharacterId);
  }, [selectedCharacterId, clearSelectedCharacter, fetchGameData]);

<<<<<<< HEAD
    try {
      const [
        profileResponse,
        skillsResponse,
        definitionsResponse,
        profileAttributesResponse,
        activityResponse,
        skillDefinitionsResponse,
        skillProgressResponse,
        skillUnlocksResponse
      ] = (await Promise.all([
        supabase
          .from('profiles')
          .select('*')
          .eq('id', selectedCharacterId)
          .maybeSingle(),
        supabase
          .from('player_skills')
          .select('*')
          .eq('profile_id', selectedCharacterId)
          .maybeSingle(),
        supabase.from('attribute_definitions').select('*').order('slug', { ascending: true }),
        supabase.from('profile_attributes').select('*').eq('profile_id', selectedCharacterId),
        supabase
          .from('activity_feed')
          .select('*')
          .eq('profile_id', selectedCharacterId)
          .order('created_at', { ascending: false })
          .limit(10),
        supabase
          .from('skill_definitions')
          .select('*')
          .order('sort_order', { ascending: true }),
        supabase
          .from('profile_skill_progress')
          .select('*')
          .eq('profile_id', selectedCharacterId),
        supabase
          .from('profile_skill_unlocks')
          .select('*')
          .eq('profile_id', selectedCharacterId)
      ])) as [
        PostgrestMaybeSingleResponse<PlayerProfile>,
        PostgrestMaybeSingleResponse<PlayerSkills>,
        PostgrestResponse<AttributeDefinition>,
        PostgrestResponse<ProfileAttribute>,
        PostgrestResponse<ActivityItem>,
        PostgrestResponse<SkillDefinition>,
        PostgrestResponse<SkillProgressRow>,
        PostgrestResponse<SkillUnlockRow>
      ];

      if (profileResponse.error && profileResponse.status !== 406) {
        throw profileResponse.error;
      }

      const character = profileResponse.data ?? null;

      if (!character) {
        setProfile(null);
        setSkills(null);
        setAttributes(null);
        setActivities([]);
        setCurrentCity(null);
        setError("The selected character could not be found.");
        updateSelectedCharacterId(null);
        await fetchCharacters();
        return;
=======
  const updateProfile = useCallback(
    async (updates: Partial<PlayerProfile>) => {
      if (!user) {
        throw new Error("You must be signed in to update a profile.");
>>>>>>> 7666511c
      }

      const activeProfileId = selectedCharacterId;
      if (!activeProfileId) {
        throw new Error("No active character selected.");
      }

<<<<<<< HEAD
      if (skillDefinitionsResponse.error && skillDefinitionsResponse.status !== 406) {
        throw skillDefinitionsResponse.error;
      }

      if (skillProgressResponse.error) {
        throw skillProgressResponse.error;
      }

      if (skillUnlocksResponse.error) {
        throw skillUnlocksResponse.error;
      }

      setSkillDefinitions(skillDefinitionsResponse.data ?? []);
      setSkillProgress(skillProgressResponse.data ?? []);
      setSkillUnlocks(skillUnlocksResponse.data ?? []);

      const definitions = definitionsResponse.data ?? [];
      setAttributeDefinitions(definitions);
=======
      const { data, error: updateError } = await supabase
        .from("profiles")
        .update(updates)
        .eq("id", activeProfileId)
        .select()
        .maybeSingle();
>>>>>>> 7666511c

      if (updateError) {
        console.error("Error updating profile:", updateError);
        throw updateError;
      }

      const nextProfile = data ?? null;
      if (nextProfile) {
        setProfile(nextProfile);
        setCharacters(prev => {
          const others = prev.filter(existing => existing.id !== nextProfile.id);
          return [...others, nextProfile].sort((a, b) => a.slot_number - b.slot_number);
        });
      }

      return nextProfile;
    },
    [selectedCharacterId, user]
  );

  const updateSkillLevel = useCallback(
    async (skillSlug: string, level: number, experience: number = 0) => {
      if (!user) {
        throw new Error("You must be signed in to update skills.");
      }

      const activeProfileId = selectedCharacterId;
      if (!activeProfileId) {
        throw new Error("No active character selected.");
      }

      const definition = skillDefinitions.find(def => def.slug === skillSlug || def.id === skillSlug);
      if (!definition) {
        throw new Error(`Unknown skill: ${skillSlug}`);
      }

      const { data, error: upsertError } = await supabase
        .from("profile_skill_progress")
        .upsert(
          {
            profile_id: activeProfileId,
            skill_id: definition.id,
            current_level: level,
            current_experience: experience
          },
          { onConflict: "profile_id,skill_id" }
        )
        .select()
        .single();

      if (upsertError) {
        console.error("Error updating skill progress:", upsertError);
        throw upsertError;
      }

      if (data) {
        const normalized = {
          ...data,
          skill_slug: data.skill_slug ?? definition.slug
        } as SkillProgressRow;

        setSkillProgress(prev => {
          const others = prev.filter(row => !(row.profile_id === activeProfileId && row.skill_id === definition.id));
          return [...others, normalized];
        });
        const timestamp = normalized.updated_at ?? normalized.created_at ?? new Date().toISOString();
        setSkillsUpdatedAt(prev => (!prev || timestamp > prev ? timestamp : prev));
      }
    },
    [selectedCharacterId, skillDefinitions, user]
  );

  const setSkillUnlocked = useCallback(
    async (skillSlug: string, unlocked: boolean) => {
      if (!user) {
        throw new Error("You must be signed in to update skill unlocks.");
      }

      const activeProfileId = selectedCharacterId;
      if (!activeProfileId) {
        throw new Error("No active character selected.");
      }

      const definition = skillDefinitions.find(def => def.slug === skillSlug || def.id === skillSlug);
      if (!definition) {
        throw new Error(`Unknown skill: ${skillSlug}`);
      }

      if (unlocked) {
        const { data, error: upsertError } = await supabase
          .from("profile_skill_unlocks")
          .upsert(
            {
              profile_id: activeProfileId,
              skill_id: definition.id
            },
            { onConflict: "profile_id,skill_id" }
          )
          .select()
          .single();

        if (upsertError) {
          console.error("Error unlocking skill:", upsertError);
          throw upsertError;
        }

        if (data) {
          const normalized = {
            ...data,
            skill_slug: data.skill_slug ?? definition.slug
          } as SkillUnlockRow;

          setSkillUnlockRows(prev => {
            const others = prev.filter(row => !(row.profile_id === activeProfileId && row.skill_id === definition.id));
            return [...others, normalized];
          });
        }
      } else {
        const { error: deleteError } = await supabase
          .from("profile_skill_unlocks")
          .delete()
          .eq("profile_id", activeProfileId)
          .eq("skill_id", definition.id);

        if (deleteError) {
          console.error("Error removing skill unlock:", deleteError);
          throw deleteError;
        }

        setSkillUnlockRows(prev => prev.filter(row => !(row.profile_id === activeProfileId && row.skill_id === definition.id)));

      }
    },
    [selectedCharacterId, skillDefinitions, user]
  );

  const updateSkills = useCallback(
    async (updates: Partial<PlayerSkills>) => {
      const entries = Object.entries(updates ?? {});
      const timestampEntry = entries.find(([key]) => key === "updated_at");
      const levelEntries = entries.filter(
        ([key, value]) => key !== "updated_at" && typeof value === "number"
      );

      if (timestampEntry && typeof timestampEntry[1] === "string") {
        const nextTimestamp = timestampEntry[1] as string;
        setSkillsUpdatedAt(prev => (!prev || nextTimestamp > prev ? nextTimestamp : prev));
      }

      if (levelEntries.length > 0) {
        await Promise.all(
          levelEntries.map(([slug, value]) => updateSkillLevel(slug, value as number))
        );
      }

      const nextSkills: PlayerSkills = { ...skills };
      if (timestampEntry && typeof timestampEntry[1] === "string") {
        nextSkills.updated_at = timestampEntry[1] as string;
      }

      levelEntries.forEach(([slug, value]) => {
        nextSkills[slug] = value as number;
      });

      return nextSkills;
    },
    [skills, updateSkillLevel]
  );

  const updateAttributes = useCallback(
    async (updates: Partial<Record<string, number>>) => {
      if (!user) {
        throw new Error("You must be signed in to update attributes.");
      }

      const activeProfileId = selectedCharacterId;
      if (!activeProfileId) {
        throw new Error("No active character selected.");
      }

      const entries = Object.entries(updates ?? {}).filter(([, value]) => typeof value === "number");
      if (entries.length === 0) {
        return attributes;
      }

      const payload = entries
        .map(([slug, value]) => {
          const definition = attributeDefinitions.find(def => def.slug === slug);
          if (!definition) {
            return null;
          }

<<<<<<< HEAD
=======
          return {
            profile_id: activeProfileId,
            attribute_id: definition.id,
            value: value as number
          };
        })
        .filter((item): item is { profile_id: string; attribute_id: string; value: number } => Boolean(item));

      if (payload.length === 0) {
        return attributes;
      }

      const { data, error: upsertError } = await supabase
        .from("profile_attributes")
        .upsert(payload, { onConflict: "profile_id,attribute_id" })
        .select();

      if (upsertError) {
        console.error("Error updating attributes:", upsertError);
        throw upsertError;
      }

      const updatedRows = data ?? [];
      const nextAttributes: AttributesMap = { ...attributes };
      updatedRows.forEach(row => {
        const definition = attributeDefinitions.find(def => def.id === row.attribute_id);
        if (!definition) {
          return;
        }

        nextAttributes[definition.slug] = {
          definition,
          value: row.value
        };
      });

        setAttributes(data);
        return data;
      } catch (updateError) {
        console.error("Error updating attributes:", updateError);
        throw updateError;
      }
    },
    [attributeDefinitions, attributes, selectedCharacterId, user]
  );

>>>>>>> 7666511c
  const addActivity = useCallback(
    async (
      activityType: string,
      message: string,
      earnings: number = 0,
      metadata?: ActivityItem["metadata"]
    ) => {
      if (!user) {
        throw new Error("You must be signed in to add activities.");
      }

      const activeProfileId = selectedCharacterId;
      if (!activeProfileId) {
        throw new Error("No active character selected.");
      }

      const { data, error: insertError } = await supabase
        .from("activity_feed")
        .insert({
          user_id: user.id,
          profile_id: activeProfileId,
          activity_type: activityType,
          message,
          earnings,
          metadata: metadata ?? null
        })
        .select()
        .single();

      if (insertError) {
        console.error("Error adding activity:", insertError);
        throw insertError;
      }

      setActivities(prev => [data, ...prev.slice(0, 9)]);
      return data;
    },
    [selectedCharacterId, user]
  );

  const setActiveCharacter = useCallback(
    async (characterId: string) => {
      if (!user) {
        throw new Error("You must be signed in to select a character.");
      }

      setError(null);

      try {
        await supabase
          .from("profiles")
          .update({ is_active: false })
          .eq("user_id", user.id);

        const { error: updateError } = await supabase
          .from("profiles")
          .update({ is_active: true })
          .eq("id", characterId);

        if (updateError) throw updateError;

        updateSelectedCharacterId(characterId);
        await fetchGameData(characterId);
      } catch (err: unknown) {
        console.error("Error setting active character:", err);
        const message = extractErrorMessage(err);
        setError(message);
        throw err instanceof Error ? err : new Error(message);
      }
    },
    [fetchGameData, updateSelectedCharacterId, user]
  );

  const upsertSkillProgress = useCallback(
    async (profileId: string, entries: SkillProgressUpsertInput[]) => {
      if (!user) {
        throw new Error('You must be signed in to update skill progress.');
      }

      if (!profileId) {
        throw new Error('A profile id is required to update skill progress.');
      }

      if (!Array.isArray(entries) || entries.length === 0) {
        return profileId === selectedCharacterId ? skillProgress : [];
      }

      const payload: SkillProgressInsert[] = entries
        .filter(entry => Boolean(entry.skill_id))
        .map(entry => ({
          current_level: entry.current_level ?? 0,
          current_xp: entry.current_xp ?? 0,
          skill_id: entry.skill_id!,
          profile_id: entry.profile_id ?? profileId,
          user_id: entry.user_id ?? user.id,
        }));

      if (payload.length === 0) {
        return profileId === selectedCharacterId ? skillProgress : [];
      }

      const { data, error } = await supabase
        .from('profile_skill_progress')
        .upsert(payload, { onConflict: 'profile_id,skill_id' })
        .select();

      if (error) {
        console.error('Error updating skill progress:', error);
        throw error;
      }

      if (profileId === selectedCharacterId) {
        setSkillProgress(data ?? []);
      }

      return data ?? [];
    },
    [selectedCharacterId, skillProgress, user]
  );

  const upsertSkillUnlocks = useCallback(
    async (profileId: string, entries: SkillUnlockUpsertInput[]) => {
      if (!user) {
        throw new Error('You must be signed in to update skill unlocks.');
      }

      if (!profileId) {
        throw new Error('A profile id is required to update skill unlocks.');
      }

      if (!Array.isArray(entries) || entries.length === 0) {
        return profileId === selectedCharacterId ? skillUnlocks : [];
      }

      const payload: SkillUnlockInsert[] = entries
        .filter(entry => Boolean(entry.skill_id))
        .map(entry => ({
          skill_id: entry.skill_id!,
          is_unlocked: entry.is_unlocked ?? false,
          unlocked_at: entry.unlocked_at ?? (entry.is_unlocked ? new Date().toISOString() : null),
          profile_id: entry.profile_id ?? profileId,
          user_id: entry.user_id ?? user.id,
        }));

      if (payload.length === 0) {
        return profileId === selectedCharacterId ? skillUnlocks : [];
      }

      const { data, error } = await supabase
        .from('profile_skill_unlocks')
        .upsert(payload, { onConflict: 'profile_id,skill_id' })
        .select();

      if (error) {
        console.error('Error updating skill unlocks:', error);
        throw error;
      }

      if (profileId === selectedCharacterId) {
        setSkillUnlocks(data ?? []);
      }

      return data ?? [];
    },
    [selectedCharacterId, skillUnlocks, user]
  );

  const createCharacter = useCallback(
    async ({
      username,
      displayName,
      slotNumber,
      unlockCost,
      makeActive = false
    }: CreateCharacterInput) => {
      if (!user) {
        throw new Error("You must be signed in to create a character.");
      }

      setCharactersLoading(true);

      try {
        if (unlockCost > 0) {
          if (!profile || (profile.cash ?? 0) < unlockCost) {
            throw new Error("You do not have enough cash to unlock this character slot.");
          }

          await updateProfile({ cash: (profile.cash ?? 0) - unlockCost });
        }

        const { data: newProfile, error: profileInsertError } = await supabase
          .from("profiles")
          .insert({
            user_id: user.id,
            username,
            display_name: displayName,
            slot_number: slotNumber,
            unlock_cost: unlockCost,
            is_active: makeActive
          })
          .select()
          .single();

        if (profileInsertError) throw profileInsertError;
<<<<<<< HEAD
        if (!newProfile) throw new Error('Failed to create character profile.');

        if (skillDefinitions.length > 0) {
          const defaultProgressEntries: SkillProgressUpsertInput[] = skillDefinitions.map(
            definition => ({
              skill_id: definition.id,
              current_level: definition.starting_level ?? 1,
              current_xp: definition.starting_experience ?? 0,
            })
          );

          const defaultUnlockEntries: SkillUnlockUpsertInput[] = skillDefinitions.map(definition => {
            const unlocked = Boolean(definition.is_default_unlocked);
            return {
              skill_id: definition.id,
              is_unlocked: unlocked,
              unlocked_at: unlocked ? new Date().toISOString() : null,
            };
          });

          await Promise.all([
            upsertSkillProgress(newProfile.id, defaultProgressEntries),
            upsertSkillUnlocks(newProfile.id, defaultUnlockEntries)
          ]);
        } else {
          setSkillProgress([]);
          setSkillUnlocks([]);
        }

=======
        if (!newProfile) throw new Error("Failed to create character profile.");
>>>>>>> 7666511c
        if (attributeDefinitions.length > 0) {
          const attributePayload = attributeDefinitions.map(definition => ({
            profile_id: newProfile.id,
            attribute_id: definition.id,
            value: definition.default_value
          }));

          const { error: attributeInsertError } = await supabase
            .from("profile_attributes")
            .upsert(attributePayload, { onConflict: "profile_id,attribute_id" });

        if (attributesInsertError) throw attributesInsertError;

        setCharacters(prev => [...prev, newProfile].sort((a, b) => a.slot_number - b.slot_number));

        if (makeActive || !selectedCharacterId) {
          await setActiveCharacter(newProfile.id);
        }

        return newProfile;
      } catch (err) {
        console.error("Error creating character:", err);
        setError(extractErrorMessage(err));
        throw err;
      } finally {
        setCharactersLoading(false);
      }
    },
    [
      attributeDefinitions,
      profile,
      selectedCharacterId,
      setActiveCharacter,
<<<<<<< HEAD
      skillDefinitions,
      upsertSkillProgress,
      upsertSkillUnlocks
=======
      updateProfile,
      user
>>>>>>> 7666511c
    ]
  );

  const refreshCharacters = useCallback(async () => {
    return fetchCharacters();
  }, [fetchCharacters]);

  const refetch = useCallback(async () => {
    await fetchGameData();
  }, [fetchGameData]);

  const resetCharacter = useCallback(async () => {
    if (!user) {
<<<<<<< HEAD
      throw new Error('You must be signed in to reset a character.');
    }

    const { data, error: resetError } = await supabase.rpc('reset_player_character');

    if (resetError) {
      console.error('Error resetting character:', resetError);
      throw resetError;
    }

    const result = data?.[0];
    if (!result) {
      throw new Error('Reset did not return any character data.');
=======
      throw new Error("You must be signed in to reset a character.");
    }

    const { data, error: resetError } = await supabase.rpc("reset_player_character");

    if (resetError) {
      console.error("Error resetting character:", resetError);
      throw resetError;
>>>>>>> 7666511c
    }

    const nextProfileId = result?.profile?.id ?? null;
    if (nextProfileId) {
      updateSelectedCharacterId(nextProfileId);
      await fetchGameData(nextProfileId);
    } else {
      clearSelectedCharacter();
    }

    await fetchCharacters();
  }, [clearSelectedCharacter, fetchCharacters, fetchGameData, updateSelectedCharacterId, user]);

<<<<<<< HEAD
=======
  const unlockedSkills = useMemo<UnlockedSkillsMap>(() => {
    if (skillUnlockRows.length === 0) return {};

    return skillUnlockRows.reduce<UnlockedSkillsMap>((accumulator, row) => {
      const definition = skillDefinitions.find(def => matchProgressToDefinition(row, def));
      if (definition) {
        accumulator[definition.slug] = true;
      }
      return accumulator;
    }, {});
  }, [skillDefinitions, skillUnlockRows]);

  const skills = useMemo<PlayerSkills>(() => {
    if (skillDefinitions.length === 0) {
      return { updated_at: skillsUpdatedAt ?? null } as PlayerSkills;
    }

    let latestTimestamp = skillsUpdatedAt ?? null;
    const result: PlayerSkills = { updated_at: latestTimestamp ?? null } as PlayerSkills;

    skillDefinitions.forEach(definition => {
      const progressRow = skillProgress.find(row => matchProgressToDefinition(row, definition));
      result[definition.slug] = progressRow?.current_level ?? 0;
      const candidate = progressRow?.updated_at ?? progressRow?.created_at ?? null;
      if (candidate && (!latestTimestamp || candidate > latestTimestamp)) {
        latestTimestamp = candidate;
      }
    });

    result.updated_at = latestTimestamp ?? null;
    return result;
  }, [skillDefinitions, skillProgress, skillsUpdatedAt]);

>>>>>>> 7666511c
  const hasCharacters = useMemo(() => characters.length > 0, [characters]);
  const loading = useMemo(
    () => charactersLoading || dataLoading,
    [charactersLoading, dataLoading]
  );

  return {
    characters,
    selectedCharacterId,
    profile,
    skillDefinitions,
    skillProgress,
    unlockedSkills,
    skills,
    attributes,
    activities,
    currentCity,
    loading,
    error,
    hasCharacters,
<<<<<<< HEAD
    skillDefinitions,
    skillProgress,
    skillUnlocks,
    currentCity,
=======
>>>>>>> 7666511c
    setActiveCharacter,
    clearSelectedCharacter,
    updateProfile,
    updateSkillLevel,
    setSkillUnlocked,
    updateSkills,
    updateAttributes,
    addActivity,
    createCharacter,
    refreshCharacters,
<<<<<<< HEAD
    refetch,
    resetCharacter,
    upsertSkillProgress,
    upsertSkillUnlocks
=======
    resetCharacter,
    refetch
>>>>>>> 7666511c
  };
};

export const GameDataProvider: React.FC<{ children: React.ReactNode }> = ({ children }) => {
  const value = useProvideGameData();
  return <GameDataContext.Provider value={value}>{children}</GameDataContext.Provider>;
};

// eslint-disable-next-line react-refresh/only-export-components
export const useGameData = (): GameDataContextValue => {
  const context = useContext(GameDataContext);
  if (!context) {
    throw new Error("useGameData must be used within a GameDataProvider");
  }

  return context;
};<|MERGE_RESOLUTION|>--- conflicted
+++ resolved
@@ -4,7 +4,6 @@
 import type { Tables, TablesInsert } from "@/integrations/supabase/types";
 import type { PostgrestError, PostgrestMaybeSingleResponse, PostgrestResponse } from "@supabase/supabase-js";
 
-<<<<<<< HEAD
 export type PlayerProfile = Tables<'profiles'>;
 export type PlayerSkills = Tables<'player_skills'>;
 export type PlayerAttributes = Tables<'player_attributes'>;
@@ -16,15 +15,6 @@
 export type SkillUnlockRow = Tables<'profile_skill_unlocks'>;
 export type SkillProgressInsert = TablesInsert<'profile_skill_progress'>;
 export type SkillUnlockInsert = TablesInsert<'profile_skill_unlocks'>;
-=======
-export type PlayerProfile = Tables<"profiles">;
-export type SkillDefinition = Tables<"skill_definitions">;
-export type SkillProgressRow = Tables<"profile_skill_progress">;
-export type SkillUnlockRow = Tables<"profile_skill_unlocks">;
-export type ActivityItem = Tables<"activity_feed">;
-export type AttributeDefinition = Tables<"attribute_definitions">;
-export type ProfileAttribute = Tables<"profile_attributes">;
->>>>>>> 7666511c
 
 const CHARACTER_STORAGE_KEY = "rockmundo:selectedCharacterId";
 
@@ -37,7 +27,6 @@
 export type PlayerSkills = Record<string, number> & { updated_at?: string | null };
 export type UnlockedSkillsMap = Record<string, boolean>;
 
-<<<<<<< HEAD
 export type SkillProgressUpsertInput = Omit<
   SkillProgressInsert,
   "profile_id" | "user_id" | "id" | "created_at" | "updated_at"
@@ -79,10 +68,6 @@
     window.localStorage.removeItem(CHARACTER_STORAGE_KEY);
   }
 };
-=======
-const sortCharacters = (characters: PlayerProfile[]) =>
-  [...characters].sort((a, b) => a.slot_number - b.slot_number);
->>>>>>> 7666511c
 
 export interface CreateCharacterInput {
   username: string;
@@ -126,7 +111,6 @@
   refreshCharacters: () => Promise<PlayerProfile[]>;
   resetCharacter: () => Promise<void>;
   refetch: () => Promise<void>;
-<<<<<<< HEAD
   resetCharacter: () => Promise<void>;
   upsertSkillProgress: (
     profileId: string,
@@ -136,8 +120,6 @@
     profileId: string,
     entries: SkillUnlockUpsertInput[]
   ) => Promise<SkillUnlockRow[]>;
-=======
->>>>>>> 7666511c
 }
 
 const GameDataContext = createContext<GameDataContextValue | undefined>(undefined);
@@ -203,7 +185,6 @@
   const [activities, setActivities] = useState<ActivityItem[]>([]);
   const [currentCity, setCurrentCity] = useState<Tables<"cities"> | null>(null);
   const [error, setError] = useState<string | null>(null);
-<<<<<<< HEAD
   const [skillDefinitions, setSkillDefinitions] = useState<SkillDefinition[]>([]);
   const [skillProgress, setSkillProgress] = useState<SkillProgressRow[]>([]);
   const [skillUnlocks, setSkillUnlocks] = useState<SkillUnlockRow[]>([]);
@@ -217,11 +198,6 @@
     if (typeof window === "undefined") {
       return characterId ?? null;
     }
-=======
-  const [charactersLoading, setCharactersLoading] = useState(false);
-  const [dataLoading, setDataLoading] = useState(false);
->>>>>>> 7666511c
-
   const updateSelectedCharacterId = useCallback((characterId: string | null) => {
     persistCharacterId(characterId);
     setSelectedCharacterId(characterId);
@@ -232,7 +208,6 @@
     setSelectedCharacterId(null);
     persistCharacterId(null);
     setProfile(null);
-<<<<<<< HEAD
     setSkills(null);
     setAttributes(null);
     setActivities([]);
@@ -248,17 +223,6 @@
     },
     [persistSelectedCharacterId]
   );
-=======
-    setSkillDefinitions([]);
-    setSkillProgress([]);
-    setSkillUnlockRows([]);
-    setSkillsUpdatedAt(null);
-    setAttributeDefinitions([]);
-    setAttributes({});
-    setActivities([]);
-    setCurrentCity(null);
-  }, []);
->>>>>>> 7666511c
 
   useEffect(() => {
     if (skillDefinitions.length > 0) {
@@ -492,30 +456,6 @@
 
   useEffect(() => {
     if (!user) {
-<<<<<<< HEAD
-      setProfile(null);
-      setSkills(null);
-      setAttributes(null);
-      setActivities([]);
-      setCurrentCity(null);
-      setSkillProgress([]);
-      setSkillUnlocks([]);
-=======
-      setCharacters([]);
-      clearSelectedCharacter();
-      setCharactersLoading(false);
->>>>>>> 7666511c
-      setDataLoading(false);
-      setError(null);
-      return;
-    }
-
-    void fetchCharacters();
-  }, [user, clearSelectedCharacter, fetchCharacters]);
-
-  useEffect(() => {
-    if (!selectedCharacterId) {
-<<<<<<< HEAD
       setProfile(null);
       setSkills(null);
       setAttributes(null);
@@ -524,16 +464,29 @@
       setSkillProgress([]);
       setSkillUnlocks([]);
       setDataLoading(false);
-=======
-      clearSelectedCharacter();
->>>>>>> 7666511c
+      setError(null);
       return;
     }
 
+    void fetchCharacters();
+  }, [user, clearSelectedCharacter, fetchCharacters]);
+
+  useEffect(() => {
+    if (!selectedCharacterId) {
+      setProfile(null);
+      setSkills(null);
+      setAttributes(null);
+      setActivities([]);
+      setCurrentCity(null);
+      setSkillProgress([]);
+      setSkillUnlocks([]);
+      setDataLoading(false);
+      return;
+    }
+
     void fetchGameData(selectedCharacterId);
   }, [selectedCharacterId, clearSelectedCharacter, fetchGameData]);
 
-<<<<<<< HEAD
     try {
       const [
         profileResponse,
@@ -602,12 +555,6 @@
         updateSelectedCharacterId(null);
         await fetchCharacters();
         return;
-=======
-  const updateProfile = useCallback(
-    async (updates: Partial<PlayerProfile>) => {
-      if (!user) {
-        throw new Error("You must be signed in to update a profile.");
->>>>>>> 7666511c
       }
 
       const activeProfileId = selectedCharacterId;
@@ -615,7 +562,6 @@
         throw new Error("No active character selected.");
       }
 
-<<<<<<< HEAD
       if (skillDefinitionsResponse.error && skillDefinitionsResponse.status !== 406) {
         throw skillDefinitionsResponse.error;
       }
@@ -634,14 +580,6 @@
 
       const definitions = definitionsResponse.data ?? [];
       setAttributeDefinitions(definitions);
-=======
-      const { data, error: updateError } = await supabase
-        .from("profiles")
-        .update(updates)
-        .eq("id", activeProfileId)
-        .select()
-        .maybeSingle();
->>>>>>> 7666511c
 
       if (updateError) {
         console.error("Error updating profile:", updateError);
@@ -834,55 +772,6 @@
             return null;
           }
 
-<<<<<<< HEAD
-=======
-          return {
-            profile_id: activeProfileId,
-            attribute_id: definition.id,
-            value: value as number
-          };
-        })
-        .filter((item): item is { profile_id: string; attribute_id: string; value: number } => Boolean(item));
-
-      if (payload.length === 0) {
-        return attributes;
-      }
-
-      const { data, error: upsertError } = await supabase
-        .from("profile_attributes")
-        .upsert(payload, { onConflict: "profile_id,attribute_id" })
-        .select();
-
-      if (upsertError) {
-        console.error("Error updating attributes:", upsertError);
-        throw upsertError;
-      }
-
-      const updatedRows = data ?? [];
-      const nextAttributes: AttributesMap = { ...attributes };
-      updatedRows.forEach(row => {
-        const definition = attributeDefinitions.find(def => def.id === row.attribute_id);
-        if (!definition) {
-          return;
-        }
-
-        nextAttributes[definition.slug] = {
-          definition,
-          value: row.value
-        };
-      });
-
-        setAttributes(data);
-        return data;
-      } catch (updateError) {
-        console.error("Error updating attributes:", updateError);
-        throw updateError;
-      }
-    },
-    [attributeDefinitions, attributes, selectedCharacterId, user]
-  );
-
->>>>>>> 7666511c
   const addActivity = useCallback(
     async (
       activityType: string,
@@ -1087,7 +976,6 @@
           .single();
 
         if (profileInsertError) throw profileInsertError;
-<<<<<<< HEAD
         if (!newProfile) throw new Error('Failed to create character profile.');
 
         if (skillDefinitions.length > 0) {
@@ -1117,9 +1005,6 @@
           setSkillUnlocks([]);
         }
 
-=======
-        if (!newProfile) throw new Error("Failed to create character profile.");
->>>>>>> 7666511c
         if (attributeDefinitions.length > 0) {
           const attributePayload = attributeDefinitions.map(definition => ({
             profile_id: newProfile.id,
@@ -1153,14 +1038,9 @@
       profile,
       selectedCharacterId,
       setActiveCharacter,
-<<<<<<< HEAD
       skillDefinitions,
       upsertSkillProgress,
       upsertSkillUnlocks
-=======
-      updateProfile,
-      user
->>>>>>> 7666511c
     ]
   );
 
@@ -1174,7 +1054,6 @@
 
   const resetCharacter = useCallback(async () => {
     if (!user) {
-<<<<<<< HEAD
       throw new Error('You must be signed in to reset a character.');
     }
 
@@ -1188,16 +1067,6 @@
     const result = data?.[0];
     if (!result) {
       throw new Error('Reset did not return any character data.');
-=======
-      throw new Error("You must be signed in to reset a character.");
-    }
-
-    const { data, error: resetError } = await supabase.rpc("reset_player_character");
-
-    if (resetError) {
-      console.error("Error resetting character:", resetError);
-      throw resetError;
->>>>>>> 7666511c
     }
 
     const nextProfileId = result?.profile?.id ?? null;
@@ -1211,42 +1080,6 @@
     await fetchCharacters();
   }, [clearSelectedCharacter, fetchCharacters, fetchGameData, updateSelectedCharacterId, user]);
 
-<<<<<<< HEAD
-=======
-  const unlockedSkills = useMemo<UnlockedSkillsMap>(() => {
-    if (skillUnlockRows.length === 0) return {};
-
-    return skillUnlockRows.reduce<UnlockedSkillsMap>((accumulator, row) => {
-      const definition = skillDefinitions.find(def => matchProgressToDefinition(row, def));
-      if (definition) {
-        accumulator[definition.slug] = true;
-      }
-      return accumulator;
-    }, {});
-  }, [skillDefinitions, skillUnlockRows]);
-
-  const skills = useMemo<PlayerSkills>(() => {
-    if (skillDefinitions.length === 0) {
-      return { updated_at: skillsUpdatedAt ?? null } as PlayerSkills;
-    }
-
-    let latestTimestamp = skillsUpdatedAt ?? null;
-    const result: PlayerSkills = { updated_at: latestTimestamp ?? null } as PlayerSkills;
-
-    skillDefinitions.forEach(definition => {
-      const progressRow = skillProgress.find(row => matchProgressToDefinition(row, definition));
-      result[definition.slug] = progressRow?.current_level ?? 0;
-      const candidate = progressRow?.updated_at ?? progressRow?.created_at ?? null;
-      if (candidate && (!latestTimestamp || candidate > latestTimestamp)) {
-        latestTimestamp = candidate;
-      }
-    });
-
-    result.updated_at = latestTimestamp ?? null;
-    return result;
-  }, [skillDefinitions, skillProgress, skillsUpdatedAt]);
-
->>>>>>> 7666511c
   const hasCharacters = useMemo(() => characters.length > 0, [characters]);
   const loading = useMemo(
     () => charactersLoading || dataLoading,
@@ -1267,13 +1100,10 @@
     loading,
     error,
     hasCharacters,
-<<<<<<< HEAD
     skillDefinitions,
     skillProgress,
     skillUnlocks,
     currentCity,
-=======
->>>>>>> 7666511c
     setActiveCharacter,
     clearSelectedCharacter,
     updateProfile,
@@ -1284,15 +1114,10 @@
     addActivity,
     createCharacter,
     refreshCharacters,
-<<<<<<< HEAD
     refetch,
     resetCharacter,
     upsertSkillProgress,
     upsertSkillUnlocks
-=======
-    resetCharacter,
-    refetch
->>>>>>> 7666511c
   };
 };
 
