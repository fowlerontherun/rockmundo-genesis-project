--- conflicted
+++ resolved
@@ -2,16 +2,12 @@
 import { supabase } from "@/integrations/supabase/client";
 import { useAuth } from "@/hooks/use-auth-context";
 import type { Tables } from "@/integrations/supabase/types";
-<<<<<<< HEAD
 import type {
   PostgrestError,
   PostgrestMaybeSingleResponse,
   PostgrestResponse,
   PostgrestSingleResponse
 } from "@supabase/supabase-js";
-=======
-import type { PostgrestError } from "@supabase/supabase-js";
->>>>>>> bca56611
 
 export type PlayerProfile = Tables<'profiles'>;
 export type PlayerSkills = Tables<'player_skills'>;
@@ -69,9 +65,7 @@
   const [skills, setSkills] = useState<PlayerSkills | null>(null);
   const [activities, setActivities] = useState<ActivityItem[]>([]);
   const [error, setError] = useState<string | null>(null);
-<<<<<<< HEAD
   const [currentCity, setCurrentCity] = useState<Tables<'cities'> | null>(null);
-
   const resolveCurrentCity = useCallback(
     async (cityId: string | null) => {
       if (!cityId) {
@@ -100,24 +94,6 @@
     },
     []
   );
-=======
-  const [charactersLoading, setCharactersLoading] = useState(true);
-  const [dataLoading, setDataLoading] = useState(true);
-  const [selectedCharacterId, setSelectedCharacterId] = useState<string | null>(() => {
-    if (typeof window === "undefined") return null;
-    return window.localStorage.getItem(CHARACTER_STORAGE_KEY);
-  });
-
-  const persistSelectedCharacterId = useCallback((characterId: string | null) => {
-    if (typeof window === "undefined") return;
-
-    if (characterId) {
-      window.localStorage.setItem(CHARACTER_STORAGE_KEY, characterId);
-    } else {
-      window.localStorage.removeItem(CHARACTER_STORAGE_KEY);
-    }
-  }, []);
->>>>>>> bca56611
 
   const clearSelectedCharacter = useCallback(() => {
     setSelectedCharacterId(null);
@@ -242,26 +218,17 @@
 
       if (activityError) throw activityError;
 
-<<<<<<< HEAD
       setProfile(profileData);
       setSkills(skillsData);
       setActivities(activitiesData ?? []);
       await resolveCurrentCity(profileData?.current_city_id ?? null);
     } catch (err: unknown) {
-=======
-      setActivities(activityRows ?? []);
-    } catch (err) {
->>>>>>> bca56611
       console.error('Error fetching game data:', err);
       setError(extractErrorMessage(err));
     } finally {
       setDataLoading(false);
     }
-<<<<<<< HEAD
   }, [user, resolveCurrentCity]);
-=======
-  }, [user, selectedCharacterId, updateSelectedCharacterId, fetchCharacters]);
->>>>>>> bca56611
 
   useEffect(() => {
     if (!user) {
@@ -276,7 +243,6 @@
       return;
     }
 
-<<<<<<< HEAD
   const updateProfile = useCallback(
     async (updates: Partial<PlayerProfile>) => {
       if (!user || !profile) return;
@@ -366,10 +332,6 @@
         if (!data) {
           throw new Error('No activity data returned from Supabase.');
         }
-=======
-    fetchCharacters();
-  }, [user, fetchCharacters, clearSelectedCharacter]);
->>>>>>> bca56611
 
   useEffect(() => {
     if (!user) return;
@@ -430,16 +392,10 @@
       throw updateError;
     }
 
-<<<<<<< HEAD
       setProfile(resetData.profile);
       setSkills(resetData.skills);
       setActivities([]);
       await resolveCurrentCity(resetData.profile.current_city_id ?? null);
-=======
-    if (!data) {
-      throw new Error('No profile data returned from Supabase.');
-    }
->>>>>>> bca56611
 
     setProfile(data);
     setCharacters(prev => sortCharacters(prev.map(character => character.id === data.id ? data : character)));
@@ -568,13 +524,7 @@
     } finally {
       setCharactersLoading(false);
     }
-<<<<<<< HEAD
   }, [user, fetchGameData, resolveCurrentCity]);
-=======
-  }, [user, profile, selectedCharacterId, setActiveCharacter, updateProfile]);
->>>>>>> bca56611
-
-  const refreshCharacters = useCallback(async () => fetchCharacters(), [fetchCharacters]);
 
   const refetch = useCallback(async () => {
     await fetchGameData();
@@ -590,13 +540,7 @@
     activities,
     loading,
     error,
-<<<<<<< HEAD
     currentCity,
-=======
-    hasCharacters,
-    setActiveCharacter,
-    clearSelectedCharacter,
->>>>>>> bca56611
     updateProfile,
     updateSkills,
     updateLocation,
