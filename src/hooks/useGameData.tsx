import {
  createContext,
  useCallback,
  useContext,
  useEffect,
  useMemo,
  useRef,
  useState,
  type ReactNode
} from "react";

import { supabase } from "@/integrations/supabase/client";
import {
  progressionClient,
  type AwardActionXpInput,
  type BuyAttributeStarInput,
  type ProgressionResponse
} from "@/integrations/supabase/progressionClient";
import { useAuth } from "@/hooks/use-auth-context";
import type { Tables } from "@/integrations/supabase/types";
import type {
<<<<<<< HEAD
  PlayerXpWallet,
  ProgressionActionResponse,
=======
>>>>>>> 2650ea7f
  ProgressionActionSuccessResponse,
  ProgressionSnapshot,
} from "@/types/progression";
import { sortByOptionalKeys } from "@/utils/sorting";
import {
  DEFAULT_PROGRESSION_COOLDOWNS,
  PROGRESSION_COOLDOWN_KEYS,
  type PlayerXpWalletSnapshot as PlayerXpWalletSnapshotData,
  type ProgressionCooldowns,
  type ProgressionFunctionResult,
  type ProgressionStateSnapshot
} from "@/utils/progressionClient";
import type {
  PostgrestError,
  PostgrestMaybeSingleResponse,
  PostgrestResponse
} from "@supabase/supabase-js";

export type PlayerProfile = Tables<"profiles">;
export type PlayerSkills = Tables<"player_skills">;
export type PlayerAttributes = Tables<"player_attributes">;
export type PlayerXpWallet = Tables<"player_xp_wallet">;
export type ActivityItem = Tables<"activity_feed">;
export type XpLedgerEntry = Tables<"xp_ledger">;

export type PlayerXpWalletSnapshotType = PlayerXpWalletSnapshotData;
// Temporary type definitions until database schema is updated
type AttributeDefinition = any;
type ProfileAttribute = any;

// Temporary type definitions until proper types are available
export type SkillDefinition = any;
export type SkillProgressRow = any;
export type SkillUnlockRow = any;
export type UnlockedSkillsMap = Record<string, boolean>;
type SkillProgressUpsertInput = any;
type SkillUnlockUpsertInput = any;

type Nullable<T> = T | null;

const CHARACTER_STORAGE_KEY = "rockmundo:selectedCharacterId";
const WEEKLY_BONUS_ACK_STORAGE_PREFIX = "rockmundo:weeklyBonusAck:";
export const WEEKLY_BONUS_REASON = "weekly_bonus" as const;

export interface WeeklyBonusEvaluationResult {
  freshWeeklyBonusAvailable: boolean;
  acknowledgementToPersist?: string | null;
}

export const resolveWeeklyBonusAcknowledgementTimestamp = (
  latestEntry: XpLedgerEntry | undefined,
  now: Date = new Date()
) => {
  const recordedAt = toValidDate(latestEntry?.created_at ?? null);
  return (recordedAt ?? now).toISOString();
};

export const evaluateWeeklyBonusState = (
  latestEntry: XpLedgerEntry | undefined,
  storedAcknowledgement: string | null,
  now: Date = new Date()
): WeeklyBonusEvaluationResult => {
  if (!latestEntry) {
    return {
      freshWeeklyBonusAvailable: false,
      acknowledgementToPersist: storedAcknowledgement ? undefined : null
    };
  }

  const recordedAt = toValidDate(latestEntry.created_at);
  const acknowledgedAt = storedAcknowledgement ? toValidDate(storedAcknowledgement) : null;

  if (recordedAt && (!acknowledgedAt || recordedAt > acknowledgedAt)) {
    return { freshWeeklyBonusAvailable: true };
  }

  if (!recordedAt && !storedAcknowledgement) {
    return {
      freshWeeklyBonusAvailable: false,
      acknowledgementToPersist: now.toISOString()
    };
  }

  return { freshWeeklyBonusAvailable: false };
};

const toValidDate = (value: unknown) => {
  if (typeof value === "string" || value instanceof Date) {
    const parsed = new Date(value);
    if (!Number.isNaN(parsed.getTime())) {
      return parsed;
    }
  }
  return null;
};

const toSafeNumber = (value: unknown, fallback = 0) => {
  if (typeof value === "number" && Number.isFinite(value)) {
    return value;
  }

  if (typeof value === "string" && value.trim().length > 0) {
    const parsed = Number(value);
    if (Number.isFinite(parsed)) {
      return parsed;
    }
  }

  return fallback;
};

const isMissingColumnError = (
  error: PostgrestError | null | undefined,
  column: string
) => {
  if (!error || !column) {
    return false;
  }

  if (error.code !== "42703" && error.code !== "PGRST204") {
    return false;
  }

  const haystacks = [error.message, error.details, error.hint].filter(
    (value): value is string => typeof value === "string" && value.length > 0
  );

  if (haystacks.length === 0) {
    return false;
  }

  const target = column.toLowerCase();
  return haystacks.some(haystack => haystack.toLowerCase().includes(target));
};

const extractMissingColumn = (error: PostgrestError | null | undefined) => {
  if (!error) {
    return null;
  }

  const haystacks = [error.message, error.details, error.hint].filter(
    (value): value is string => typeof value === "string" && value.length > 0
  );

  const patterns = [
    /column\s+(?:"?[\w]+"?\.)?"?([\w]+)"?\s+does not exist/i,
    /could not find the '([\w]+)' column/i,
    /'([\w]+)'\s+column/i
  ];

  for (const haystack of haystacks) {
    for (const pattern of patterns) {
      const match = haystack.match(pattern);
      if (match?.[1]) {
        return match[1];
      }
    }
  }

  return null;
};

const isMissingTableError = (error: PostgrestError | null | undefined) =>
  Boolean(
    error?.code === "42P01" ||
      error?.code === "PGRST201" ||
      error?.message?.toLowerCase().includes("does not exist")
  );

const omitFromRecord = <T extends Record<string, unknown>>(source: T, key: string) => {
  if (!(key in source)) {
    return source;
  }

  const { [key]: _omitted, ...rest } = source;
  return rest as T;
};

const extractLedgerEntriesFromResult = (result: unknown): ExperienceLedgerEntry[] => {
  if (!result || typeof result !== "object") {
    return [];
  }

  const source = result as Record<string, unknown>;
  const entries: ExperienceLedgerEntry[] = [];
  const seen = new Set<string>();

  const candidateObjects = [
    source.ledger_entry,
    source.xp_ledger_entry,
    source.ledgerEntry,
    source.ledger,
  ];

  for (const candidate of candidateObjects) {
    if (candidate && typeof candidate === "object" && !Array.isArray(candidate)) {
      const entry = candidate as ExperienceLedgerEntry;
      if (entry.id && !seen.has(entry.id)) {
        entries.push(entry);
        seen.add(entry.id);
      }
    }
  }

  const candidateLists = [
    source.ledger_entries,
    source.xp_ledger_entries,
    source.ledger,
  ];

  for (const list of candidateLists) {
    if (Array.isArray(list)) {
      for (const item of list) {
        if (item && typeof item === "object") {
          const entry = item as ExperienceLedgerEntry;
          if (entry.id && !seen.has(entry.id)) {
            entries.push(entry);
            seen.add(entry.id);
          }
        }
      }
    }
  }

  return entries;
};

export interface CreateCharacterInput {
  username: string;
  displayName?: string;
  slotNumber: number;
  unlockCost: number;
  makeActive?: boolean;
}

interface GameDataContextValue {
  characters: PlayerProfile[];
  selectedCharacterId: string | null;
  profile: PlayerProfile | null;
  xpWallet: PlayerXpWallet | null;
  attributeStarTotal: number;
  freshWeeklyBonusAvailable: boolean;
  skillDefinitions: SkillDefinition[];
  skillProgress: SkillProgressRow[];
  unlockedSkills: UnlockedSkillsMap;
  skills: PlayerSkills | null;
  attributes: PlayerAttributes | null;
  activities: ActivityItem[];
  xpWallet: PlayerXpWallet | null;
  xpLedger: XpLedgerEntry[];
  progressionCooldowns: ProgressionCooldowns;
  currentCity: Tables<"cities"> | null;
  xpWallet: PlayerXpLedger | null;
  progressionCooldowns: Record<string, number>;
  loading: boolean;
  error: string | null;
  hasCharacters: boolean;
  skillUnlocks: SkillUnlockRow[];
  setActiveCharacter: (characterId: string) => Promise<void>;
  clearSelectedCharacter: () => void;
  updateProfile: (updates: Partial<PlayerProfile>) => Promise<PlayerProfile | undefined>;
  updateSkills: (updates: Partial<PlayerSkills>) => Promise<PlayerSkills | undefined>;
  updateAttributes: (updates: Partial<PlayerAttributes>) => Promise<PlayerAttributes | undefined>;
  addActivity: (
    activityType: string,
    message: string,
    earnings?: number
  ) => Promise<ActivityItem | undefined>;
  applyProgressionUpdate: (response: ProgressionActionSuccessResponse) => void;
  refreshProgressionState: () => Promise<ProgressionSnapshot | null>;
  acknowledgeWeeklyBonus: () => void;
  refreshProgressionState: () => Promise<void>;
  createCharacter: (input: CreateCharacterInput) => Promise<PlayerProfile>;
  refreshCharacters: () => Promise<PlayerProfile[]>;
  refetch: () => Promise<void>;
  resetCharacter: () => Promise<void>;
  upsertSkillProgress: (
    profileId: string,
    entries: SkillProgressUpsertInput[]
  ) => Promise<SkillProgressRow[]>;
  upsertSkillUnlocks: (
    profileId: string,
    entries: SkillUnlockUpsertInput[]
  ) => Promise<SkillUnlockRow[]>;
  refreshProgressionState: (
    snapshot?: ProgressionStateSnapshot | ProgressionFunctionResult | null,
    options?: RefreshProgressionOptions
  ) => Promise<void>;
}

const GameDataContext = createContext<GameDataContextValue | undefined>(undefined);

const missingProviderMessage = "useGameData must be used within a GameDataProvider";

const warnMissingProvider = () => {
  if (typeof console !== "undefined") {
    console.warn(missingProviderMessage);
  }
};

const createDefaultCooldownState = (): ProgressionCooldowns => ({
  ...DEFAULT_PROGRESSION_COOLDOWNS
});

const defaultGameDataContext: GameDataContextValue = {
  characters: [],
  selectedCharacterId: null,
  profile: null,
  xpWallet: null,
  attributeStarTotal: 0,
  freshWeeklyBonusAvailable: false,
  skillDefinitions: [],
  skillProgress: [],
  unlockedSkills: {},
  skills: null,
  attributes: null,
  activities: [],
  xpWallet: null,
  xpLedger: [],
  progressionCooldowns: createDefaultCooldownState(),
  currentCity: null,
  xpWallet: null,
  progressionCooldowns: {},
  loading: false,
  error: missingProviderMessage,
  hasCharacters: false,
  skillUnlocks: [],
  setActiveCharacter: async () => {
    warnMissingProvider();
  },
  clearSelectedCharacter: () => {
    warnMissingProvider();
  },
  updateProfile: async () => {
    warnMissingProvider();
    return undefined;
  },
  updateSkills: async () => {
    warnMissingProvider();
    return undefined;
  },
  updateAttributes: async () => {
    warnMissingProvider();
    return undefined;
  },
  addActivity: async () => {
    warnMissingProvider();
    return undefined;
  },
  applyProgressionUpdate: () => {
    warnMissingProvider();
  },
  refreshProgressionState: async () => {
    warnMissingProvider();
    return null;
  },
  acknowledgeWeeklyBonus: () => {
    warnMissingProvider();
  },
  refreshProgressionState: async () => {
    warnMissingProvider();
  },
  createCharacter: async () => {
    warnMissingProvider();
    throw new Error(missingProviderMessage);
  },
  refreshCharacters: async () => {
    warnMissingProvider();
    return [];
  },
  refetch: async () => {
    warnMissingProvider();
  },
  resetCharacter: async () => {
    warnMissingProvider();
  },
  upsertSkillProgress: async () => {
    warnMissingProvider();
    return [];
  },
  upsertSkillUnlocks: async () => {
    warnMissingProvider();
    return [];
  },
  refreshProgressionState: async () => {
    warnMissingProvider();
  }
};

const readStoredCharacterId = () => {
  if (typeof window === "undefined") return null;
  const value = window.localStorage.getItem(CHARACTER_STORAGE_KEY);
  return value ?? null;
};

const writeStoredCharacterId = (characterId: string | null) => {
  if (typeof window === "undefined") return;
  if (characterId) {
    window.localStorage.setItem(CHARACTER_STORAGE_KEY, characterId);
  } else {
    window.localStorage.removeItem(CHARACTER_STORAGE_KEY);
  }
};

const readWeeklyBonusAcknowledgement = (profileId: string) => {
  if (typeof window === "undefined") return null;
  return window.localStorage.getItem(`${WEEKLY_BONUS_ACK_STORAGE_PREFIX}${profileId}`);
};

const writeWeeklyBonusAcknowledgement = (profileId: string, timestamp: string | null) => {
  if (typeof window === "undefined") return;
  const storageKey = `${WEEKLY_BONUS_ACK_STORAGE_PREFIX}${profileId}`;
  if (timestamp) {
    window.localStorage.setItem(storageKey, timestamp);
  } else {
    window.localStorage.removeItem(storageKey);
  }
};

const isPostgrestError = (error: unknown): error is PostgrestError =>
  typeof error === "object" &&
  error !== null &&
  "message" in error &&
  "code" in error;

const extractErrorMessage = (error: unknown) => {
  if (isPostgrestError(error)) return error.message;
  if (error instanceof Error) return error.message;
  return "An unknown error occurred.";
};

const sortProfiles = (profiles: PlayerProfile[]) => {
  const toTimestamp = (value: PlayerProfile["created_at"]) => {
    if (!value) return 0;
    if (value instanceof Date) return value.getTime();

    const date = new Date(value as string);
    return Number.isNaN(date.getTime()) ? 0 : date.getTime();
  };

  const getSlotNumber = (profile: PlayerProfile) => {
    const slot = (profile as Record<string, unknown>).slot_number;
    return typeof slot === "number" ? slot : null;
  };

  return [...profiles].sort((a, b) => {
    const slotA = getSlotNumber(a);
    const slotB = getSlotNumber(b);

    const hasSlotA = slotA !== null;
    const hasSlotB = slotB !== null;

    if (hasSlotA && hasSlotB) {
      if (slotA !== slotB) {
        return slotA - slotB;
      }
    } else if (hasSlotA) {
      return -1;
    } else if (hasSlotB) {
      return 1;
    }

    const createdAtA = toTimestamp(a.created_at);
    const createdAtB = toTimestamp(b.created_at);

    return createdAtA - createdAtB;
  });
};

const matchProgressToDefinition = (
  progress: SkillProgressRow,
  definition: SkillDefinition
) => progress.skill_id === definition.id || progress.skill_slug === definition.slug;

const XP_LEDGER_LIMIT = 20;

const ledgerTimestamp = (value: string | null | undefined) => {
  if (!value) {
    return 0;
  }

  const parsed = Date.parse(value);
  return Number.isNaN(parsed) ? 0 : parsed;
};

const sortLedgerEntries = (entries: XpLedgerEntry[]) =>
  [...entries].sort((a, b) => ledgerTimestamp(b.created_at) - ledgerTimestamp(a.created_at));

type RefreshProgressionOptions = {
  ledgerEntries?: XpLedgerEntry[] | null;
  appendLedgerEntries?: XpLedgerEntry | XpLedgerEntry[] | null;
  refetchLedger?: boolean;
};

const mapWalletRowToSnapshot = (
  row: Tables<"player_xp_wallet"> | null | undefined,
  profileId: string
): PlayerXpWallet | null => {
  if (!row) {
    return null;
  }

  return {
    profile_id: row.profile_id ?? profileId,
    xp_balance: toSafeNumber(row.xp_balance),
    lifetime_xp: toSafeNumber(row.lifetime_xp),
    xp_spent: toSafeNumber(row.xp_spent),
    attribute_points_earned: toSafeNumber(row.attribute_points_earned),
    skill_points_earned: toSafeNumber(row.skill_points_earned),
    last_recalculated:
      typeof row.last_recalculated === "string" ? row.last_recalculated : null
  };
};

const useProvideGameData = (): GameDataContextValue => {
  const { user } = useAuth();
  const [characters, setCharacters] = useState<PlayerProfile[]>([]);
  const [selectedCharacterId, setSelectedCharacterId] = useState<string | null>(() => readStoredCharacterId());
  const [profile, setProfile] = useState<PlayerProfile | null>(null);
  const [skillDefinitions, setSkillDefinitions] = useState<any[]>([]);
  const [skillProgress, setSkillProgress] = useState<any[]>([]);
  const [skillUnlockRows, setSkillUnlockRows] = useState<any[]>([]);
  const [skillsUpdatedAt, setSkillsUpdatedAt] = useState<string | null>(null);
  const [attributeDefinitions, setAttributeDefinitions] = useState<AttributeDefinition[]>([]);
  const [attributes, setAttributes] = useState<PlayerAttributes | null>(null);
  const [activities, setActivities] = useState<ActivityItem[]>([]);
  const [xpLedger, setXpLedger] = useState<XpLedgerEntry[]>([]);
  const [xpWallet, setXpWallet] = useState<PlayerXpWallet | null>(null);
  const [progressionCooldowns, setProgressionCooldowns] = useState<ProgressionCooldowns>(
    createDefaultCooldownState
  );
  const [currentCity, setCurrentCity] = useState<Tables<"cities"> | null>(null);
  const [skills, setSkills] = useState<PlayerSkills | null>(null);
  const [xpWallet, setXpWallet] = useState<PlayerXpLedger | null>(null);
  const [progressionCooldowns, setProgressionCooldowns] = useState<Record<string, number>>({});
  const [charactersLoading, setCharactersLoading] = useState(false);
  const [dataLoading, setDataLoading] = useState(false);
  const [error, setError] = useState<string | null>(null);
  const [freshWeeklyBonusAvailable, setFreshWeeklyBonusAvailable] = useState(false);
  const supportsProfileScopedDataRef = useRef<boolean | null>(null);
  const applyCooldownState = useCallback(
    (cooldowns?: ProgressionCooldowns | Record<string, number>) => {
      setProgressionCooldowns(() => {
        const next = createDefaultCooldownState();

        if (!cooldowns) {
          return next;
        }

        for (const key of PROGRESSION_COOLDOWN_KEYS) {
          const rawValue = (cooldowns as Record<string, unknown>)[key];
          const numericValue = toSafeNumber(rawValue, DEFAULT_PROGRESSION_COOLDOWNS[key]);
          next[key] = numericValue < 0 ? 0 : Math.floor(numericValue);
        }

        return next;
      });
    },
    []
  );

  const loadXpLedger = useCallback(
    async (profileId: string) => {
      const response = await supabase
        .from("xp_ledger")
        .select("*")
        .eq("profile_id", profileId)
        .order("created_at", { ascending: false })
        .limit(XP_LEDGER_LIMIT);

      if (response.error) {
        if (isMissingTableError(response.error)) {
          setXpLedger([]);
          return [] as XpLedgerEntry[];
        }

        throw response.error;
      }

      const data = sortLedgerEntries((response.data ?? []) as XpLedgerEntry[]);
      setXpLedger(data);
      return data;
    },
    []
  );

  const clearGameState = useCallback(() => {
    setProfile(null);
    setSkills(null);
    setAttributes(null);
    setXpWallet(null);
    setActivities([]);
    setXpLedger([]);
    setXpWallet(null);
    applyCooldownState();
    setCurrentCity(null);
    setXpWallet(null);
    setProgressionCooldowns({});
    setFreshWeeklyBonusAvailable(false);
  }, [applyCooldownState]);

  const fetchCharacters = useCallback(async () => {
    if (!user) {
      setCharacters([]);
      setSelectedCharacterId(null);
      clearGameState();
      setError(null);
      return [] as PlayerProfile[];
    }

    setCharactersLoading(true);
    setError(null);

    try {
      const { data, error: profilesError } = await supabase
        .from("profiles")
        .select("*")
        .eq("user_id", user.id);

      if (profilesError) throw profilesError;

      const list = sortProfiles(data ?? []);
      setCharacters(list);

      const hasStored = selectedCharacterId && list.some(character => character.id === selectedCharacterId);
      const activeCharacterId = list.find(character => character.is_active)?.id ?? null;
      const fallbackId = hasStored
        ? selectedCharacterId
        : activeCharacterId ?? list[0]?.id ?? null;

      if (fallbackId !== selectedCharacterId) {
        setSelectedCharacterId(fallbackId);
        writeStoredCharacterId(fallbackId);
      }

      if (!fallbackId) {
        clearGameState();
      }

      return list;
    } catch (err: unknown) {
      console.error("Error fetching characters:", err);
      setError(extractErrorMessage(err));
      return [] as PlayerProfile[];
    } finally {
      setCharactersLoading(false);
    }
  }, [user, selectedCharacterId, clearGameState]);

  const resolveCurrentCity = useCallback(
    async (cityId: Nullable<string>) => {
      if (!cityId) {
        setCurrentCity(null);
        return;
      }

      const { data, error: cityError, status } = await supabase
        .from("cities")
        .select("*")
        .eq("id", cityId)
        .maybeSingle();

      if (cityError && status !== 406) {
        console.error("Error fetching current city:", cityError);
        return;
      }

      setCurrentCity(data ?? null);
    },
    [setAttributes, setProfile, setProgressionCooldowns, setXpWallet]
  );

  const fetchGameData = useCallback(async () => {
    if (!user || !selectedCharacterId) {
      clearGameState();
      setDataLoading(false);
      setError(null);
      return;
    }

    setDataLoading(true);
    setError(null);

    try {
      const profileResponse = await supabase
        .from("profiles")
        .select("*")
        .eq("id", selectedCharacterId)
        .maybeSingle();

      if (profileResponse.error && profileResponse.status !== 406) {
        throw profileResponse.error;
      }

      const character = profileResponse.data ?? null;

      if (!character) {
        clearGameState();
        setError("The selected character could not be found.");
        setSelectedCharacterId(null);
        writeStoredCharacterId(null);
        await fetchCharacters();
        return;
      }

      setProfile(character);
      setProgressionCooldowns({});
      await resolveCurrentCity(character.current_city_id ?? null);
      let walletData: PlayerXpWallet | null = null;
      let walletResponse = await supabase
        .from("player_xp_wallet")
        .select("*")
        .eq("profile_id", selectedCharacterId)
        .maybeSingle();

      if (walletResponse.error) {
        if (isMissingTableError(walletResponse.error)) {
          walletData = null;
        } else if (
          isMissingColumnError(walletResponse.error, "profile_id") ||
          walletResponse.status === 406
        ) {
          walletData = null;
        } else {
          throw walletResponse.error;
        }
      } else {
        walletData = (walletResponse.data as PlayerXpWallet | null) ?? null;
      }

      setXpWallet(walletData);

      let walletData: PlayerXpWallet | null = null;
      let walletResponse = await supabase
        .from("player_xp_wallet")
        .select("*")
        .eq("profile_id", selectedCharacterId)
        .maybeSingle();

      if (walletResponse.error) {
        if (isMissingTableError(walletResponse.error)) {
          walletData = null;
        } else if (walletResponse.error.code === "PGRST116" || walletResponse.status === 406) {
          walletData = null;
        } else {
          throw walletResponse.error;
        }
      } else {
        walletData = (walletResponse.data ?? null) as PlayerXpWallet | null;
      }

      setXpWallet(walletData);

      const walletResponse = await supabase
        .from("player_xp_wallet")
        .select("*")
        .eq("profile_id", selectedCharacterId)
        .maybeSingle();

      if (
        walletResponse.error &&
        walletResponse.error.code !== "PGRST116" &&
        walletResponse.status !== 406
      ) {
        throw walletResponse.error;
      }

      setXpWallet(walletResponse.data ?? null);

      const walletResponse = await supabase
        .from("player_xp_wallet")
        .select("*")
        .eq("profile_id", selectedCharacterId)
        .maybeSingle();

      if (
        walletResponse.error &&
        walletResponse.error.code !== "PGRST116" &&
        walletResponse.status !== 406
      ) {
        throw walletResponse.error;
      }

      setXpWallet(walletResponse.data ?? null);

      let skillsResponse: PostgrestMaybeSingleResponse<PlayerSkills> | undefined;

      if (supportsProfileScopedDataRef.current === false) {
        skillsResponse = await supabase
          .from("player_skills")
          .select("*")
          .eq("user_id", character.user_id)
          .maybeSingle();

        if (skillsResponse.error && skillsResponse.status !== 406) {
          throw skillsResponse.error;
        }
      } else {
        const attempt = await supabase
          .from("player_skills")
          .select("*")
          .eq("profile_id", selectedCharacterId)
          .maybeSingle();

        if (attempt.error) {
          if (isMissingColumnError(attempt.error, "profile_id")) {
            supportsProfileScopedDataRef.current = false;
            skillsResponse = await supabase
              .from("player_skills")
              .select("*")
              .eq("user_id", character.user_id)
              .maybeSingle();

            if (skillsResponse.error && skillsResponse.status !== 406) {
              throw skillsResponse.error;
            }
          } else if (attempt.status !== 406) {
            throw attempt.error;
          } else {
            skillsResponse = attempt;
          }
        } else {
          supportsProfileScopedDataRef.current = true;
          skillsResponse = attempt;
        }
      }

      let skillsData = skillsResponse?.data ?? null;

      if (!skillsData) {
        const baseSkillPayload: Record<string, unknown> = {
          user_id: character.user_id,
          profile_id: character.id
        };

        const initialSkillPayload =
          supportsProfileScopedDataRef.current === false
            ? omitFromRecord(baseSkillPayload, "profile_id")
            : baseSkillPayload;

        const insertedSkills = await supabase
          .from("player_skills")
          .insert(initialSkillPayload)
          .select()
          .single();

        if (insertedSkills.error) {
          if (isMissingColumnError(insertedSkills.error, "profile_id")) {
            supportsProfileScopedDataRef.current = false;
            const fallbackInsert = await supabase
              .from("player_skills")
              .insert(omitFromRecord(baseSkillPayload, "profile_id"))
              .select()
              .single();

            if (fallbackInsert.error) {
              throw fallbackInsert.error;
            }

            skillsData = fallbackInsert.data;
          } else {
            throw insertedSkills.error;
          }
        } else {
          skillsData = insertedSkills.data;
        }
      }

      setSkills(skillsData);

      const definitions: AttributeDefinition[] = [];
      setAttributeDefinitions(definitions);

      const profileAttributeRows: ProfileAttribute[] = [];
      const definitionById = new Map(definitions.map(definition => [definition.id, definition]));

      const resolvedAttributes = profileAttributeRows.reduce<Record<string, number>>((acc, row) => {
        const definition = definitionById.get(row.attribute_id);
        if (definition) {
          acc[definition.slug] = Number(row.value ?? definition.default_value ?? 0);
        }
        return acc;
      }, {});

      let attributesResponse: PostgrestMaybeSingleResponse<PlayerAttributes> | undefined;

      if (supportsProfileScopedDataRef.current === false) {
        attributesResponse = await supabase
          .from("player_attributes")
          .select("*")
          .eq("user_id", character.user_id)
          .maybeSingle();
      } else {
        const attempt = await supabase
          .from("player_attributes")
          .select("*")
          .eq("profile_id", selectedCharacterId)
          .maybeSingle();

        if (attempt.error) {
          if (isMissingColumnError(attempt.error, "profile_id")) {
            supportsProfileScopedDataRef.current = false;
            attributesResponse = await supabase
              .from("player_attributes")
              .select("*")
              .eq("user_id", character.user_id)
              .maybeSingle();
          } else if (
            attempt.error.code !== "PGRST116" &&
            attempt.status !== 406
          ) {
            throw attempt.error;
          } else {
            attributesResponse = attempt;
          }
        } else {
          supportsProfileScopedDataRef.current = true;
          attributesResponse = attempt;
        }
      }

      if (
        attributesResponse?.error &&
        attributesResponse.error.code !== "PGRST116" &&
        attributesResponse.status !== 406
      ) {
        throw attributesResponse.error;
      }

      let attributesData = attributesResponse?.data ?? null;

      if (!attributesData) {
        const baseAttributePayload: Record<string, unknown> = {
          user_id: character.user_id,
          profile_id: character.id,
          attribute_points: 0,
          mental_focus: resolvedAttributes["mental_focus"] ?? 0,
          physical_endurance: resolvedAttributes["physical_endurance"] ?? 0
        };

        const initialAttributePayload =
          supportsProfileScopedDataRef.current === false
            ? omitFromRecord(baseAttributePayload, "profile_id")
            : baseAttributePayload;

        const insertedAttributes = await supabase
          .from("player_attributes")
          .insert(initialAttributePayload)
          .select()
          .single();

        if (insertedAttributes.error) {
          if (isMissingColumnError(insertedAttributes.error, "profile_id")) {
            supportsProfileScopedDataRef.current = false;
            const fallbackInsert = await supabase
              .from("player_attributes")
              .insert(omitFromRecord(baseAttributePayload, "profile_id"))
              .select()
              .single();

            if (fallbackInsert.error) {
              throw fallbackInsert.error;
            }

            attributesData = fallbackInsert.data;
          } else {
            throw insertedAttributes.error;
          }
        } else {
          attributesData = insertedAttributes.data;
        }
      }

      setAttributes(attributesData ?? null);

      let walletData: PlayerXpWallet | null = null;
      const walletResponse = await supabase
        .from("player_xp_wallet")
        .select("*")
        .eq("profile_id", selectedCharacterId)
        .maybeSingle();

      if (walletResponse.error) {
        if (
          walletResponse.status === 404 ||
          walletResponse.status === 406 ||
          isMissingTableError(walletResponse.error)
        ) {
          walletData = null;
        } else {
          throw walletResponse.error;
        }
      } else {
        walletData = (walletResponse.data as PlayerXpWallet | null) ?? null;
      }

      setXpWallet(walletData);

      let activityResponse = await supabase
        .from("activity_feed")
        .select("*")
        .eq("profile_id", selectedCharacterId)
        .order("created_at", { ascending: false })
        .limit(10);

      if (activityResponse.error) {
        if (isMissingColumnError(activityResponse.error, "profile_id")) {
          supportsProfileScopedDataRef.current = false;
          activityResponse = await supabase
            .from("activity_feed")
            .select("*")
            .eq("user_id", character.user_id)
            .order("created_at", { ascending: false })
            .limit(10);

          if (activityResponse.error) {
            throw activityResponse.error;
          }
        } else {
          throw activityResponse.error;
        }
      } else {
        supportsProfileScopedDataRef.current = true;
      }

      setActivities(activityResponse.data ?? []);

      const walletResponse = await supabase
        .from("player_xp_wallet")
        .select(
          "profile_id, xp_balance, lifetime_xp, xp_spent, attribute_points_earned, skill_points_earned, last_recalculated"
        )
        .eq("profile_id", selectedCharacterId)
        .maybeSingle();

      if (walletResponse.error && walletResponse.error.code !== "PGRST116") {
        throw walletResponse.error;
      }

      setXpWallet(mapWalletRowToSnapshot(walletResponse.data, character.id));

      await loadXpLedger(character.id);

      const [skillDefinitionsResponse, skillProgressResponse] = await Promise.all([
        supabase.from("skill_definitions").select("*"),
        supabase
          .from("profile_skill_progress")
          .select("*")
          .eq("profile_id", selectedCharacterId)
      ]);

      const sortedSkillDefinitions = sortByOptionalKeys(
        ((skillDefinitionsResponse.data ?? []) as SkillDefinition[]).filter(Boolean),
        ["display_order", "sort_order", "order_index", "position"],
        ["name", "slug"]
      ) as SkillDefinition[];

      setSkillDefinitions(sortedSkillDefinitions);

      let skillProgressData: SkillProgressRow[] = [];

      if (skillProgressResponse.error) {
        if (
          skillProgressResponse.status === 404 ||
          isMissingTableError(skillProgressResponse.error) ||
          isMissingColumnError(skillProgressResponse.error, "profile_id")
        ) {
          if (isMissingColumnError(skillProgressResponse.error, "profile_id")) {
            supportsProfileScopedDataRef.current = false;
          }
          skillProgressData = [];
        } else {
          throw skillProgressResponse.error;
        }
      } else {
        skillProgressData = (skillProgressResponse.data ?? []) as SkillProgressRow[];
      }

      setSkillProgress(skillProgressData);
      setSkillUnlockRows([]);
    } catch (err) {
      console.error("Error fetching game data:", err);
      setError(extractErrorMessage(err));
    } finally {
      setDataLoading(false);
    }
  }, [
    user,
    selectedCharacterId,
    clearGameState,
    fetchCharacters,
    resolveCurrentCity,
    loadXpLedger
  ]);

  useEffect(() => {
    if (!user) {
      setCharacters([]);
      setSelectedCharacterId(null);
      writeStoredCharacterId(null);
      clearGameState();
      setError(null);
      setCharactersLoading(false);
      setDataLoading(false);
      return;
    }

    void fetchCharacters();
  }, [clearGameState, fetchCharacters, user]);

  useEffect(() => {
    writeStoredCharacterId(selectedCharacterId);
    void fetchGameData();
  }, [fetchGameData, selectedCharacterId]);

  const acknowledgeWeeklyBonus = useCallback(() => {
    if (!profile?.id) {
      return;
    }

    const latestWeeklyBonus = xpLedger.find(
      entry => entry.event_type === WEEKLY_BONUS_REASON
    );
    const acknowledgementTimestamp = resolveWeeklyBonusAcknowledgementTimestamp(latestWeeklyBonus);
    writeWeeklyBonusAcknowledgement(profile.id, acknowledgementTimestamp);
    setFreshWeeklyBonusAvailable(false);
  }, [profile, xpLedger]);

  const refreshProgressionState = useCallback(() => fetchGameData(), [fetchGameData]);

  useEffect(() => {
    if (!profile?.id) {
      setFreshWeeklyBonusAvailable(false);
      return;
    }

    const latestWeeklyBonus = xpLedger.find(
      entry => entry.event_type === WEEKLY_BONUS_REASON
    );
    const acknowledgement = readWeeklyBonusAcknowledgement(profile.id);
    const { freshWeeklyBonusAvailable: hasFreshBonus, acknowledgementToPersist } =
      evaluateWeeklyBonusState(latestWeeklyBonus, acknowledgement);

    setFreshWeeklyBonusAvailable(hasFreshBonus);

    if (acknowledgementToPersist !== undefined) {
      writeWeeklyBonusAcknowledgement(profile.id, acknowledgementToPersist);
    }
  }, [profile, xpLedger]);

  const setActiveCharacter = useCallback(
    async (characterId: string) => {
      if (!user) {
        throw new Error("You must be signed in to select a character.");
      }

      setSelectedCharacterId(characterId);
      writeStoredCharacterId(characterId);

      try {
        await supabase
          .from("profiles")
          .update({ is_active: false })
          .eq("user_id", user.id);

        await supabase
          .from("profiles")
          .update({ is_active: true })
          .eq("id", characterId);
      } catch (err) {
        console.error("Error setting active character:", err);
      }

      await fetchGameData();
    },
    [user, fetchGameData]
  );

  const clearSelectedCharacter = useCallback(() => {
    setSelectedCharacterId(null);
    writeStoredCharacterId(null);
    clearGameState();
  }, [clearGameState]);

  const applyProgressionResult = useCallback(
    (response: ProgressionResponse) => {
      if (response?.profile && typeof response.profile === "object") {
        const patch = response.profile as Partial<PlayerProfile>;
        setProfile(prev => (prev ? { ...prev, ...patch } : (patch as PlayerProfile)));
      }

      if ("wallet" in response) {
        setXpWallet(prev => {
          const wallet = response.wallet as PlayerXpWallet | null | undefined;
          if (wallet === undefined) {
            return prev;
          }
          if (wallet === null) {
            return null;
          }
          return { ...(prev ?? {}), ...wallet } as PlayerXpWallet;
        });
      }

      if (response.attributes && typeof response.attributes === "object") {
        setAttributes((prev: PlayerAttributes | null) => ({
          ...(prev ?? {}),
          ...(response.attributes as PlayerAttributes),
        }));
      }

      const ledgerEntries = extractLedgerEntriesFromResult(response.result);
      if (ledgerEntries.length > 0) {
        setExperienceLedger(prev => {
          const byId = new Map<string, ExperienceLedgerEntry>();
          for (const entry of ledgerEntries) {
            if (entry?.id) {
              byId.set(entry.id, entry);
            }
          }

          for (const entry of prev) {
            if (entry?.id && !byId.has(entry.id)) {
              byId.set(entry.id, entry);
            }
          }

          const combined = Array.from(byId.values()).sort((a, b) => {
            const aTime = a.recorded_at ? new Date(a.recorded_at).getTime() : 0;
            const bTime = b.recorded_at ? new Date(b.recorded_at).getTime() : 0;
            return bTime - aTime;
          });

          return combined.slice(0, 20);
        });
      }
    },
    [],
  );

  const invokeProgressionMutation = useCallback(
    async (
      action: string,
      body: Record<string, unknown>,
    ): Promise<ProgressionActionSuccessResponse> => {
      const { data, error } = await supabase.functions.invoke<ProgressionActionResponse>(
        `progression/${action}`,
        { body }
      );

      if (error) {
        throw Object.assign(new Error(error.message ?? "Progression request failed"), {
          code: (error as { code?: string }).code ?? (error.status ? String(error.status) : undefined),
          details: (error as { details?: unknown }).details ?? null,
          hint: (error as { hint?: string }).hint ?? null,
        });
      }

      if (!data) {
        throw new Error("Progression service returned an empty response");
      }

      if (!data.success) {
        const failure = data;
        throw Object.assign(new Error(failure.message ?? "Progression update rejected"), {
          details: failure.details ?? null,
        });
      }

      return data;
    },
    []
  );

  const updateProfile = useCallback(
    async (updates: Partial<PlayerProfile>) => {
      if (!user || !selectedCharacterId) {
        throw new Error("No active character selected.");
      }

      const basePayload = {
        ...updates,
        updated_at: updates.updated_at ?? new Date().toISOString(),
      };

      let attemptedPayload: Record<string, unknown> = Object.fromEntries(
        Object.entries(basePayload).filter(([, value]) => value !== undefined)
      );
      const skippedColumns = new Set<string>();

      while (Object.keys(attemptedPayload).length > 0) {
        try {
          const response = await invokeProgressionMutation("update_profile", {
            profile_id: selectedCharacterId,
            user_id: user.id,
            updates: attemptedPayload,
          });

          applyProgressionResult(response);

          let resolvedProfile: PlayerProfile | null = null;
          setProfile(prev => {
            const baseProfile = prev ?? null;

            if (!baseProfile) {
              const fallbackProfile = {
                id: selectedCharacterId,
                ...(attemptedPayload as Partial<PlayerProfile>),
                ...(response.profile as Partial<PlayerProfile> | null | undefined),
              } as PlayerProfile;
              resolvedProfile = fallbackProfile;
              return fallbackProfile;
            }

            const nextProfile = {
              ...baseProfile,
              ...(attemptedPayload as Partial<PlayerProfile>),
            } as PlayerProfile;

            if (response.profile) {
              Object.assign(nextProfile, response.profile as Partial<PlayerProfile>);
            }

            resolvedProfile = nextProfile;
            return nextProfile;
          });

          return resolvedProfile ?? undefined;
        } catch (error) {
          const missingColumn = extractMissingColumn(error as PostgrestError | null | undefined);
          if (
            missingColumn &&
            !skippedColumns.has(missingColumn) &&
            missingColumn in attemptedPayload
          ) {
            skippedColumns.add(missingColumn);
            attemptedPayload = omitFromRecord(attemptedPayload, missingColumn);
            continue;
          }

          console.error("Error updating profile via progression:", error);
          throw error;
        }
      }

      return undefined;
    },
    [applyProgressionResult, invokeProgressionMutation, selectedCharacterId, user]
  );

  const awardActionXp = useCallback(
    async (input: AwardActionXpInput) => {
      const response = await progressionClient.awardActionXp(input);
      applyProgressionResult(response);
      return response;
    },
    [applyProgressionResult]
  );

  const buyAttributeStar = useCallback(
    async (input: BuyAttributeStarInput) => {
      const response = await progressionClient.buyAttributeStar(input);
      applyProgressionResult(response);
      return response;
    },
    [applyProgressionResult]
  );

  const updateSkills = useCallback(
    async (updates: Partial<PlayerSkills>) => {
      if (!user || !selectedCharacterId) {
        throw new Error("No active character selected.");
      }

      const payload = {
        ...updates,
        updated_at: updates.updated_at ?? new Date().toISOString(),
      };

      const attemptedPayload: Record<string, unknown> = Object.fromEntries(
        Object.entries(payload).filter(([, value]) => value !== undefined)
      );

      const preferredScope = supportsProfileScopedDataRef.current === false ? "user" : "profile";
      const scopes: Array<"profile" | "user"> =
        preferredScope === "profile" ? ["profile", "user"] : ["user", "profile"];

      const extractSkillsPatch = (result: unknown): Partial<PlayerSkills> | null => {
        if (!result || typeof result !== "object") {
          return null;
        }

        const record = result as Record<string, unknown>;
        const candidates = [
          record.skills,
          record.player_skills,
          record.playerSkills,
        ];

        for (const candidate of candidates) {
          if (candidate && typeof candidate === "object") {
            return candidate as Partial<PlayerSkills>;
          }
        }

        return null;
      };

      for (const scope of scopes) {
        try {
          const response = await invokeProgressionMutation("update_skills", {
            profile_id: selectedCharacterId,
            user_id: user.id,
            scope,
            updates: attemptedPayload,
          });

          supportsProfileScopedDataRef.current = scope === "profile";

          applyProgressionResult(response);

          const skillsPatch = extractSkillsPatch(response.result);
          let resolvedSkills: PlayerSkills | null = null;

          setSkills(prev => {
            const baseSkills = prev ?? null;

            if (!baseSkills) {
              if (skillsPatch) {
                const merged = skillsPatch as PlayerSkills;
                resolvedSkills = merged;
                return merged;
              }

              const fallback = {
                profile_id: selectedCharacterId,
                ...(attemptedPayload as Partial<PlayerSkills>),
              } as PlayerSkills;
              resolvedSkills = fallback;
              return fallback;
            }

            const nextSkills = {
              ...baseSkills,
              ...(attemptedPayload as Partial<PlayerSkills>),
            } as PlayerSkills;

            if (skillsPatch) {
              Object.assign(nextSkills, skillsPatch);
            }

            resolvedSkills = nextSkills;
            return nextSkills;
          });

          return resolvedSkills ?? undefined;
        } catch (error) {
          if (
            scope === "profile" &&
            isMissingColumnError(error as PostgrestError | null | undefined, "profile_id")
          ) {
            supportsProfileScopedDataRef.current = false;
            continue;
          }

          console.error("Error updating skills via progression:", error);
          throw error;
        }
      }

      return undefined;
    },
    [applyProgressionResult, invokeProgressionMutation, selectedCharacterId, user]
  );

  const updateAttributes = useCallback(
    async (updates: Partial<PlayerAttributes>) => {
      if (!user || !selectedCharacterId) {
        throw new Error("No active character selected.");
      }

      const payload = {
        ...updates,
        updated_at: updates.updated_at ?? new Date().toISOString(),
      };

      const attemptedPayload: Record<string, unknown> = Object.fromEntries(
        Object.entries(payload).filter(([, value]) => value !== undefined)
      );

      const preferredScope = supportsProfileScopedDataRef.current === false ? "user" : "profile";
      const scopes: Array<"profile" | "user"> =
        preferredScope === "profile" ? ["profile", "user"] : ["user", "profile"];

      for (const scope of scopes) {
        try {
          const response = await invokeProgressionMutation("update_attributes", {
            profile_id: selectedCharacterId,
            user_id: user.id,
            scope,
            updates: attemptedPayload,
          });

          supportsProfileScopedDataRef.current = scope === "profile";

          applyProgressionResult(response);

          let resolvedAttributes: PlayerAttributes | null = null;

          setAttributes(prev => {
            const baseAttributes = prev ?? null;

            if (!baseAttributes) {
              if (response.attributes && typeof response.attributes === "object") {
                const merged = response.attributes as PlayerAttributes;
                resolvedAttributes = merged;
                return merged;
              }

              const fallback = {
                profile_id: selectedCharacterId,
                user_id: user.id,
                ...(attemptedPayload as Partial<PlayerAttributes>),
              } as PlayerAttributes;
              resolvedAttributes = fallback;
              return fallback;
            }

            const nextAttributes = {
              ...baseAttributes,
              ...(attemptedPayload as Partial<PlayerAttributes>),
            } as PlayerAttributes;

            if (response.attributes && typeof response.attributes === "object") {
              Object.assign(nextAttributes, response.attributes as Partial<PlayerAttributes>);
            }

            resolvedAttributes = nextAttributes;
            return nextAttributes;
          });

          return resolvedAttributes ?? undefined;
        } catch (error) {
          if (
            scope === "profile" &&
            isMissingColumnError(error as PostgrestError | null | undefined, "profile_id")
          ) {
            supportsProfileScopedDataRef.current = false;
            continue;
          }

          console.error("Error updating attributes via progression:", error);
          throw error;
        }
      }

      return undefined;
    },
    [applyProgressionResult, invokeProgressionMutation, selectedCharacterId, user]
  );

  const setSkillUnlocked = useCallback(
    async (skillSlug: string, unlocked: boolean) => {
      if (!user) {
        throw new Error("You must be signed in to update skill unlocks.");
      }

      const activeProfileId = selectedCharacterId;
      if (!activeProfileId) {
        throw new Error("No active character selected.");
      }

      const definition = skillDefinitions.find(def => def.slug === skillSlug || def.id === skillSlug);
      if (!definition) {
        throw new Error(`Unknown skill: ${skillSlug}`);
      }

      if (unlocked) {
        // Note: profile_skill_unlocks table not implemented yet
        console.log("Would unlock skill:", definition.id);

      } else {
        // Note: profile_skill_unlocks table not implemented yet
        console.log("Would lock skill:", definition.id);

      }
    },
    [selectedCharacterId, skillDefinitions, user]
  );

  const addActivity = useCallback(
    async (
      activityType: string,
      message: string,
      earnings: number = 0,
      metadata?: ActivityItem["metadata"]
    ) => {
      if (!user || !selectedCharacterId) {
        throw new Error("No active character selected.");
      }

      const baseActivityPayload: Record<string, unknown> = {
        user_id: user.id,
        profile_id: selectedCharacterId,
        activity_type: activityType,
        message,
        earnings,
        metadata: metadata ?? null
      };

      const initialActivityPayload =
        supportsProfileScopedDataRef.current === false
          ? omitFromRecord(baseActivityPayload, "profile_id")
          : baseActivityPayload;

      let insertResponse = await supabase
        .from("activity_feed")
        .insert(initialActivityPayload)
        .select()
        .single();

      if (insertResponse.error) {
        if (isMissingColumnError(insertResponse.error, "profile_id")) {
          supportsProfileScopedDataRef.current = false;
          insertResponse = await supabase
            .from("activity_feed")
            .insert(omitFromRecord(baseActivityPayload, "profile_id"))
            .select()
            .single();
        } else {
          console.error("Error adding activity:", insertResponse.error);
          throw insertResponse.error;
        }
      } else {
        supportsProfileScopedDataRef.current = true;
      }

      const data = insertResponse.data;

      if (!data) {
        throw new Error("No activity data returned from Supabase.");
      }

      setActivities(prev => [data, ...prev.slice(0, 9)]);
      return data;
    },
    [selectedCharacterId, user]
  );

  const applyProgressionUpdate = useCallback(
    (response: ProgressionActionSuccessResponse) => {
      if (!response?.success) {
        return;
      }

      const { profile: profileSnapshot, wallet, attributes: attributeSnapshot, cooldowns } = response;
      const walletXp = wallet?.xp_balance;

      if (profileSnapshot) {
        setProfile(prev => {
          const mergedProfile = prev
            ? ({ ...prev, ...profileSnapshot } as PlayerProfile)
            : (profileSnapshot as PlayerProfile);

          if (walletXp != null) {
            return { ...mergedProfile, experience: walletXp } as PlayerProfile;
          }

          return mergedProfile;
        });
      } else if (walletXp != null) {
        setProfile(prev => {
          if (!prev) {
            return prev;
          }
          return { ...prev, experience: walletXp } as PlayerProfile;
        });
      }

      setXpWallet(wallet ?? null);

      if (attributeSnapshot) {
        setAttributes(prev => {
          if (prev) {
            return { ...prev, ...attributeSnapshot } as PlayerAttributes;
          }
          return attributeSnapshot as PlayerAttributes;
        });
      }

      setProgressionCooldowns(cooldowns ?? {});
    },
    []
  );

  const refreshProgressionState = useCallback(async (): Promise<ProgressionSnapshot | null> => {
    if (!user || !selectedCharacterId) {
      return null;
    }

    try {
      const [profileResponse, walletResponse] = await Promise.all([
        supabase
          .from("profiles")
          .select("*")
          .eq("id", selectedCharacterId)
          .maybeSingle(),
        supabase
          .from("player_xp_wallet")
          .select("*")
          .eq("profile_id", selectedCharacterId)
          .maybeSingle(),
      ]);

      if (profileResponse.error && profileResponse.status !== 406) {
        throw profileResponse.error;
      }

      if (
        walletResponse.error &&
        walletResponse.error.code !== "PGRST116" &&
        walletResponse.status !== 406
      ) {
        throw walletResponse.error;
      }

      let attributesResponse: PostgrestMaybeSingleResponse<PlayerAttributes> | undefined;

      if (supportsProfileScopedDataRef.current === false) {
        attributesResponse = await supabase
          .from("player_attributes")
          .select("*")
          .eq("user_id", user.id)
          .maybeSingle();
      } else {
        const attempt = await supabase
          .from("player_attributes")
          .select("*")
          .eq("profile_id", selectedCharacterId)
          .maybeSingle();

        if (attempt.error) {
          if (isMissingColumnError(attempt.error, "profile_id")) {
            supportsProfileScopedDataRef.current = false;
            attributesResponse = await supabase
              .from("player_attributes")
              .select("*")
              .eq("user_id", user.id)
              .maybeSingle();
          } else if (attempt.error.code === "PGRST116" || attempt.status === 406) {
            attributesResponse = attempt;
          } else {
            throw attempt.error;
          }
        } else {
          supportsProfileScopedDataRef.current = true;
          attributesResponse = attempt;
        }
      }

      if (
        attributesResponse?.error &&
        attributesResponse.error.code !== "PGRST116" &&
        attributesResponse.status !== 406
      ) {
        throw attributesResponse.error;
      }

      const nextProfile = profileResponse.data ?? null;
      const nextWallet = walletResponse.data ?? null;
      const nextAttributes = attributesResponse?.data ?? null;
      const walletXp = nextWallet?.xp_balance;

      if (nextProfile || walletXp != null) {
        setProfile(prev => {
          if (nextProfile) {
            const resolvedProfile = walletXp != null
              ? ({ ...nextProfile, experience: walletXp } as PlayerProfile)
              : (nextProfile as PlayerProfile);
            return resolvedProfile;
          }

          if (prev && walletXp != null) {
            return { ...prev, experience: walletXp } as PlayerProfile;
          }

          return prev ?? null;
        });
      }

      setXpWallet(nextWallet);

      if (nextAttributes) {
        setAttributes(nextAttributes);
      }

      return {
        profile: nextProfile
          ? (walletXp != null
              ? ({ ...nextProfile, experience: walletXp } as PlayerProfile)
              : nextProfile)
          : profile
            ? (walletXp != null
                ? ({ ...profile, experience: walletXp } as PlayerProfile)
                : profile)
            : null,
        wallet: nextWallet,
        attributes: nextAttributes ?? attributes ?? null,
      };
    } catch (refreshError) {
      console.error("Error refreshing progression state:", refreshError);
      return null;
    }
  }, [attributes, profile, selectedCharacterId, user]);

  const createCharacter = useCallback(
    async ({
      username,
      displayName,
      slotNumber,
      unlockCost,
      makeActive = false
    }: CreateCharacterInput) => {
      if (!user) {
        throw new Error("You must be signed in to create a character.");
      }

      setCharactersLoading(true);

      try {
        if (unlockCost > 0) {
          if (!profile || (profile.cash ?? 0) < unlockCost) {
            throw new Error("You do not have enough cash to unlock this character slot.");
          }

          await updateProfile({ cash: (profile.cash ?? 0) - unlockCost });
        }

        const baseProfilePayload: Record<string, unknown> = {
          user_id: user.id,
          username,
          display_name: displayName,
          slot_number: slotNumber,
          unlock_cost: unlockCost,
          is_active: makeActive
        };

        const skippedProfileColumns = new Set<string>();
        let attemptedProfilePayload = { ...baseProfilePayload };
        let newProfile: PlayerProfile | null = null;

        while (Object.keys(attemptedProfilePayload).length > 0) {
          const { data, error } = await supabase
            .from("profiles")
            .insert(attemptedProfilePayload)
            .select()
            .single();

          if (!error) {
            newProfile = data ?? null;
            break;
          }

          const missingColumn = extractMissingColumn(error);
          if (
            missingColumn &&
            !skippedProfileColumns.has(missingColumn) &&
            missingColumn in attemptedProfilePayload
          ) {
            skippedProfileColumns.add(missingColumn);
            attemptedProfilePayload = omitFromRecord(
              attemptedProfilePayload,
              missingColumn
            );
            continue;
          }

          throw error;
        }

        if (!newProfile) {
          throw new Error("Failed to create character profile.");
        }

        const baseNewSkillPayload: Record<string, unknown> = {
          user_id: user.id,
          profile_id: newProfile.id
        };

        const initialNewSkillPayload =
          supportsProfileScopedDataRef.current === false
            ? omitFromRecord(baseNewSkillPayload, "profile_id")
            : baseNewSkillPayload;

        const { error: skillsInsertError } = await supabase
          .from("player_skills")
          .insert(initialNewSkillPayload);

        if (skillsInsertError) {
          if (isMissingColumnError(skillsInsertError, "profile_id")) {
            supportsProfileScopedDataRef.current = false;
            const { error: fallbackSkillError } = await supabase
              .from("player_skills")
              .insert(omitFromRecord(baseNewSkillPayload, "profile_id"));

            if (fallbackSkillError) {
              throw fallbackSkillError;
            }
          } else {
            throw skillsInsertError;
          }
        } else {
          supportsProfileScopedDataRef.current = true;
        }

        if (skillDefinitions.length > 0) {
          await Promise.all([
            upsertSkillProgress(newProfile.id, []),
            upsertSkillUnlocks(newProfile.id, [])
          ]);
        } else {
          setSkillProgress([]);
          setSkillUnlockRows([]);
        }

        if (attributeDefinitions.length > 0) {
          const baseNewAttributePayload: Record<string, unknown> = {
            user_id: user.id,
            profile_id: newProfile.id
          };

          const initialNewAttributePayload =
            supportsProfileScopedDataRef.current === false
              ? omitFromRecord(baseNewAttributePayload, "profile_id")
              : baseNewAttributePayload;

          const { error: attributeInsertError } = await supabase
            .from("player_attributes")
            .insert(initialNewAttributePayload);

          if (attributeInsertError) {
            if (isMissingColumnError(attributeInsertError, "profile_id")) {
              supportsProfileScopedDataRef.current = false;
              const { error: fallbackAttributeError } = await supabase
                .from("player_attributes")
                .insert(omitFromRecord(baseNewAttributePayload, "profile_id"));

              if (fallbackAttributeError) {
                throw fallbackAttributeError;
              }
            } else {
              throw attributeInsertError;
            }
          } else {
            supportsProfileScopedDataRef.current = true;
          }
        }

        setCharacters(prev => [...prev, newProfile]);

        if (makeActive || !selectedCharacterId) {
          await setActiveCharacter(newProfile.id);
        }

        return newProfile;
      } catch (err) {
        console.error("Error creating character:", err);
        setError(extractErrorMessage(err));
        throw err;
      } finally {
        setCharactersLoading(false);
      }
    },
    [profile, selectedCharacterId, setActiveCharacter, updateProfile, user, skillDefinitions, attributeDefinitions]
  );

  const refreshCharacters = useCallback(() => fetchCharacters(), [fetchCharacters]);

  const refetch = useCallback(() => fetchGameData(), [fetchGameData]);

  const resetCharacter = useCallback(async () => {
    if (!user) {
      throw new Error("You must be signed in to reset a character.");
    }

    const { data, error: resetError } = await supabase.rpc("reset_player_character");

    if (resetError) {
      console.error("Error resetting character:", resetError);
      throw resetError;
    }

    const nextProfileId = Array.isArray(data) && data.length > 0 ? data[0]?.profile?.id ?? null : null;
    if (nextProfileId) {
      setSelectedCharacterId(nextProfileId);
      writeStoredCharacterId(nextProfileId);
    } else {
      clearSelectedCharacter();
    }

    await fetchCharacters();
    await fetchGameData();
  }, [clearSelectedCharacter, fetchCharacters, fetchGameData, user]);

  const refreshProgressionState = useCallback(
    async (
      snapshotOrResult?: ProgressionStateSnapshot | ProgressionFunctionResult | null,
      options?: RefreshProgressionOptions
    ) => {
      const snapshot = snapshotOrResult && "state" in (snapshotOrResult as ProgressionFunctionResult)
        ? (snapshotOrResult as ProgressionFunctionResult).state
        : (snapshotOrResult as ProgressionStateSnapshot | null | undefined) ?? null;

      if (snapshot) {
        const nextProfile = snapshot.profile;
        if (nextProfile) {
          setProfile(prev => {
            if (!prev) {
              return nextProfile as unknown as PlayerProfile;
            }
            return { ...prev, ...nextProfile } as PlayerProfile;
          });
        }

        setXpWallet(snapshot.wallet ?? null);
        setAttributes(snapshot.attributes ?? null);
        applyCooldownState(snapshot.cooldowns);
      }

      if (options?.ledgerEntries !== undefined) {
        setXpLedger(sortLedgerEntries(options.ledgerEntries ?? []).slice(0, XP_LEDGER_LIMIT));
      } else if (options?.appendLedgerEntries) {
        const appendList = Array.isArray(options.appendLedgerEntries)
          ? options.appendLedgerEntries
          : [options.appendLedgerEntries];

        const entriesToAdd = appendList.filter(
          (entry): entry is XpLedgerEntry => Boolean(entry)
        );

        if (entriesToAdd.length > 0) {
          setXpLedger(prev => {
            const seen = new Set(prev.map(entry => entry.id));
            const deduped = entriesToAdd.filter(entry => {
              if (seen.has(entry.id)) {
                return false;
              }
              seen.add(entry.id);
              return true;
            });

            if (deduped.length === 0) {
              return prev;
            }

            const merged = [...deduped, ...prev];
            return sortLedgerEntries(merged).slice(0, XP_LEDGER_LIMIT);
          });
        }
      } else if (options?.refetchLedger) {
        const targetProfileId = snapshot?.profile?.id ?? profile?.id ?? selectedCharacterId;
        if (targetProfileId) {
          await loadXpLedger(targetProfileId);
        }
      }
    },
    [applyCooldownState, loadXpLedger, profile, selectedCharacterId]
  );

  const upsertSkillProgress = useCallback(async (profileId: string, entries: SkillProgressUpsertInput[]) => {
    return [];
  }, []);

  const upsertSkillUnlocks = useCallback(async (profileId: string, entries: SkillUnlockUpsertInput[]) => {
    return [];
  }, []);

  const hasCharacters = useMemo(() => characters.length > 0, [characters]);
  const loading = useMemo(
    () => charactersLoading || dataLoading,
    [charactersLoading, dataLoading]
  );

  const unlockedSkills = useMemo(() => {
    const map: UnlockedSkillsMap = {};

    for (const row of skillUnlockRows) {
      if (!row) continue;

      const candidate = row as Record<string, unknown>;
      const slugCandidate =
        typeof candidate.skill_slug === "string" && candidate.skill_slug.length > 0
          ? candidate.skill_slug
          : candidate.skill_id;
      const resolvedSlug =
        typeof slugCandidate === "string"
          ? slugCandidate
          : typeof slugCandidate === "number"
            ? String(slugCandidate)
            : undefined;

      if (!resolvedSlug) {
        continue;
      }

      const unlockedValue = candidate.unlocked;
      map[resolvedSlug] = unlockedValue === undefined ? true : Boolean(unlockedValue);
    }

    return map;
  }, [skillUnlockRows]);

  return {
    characters,
    selectedCharacterId,
    profile,
    xpWallet,
    attributeStarTotal: Math.max(0, Number(xpWallet?.attribute_points_earned ?? 0)),
    freshWeeklyBonusAvailable,
    skillDefinitions,
    skillProgress,
    unlockedSkills,
    skills,
    attributes,
    xpWallet,
    xpLedger,
    progressionCooldowns,
    activities,
    currentCity,
    xpWallet,
    progressionCooldowns,
    loading,
    error,
    hasCharacters,
    skillUnlocks: skillUnlockRows,
    setActiveCharacter,
    clearSelectedCharacter,
    updateProfile,
    updateSkills,
    updateAttributes,
    addActivity,
    applyProgressionUpdate,
    refreshProgressionState,
    acknowledgeWeeklyBonus,
    refreshProgressionState,
    createCharacter,
    refreshCharacters,
    refetch,
    resetCharacter,
    upsertSkillProgress,
    upsertSkillUnlocks,
    refreshProgressionState
  };
};

export const GameDataProvider = ({ children }: { children: ReactNode }) => {
  const value = useProvideGameData();
  return <GameDataContext.Provider value={value}>{children}</GameDataContext.Provider>;
};

// eslint-disable-next-line react-refresh/only-export-components
export const useGameData = (): GameDataContextValue => {
  const context = useContext(GameDataContext);
  if (!context) {
    return defaultGameDataContext;
  }

  return context;
};<|MERGE_RESOLUTION|>--- conflicted
+++ resolved
@@ -19,11 +19,8 @@
 import { useAuth } from "@/hooks/use-auth-context";
 import type { Tables } from "@/integrations/supabase/types";
 import type {
-<<<<<<< HEAD
   PlayerXpWallet,
   ProgressionActionResponse,
-=======
->>>>>>> 2650ea7f
   ProgressionActionSuccessResponse,
   ProgressionSnapshot,
 } from "@/types/progression";
