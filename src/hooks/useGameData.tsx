--- conflicted
+++ resolved
@@ -9,7 +9,6 @@
 } from "@supabase/supabase-js";
 
 export type PlayerProfile = Tables<"profiles">;
-<<<<<<< HEAD
 export type SkillDefinition = Tables<"skill_definitions">;
 export type SkillProgressRow = Tables<"profile_skill_progress">;
 export type SkillUnlockRow = Tables<"profile_skill_unlocks">;
@@ -27,34 +26,6 @@
 export type AttributesMap = Record<string, AttributeEntry>;
 export type PlayerSkills = Record<string, number> & { updated_at?: string | null };
 export type UnlockedSkillsMap = Record<string, boolean>;
-=======
-export type PlayerSkills = Tables<"player_skills">;
-export type PlayerAttributes = Tables<"player_attributes">;
-export type ActivityItem = Tables<"activity_feed">;
-
-const CHARACTER_STORAGE_KEY = "rockmundo:selectedCharacterId";
-
-const extractErrorMessage = (error: unknown) => {
-  if (isPostgrestError(error)) return error.message;
-  if (error instanceof Error) return error.message;
-  return "An unknown error occurred.";
-};
-
-const readStoredCharacterId = () => {
-  if (typeof window === "undefined") return null;
-  return window.localStorage.getItem(CHARACTER_STORAGE_KEY);
-};
-
-const persistCharacterId = (characterId: string | null) => {
-  if (typeof window === "undefined") return;
-  if (characterId) {
-    window.localStorage.setItem(CHARACTER_STORAGE_KEY, characterId);
-  } else {
-    window.localStorage.removeItem(CHARACTER_STORAGE_KEY);
-  }
-};
->>>>>>> 1f57e6ab
-
 export interface CreateCharacterInput {
   username: string;
   displayName?: string;
@@ -79,27 +50,17 @@
   hasCharacters: boolean;
   setActiveCharacter: (characterId: string) => Promise<void>;
   clearSelectedCharacter: () => void;
-<<<<<<< HEAD
   updateProfile: (updates: Partial<PlayerProfile>) => Promise<PlayerProfile | null>;
   updateSkillLevel: (skillSlug: string, level: number, experience?: number) => Promise<void>;
   setSkillUnlocked: (skillSlug: string, unlocked: boolean) => Promise<void>;
   updateSkills: (updates: Partial<PlayerSkills>) => Promise<PlayerSkills>;
   updateAttributes: (updates: Partial<Record<string, number>>) => Promise<AttributesMap>;
-=======
-  updateProfile: (updates: Partial<PlayerProfile>) => Promise<PlayerProfile | undefined>;
-  updateSkills: (updates: Partial<PlayerSkills>) => Promise<PlayerSkills | undefined>;
-  updateAttributes: (updates: Partial<PlayerAttributes>) => Promise<PlayerAttributes | undefined>;
->>>>>>> 1f57e6ab
   addActivity: (
     activityType: string,
     message: string,
     earnings?: number,
     metadata?: ActivityItem["metadata"]
-<<<<<<< HEAD
   ) => Promise<ActivityItem>;
-=======
-  ) => Promise<ActivityItem | undefined>;
->>>>>>> 1f57e6ab
   createCharacter: (input: CreateCharacterInput) => Promise<PlayerProfile>;
   refreshCharacters: () => Promise<PlayerProfile[]>;
   resetCharacter: () => Promise<void>;
@@ -112,7 +73,6 @@
   return window.localStorage.getItem(CHARACTER_STORAGE_KEY);
 };
 
-<<<<<<< HEAD
 const isPostgrestError = (error: unknown): error is PostgrestError =>
   typeof error === "object" &&
   error !== null &&
@@ -153,23 +113,6 @@
     };
     return accumulator;
   }, {});
-=======
-const persistSelectedCharacterId = (characterId: string | null) => {
-  if (typeof window === "undefined") return;
-  if (!characterId) {
-    window.localStorage.removeItem(CHARACTER_STORAGE_KEY);
-  } else {
-    window.localStorage.setItem(CHARACTER_STORAGE_KEY, characterId);
-  }
-};
-
-const sortCharacters = (characters: PlayerProfile[]) =>
-  [...characters].sort((a, b) => a.slot_number - b.slot_number);
-
-const loadStoredCharacterId = () => {
-  if (typeof window === "undefined") return null;
-  return localStorage.getItem(CHARACTER_STORAGE_KEY);
->>>>>>> 1f57e6ab
 };
 
 const matchProgressToDefinition = (
@@ -195,7 +138,6 @@
   const [error, setError] = useState<string | null>(null);
   const [charactersLoading, setCharactersLoading] = useState(false);
   const [dataLoading, setDataLoading] = useState(false);
-<<<<<<< HEAD
 
   const updateSelectedCharacterId = useCallback((characterId: string | null) => {
     persistCharacterId(characterId);
@@ -204,22 +146,9 @@
 
   const clearSelectedCharacter = useCallback(() => {
     persistCharacterId(null);
-=======
-  const persistSelectedCharacterId = useCallback((characterId: string | null) => {
-    if (typeof window === "undefined") return;
-    if (characterId) {
-      localStorage.setItem(CHARACTER_STORAGE_KEY, characterId);
-    } else {
-      localStorage.removeItem(CHARACTER_STORAGE_KEY);
-    }
-  }, []);
-
-  const clearSelectedCharacter = useCallback(() => {
->>>>>>> 1f57e6ab
     setSelectedCharacterId(null);
     persistSelectedCharacterId(null);
     setProfile(null);
-<<<<<<< HEAD
     setSkillDefinitions([]);
     setSkillProgress([]);
     setSkillUnlockRows([]);
@@ -229,21 +158,6 @@
     setActivities([]);
     setCurrentCity(null);
   }, []);
-=======
-    setSkills(null);
-    setAttributes(null);
-    setActivities([]);
-    setCurrentCity(null);
-  }, [persistSelectedCharacterId]);
-
-  const updateSelectedCharacterId = useCallback(
-    (characterId: string | null) => {
-      setSelectedCharacterId(characterId);
-      persistSelectedCharacterId(characterId);
-    },
-    [persistSelectedCharacterId]
-  );
->>>>>>> 1f57e6ab
 
   const resolveCurrentCity = useCallback(
     async (cityId: string | null) => {
@@ -255,11 +169,7 @@
       const {
         data,
         error: cityError,
-<<<<<<< HEAD
         status
-=======
-        status: cityStatus
->>>>>>> 1f57e6ab
       }: PostgrestMaybeSingleResponse<Tables<"cities">> = await supabase
         .from("cities")
         .select("*")
@@ -280,15 +190,10 @@
 
   const fetchCharacters = useCallback(async () => {
     if (!user) {
-<<<<<<< HEAD
       setCharacters([]);
       clearSelectedCharacter();
       setCharactersLoading(false);
       setError(null);
-=======
-      clearSelectedCharacter();
-      setCharacters([]);
->>>>>>> 1f57e6ab
       return [] as PlayerProfile[];
     }
 
@@ -307,20 +212,11 @@
       const list = (data ?? []) as PlayerProfile[];
       setCharacters(list);
 
-<<<<<<< HEAD
       const storedId = readStoredCharacterId();
       const hasStoredCharacter = storedId ? list.some(character => character.id === storedId) : false;
       const activeCharacterId = list.find(character => character.is_active)?.id ?? null;
       const fallbackId = hasStoredCharacter
         ? storedId
-=======
-      const hasStoredCharacter = selectedCharacterId
-        ? list.some(character => character.id === selectedCharacterId)
-        : false;
-      const activeCharacterId = list.find(character => character.is_active)?.id ?? null;
-      const fallbackId = hasStoredSelection
-        ? selectedCharacterId
->>>>>>> 1f57e6ab
         : activeCharacterId ?? list[0]?.id ?? null;
 
       if (fallbackId !== selectedCharacterId) {
@@ -339,7 +235,6 @@
     } finally {
       setCharactersLoading(false);
     }
-<<<<<<< HEAD
   }, [user, selectedCharacterId, updateSelectedCharacterId, clearSelectedCharacter]);
 
   const fetchGameData = useCallback(
@@ -409,9 +304,6 @@
         if (profileResponse.error && profileResponse.status !== 406) {
           throw profileResponse.error;
         }
-=======
-  }, [user, selectedCharacterId, clearSelectedCharacter, setSelectedCharacter]);
->>>>>>> 1f57e6ab
 
         const character = profileResponse.data ?? null;
         if (!character) {
@@ -481,52 +373,27 @@
 
   useEffect(() => {
     if (!user) {
-<<<<<<< HEAD
       setCharacters([]);
       clearSelectedCharacter();
       setCharactersLoading(false);
       setDataLoading(false);
-=======
-      setProfile(null);
-      setSkills(null);
-      setAttributes(null);
-      setActivities([]);
-      setCurrentCity(null);
->>>>>>> 1f57e6ab
       setError(null);
       setDataLoading(false);
       return;
     }
 
-<<<<<<< HEAD
     void fetchCharacters();
   }, [user, clearSelectedCharacter, fetchCharacters]);
 
   useEffect(() => {
     if (!selectedCharacterId) {
       clearSelectedCharacter();
-=======
-    const cityData = data ?? null;
-    setCurrentCity(cityData);
-    return cityData;
-  }, []);
-
-  const fetchGameData = useCallback(async () => {
-    if (!user || !selectedCharacterId) {
-      setProfile(null);
-      setSkills(null);
-      setAttributes(null);
-      setActivities([]);
-      setCurrentCity(null);
-      setDataLoading(false);
->>>>>>> 1f57e6ab
       return;
     }
 
     void fetchGameData(selectedCharacterId);
   }, [selectedCharacterId, clearSelectedCharacter, fetchGameData]);
 
-<<<<<<< HEAD
   const updateProfile = useCallback(
     async (updates: Partial<PlayerProfile>) => {
       if (!user) {
@@ -711,115 +578,6 @@
     },
     [skills, updateSkillLevel]
   );
-=======
-    try {
-      const { data: profileData, error: profileError } = await supabase
-        .from("profiles")
-        .select("*")
-        .eq("id", selectedCharacterId)
-        .maybeSingle();
-
-      if (profileError) throw profileError;
-      if (!profileRow) throw new Error('The selected character could not be found.');
-
-      setProfile(profileRow);
-      void fetchCity(profileRow.current_city_id ?? null);
-
-      const { data: skillsRow, error: skillsError } = await supabase
-        .from('player_skills')
-        .select('*')
-        .eq('profile_id', selectedCharacterId)
-        .maybeSingle();
-
-      if (skillsError && !isNotFoundError(skillsError)) throw skillsError;
-
-      if (!profileData) {
-        setProfile(null);
-        setSkills(null);
-        setAttributes(null);
-        setActivities([]);
-        setCurrentCity(null);
-        setError("The selected character could not be found.");
-        updateSelectedCharacterId(null);
-        await fetchCharacters();
-        return;
-      }
-
-      setProfile(profileData);
-      setCharacters(prev => {
-        const others = prev.filter(existing => existing.id !== profileData.id);
-        return sortCharacters([...others, profileData]);
-      });
-
-      const [
-        { data: skillsData, error: skillsError },
-        { data: attributesData, error: attributesError },
-        { data: activitiesData, error: activityError }
-      ] = await Promise.all([
-        supabase
-          .from("player_skills")
-          .select("*")
-          .eq("profile_id", selectedCharacterId)
-          .maybeSingle(),
-        supabase
-          .from("player_attributes")
-          .select("*")
-          .eq("profile_id", selectedCharacterId)
-          .maybeSingle(),
-        supabase
-          .from("activity_feed")
-          .select("*")
-          .eq("profile_id", selectedCharacterId)
-          .order("created_at", { ascending: false })
-          .limit(10)
-      ]);
-
-      if (skillsError) throw skillsError;
-      if (attributesError) throw attributesError;
-      if (activityError) throw activityError;
-
-      setSkills(skillsData ?? null);
-      setAttributes(attributesData ?? null);
-      setActivities(activitiesData ?? []);
-      await resolveCurrentCity(profileData.current_city_id ?? null);
-    } catch (err) {
-      console.error("Error fetching game data:", err);
-      setError(extractErrorMessage(err));
-    } finally {
-      setDataLoading(false);
-    }
-  }, [
-    user,
-    selectedCharacterId,
-    updateSelectedCharacterId,
-    fetchCharacters,
-    resolveCurrentCity
-  ]);
-
-  useEffect(() => {
-    if (!user) {
-      clearSelectedCharacter();
-      setCharacters([]);
-      return;
-    }
-
-    void fetchCharacters();
-  }, [user, clearSelectedCharacter, fetchCharacters]);
-
-  useEffect(() => {
-    if (!selectedCharacterId || !user) {
-      setProfile(null);
-      setSkills(null);
-      setAttributes(null);
-      setActivities([]);
-      setCurrentCity(null);
-      setError(null);
-      setCharactersLoading(false);
-      setDataLoading(false);
-      clearSelectedCharacter();
-      return;
-    }
->>>>>>> 1f57e6ab
 
   const updateAttributes = useCallback(
     async (updates: Partial<Record<string, number>>) => {
@@ -860,193 +618,10 @@
         .from("profile_attributes")
         .upsert(payload, { onConflict: "profile_id,attribute_id" })
         .select();
-
-<<<<<<< HEAD
       if (upsertError) {
         console.error("Error updating attributes:", upsertError);
         throw upsertError;
       }
-=======
-  const updateProfile = useCallback(
-    async (updates: Partial<PlayerProfile>) => {
-      if (!user || !profile) return;
-      try {
-        await supabase
-          .from('profiles')
-          .update({ is_active: false })
-          .eq('user_id', user.id);
-
-        const { data, error: activationError } = await supabase
-          .from('profiles')
-          .update({ is_active: true })
-          .eq('id', characterId)
-          .select()
-          .single();
-
-        if (activationError) throw activationError;
-
-        updateSelectedCharacterId(characterId);
-        setCharacters(prev =>
-          sortCharacters(
-            prev.map(character => ({
-              ...character,
-              is_active: character.id === characterId
-            }))
-          )
-        );
-
-        if (data) {
-          setProfile(data);
-          await resolveCurrentCity(data.current_city_id ?? null);
-        }
-
-        await fetchGameData();
-      } catch (err) {
-        console.error('Error activating character:', err);
-        setError(extractErrorMessage(err));
-        throw err;
-      } finally {
-        setCharactersLoading(false);
-      }
-    },
-    [user, updateSelectedCharacterId, resolveCurrentCity, fetchGameData]
-  );
-
-  const updateProfile = useCallback(
-    async (updates: Partial<PlayerProfile>) => {
-      if (!user || !selectedCharacterId) {
-        throw new Error('No active character selected.');
-      }
-
-      const { data, error: updateError } = await supabase
-        .from('profiles')
-        .update(updates)
-        .eq('id', selectedCharacterId)
-        .select()
-        .single();
-
-      if (updateError) {
-        console.error('Error updating profile:', updateError);
-        throw updateError;
-      }
-
-      if (!data) {
-        throw new Error('No profile data returned from Supabase.');
-      }
-
-      setProfile(data);
-      setCharacters(prev =>
-        sortCharacters(prev.map(character => (character.id === data.id ? data : character)))
-      );
-
-      const nextCityId = data.current_city_id ?? null;
-      const currentCityId = currentCity?.id ?? null;
-
-      if (nextCityId !== currentCityId) {
-        await resolveCurrentCity(nextCityId);
-      }
-
-      return data;
-    },
-    [user, selectedCharacterId, currentCity?.id, resolveCurrentCity]
-  );
-
-  const updateSkills = useCallback(
-    async (updates: Partial<PlayerSkills>) => {
-      if (!user || !selectedCharacterId) {
-        throw new Error('No active character selected.');
-      }
-
-      if (!skills) {
-        throw new Error('Skill data is not available.');
-      }
-
-      try {
-        const { data, error }: PostgrestSingleResponse<PlayerSkills> = await supabase
-          .from('player_skills')
-          .update(updates)
-          .eq('user_id', user.id)
-          .eq('profile_id', skills.profile_id)
-          .select()
-          .single();
-
-        if (error) {
-          throw error;
-        }
-
-        if (!data) {
-          throw new Error('No skill data returned from Supabase.');
-        }
-
-        setSkills(data);
-        return data;
-      } catch (updateError) {
-        console.error('Error updating skills:', updateError);
-        throw updateError;
-      }
-    },
-    [selectedCharacterId, skills, user]
-  );
-
-  const updateAttributes = useCallback(
-    async (updates: Partial<PlayerAttributes>) => {
-      if (!user || !attributes) return;
-
-      try {
-        const { data, error }: PostgrestSingleResponse<PlayerAttributes> = await supabase
-          .from('player_attributes')
-          .update(updates)
-          .eq('user_id', user.id)
-          .eq('profile_id', attributes.profile_id)
-          .select()
-          .single();
-
-        if (error) throw error;
-        if (!data) {
-          throw new Error('No attribute data returned from Supabase.');
-        }
-        setAttributes(data);
-        return data;
-      } catch (err: unknown) {
-        console.error('Error updating attributes:', err);
-        if (isPostgrestError(err)) {
-          throw err;
-        }
-        if (err instanceof Error) {
-          throw err;
-        }
-        throw new Error('An unknown error occurred while updating attributes.');
-      }
-    },
-    [attributes, user]
-  );
-
-        return {
-          slug,
-          definition,
-          row: {
-            profile_id: selectedCharacterId,
-            attribute_id: definition.id,
-            value
-          }
-        };
-      });
-
-      const { data, error: upsertError } = await supabase
-        .from('profile_attributes')
-        .upsert(
-          payload.map(item => item.row),
-          { onConflict: 'profile_id,attribute_id' }
-        )
-        .select('attribute_id, value');
-
-      if (upsertError) {
-        console.error('Error updating attributes:', upsertError);
-        throw upsertError;
-      }
-
-      const valueByAttributeId = new Map((data ?? []).map(entry => [entry.attribute_id, entry.value]));
->>>>>>> 1f57e6ab
 
       const updatedRows = data ?? [];
       const nextAttributes: AttributesMap = { ...attributes };
@@ -1075,7 +650,6 @@
       earnings: number = 0,
       metadata?: ActivityItem["metadata"]
     ) => {
-<<<<<<< HEAD
       if (!user) {
         throw new Error("You must be signed in to add activities.");
       }
@@ -1086,13 +660,6 @@
       }
 
       const { data, error: insertError } = await supabase
-=======
-      if (!user || !selectedCharacterId) {
-        throw new Error("No active character selected.");
-      }
-
-      const { data, error: insertError }: PostgrestSingleResponse<ActivityItem> = await supabase
->>>>>>> 1f57e6ab
         .from("activity_feed")
         .insert({
           user_id: user.id,
@@ -1110,13 +677,6 @@
         throw insertError;
       }
 
-<<<<<<< HEAD
-=======
-      if (!data) {
-        throw new Error("No activity data returned from Supabase.");
-      }
-
->>>>>>> 1f57e6ab
       setActivities(prev => [data, ...prev.slice(0, 9)]);
       return data;
     },
@@ -1194,8 +754,6 @@
 
         if (profileInsertError) throw profileInsertError;
         if (!newProfile) throw new Error("Failed to create character profile.");
-<<<<<<< HEAD
-
         if (attributeDefinitions.length > 0) {
           const attributePayload = attributeDefinitions.map(definition => ({
             profile_id: newProfile.id,
@@ -1206,24 +764,6 @@
           const { error: attributeInsertError } = await supabase
             .from("profile_attributes")
             .upsert(attributePayload, { onConflict: "profile_id,attribute_id" });
-=======
-
-        const { error: skillsInsertError } = await supabase
-          .from("player_skills")
-          .insert({
-            user_id: user.id,
-            profile_id: newProfile.id
-          });
-
-        if (skillsInsertError) throw skillsInsertError;
-
-        const { error: attributesInsertError } = await supabase
-          .from("player_attributes")
-          .insert({
-            user_id: user.id,
-            profile_id: newProfile.id
-          });
->>>>>>> 1f57e6ab
 
         if (attributesInsertError) throw attributesInsertError;
 
@@ -1242,7 +782,6 @@
         setCharactersLoading(false);
       }
     },
-<<<<<<< HEAD
     [
       attributeDefinitions,
       profile,
@@ -1316,19 +855,6 @@
     result.updated_at = latestTimestamp ?? null;
     return result;
   }, [skillDefinitions, skillProgress, skillsUpdatedAt]);
-=======
-    [user, profile, updateProfile, selectedCharacterId, setActiveCharacter]
-  );
-
-  const refreshCharacters = useCallback(async () => fetchCharacters(), [fetchCharacters]);
-  const refetch = useCallback(async () => {
-    await fetchGameData();
-  }, [fetchGameData]);
-
-  const resetCharacter = useCallback(async () => {
-    await fetchGameData();
-  }, [fetchGameData]);
->>>>>>> 1f57e6ab
 
   const hasCharacters = useMemo(() => characters.length > 0, [characters]);
   const loading = useMemo(() => charactersLoading || dataLoading, [charactersLoading, dataLoading]);
@@ -1357,13 +883,8 @@
     addActivity,
     createCharacter,
     refreshCharacters,
-<<<<<<< HEAD
     resetCharacter,
     refetch
-=======
-    refetch,
-    resetCharacter,
->>>>>>> 1f57e6ab
   };
 };
 
