import { createContext, useCallback, useContext, useEffect, useMemo, useRef, useState } from "react";
import type { ReactNode } from "react";
import { supabase } from "@/integrations/supabase/client";
import type { Database } from "@/lib/supabase-types";
import { useAuth } from "@/hooks/use-auth-context";
import {
  awardActionXp as awardActionXpUtility,
  claimDailyXp as claimDailyXpUtility,
  spendAttributeXp as spendAttributeXpUtility,
  spendSkillXp as spendSkillXpUtility,
  type AwardActionXpInput,
  type SpendAttributeXpInput,
  type SpendSkillXpInput,
} from "@/utils/progression";

export type PlayerProfile = Database["public"]["Tables"]["profiles"]["Row"];
export type PlayerSkills = Database["public"]["Tables"]["player_skills"]["Row"] | null;
type AttributeCategory =
  | "creativity"
  | "business"
  | "marketing"
  | "technical"
  | "charisma"
  | "looks"
  | "mental_focus"
  | "musicality"
  | "physical_endurance"
  | "stage_presence"
  | "crowd_engagement"
  | "social_reach"
  | "business_acumen"
  | "marketing_savvy";

export type PlayerAttributes = Record<AttributeCategory, number>;
export type PlayerXpWallet = Database["public"]["Tables"]["player_xp_wallet"]["Row"] | null;
export type SkillProgressRow = Database["public"]["Tables"]["skill_progress"]["Row"];
export type ExperienceLedgerRow = any; // Will be updated when types regenerate
export type UnlockedSkillsMap = Record<string, boolean>;
export type ActivityFeedRow = Database["public"]["Tables"]["activity_feed"]["Row"];

export interface ProfileUpsertInput {
  name: string;
  stageName: string;
  bio: string;
  attributes?: Partial<PlayerAttributes>;
}

const ATTRIBUTE_COLUMNS: Array<keyof Database["public"]["Tables"]["player_attributes"]["Insert"]> = [
  "business_acumen",
  "charisma",
  "creative_insight",
  "crowd_engagement",
  "looks",
  "marketing_savvy",
  "mental_focus",
  "musical_ability",
  "musicality",
  "physical_endurance",
  "rhythm_sense",
  "social_reach",
  "stage_presence",
  "technical_mastery",
  "vocal_talent",
];

const DEFAULT_ATTRIBUTE_SCORE = 5;

const ATTRIBUTE_COLUMN_MAP: Record<AttributeCategory, keyof Database["public"]["Tables"]["player_attributes"]["Row"]> = {
  creativity: "creative_insight",
  business: "business_acumen",
  marketing: "marketing_savvy",
  technical: "technical_mastery",
  charisma: "charisma",
  looks: "looks",
  mental_focus: "mental_focus",
  musicality: "musicality",
  physical_endurance: "physical_endurance",
  stage_presence: "stage_presence",
  crowd_engagement: "crowd_engagement",
  social_reach: "social_reach",
  business_acumen: "business_acumen",
  marketing_savvy: "marketing_savvy",
};

const XP_LEDGER_FETCH_LIMIT = 20;
const WEEKLY_WINDOW_ANCHOR_UTC_HOUR = 5;
const WEEKLY_WINDOW_ANCHOR_UTC_MINUTE = 15;

const getCurrentWeeklyWindowStart = (referenceDate: Date): Date => {
  const result = new Date(referenceDate);
  const utcDay = result.getUTCDay();
  const daysSinceMonday = (utcDay + 6) % 7;
  result.setUTCDate(result.getUTCDate() - daysSinceMonday);
  result.setUTCHours(WEEKLY_WINDOW_ANCHOR_UTC_HOUR, WEEKLY_WINDOW_ANCHOR_UTC_MINUTE, 0, 0);

  if (result > referenceDate) {
    result.setUTCDate(result.getUTCDate() - 7);
  }

  return result;
};

const isWeeklyBonusFresh = (ledger: ExperienceLedgerRow[]): boolean => {
  if (!Array.isArray(ledger) || ledger.length === 0) {
    return false;
  }

  const latestWeeklyBonus = ledger.find((entry) => entry.event_type === "weekly_bonus");
  if (!latestWeeklyBonus || !latestWeeklyBonus.created_at) {
    return false;
  }

  const recordedAt = new Date(latestWeeklyBonus.created_at);
  if (Number.isNaN(recordedAt.getTime())) {
    return false;
  }

  const windowStart = getCurrentWeeklyWindowStart(new Date());
  return recordedAt >= windowStart;
};

type ProfileUpdate = Database["public"]["Tables"]["profiles"]["Update"];
type SkillsUpdate = Database["public"]["Tables"]["player_skills"]["Update"];
type AttributesUpdate = Partial<PlayerAttributes>;
type XpWalletUpdate = Database["public"]["Tables"]["player_xp_wallet"]["Update"];
type XpWalletInsert = Database["public"]["Tables"]["player_xp_wallet"]["Insert"];
type ActivityInsert = Database["public"]["Tables"]["activity_feed"]["Insert"];
type CityRow = Database["public"]["Tables"]["cities"]["Row"];
type PlayerAttributesRow = Database["public"]["Tables"]["player_attributes"]["Row"];
type RawAttributes = PlayerAttributesRow | null;
type PlayerAttributesInsert = Database["public"]["Tables"]["player_attributes"]["Insert"];
type DailyXpGrantRow = Database["public"]["Tables"]["profile_daily_xp_grants"]["Row"];

type UseGameDataReturn = {
  profile: PlayerProfile | null;
  skills: PlayerSkills;
  attributes: PlayerAttributes | null;
  xpWallet: PlayerXpWallet;
  xpLedger: ExperienceLedgerRow[];
  skillProgress: SkillProgressRow[];
  unlockedSkills: UnlockedSkillsMap;
  activities: ActivityFeedRow[];
  dailyXpGrant: DailyXpGrantRow | null;
  freshWeeklyBonusAvailable: boolean;
  currentCity: CityRow | null;
  loading: boolean;
  error: string | null;
  refetch: () => Promise<void>;
  updateProfile: (updates: ProfileUpdate) => Promise<PlayerProfile>;
  updateSkills: (updates: SkillsUpdate) => Promise<PlayerSkills>;
  updateXpWallet: (updates: XpWalletUpdate) => Promise<PlayerXpWallet>;
  updateAttributes: (updates: AttributesUpdate) => Promise<PlayerAttributes | null>;
  addActivity: (type: string, message: string, earnings?: number, metadata?: ActivityInsert["metadata"]) => Promise<void>;
  awardActionXp: (input: AwardActionXpInput) => Promise<void>;
  claimDailyXp: (metadata?: Record<string, unknown>) => Promise<void>;
  spendAttributeXp: (input: SpendAttributeXpInput) => Promise<void>;
  spendSkillXp: (input: SpendSkillXpInput) => Promise<void>;
  upsertProfileWithDefaults: (
    input: ProfileUpsertInput,
  ) => Promise<{ profile: PlayerProfile; attributes: PlayerAttributes | null }>;
};

const GameDataContext = createContext<UseGameDataReturn | undefined>(undefined);

const ATTRIBUTE_CATEGORIES = Object.keys(ATTRIBUTE_COLUMN_MAP) as AttributeCategory[];

const createDefaultAttributes = (): PlayerAttributes =>
  ATTRIBUTE_CATEGORIES.reduce((accumulator, category) => {
    accumulator[category] = DEFAULT_ATTRIBUTE_SCORE;
    return accumulator;
  }, {} as PlayerAttributes);

const mapAttributes = (row: RawAttributes): PlayerAttributes => {
  const baseAttributes = createDefaultAttributes();

  if (!row) {
    return baseAttributes;
  }

  for (const [category, column] of Object.entries(ATTRIBUTE_COLUMN_MAP) as Array<[
    AttributeCategory,
    keyof PlayerAttributesRow,
  ]>) {
    const rawValue = row[column];
    const numericValue = typeof rawValue === "number" && Number.isFinite(rawValue) ? rawValue : DEFAULT_ATTRIBUTE_SCORE;
    baseAttributes[category] = Math.max(DEFAULT_ATTRIBUTE_SCORE, numericValue);
  }

  return baseAttributes;
};

const useGameDataInternal = (): UseGameDataReturn => {
  const { user } = useAuth();
  const [profile, setProfile] = useState<PlayerProfile | null>(null);
  const [skills, setSkills] = useState<PlayerSkills>(null);
  const [attributes, setAttributes] = useState<PlayerAttributes | null>(null);
  const [xpWallet, setXpWallet] = useState<PlayerXpWallet>(null);
  const [xpLedger, setXpLedger] = useState<ExperienceLedgerRow[]>([]);
  const [skillProgress, setSkillProgress] = useState<SkillProgressRow[]>([]);
  const [unlockedSkills, setUnlockedSkills] = useState<UnlockedSkillsMap>({});
  const [activities, setActivities] = useState<ActivityFeedRow[]>([]);
  const [dailyXpGrant, setDailyXpGrant] = useState<DailyXpGrantRow | null>(null);
  const [currentCity, setCurrentCity] = useState<CityRow | null>(null);
  const [loading, setLoading] = useState(false);
  const [error, setError] = useState<string | null>(null);
  const assigningDefaultCityRef = useRef(false);
  const defaultCityAssignmentDisabledRef = useRef(false);
<<<<<<< HEAD
  const dailyXpGrantUnavailableRef = useRef(false);
=======
  const playerSkillsTableMissingRef = useRef(false);
>>>>>>> c01b2ca5
  const isSchemaCacheMissingColumnError = (error: unknown): error is { code?: string } =>
    typeof error === "object" &&
    error !== null &&
    "code" in error &&
    (error as { code?: string }).code === "PGRST204";
<<<<<<< HEAD
  const isSchemaCacheMissingTableError = (error: unknown): error is { code?: string } =>
    typeof error === "object" &&
    error !== null &&
    "code" in error &&
    (error as { code?: string }).code === "PGRST205";
=======
  const isSchemaCacheMissingTableError = (error: unknown, table: string): error is { code?: string } =>
    typeof error === "object" &&
    error !== null &&
    "code" in error &&
    (error as { code?: string }).code === "PGRST205" &&
    "message" in error &&
    typeof (error as { message?: unknown }).message === "string" &&
    (error as { message: string }).message.includes(`public.${table}`);
>>>>>>> c01b2ca5

  const loadProfileDetails = useCallback(
    async (activeProfile: PlayerProfile | null) => {
      if (!user || !activeProfile) {
        setSkills(null);
        setAttributes(null);
        setXpWallet(null);
        setXpLedger([]);
        setSkillProgress([]);
        setUnlockedSkills({});
        setActivities([]);
        setCurrentCity(null);
        setDailyXpGrant(null);
        playerSkillsTableMissingRef.current = false;
        return;
      }

      let effectiveProfile = activeProfile;

      const profileSupportsCurrentCityId =
        effectiveProfile !== null && Object.prototype.hasOwnProperty.call(effectiveProfile, "current_city_id");

      if (!profileSupportsCurrentCityId && !defaultCityAssignmentDisabledRef.current && effectiveProfile) {
        defaultCityAssignmentDisabledRef.current = true;
        console.warn(
          "Skipping default city assignment - current_city_id column missing from profile payload; ensure migrations have run.",
          { profileId: effectiveProfile.id },
        );
      }

      if (
        profileSupportsCurrentCityId &&
        !effectiveProfile.current_city_id &&
        !assigningDefaultCityRef.current &&
        !defaultCityAssignmentDisabledRef.current
      ) {
        assigningDefaultCityRef.current = true;
        try {
          const { data: londonCity, error: londonCityError } = await supabase
            .from("cities")
            .select("id")
            .eq("name", "London")
            .maybeSingle();

          if (londonCityError) {
            console.error("Failed to load default London city", londonCityError);
          } else if (londonCity?.id) {
            const { data: updatedProfileData, error: updateError } = await supabase
              .from("profiles")
              .update({ current_city_id: londonCity.id })
              .eq("id", effectiveProfile.id)
              .select("*")
              .single();

            if (updateError) {
              if (isSchemaCacheMissingColumnError(updateError)) {
                defaultCityAssignmentDisabledRef.current = true;
                console.warn(
                  "Skipping default city assignment - current_city_id column missing from schema cache",
                  updateError,
                );
              } else {
                console.error("Failed to assign London as default city", updateError);
              }
            } else if (updatedProfileData) {
              const updatedProfile = updatedProfileData as PlayerProfile;
              effectiveProfile = updatedProfile;
              setProfile((previous) => {
                if (previous && previous.id !== updatedProfile.id) {
                  return previous;
                }
                return updatedProfile;
              });
            }
          }
        } catch (cityAssignmentError) {
          console.error("Unexpected error assigning default city", cityAssignmentError);
        } finally {
          assigningDefaultCityRef.current = false;
        }
      }

<<<<<<< HEAD
      const dailyGrantPromise = dailyXpGrantUnavailableRef.current
        ? Promise.resolve({ data: null, error: null })
        : supabase
            .from("profile_daily_xp_grants")
            .select("*")
            .eq("profile_id", effectiveProfile.id)
            .order("grant_date", { ascending: false })
            .limit(1)
=======
      const skillsPromise = playerSkillsTableMissingRef.current
        ? Promise.resolve({ data: null, error: null })
        : supabase
            .from("player_skills")
            .select("*")
            .eq("profile_id", effectiveProfile.id)
            .eq("user_id", user.id)
>>>>>>> c01b2ca5
            .maybeSingle();

      const [
        skillsResult,
        attributesResult,
        walletResult,
        ledgerResult,
        cityResult,
        activitiesResult,
        skillProgressResult,
        dailyGrantResult,
      ] = await Promise.all([
        skillsPromise,
        supabase
          .from("player_attributes")
          .select("*")
          .eq("profile_id", effectiveProfile.id)
          .maybeSingle(),
        supabase
          .from("player_xp_wallet")
          .select("*")
          .eq("profile_id", effectiveProfile.id)
          .maybeSingle(),
        supabase
          .from("experience_ledger")
          .select("*")
          .eq("profile_id", effectiveProfile.id)
          .order("created_at", { ascending: false })
          .limit(XP_LEDGER_FETCH_LIMIT),
        effectiveProfile.current_city_id
          ? supabase.from("cities").select("*").eq("id", effectiveProfile.current_city_id).maybeSingle()
          : Promise.resolve({ data: null, error: null }),
        supabase
          .from("activity_feed")
          .select("*")
          .eq("user_id", user.id)
          .eq("profile_id", effectiveProfile.id)
          .order("created_at", { ascending: false })
          .limit(20),
        supabase
          .from("skill_progress")
          .select("*")
          .eq("profile_id", effectiveProfile.id)
          .order("current_level", { ascending: false, nullsFirst: false })
          .order("current_xp", { ascending: false, nullsFirst: false }),
        dailyGrantPromise,
      ]);

      if (skillsResult.error) {
        if (isSchemaCacheMissingTableError(skillsResult.error, "player_skills")) {
          if (!playerSkillsTableMissingRef.current) {
            console.warn(
              "Player skills table missing from schema cache. Disabling legacy skills features until the schema is refreshed.",
              skillsResult.error,
            );
          }
          playerSkillsTableMissingRef.current = true;
        } else {
          console.error("Failed to load player skills", skillsResult.error);
        }
      }
      if (attributesResult.error) {
        console.error("Failed to load player attributes", attributesResult.error);
      }
      if (walletResult.error) {
        console.error("Failed to load XP wallet", walletResult.error);
      }
      if (ledgerResult.error) {
        console.error("Failed to load XP ledger", ledgerResult.error);
      }
      if (cityResult && cityResult.error) {
        console.error("Failed to load city", cityResult.error);
      }
      if (activitiesResult.error) {
        console.error("Failed to load activities", activitiesResult.error);
      }
      if (skillProgressResult.error) {
        console.error("Failed to load skill progress", skillProgressResult.error);
      }
<<<<<<< HEAD
      if (dailyGrantResult.error) {
        if (isSchemaCacheMissingTableError(dailyGrantResult.error)) {
          if (!dailyXpGrantUnavailableRef.current) {
            dailyXpGrantUnavailableRef.current = true;
            console.warn(
              "Skipping daily XP grant load - profile_daily_xp_grants table missing from schema cache; ensure migrations have run.",
              dailyGrantResult.error,
            );
          }
        } else if (dailyGrantResult.error.code !== "PGRST116") {
          console.error("Failed to load daily XP grant", dailyGrantResult.error);
        }
=======
      const shouldIgnoreDailyGrantError =
        dailyGrantResult.error?.code === "PGRST205" || dailyGrantResult.error?.code === "42P01";

      if (dailyGrantResult.error && !shouldIgnoreDailyGrantError) {
        console.error("Failed to load daily XP grant", dailyGrantResult.error);
>>>>>>> c01b2ca5
      }
      if (dailyGrantResult.error && shouldIgnoreDailyGrantError) {
        console.info("Daily XP grant data is unavailable on this schema version; skipping.");
      }

      setSkills((skillsResult.data ?? null) as PlayerSkills);
      setAttributes(mapAttributes((attributesResult.data ?? null) as RawAttributes));
      setXpWallet((walletResult.data ?? null) as PlayerXpWallet);
      setXpLedger((ledgerResult.data ?? []) as ExperienceLedgerRow[]);
      setCurrentCity((cityResult?.data ?? null) as CityRow | null);
      setActivities((activitiesResult.data ?? []) as ActivityFeedRow[]);
      setSkillProgress((skillProgressResult.data ?? []) as SkillProgressRow[]);
      setUnlockedSkills({});
      const grantRow =
<<<<<<< HEAD
        dailyGrantResult.error || !dailyGrantResult.data
          ? null
          : ((dailyGrantResult.data ?? null) as DailyXpGrantRow | null);
=======
        shouldIgnoreDailyGrantError || !dailyGrantResult.data
          ? null
          : (dailyGrantResult.data as DailyXpGrantRow);
>>>>>>> c01b2ca5
      setDailyXpGrant(grantRow);
    },
    [user],
  );

  const fetchData = useCallback(async () => {
    if (!user) {
      setProfile(null);
      setSkills(null);
      setAttributes(null);
      setXpWallet(null);
      setXpLedger([]);
      setSkillProgress([]);
      setUnlockedSkills({});
      setActivities([]);
      setCurrentCity(null);
      setDailyXpGrant(null);
      return;
    }

    setLoading(true);
    setError(null);

    try {
      const { data, error: profileError } = await supabase
        .from("profiles")
        .select("*")
        .eq("user_id", user.id)
        .order("created_at", { ascending: true })
        .limit(1)
        .maybeSingle();

      if (profileError) {
        throw profileError;
      }

      const nextProfile = (data as PlayerProfile | null) ?? null;
      setProfile(nextProfile);

      await loadProfileDetails(nextProfile);
    } catch (err) {
      console.error("Error fetching game data:", err);
      setError(err instanceof Error ? err.message : "Failed to fetch game data");
    } finally {
      setLoading(false);
    }
  }, [loadProfileDetails, user]);

  useEffect(() => {
    void fetchData();
  }, [fetchData]);

  useEffect(() => {
    if (!profile || !user) {
      setActivities([]);
      return;
    }

    const channel = supabase
      .channel(`activity_feed:profile:${profile.id}`)
      .on(
        "postgres_changes",
        {
          event: "INSERT",
          schema: "public",
          table: "activity_feed",
          filter: `profile_id=eq.${profile.id}`,
        },
        (payload) => {
          const newRow = payload.new as ActivityFeedRow;
          setActivities((previous) => {
            const withoutDuplicate = previous.filter((activity) => activity.id !== newRow.id);
            return [newRow, ...withoutDuplicate].slice(0, 20);
          });
        },
      )
      .subscribe();

    return () => {
      void supabase.removeChannel(channel);
    };
  }, [profile?.id, user?.id]);

  const updateAttributes = useCallback(
    async (updates: AttributesUpdate) => {
      if (!user) {
        throw new Error("Authentication required to update attributes");
      }

      if (!profile) {
        throw new Error("No active profile selected");
      }

      const payload: Database["public"]["Tables"]["player_attributes"]["Insert"] = {
        user_id: user.id,
        profile_id: profile.id,
      };

      for (const [category, column] of Object.entries(ATTRIBUTE_COLUMN_MAP) as Array<[
        AttributeCategory,
        keyof PlayerAttributesRow,
      ]>) {
        const value = updates[category];
        if (typeof value === "number" && Number.isFinite(value)) {
          payload[column] = value;
        }
      }

      const { data, error: upsertError } = await supabase
        .from("player_attributes")
        .upsert(payload, { onConflict: "profile_id" })
        .select("*")
        .maybeSingle();

      if (upsertError) {
        throw upsertError;
      }

      const mapped = mapAttributes((data ?? null) as RawAttributes);
      setAttributes(mapped);
      return mapped;
    },
    [profile, user],
  );

  const upsertProfileWithDefaults = useCallback(
    async ({ name, stageName, bio, attributes: providedAttributes }: ProfileUpsertInput) => {
      if (!user) {
        throw new Error("Authentication required to update profile");
      }

      const trimmedName = name.trim();
      const trimmedStageName = stageName.trim();
      const trimmedBio = bio.trim();

      const fallbackUsername = `player-${user.id.slice(0, 8)}`;
      const rawUsername = trimmedName.length > 0 ? trimmedName : fallbackUsername;
      const normalizedUsername = rawUsername
        .toLowerCase()
        .replace(/[^a-z0-9]+/g, "-")
        .replace(/^-+|-+$/g, "")
        .slice(0, 60);
      const username = normalizedUsername.length > 0 ? normalizedUsername : fallbackUsername;
      const displayName = trimmedStageName.length > 0 ? trimmedStageName : rawUsername;

      console.info("useGameData.profileUpsert.lookupCity.start", {
        city: "London",
        userId: user.id,
      });

      const { data: londonCity, error: londonCityError } = await supabase
        .from("cities")
        .select("id")
        .eq("name", "London")
        .maybeSingle();

      if (londonCityError) {
        console.error("useGameData.profileUpsert.lookupCity.error", {
          city: "London",
          userId: user.id,
          error: londonCityError,
        });
        throw londonCityError;
      }

      if (!londonCity?.id) {
        console.error("useGameData.profileUpsert.lookupCity.missing", {
          city: "London",
          userId: user.id,
        });
        throw new Error("Unable to locate London in the cities table");
      }

      console.info("useGameData.profileUpsert.lookupCity.success", {
        city: "London",
        userId: user.id,
        cityId: londonCity.id,
      });

      const currentLocationLabel = "London";
      const baseProfilePayload: Pick<
        Database["public"]["Tables"]["profiles"]["Insert"],
        "username" | "display_name" | "bio" | "current_city_id" | "current_city" | "current_location"
      > = {
        username,
        display_name: displayName,
        bio: trimmedBio,
        current_city_id: londonCity.id,
        current_city: londonCity.id,
        current_location: currentLocationLabel,
      };

      let nextProfile: PlayerProfile;

      if (profile) {
        const updates: Database["public"]["Tables"]["profiles"]["Update"] = baseProfilePayload;
        console.info("useGameData.profileUpsert.profileMutation.start", {
          mode: "update",
          profileId: profile.id,
          userId: user.id,
        });

        const { data, error: updateError } = await supabase
          .from("profiles")
          .update(updates)
          .eq("id", profile.id)
          .select("*")
          .single();

        if (updateError) {
          console.error("useGameData.profileUpsert.profileMutation.error", {
            mode: "update",
            profileId: profile.id,
            userId: user.id,
            error: updateError,
          });
          throw updateError;
        }

        nextProfile = data as PlayerProfile;

        console.info("useGameData.profileUpsert.profileMutation.success", {
          mode: "update",
          profileId: nextProfile.id,
          userId: user.id,
        });
      } else {
        const insertPayload: Database["public"]["Tables"]["profiles"]["Insert"] = {
          ...baseProfilePayload,
          user_id: user.id,
          slot_number: 1,
          is_active: true,
        };

        console.info("useGameData.profileUpsert.profileMutation.start", {
          mode: "insert",
          userId: user.id,
        });

        const { data, error: insertError } = await supabase
          .from("profiles")
          .insert(insertPayload)
          .select("*")
          .single();

        if (insertError) {
          console.error("useGameData.profileUpsert.profileMutation.error", {
            mode: "insert",
            userId: user.id,
            error: insertError,
          });
          throw insertError;
        }

        nextProfile = data as PlayerProfile;

        console.info("useGameData.profileUpsert.profileMutation.success", {
          mode: "insert",
          profileId: nextProfile.id,
          userId: user.id,
        });
      }

      const { data: existingAttributesRow, error: existingAttributesError } = await supabase
        .from("player_attributes")
        .select("*")
        .eq("profile_id", nextProfile.id)
        .maybeSingle();

      if (existingAttributesError) {
        console.error("useGameData.profileUpsert.attributeFetch.error", {
          profileId: nextProfile.id,
          userId: user.id,
          error: existingAttributesError,
        });
        throw existingAttributesError;
      }

      const hasProvidedAttributes =
        providedAttributes !== undefined && Object.keys(providedAttributes).length > 0;

      let mappedAttributes: PlayerAttributes | null = null;

      if (!existingAttributesRow) {
        const attributePayload: PlayerAttributesInsert = {
          user_id: user.id,
          profile_id: nextProfile.id,
          attribute_points: 0,
          attribute_points_spent: 0,
        };

        for (const column of ATTRIBUTE_COLUMNS) {
          attributePayload[column] = DEFAULT_ATTRIBUTE_SCORE;
        }

        if (providedAttributes) {
          for (const [category, column] of Object.entries(ATTRIBUTE_COLUMN_MAP) as Array<[
            AttributeCategory,
            keyof PlayerAttributesRow,
          ]>) {
            const value = providedAttributes[category];
            if (typeof value === "number" && Number.isFinite(value)) {
              attributePayload[column] = value;
            }
          }
        }

        console.info("useGameData.profileUpsert.attributeMutation.start", {
          profileId: nextProfile.id,
          userId: user.id,
          mode: "seed",
        });

        const { data: attributeData, error: attributeError } = await supabase
          .from("player_attributes")
          .upsert(attributePayload, { onConflict: "profile_id" })
          .select("*")
          .maybeSingle();

        if (attributeError) {
          console.error("useGameData.profileUpsert.attributeMutation.error", {
            profileId: nextProfile.id,
            userId: user.id,
            mode: "seed",
            error: attributeError,
          });
          throw attributeError;
        }

        console.info("useGameData.profileUpsert.attributeMutation.success", {
          profileId: nextProfile.id,
          userId: user.id,
          mode: "seed",
        });

        mappedAttributes = mapAttributes((attributeData ?? null) as RawAttributes);
      } else {
        mappedAttributes = mapAttributes((existingAttributesRow ?? null) as RawAttributes);

        if (hasProvidedAttributes) {
          console.info("useGameData.profileUpsert.attributeMutation.start", {
            profileId: nextProfile.id,
            userId: user.id,
            mode: "update",
          });

          try {
            const updatedAttributes = await updateAttributes(providedAttributes);
            if (updatedAttributes) {
              mappedAttributes = updatedAttributes;
            }

            console.info("useGameData.profileUpsert.attributeMutation.success", {
              profileId: nextProfile.id,
              userId: user.id,
              mode: "update",
            });
          } catch (attributeUpdateError) {
            console.error("useGameData.profileUpsert.attributeMutation.error", {
              profileId: nextProfile.id,
              userId: user.id,
              mode: "update",
              error: attributeUpdateError,
            });
            throw attributeUpdateError;
          }
        }
      }

      setProfile(nextProfile);
      setAttributes(mappedAttributes);
      await loadProfileDetails(nextProfile);

      return { profile: nextProfile, attributes: mappedAttributes };
    },
    [loadProfileDetails, profile, updateAttributes, user],
  );

  const updateProfile = useCallback(
    async (updates: ProfileUpdate) => {
      if (!profile) {
        throw new Error("No active profile selected");
      }

      const { data, error: updateError } = await supabase
        .from("profiles")
        .update(updates)
        .eq("id", profile.id)
        .select("*")
        .single();

      if (updateError) {
        throw updateError;
      }

      const updatedProfile = data as PlayerProfile;
      setProfile(updatedProfile);
      await loadProfileDetails(updatedProfile);
      return updatedProfile;
    },
    [loadProfileDetails, profile],
  );

  const updateSkills = useCallback(
    async (updates: SkillsUpdate) => {
      if (!user) {
        throw new Error("Authentication required to update skills");
      }

      if (!profile) {
        throw new Error("No active profile selected");
      }

      if (playerSkillsTableMissingRef.current) {
        console.warn(
          "Skipping player skill update - player_skills table unavailable in schema cache.",
          updates,
        );
        return null;
      }

      const payload: Database["public"]["Tables"]["player_skills"]["Insert"] = {
        profile_id: profile.id,
        user_id: user.id,
        ...updates,
      };

      const { data, error: upsertError } = await supabase
        .from("player_skills")
        .upsert(payload, { onConflict: "profile_id" })
        .select("*")
        .maybeSingle();

      if (upsertError) {
        throw upsertError;
      }

      setSkills((data ?? null) as PlayerSkills);
      return (data ?? null) as PlayerSkills;
    },
    [profile, user],
  );

  const updateXpWallet = useCallback(
    async (updates: XpWalletUpdate) => {
      if (!profile) {
        throw new Error("No active profile selected");
      }

      const payload: XpWalletInsert = {
        profile_id: profile.id,
        ...updates,
      };

      const { data, error: upsertError } = await supabase
        .from("player_xp_wallet")
        .upsert(payload, { onConflict: "profile_id" })
        .select("*")
        .maybeSingle();

      if (upsertError) {
        throw upsertError;
      }

      setXpWallet((data ?? null) as PlayerXpWallet);
      return (data ?? null) as PlayerXpWallet;
    },
    [profile],
  );

  const addActivity = useCallback(
    async (
      type: string,
      message: string,
      earnings: number | undefined = undefined,
      metadata: ActivityInsert["metadata"] = null,
    ) => {
      if (!user) {
        throw new Error("Authentication required to log activity");
      }

      if (!profile) {
        throw new Error("No active profile selected");
      }

      const payload: ActivityInsert = {
        user_id: user.id,
        profile_id: profile.id,
        activity_type: type,
        message,
        earnings: typeof earnings === "number" ? earnings : null,
        metadata,
      };

      const { error: insertError } = await supabase.from("activity_feed").insert(payload);
      if (insertError) {
        throw insertError;
      }
    },
    [profile, user],
  );

  const awardActionXp = useCallback(
    async (input: AwardActionXpInput) => {
      const response = await awardActionXpUtility(input);

      if (response.wallet) {
        setXpWallet(response.wallet as PlayerXpWallet);
      }

      if (response.profile) {
        setProfile((prev) => (prev && prev.id === response.profile.id ? { ...prev, ...response.profile } : prev));
      }
    },
    [],
  );

  const claimDailyXp = useCallback(
    async (metadata: Record<string, unknown> = {}) => {
      if (!profile) {
        throw new Error("No active profile selected");
      }

      const response = await claimDailyXpUtility({ metadata });

      if (response.wallet) {
        setXpWallet(response.wallet as PlayerXpWallet);
      }

      if (response.profile) {
        setProfile((prev) => (prev && prev.id === response.profile.id ? { ...prev, ...response.profile } : prev));
      }

      if (response.attributes) {
        setAttributes(mapAttributes(response.attributes as RawAttributes));
      }

      if (dailyXpGrantUnavailableRef.current) {
        setDailyXpGrant(null);
      } else {
        const { data: latestGrant, error: latestGrantError } = await supabase
          .from("profile_daily_xp_grants")
          .select("*")
          .eq("profile_id", profile.id)
          .order("grant_date", { ascending: false })
          .limit(1)
          .maybeSingle();

        if (latestGrantError) {
          if (isSchemaCacheMissingTableError(latestGrantError)) {
            if (!dailyXpGrantUnavailableRef.current) {
              dailyXpGrantUnavailableRef.current = true;
              console.warn(
                "Skipping daily XP grant refresh - profile_daily_xp_grants table missing from schema cache; ensure migrations have run.",
                latestGrantError,
              );
            }
            setDailyXpGrant(null);
          } else if (latestGrantError.code !== "PGRST116") {
            console.error("Failed to refresh daily XP grant", latestGrantError);
            setDailyXpGrant(null);
          } else {
            setDailyXpGrant(null);
          }
        } else {
          setDailyXpGrant((latestGrant ?? null) as DailyXpGrantRow | null);
        }
      }
    },
    [profile],
  );

  const spendAttributeXp = useCallback(
    async ({ attributeKey, amount, metadata, uniqueEventId }: SpendAttributeXpInput) => {
      if (!profile) {
        throw new Error("No active profile selected");
      }

      const response = await spendAttributeXpUtility({ attributeKey, amount, metadata, uniqueEventId });

      if (response.wallet) {
        setXpWallet(response.wallet as PlayerXpWallet);
      }

      if (response.attributes) {
        setAttributes(mapAttributes(response.attributes as RawAttributes));
      }
    },
    [profile],
  );

  const spendSkillXp = useCallback(
    async ({ skillSlug, amount, metadata, uniqueEventId }: SpendSkillXpInput) => {
      if (!profile) {
        throw new Error("No active profile selected");
      }

      const response = await spendSkillXpUtility({ skillSlug, amount, metadata, uniqueEventId });

      if (response.wallet) {
        setXpWallet(response.wallet as PlayerXpWallet);
      }

      const { data: updatedSkill, error: updatedSkillError } = await supabase
        .from("skill_progress")
        .select("*")
        .eq("profile_id", profile.id)
        .eq("skill_slug", skillSlug)
        .maybeSingle();

      if (updatedSkillError && updatedSkillError.code !== "PGRST116") {
        console.error("Failed to refresh skill progress", updatedSkillError);
      } else if (updatedSkill) {
        setSkillProgress((previous) => {
          const next = Array.isArray(previous) ? [...previous] : [];
          const index = next.findIndex((entry) => entry.skill_slug === skillSlug);
          if (index >= 0) {
            next[index] = updatedSkill as SkillProgressRow;
          } else {
            next.push(updatedSkill as SkillProgressRow);
          }
          return next;
        });
      }

      if (response.result && typeof response.result === "object") {
        const result = response.result as Record<string, unknown>;
        if (typeof result.current_level === "number" || typeof result.current_xp === "number") {
          setSkillProgress((previous) => {
            const next = Array.isArray(previous) ? [...previous] : [];
            const index = next.findIndex((entry) => entry.skill_slug === skillSlug);
            if (index >= 0) {
              next[index] = {
                ...next[index],
                current_level:
                  typeof result.current_level === "number" ? result.current_level : next[index].current_level,
                current_xp:
                  typeof result.current_xp === "number" ? result.current_xp : next[index].current_xp,
                required_xp:
                  typeof result.required_xp === "number" ? result.required_xp : next[index].required_xp,
                updated_at: new Date().toISOString(),
                last_practiced_at: new Date().toISOString(),
              };
            }
            return next;
          });
        }
      }
    },
    [profile],
  );

  const freshWeeklyBonusAvailable = useMemo(() => isWeeklyBonusFresh(xpLedger), [xpLedger]);

  const value: UseGameDataReturn = useMemo(
    () => ({
      profile,
      skills,
      attributes,
      xpWallet,
      xpLedger,
      skillProgress,
      unlockedSkills,
      activities,
      dailyXpGrant,
      freshWeeklyBonusAvailable,
      currentCity,
      loading,
      error,
      refetch: fetchData,
      updateProfile,
      updateSkills,
      updateXpWallet,
      updateAttributes,
      addActivity,
      awardActionXp,
      claimDailyXp,
      spendAttributeXp,
      spendSkillXp,
      upsertProfileWithDefaults,
    }),
    [
      profile,
      skills,
      attributes,
      xpWallet,
      xpLedger,
      skillProgress,
      unlockedSkills,
      activities,
      dailyXpGrant,
      freshWeeklyBonusAvailable,
      currentCity,
      loading,
      error,
      fetchData,
      updateProfile,
      updateSkills,
      updateXpWallet,
      updateAttributes,
      addActivity,
      awardActionXp,
      claimDailyXp,
      spendAttributeXp,
      spendSkillXp,
      upsertProfileWithDefaults,
    ],
  );

  return value;
};

export const GameDataProvider = ({ children }: { children: ReactNode }) => {
  const value = useGameDataInternal();
  return <GameDataContext.Provider value={value}>{children}</GameDataContext.Provider>;
};

export const useGameData = (): UseGameDataReturn => {
  const context = useContext(GameDataContext);
  if (!context) {
    throw new Error("useGameData must be used within a GameDataProvider");
  }

  return context;
};<|MERGE_RESOLUTION|>--- conflicted
+++ resolved
@@ -205,32 +205,18 @@
   const [error, setError] = useState<string | null>(null);
   const assigningDefaultCityRef = useRef(false);
   const defaultCityAssignmentDisabledRef = useRef(false);
-<<<<<<< HEAD
   const dailyXpGrantUnavailableRef = useRef(false);
-=======
   const playerSkillsTableMissingRef = useRef(false);
->>>>>>> c01b2ca5
   const isSchemaCacheMissingColumnError = (error: unknown): error is { code?: string } =>
     typeof error === "object" &&
     error !== null &&
     "code" in error &&
     (error as { code?: string }).code === "PGRST204";
-<<<<<<< HEAD
   const isSchemaCacheMissingTableError = (error: unknown): error is { code?: string } =>
     typeof error === "object" &&
     error !== null &&
     "code" in error &&
     (error as { code?: string }).code === "PGRST205";
-=======
-  const isSchemaCacheMissingTableError = (error: unknown, table: string): error is { code?: string } =>
-    typeof error === "object" &&
-    error !== null &&
-    "code" in error &&
-    (error as { code?: string }).code === "PGRST205" &&
-    "message" in error &&
-    typeof (error as { message?: unknown }).message === "string" &&
-    (error as { message: string }).message.includes(`public.${table}`);
->>>>>>> c01b2ca5
 
   const loadProfileDetails = useCallback(
     async (activeProfile: PlayerProfile | null) => {
@@ -313,7 +299,6 @@
         }
       }
 
-<<<<<<< HEAD
       const dailyGrantPromise = dailyXpGrantUnavailableRef.current
         ? Promise.resolve({ data: null, error: null })
         : supabase
@@ -322,15 +307,7 @@
             .eq("profile_id", effectiveProfile.id)
             .order("grant_date", { ascending: false })
             .limit(1)
-=======
-      const skillsPromise = playerSkillsTableMissingRef.current
-        ? Promise.resolve({ data: null, error: null })
-        : supabase
-            .from("player_skills")
-            .select("*")
-            .eq("profile_id", effectiveProfile.id)
-            .eq("user_id", user.id)
->>>>>>> c01b2ca5
+
             .maybeSingle();
 
       const [
@@ -410,7 +387,6 @@
       if (skillProgressResult.error) {
         console.error("Failed to load skill progress", skillProgressResult.error);
       }
-<<<<<<< HEAD
       if (dailyGrantResult.error) {
         if (isSchemaCacheMissingTableError(dailyGrantResult.error)) {
           if (!dailyXpGrantUnavailableRef.current) {
@@ -423,13 +399,7 @@
         } else if (dailyGrantResult.error.code !== "PGRST116") {
           console.error("Failed to load daily XP grant", dailyGrantResult.error);
         }
-=======
-      const shouldIgnoreDailyGrantError =
-        dailyGrantResult.error?.code === "PGRST205" || dailyGrantResult.error?.code === "42P01";
-
-      if (dailyGrantResult.error && !shouldIgnoreDailyGrantError) {
-        console.error("Failed to load daily XP grant", dailyGrantResult.error);
->>>>>>> c01b2ca5
+
       }
       if (dailyGrantResult.error && shouldIgnoreDailyGrantError) {
         console.info("Daily XP grant data is unavailable on this schema version; skipping.");
@@ -444,15 +414,9 @@
       setSkillProgress((skillProgressResult.data ?? []) as SkillProgressRow[]);
       setUnlockedSkills({});
       const grantRow =
-<<<<<<< HEAD
-        dailyGrantResult.error || !dailyGrantResult.data
+yeah         dailyGrantResult.error || !dailyGrantResult.data
           ? null
           : ((dailyGrantResult.data ?? null) as DailyXpGrantRow | null);
-=======
-        shouldIgnoreDailyGrantError || !dailyGrantResult.data
-          ? null
-          : (dailyGrantResult.data as DailyXpGrantRow);
->>>>>>> c01b2ca5
       setDailyXpGrant(grantRow);
     },
     [user],
