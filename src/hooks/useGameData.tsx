--- conflicted
+++ resolved
@@ -46,13 +46,9 @@
 export type ExperienceLedgerRow = any; // Will be updated when types regenerate
 export type UnlockedSkillsMap = Record<string, boolean>;
 export type ActivityFeedRow = Database["public"]["Tables"]["activity_feed"]["Row"];
-<<<<<<< HEAD
 type ProfileActivityStatusRow = Database["public"]["Tables"]["profile_activity_statuses"]["Row"];
-=======
 export type ProfileActivityStatus = Database["public"]["Tables"]["profile_activity_statuses"]["Row"];
 type ProfileActivityStatusInsert = Database["public"]["Tables"]["profile_activity_statuses"]["Insert"];
->>>>>>> 8af177b0
-
 type ProfileUpdate = Database["public"]["Tables"]["profiles"]["Update"];
 type SkillsUpdate = Record<string, number | null | undefined>;
 type AttributesUpdate = Partial<PlayerAttributes>;
@@ -198,7 +194,6 @@
   updateSkills: (updates: SkillsUpdate) => Promise<PlayerSkills>;
   updateXpWallet: (updates: XpWalletUpdate) => Promise<PlayerXpWallet>;
   updateAttributes: (updates: AttributesUpdate) => Promise<PlayerAttributes | null>;
-<<<<<<< HEAD
   addActivity: (
     type: string,
     message: string,
@@ -208,7 +203,6 @@
   ) => Promise<void>;
   refreshActivityStatus: () => Promise<ProfileActivityStatusRow | null>;
   startActivity: (input: StartActivityInput) => Promise<ProfileActivityStatusRow | null>;
-=======
   addActivity: (type: string, message: string, earnings?: number, metadata?: ActivityInsert["metadata"]) => Promise<void>;
   activityStatus: ProfileActivityStatusRow | null;
   refreshActivityStatus: () => Promise<void>;
@@ -218,7 +212,7 @@
   ) => Promise<ProfileActivityStatusRow | null>;
   clearActivityStatus: () => Promise<void>;
 
->>>>>>> 8af177b0
+
   awardActionXp: (input: AwardActionXpInput) => Promise<void>;
   claimDailyXp: (metadata?: Record<string, unknown>) => Promise<void>;
   spendAttributeXp: (input: SpendAttributeXpInput) => Promise<void>;
@@ -414,11 +408,8 @@
   const defaultCityAssignmentDisabledRef = useRef(false);
   const dailyXpGrantTableAvailableRef = useRef(true);
   const activityStatusTableAvailableRef = useRef(true);
-<<<<<<< HEAD
   const activityStatusMetadataSupportedRef = useRef(true);
-=======
-
->>>>>>> 8af177b0
+
   const getPostgrestErrorCode = (error: unknown): string | null => {
     if (typeof error !== "object" || error === null || !("code" in error)) {
       return null;
@@ -751,10 +742,7 @@
               statusText: "OK",
             } as PostgrestSingleResponse<ProfileActivityStatusRow | null>);
 
-<<<<<<< HEAD
-=======
-
->>>>>>> 8af177b0
+
       const scopedActivitiesPromise = (() => {
         try {
           let activityFeedQuery = supabase
@@ -878,17 +866,15 @@
           isRelationNotFoundError(activityStatusResult.error) ||
           isSchemaCacheMissingTableError(activityStatusResult.error, "profile_activity_statuses")
         ) {
-<<<<<<< HEAD
           activityStatusTableAvailableRef.current = false;
-=======
           profileActivityStatusTableAvailableRef.current = false;
->>>>>>> 8af177b0
+
           console.warn(
             "Profile activity status table is unavailable; skipping future queries",
             activityStatusResult.error,
           );
           setActivityStatus(null);
-<<<<<<< HEAD
+
         } else if (
           activityStatusResult.error &&
           typeof activityStatusResult.error === "object" &&
@@ -900,13 +886,7 @@
         }
       } else {
         setActivityStatus((activityStatusResult.data ?? null) as ProfileActivityStatusRow | null);
-=======
-        } else if (!isSchemaCacheMissingColumnError(activityStatusResult.error)) {
-          console.error("Failed to load activity status", activityStatusResult.error);
-        }
-      } else {
-        setActivityStatus((activityStatusResult.data ?? null) as ProfileActivityStatus | null);
->>>>>>> 8af177b0
+
       }
 
       let nextActivities: ActivityFeedRow[] = [];
@@ -1551,17 +1531,11 @@
     statusId?: string | null;
   }
 
-<<<<<<< HEAD
   interface StartActivityInput {
     status: string;
     durationMinutes?: number | null;
     metadata?: Record<string, unknown> | null;
-=======
-  interface StartActivityOptions {
-    durationMinutes?: number | null;
-    startedAt?: string;
-    songId?: string | null;
->>>>>>> 8af177b0
+
   }
 
   const addActivity = useCallback(
@@ -1627,7 +1601,6 @@
     [profile, supportsActivityProfileFilter, user],
   );
 
-<<<<<<< HEAD
   const refreshActivityStatus = useCallback(async (): Promise<ProfileActivityStatusRow | null> => {
     const profileId = profile?.id;
 
@@ -1671,74 +1644,20 @@
 
   const startActivity = useCallback(
     async ({ status, durationMinutes, metadata }: StartActivityInput): Promise<ProfileActivityStatusRow | null> => {
-=======
-  const refreshActivityStatus = useCallback(async () => {
-    if (!profile || !user) {
-      setActivityStatus(null);
-      return;
-    }
-
-    if (!activityStatusTableAvailableRef.current) {
-      return;
-    }
-
-    try {
-      const { data, error } = await supabase
-        .from("profile_activity_statuses")
-        .select("*")
-        .eq("profile_id", profile.id)
-        .maybeSingle();
-
-      if (error) {
-        if (isSchemaCacheMissingTableError(error, "profile_activity_statuses")) {
-          activityStatusTableAvailableRef.current = false;
-          console.warn(
-            "Profile activity status table is unavailable; skipping future queries",
-            error,
-          );
-          setActivityStatus(null);
-          return;
-        }
-
-        if (getPostgrestErrorCode(error) === "PGRST116") {
-          setActivityStatus(null);
-          return;
-        }
-
-        throw error;
-      }
-
-      setActivityStatus((data ?? null) as ProfileActivityStatusRow | null);
-    } catch (statusError) {
-      console.error("Failed to refresh activity status", statusError);
-    }
-  }, [profile, user]);
-
-  const startActivity = useCallback(
-    async (status: string, options: StartActivityOptions = {}) => {
-      if (!user) {
-        throw new Error("Authentication required to start activity");
-
-      }
-
->>>>>>> 8af177b0
+
       if (!profile) {
         throw new Error("No active profile selected");
       }
 
-<<<<<<< HEAD
+
       if (!activityStatusTableAvailableRef.current) {
         console.warn("Profile activity status table is unavailable; skipping activity start");
-=======
-
-      if (!activityStatusTableAvailableRef.current) {
-        console.warn("Profile activity status table unavailable; skipping startActivity call");
->>>>>>> 8af177b0
+
         return null;
       }
 
       const normalizedDuration =
-<<<<<<< HEAD
+
         typeof durationMinutes === "number" && Number.isFinite(durationMinutes)
           ? Math.max(0, Math.round(durationMinutes))
           : null;
@@ -1785,39 +1704,12 @@
         if (isRelationNotFoundError(result.error) || isSchemaCacheMissingTableError(result.error, "profile_activity_statuses")) {
           activityStatusTableAvailableRef.current = false;
           console.warn("Profile activity status table is unavailable; skipping future queries", result.error);
-=======
-        typeof options.durationMinutes === "number" && Number.isFinite(options.durationMinutes)
-          ? Math.max(0, Math.round(options.durationMinutes))
-
-          : null;
-
-      const payload: ProfileActivityStatusInsert = {
-        profile_id: profile.id,
-
-        status,
-        started_at: options.startedAt ?? new Date().toISOString(),
-        duration_minutes: normalizedDuration,
-        song_id: options.songId ?? null,
-
-      };
-
-      const { data, error } = await supabase
-        .from("profile_activity_statuses")
-        .upsert(payload, { onConflict: "profile_id" })
-        .select("*")
-        .single();
-
-      if (error) {
-        if (isSchemaCacheMissingTableError(error, "profile_activity_statuses")) {
-          activityStatusTableAvailableRef.current = false;
-          console.warn("Profile activity status table unavailable; skipping startActivity call", error);
-
->>>>>>> 8af177b0
+
           setActivityStatus(null);
           return null;
         }
 
-<<<<<<< HEAD
+
         console.error("Failed to start activity", result.error);
         throw result.error;
       }
@@ -1829,69 +1721,7 @@
     [profile, isRelationNotFoundError, isSchemaCacheMissingTableError],
   );
 
-=======
-        throw error;
-      }
-
-
-      const nextStatus = (data ?? null) as ProfileActivityStatusRow | null;
-      setActivityStatus(nextStatus);
-      return nextStatus;
-    },
-    [profile, user],
-  );
-
-  const clearActivityStatus = useCallback(async () => {
-    if (!user) {
-      throw new Error("Authentication required to clear activity status");
-    }
-
-    if (!profile) {
-      throw new Error("No active profile selected");
-    }
-
-    if (!activityStatusTableAvailableRef.current) {
-      setActivityStatus(null);
-      return;
-    }
-
-    const payload: ProfileActivityStatusInsert = {
-      profile_id: profile.id,
-      status: "idle",
-      started_at: new Date().toISOString(),
-      duration_minutes: null,
-      song_id: null,
-    };
-
-    try {
-
-      const { data, error } = await supabase
-        .from("profile_activity_statuses")
-        .upsert(payload, { onConflict: "profile_id" })
-        .select("*")
-        .single();
-
-      if (error) {
-        if (isSchemaCacheMissingTableError(error, "profile_activity_statuses")) {
-          activityStatusTableAvailableRef.current = false;
-          console.warn("Profile activity status table unavailable; skipping clearActivityStatus", error);
-          setActivityStatus(null);
-          return;
-
-        }
-
-        throw error;
-      }
-
-      setActivityStatus((data ?? null) as ProfileActivityStatusRow | null);
-    } catch (error) {
-      console.error("Failed to clear activity status", error);
-      throw error;
-    }
-  }, [profile, user]);
-
-
->>>>>>> 8af177b0
+
   const awardActionXp = useCallback(
     async (input: AwardActionXpInput) => {
       const response = await awardActionXpUtility(input);
@@ -2063,15 +1893,9 @@
       updateXpWallet,
       updateAttributes,
       addActivity,
-<<<<<<< HEAD
+
       refreshActivityStatus,
       startActivity,
-=======
-      activityStatus,
-      refreshActivityStatus,
-      startActivity,
-      clearActivityStatus,
->>>>>>> 8af177b0
       awardActionXp,
       claimDailyXp,
       spendAttributeXp,
@@ -2100,15 +1924,8 @@
       updateXpWallet,
       updateAttributes,
       addActivity,
-<<<<<<< HEAD
       refreshActivityStatus,
       startActivity,
-=======
-      activityStatus,
-      refreshActivityStatus,
-      startActivity,
-      clearActivityStatus,
->>>>>>> 8af177b0
       awardActionXp,
       claimDailyXp,
       spendAttributeXp,
