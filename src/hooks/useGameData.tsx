import { createContext, useCallback, useContext, useEffect, useMemo, useState } from "react";
import { supabase } from "@/integrations/supabase/client";
import { useAuth } from "@/hooks/use-auth-context";
import type { Tables } from "@/integrations/supabase/types";
<<<<<<< HEAD
import type { PostgrestError } from "@supabase/supabase-js";

export type PlayerProfile = Tables<'profiles'>;
export type PlayerSkills = Tables<'player_skills'>;
export type PlayerAttributes = Tables<'player_attributes'>;
export type ActivityItem = Tables<'activity_feed'>;
type City = Tables<'cities'>;

const CHARACTER_STORAGE_KEY = "rockmundo:selectedCharacterId";
=======
import { ensureDefaultWardrobe, parseClothingLoadout } from "@/utils/wardrobe";
import type {
  PostgrestError,
  PostgrestMaybeSingleResponse,
  PostgrestSingleResponse
} from "@supabase/supabase-js";

export type PlayerProfile = Tables<"profiles">;
export type PlayerSkills = Tables<"player_skills">;
export type PlayerAttributes = Tables<"player_attributes">;
export type ActivityItem = Tables<"activity_feed">;
type City = Tables<"cities">;

const CHARACTER_STORAGE_KEY = "rockmundo:selectedCharacterId";

type AttributeEntry = {
  definition: AttributeDefinition;
  value: number;
};

export type AttributesMap = Record<string, AttributeEntry>;

const isPostgrestError = (error: unknown): error is PostgrestError =>
  typeof error === "object" &&
  error !== null &&
  "message" in error &&
  "code" in error;
>>>>>>> 030d9c90

const extractErrorMessage = (error: unknown) => {
  if (isPostgrestError(error)) return error.message;
  if (error instanceof Error) return error.message;
  return "An unknown error occurred.";
};

const readStoredCharacterId = () => {
  if (typeof window === "undefined") return null;
  return window.localStorage.getItem(CHARACTER_STORAGE_KEY);
};

const persistCharacterId = (characterId: string | null) => {
  if (typeof window === "undefined") return;
  if (characterId) {
    window.localStorage.setItem(CHARACTER_STORAGE_KEY, characterId);
  } else {
    window.localStorage.removeItem(CHARACTER_STORAGE_KEY);
  }
};

export interface CreateCharacterInput {
  username: string;
  displayName?: string;
  slotNumber: number;
  unlockCost: number;
  makeActive?: boolean;
}

interface GameDataContextValue {
  characters: PlayerProfile[];
  selectedCharacterId: string | null;
  profile: PlayerProfile | null;
  skills: PlayerSkills | null;
  attributes: PlayerAttributes | null;
  activities: ActivityItem[];
<<<<<<< HEAD
  currentCity: City | null;
=======
  currentCity: Tables<'cities'> | null;
>>>>>>> 030d9c90
  loading: boolean;
  error: string | null;
  currentCity: Tables<'cities'> | null;
  hasCharacters: boolean;
  setActiveCharacter: (characterId: string) => Promise<void>;
  clearSelectedCharacter: () => void;
<<<<<<< HEAD
  updateProfile: (updates: Partial<PlayerProfile>) => Promise<PlayerProfile | null>;
  updateSkills: (updates: Partial<PlayerSkills>) => Promise<PlayerSkills | null>;
  updateAttributes: (updates: Partial<PlayerAttributes>) => Promise<PlayerAttributes | null>;
  addActivity: (
    activityType: string,
    message: string,
    earnings?: number,
    metadata?: ActivityItem["metadata"],
  ) => Promise<ActivityItem | null>;
=======
  updateProfile: (updates: Partial<PlayerProfile>) => Promise<PlayerProfile | undefined>;
  updateSkills: (updates: Partial<PlayerSkills>) => Promise<PlayerSkills | undefined>;
  updateAttributes: (updates: Partial<PlayerAttributes>) => Promise<PlayerAttributes | undefined>;
  addActivity: (activityType: string, message: string, earnings?: number) => Promise<ActivityItem | undefined>;
>>>>>>> 030d9c90
  createCharacter: (input: CreateCharacterInput) => Promise<PlayerProfile>;
  refreshCharacters: () => Promise<PlayerProfile[]>;
  resetCharacter: () => Promise<void>;
  refetch: () => Promise<void>;
  resetCharacter: () => Promise<void>;
}

const GameDataContext = createContext<GameDataContextValue | undefined>(undefined);

<<<<<<< HEAD
const getStoredCharacterId = (): string | null => {
  if (typeof window === "undefined") return null;
  return window.localStorage.getItem(CHARACTER_STORAGE_KEY);
};

const persistSelectedCharacterId = (characterId: string | null) => {
  if (typeof window === "undefined") return;
  if (!characterId) {
    window.localStorage.removeItem(CHARACTER_STORAGE_KEY);
  } else {
    window.localStorage.setItem(CHARACTER_STORAGE_KEY, characterId);
  }
};

const sortCharacters = (characters: PlayerProfile[]) =>
  [...characters].sort((a, b) => a.slot_number - b.slot_number);

const isNotFoundError = (error: PostgrestError | null) =>
  Boolean(error && error.code === "PGRST116");
=======
const sortCharacters = (characters: PlayerProfile[]) =>
  [...characters].sort((a, b) => a.slot_number - b.slot_number);

const getStoredSelectedCharacterId = () => {
  if (typeof window === "undefined") {
    return null;
  }

  const storedValue = window.localStorage.getItem(CHARACTER_STORAGE_KEY);
  return storedValue ?? null;
};

const buildAttributeMap = (
  definitions: AttributeDefinition[],
  values: ProfileAttribute[]
): AttributesMap => {
  const valueByAttributeId = new Map(values.map(entry => [entry.attribute_id, entry.value]));
  return definitions.reduce<AttributesMap>((accumulator, definition) => {
    const fallback = Number.isFinite(definition.default_value) ? definition.default_value : 0;
    const resolvedValue = valueByAttributeId.get(definition.id) ?? fallback;
    accumulator[definition.slug] = {
      definition,
      value: Number.isFinite(resolvedValue) ? resolvedValue : fallback
    };
    return accumulator;
  }, {});
};
>>>>>>> 030d9c90

const useProvideGameData = (): GameDataContextValue => {
  const { user } = useAuth();
  const [characters, setCharacters] = useState<PlayerProfile[]>([]);
<<<<<<< HEAD
  const [selectedCharacterId, setSelectedCharacterId] = useState<string | null>(() => getStoredCharacterId());
=======
  const [selectedCharacterId, setSelectedCharacterId] = useState<string | null>(() => readStoredCharacterId());
>>>>>>> 030d9c90
  const [profile, setProfile] = useState<PlayerProfile | null>(null);
  const [skills, setSkills] = useState<PlayerSkills | null>(null);
  const [attributes, setAttributes] = useState<PlayerAttributes | null>(null);
  const [activities, setActivities] = useState<ActivityItem[]>([]);
<<<<<<< HEAD
  const [currentCity, setCurrentCity] = useState<City | null>(null);
  const [error, setError] = useState<string | null>(null);
  const [charactersLoading, setCharactersLoading] = useState(false);
  const [dataLoading, setDataLoading] = useState(false);

  const setSelectedCharacter = useCallback((characterId: string | null) => {
    setSelectedCharacterId(characterId);
    persistSelectedCharacterId(characterId);
  }, []);

  const clearSelectedCharacter = useCallback(() => {
    setSelectedCharacter(null);
    setProfile(null);
    setSkills(null);
    setAttributes(null);
    setActivities([]);
    setCurrentCity(null);
  }, [setSelectedCharacter]);
=======
  const [currentCity, setCurrentCity] = useState<Tables<'cities'> | null>(null);
  const [error, setError] = useState<string | null>(null);
  const [selectedCharacterId, setSelectedCharacterId] = useState<string | null>(
    () => getStoredSelectedCharacterId()
  );
  const [charactersLoading, setCharactersLoading] = useState<boolean>(false);
  const [dataLoading, setDataLoading] = useState<boolean>(false);

  const persistSelectedCharacterId = useCallback((characterId: string | null) => {
    if (typeof window === "undefined") {
      return characterId ?? null;
    }

    if (characterId) {
      window.localStorage.setItem(CHARACTER_STORAGE_KEY, characterId);
    } else {
      window.localStorage.removeItem(CHARACTER_STORAGE_KEY);
    }

    const storedValue = window.localStorage.getItem(CHARACTER_STORAGE_KEY);
    return storedValue ?? null;
  }, []);

  const clearSelectedCharacter = useCallback(() => {
    persistSelectedCharacterId(null);
    setSelectedCharacterId(null);
    setProfile(null);
    setSkills(null);
    setAttributes({});
    setActivities([]);
    setCurrentCity(null);
  }, [persistSelectedCharacterId]);

  const updateSelectedCharacterId = useCallback(
    (characterId: string | null) => {
      const storedValue = persistSelectedCharacterId(characterId);
      setSelectedCharacterId(storedValue);
    },
    [persistSelectedCharacterId]
  );

  const resolveCurrentCity = useCallback(
    async (cityId: string | null) => {
      if (!cityId) {
        setCurrentCity(null);
        return null;
      }

      const {
        data,
        error: cityError,
        status: cityStatus
      }: PostgrestMaybeSingleResponse<Tables<'cities'>> = await supabase
        .from('cities')
        .select('*')
        .eq('id', cityId)
        .maybeSingle();

      if (cityError && status !== 406) {
        console.error("Error fetching current city:", cityError);
        return null;
      }

      const cityData = data ?? null;
      setCurrentCity(cityData);
      return cityData;
    },
    []
  );
>>>>>>> 030d9c90

  const fetchCharacters = useCallback(async () => {
    if (!user) {
      clearSelectedCharacter();
<<<<<<< HEAD
      setCharacters([]);
=======
      setError(null);
>>>>>>> 030d9c90
      return [] as PlayerProfile[];
    }

    setCharactersLoading(true);
    setError(null);

    try {
      const { data, error: profilesError } = await supabase
        .from("profiles")
        .select("*")
        .eq("user_id", user.id)
        .order("slot_number", { ascending: true });

      if (profilesError) throw profilesError;

      const list = sortCharacters(data ?? []);
      setCharacters(list);

      const hasStoredSelection = list.some(character => character.id === selectedCharacterId);
      const activeCharacterId = list.find(character => character.is_active)?.id ?? null;
      const fallbackId = hasStoredSelection
        ? selectedCharacterId
        : activeCharacterId ?? list[0]?.id ?? null;

      if (fallbackId !== selectedCharacterId) {
<<<<<<< HEAD
        setSelectedCharacter(fallbackId ?? null);
=======
        updateSelectedCharacterId(fallbackId);
      }

      if (!fallbackId) {
        setProfile(null);
        setSkills(null);
        setAttributes(null);
        setActivities([]);
        setCurrentCity(null);
>>>>>>> 030d9c90
      }

      return list;
    } catch (err) {
<<<<<<< HEAD
      console.error('Error fetching characters:', err);
      setError(err instanceof Error ? err.message : 'Failed to load characters.');
=======
      console.error("Error fetching characters:", err);
      setError(extractErrorMessage(err));
>>>>>>> 030d9c90
      return [] as PlayerProfile[];
    } finally {
      setCharactersLoading(false);
    }
<<<<<<< HEAD
  }, [user, selectedCharacterId, clearSelectedCharacter, setSelectedCharacter]);

  const fetchCity = useCallback(async (cityId: string | null) => {
    if (!cityId) {
      setCurrentCity(null);
      return null;
=======
  }, [
    user,
    selectedCharacterId,
    updateSelectedCharacterId,
    clearSelectedCharacter
  ]);

  const refreshCharacters = useCallback(async () => {
    return fetchCharacters();
  }, [fetchCharacters]);

  const fetchGameData = useCallback(async () => {
    if (!user) {
      setProfile(null);
      setSkills(null);
      setAttributes(null);
      setActivities([]);
      setCurrentCity(null);
      setDataLoading(false);
      setError(null);
      return;
>>>>>>> 030d9c90
    }

    const { data, error: cityError } = await supabase
      .from('cities')
      .select('*')
      .eq('id', cityId)
      .maybeSingle();

    if (cityError && !isNotFoundError(cityError)) {
      console.error('Error fetching current city:', cityError);
      setCurrentCity(null);
      return null;
    }

    const cityData = data ?? null;
    setCurrentCity(cityData);
    return cityData;
  }, []);

  const fetchGameData = useCallback(async () => {
    if (!user || !selectedCharacterId) {
      setProfile(null);
      setSkills(null);
      setAttributes(null);
      setActivities([]);
      setCurrentCity(null);
      setDataLoading(false);
      return;
    }

    setDataLoading(true);
    setError(null);

    try {
<<<<<<< HEAD
      const { data: profileRow, error: profileError } = await supabase
        .from('profiles')
        .select('*')
        .eq('id', selectedCharacterId)
        .single();

      if (profileError) throw profileError;
      if (!profileRow) throw new Error('The selected character could not be found.');

      setProfile(profileRow);
      void fetchCity(profileRow.current_city_id ?? null);

      const { data: skillsRow, error: skillsError } = await supabase
        .from('player_skills')
        .select('*')
        .eq('profile_id', selectedCharacterId)
        .maybeSingle();

      if (skillsError && !isNotFoundError(skillsError)) throw skillsError;

      let nextSkills = skillsRow ?? null;
      if (!nextSkills) {
        const { data: insertedSkills, error: insertSkillsError } = await supabase
          .from('player_skills')
          .insert({
            user_id: user.id,
            profile_id: selectedCharacterId,
          })
          .select('*')
          .single();

        if (insertSkillsError) throw insertSkillsError;
        nextSkills = insertedSkills;
      }

      setSkills(nextSkills);

      const { data: attributesRow, error: attributesError } = await supabase
=======
      const [
        profileResponse,
        skillsResponse,
        definitionsResponse,
        profileAttributesResponse,
        activityResponse
      ] = (await Promise.all([
        supabase
          .from('profiles')
          .select('*')
          .eq('id', selectedCharacterId)
          .maybeSingle(),
        supabase
          .from('player_skills')
          .select('*')
          .eq('profile_id', selectedCharacterId)
          .maybeSingle(),
        supabase.from('attribute_definitions').select('*').order('slug', { ascending: true }),
        supabase.from('profile_attributes').select('*').eq('profile_id', selectedCharacterId),
        supabase
          .from('activity_feed')
          .select('*')
          .eq('profile_id', selectedCharacterId)
          .order('created_at', { ascending: false })
          .limit(10)
      ])) as [
        PostgrestMaybeSingleResponse<PlayerProfile>,
        PostgrestMaybeSingleResponse<PlayerSkills>,
        PostgrestResponse<AttributeDefinition>,
        PostgrestResponse<ProfileAttribute>,
        PostgrestResponse<ActivityItem>
      ];

      if (profileResponse.error && profileResponse.status !== 406) {
        throw profileResponse.error;
      }

      let character = profileRow ?? null;

      if (!character) {
        setProfile(null);
        setSkills(null);
        setAttributes(null);
        setActivities([]);
        setCurrentCity(null);
        setError("The selected character could not be found.");
        updateSelectedCharacterId(null);
        await fetchCharacters();
        return;
      }

      try {
        const loadout = parseClothingLoadout(character.equipped_clothing);
        if (!Object.keys(loadout).length) {
          const ensured = await ensureDefaultWardrobe(character.id, user.id, loadout);
          if (ensured) {
            character = {
              ...character,
              equipped_clothing: ensured as PlayerProfile["equipped_clothing"]
            };
          }
        }
      } catch (wardrobeError) {
        console.error("Failed to ensure default wardrobe:", wardrobeError);
      }

      setCharacters(prev => {
        const others = prev.filter(existing => existing.id !== character.id);
        return sortCharacters([...others, character]);
      });

      const definitions = definitionsResponse.data ?? [];
      setAttributeDefinitions(definitions);

      const profileAttributeRows = profileAttributesResponse.data ?? [];
      setAttributes(buildAttributeMap(definitions, profileAttributeRows));

      const { data: attributeRows, error: attributesError } = await supabase
>>>>>>> 030d9c90
        .from('player_attributes')
        .select('*')
        .eq('profile_id', selectedCharacterId)
        .maybeSingle();

<<<<<<< HEAD
      if (attributesError && !isNotFoundError(attributesError)) throw attributesError;

      let nextAttributes = attributesRow ?? null;
      if (!nextAttributes) {
        const { data: insertedAttributes, error: insertAttributesError } = await supabase
          .from('player_attributes')
          .insert({
            user_id: user.id,
            profile_id: selectedCharacterId,
          })
          .select('*')
          .single();

        if (insertAttributesError) throw insertAttributesError;
        nextAttributes = insertedAttributes;
      }

      setAttributes(nextAttributes);
=======
      if (attributesError) throw attributesError;

      let attributesData = attributeRows?.[0] ?? null;

      if (!attributesData) {
        const { data: insertedAttributes, error: insertAttributesError } = await supabase
          .from('player_attributes')
          .insert({
            user_id: character.user_id,
            profile_id: character.id,
          })
          .select()
          .single();

        if (insertAttributesError) throw insertAttributesError;

        attributesData = insertedAttributes;
      }
>>>>>>> 030d9c90

      const { data: activityRows, error: activityError } = await supabase
        .from('activity_feed')
        .select('*')
        .eq('profile_id', selectedCharacterId)
        .order('created_at', { ascending: false })
        .limit(10);

      setSkills(skillsResponse.data ?? null);

      if (activityResponse.error && activityResponse.status !== 406) {
        throw activityResponse.error;
      }

<<<<<<< HEAD
      setActivities(activityRows ?? []);
    } catch (err) {
      console.error('Error fetching game data:', err);
      setError(err instanceof Error ? err.message : 'Failed to load character data.');
    } finally {
      setDataLoading(false);
    }
  }, [user, selectedCharacterId, fetchCity]);

  useEffect(() => {
    if (!user) {
=======
      setActivities(activityResponse.data ?? []);
      setProfile(character);
      setSkills(skillsData);
      setAttributes(attributesData);
      setActivities(activitiesData);
      await resolveCurrentCity(character.current_city_id ?? null);
    } catch (err: unknown) {
      console.error("Error fetching game data:", err);
      setError(extractErrorMessage(err));
    } finally {
      setDataLoading(false);
    }
  }, [user, selectedCharacterId, resolveCurrentCity, updateSelectedCharacterId, fetchCharacters]);

  useEffect(() => {
    if (!user) {
      setCharacters([]);
      setProfile(null);
      setSkills(null);
      setAttributes(null);
      setActivities([]);
      setCurrentCity(null);
      setError(null);
      setCharactersLoading(false);
      setDataLoading(false);
>>>>>>> 030d9c90
      clearSelectedCharacter();
      setCharacters([]);
      return;
    }

    void fetchCharacters();
<<<<<<< HEAD
  }, [user, clearSelectedCharacter, fetchCharacters]);

  useEffect(() => {
    if (!selectedCharacterId || !user) {
      setProfile(null);
      setSkills(null);
      setAttributes(null);
      setActivities([]);
      setCurrentCity(null);
      return;
    }

    void fetchGameData();
  }, [selectedCharacterId, user, fetchGameData]);
=======
  }, [clearSelectedCharacter, fetchCharacters, user]);

      const valueByAttributeId = new Map((data ?? []).map(entry => [entry.attribute_id, entry.value]));

      const nextAttributes: AttributesMap = { ...attributes };
      payload.forEach(item => {
        const latestValue = valueByAttributeId.get(item.definition.id) ?? item.row.value;
        nextAttributes[item.definition.slug] = {
          definition: item.definition,
          value: latestValue
        };
      });

      setAttributes(nextAttributes);
      return nextAttributes;
    },
    [user, selectedCharacterId, attributes, attributeDefinitions]
  );

  const addActivity = useCallback(
    async (
      activityType: string,
      message: string,
      earnings: number = 0,
      metadata?: ActivityItem['metadata']
    ) => {
      if (!user || !selectedCharacterId) {
        throw new Error('No active character selected.');
      }

      const { data, error: insertError } = await supabase
        .from('activity_feed')
        .insert({
          user_id: user.id,
          profile_id: selectedCharacterId,
          activity_type: activityType,
          message,
          earnings,
          metadata: metadata ?? null
        })
        .select()
        .single();

      if (insertError) {
        console.error('Error adding activity:', insertError);
        throw insertError;
      }

      if (!data) {
        throw new Error('No activity data returned from Supabase.');
      }

      setActivities(prev => [data, ...prev.slice(0, 9)]);
      return data;
    },
    [user, selectedCharacterId]
  );

  const createCharacter = useCallback(
    async ({
      username,
      displayName,
      slotNumber,
      unlockCost,
      makeActive = false
    }: CreateCharacterInput) => {
      if (!user) {
        throw new Error('You must be signed in to create a character.');
      }

      setCharactersLoading(true);
      setError(null);

      try {
        if (unlockCost > 0) {
          if (!profile || (profile.cash ?? 0) < unlockCost) {
            throw new Error('You do not have enough cash to unlock this character slot.');
          }

          await updateProfile({ cash: (profile.cash ?? 0) - unlockCost });
        }

        const { data: newProfile, error: profileInsertError } = await supabase
          .from('profiles')
          .insert({
            user_id: user.id,
            username,
            display_name: displayName,
            slot_number: slotNumber,
            unlock_cost: unlockCost,
            is_active: makeActive
          })
          .select()
          .single();

        if (profileInsertError) throw profileInsertError;
        if (!newProfile) throw new Error('Failed to create character profile.');

        const { error: skillsInsertError } = await supabase
          .from('player_skills')
          .insert({
            user_id: user.id,
            profile_id: newProfile.id
          });

        if (skillsInsertError) throw skillsInsertError;

        if (attributeDefinitions.length > 0) {
          const attributePayload = attributeDefinitions.map(definition => ({
            profile_id: newProfile.id,
            attribute_id: definition.id,
            value: definition.default_value
          }));

          const { error: attributeInsertError } = await supabase
            .from('profile_attributes')
            .upsert(attributePayload, { onConflict: 'profile_id,attribute_id' });

          if (attributeInsertError) throw attributeInsertError;
        }
>>>>>>> 030d9c90

        setCharacters(prev => sortCharacters([...prev, newProfile]));

<<<<<<< HEAD
    const payload = {
      ...updates,
      updated_at: (updates as { updated_at?: string }).updated_at ?? new Date().toISOString(),
    };

    const { data, error: updateError } = await supabase
      .from('profiles')
      .update(payload)
      .eq('id', selectedCharacterId)
      .select('*')
      .single();
=======
        if (makeActive || !selectedCharacterId) {
          await setActiveCharacter(newProfile.id);
        }
>>>>>>> 030d9c90

        return newProfile;
      } catch (err) {
        console.error('Error creating character:', err);
        setError(extractErrorMessage(err));
        throw err;
      } finally {
        setCharactersLoading(false);
      }
    },
    [
      user,
      profile,
      attributeDefinitions,
      updateProfile,
      selectedCharacterId,
      setActiveCharacter
    ]
  );

<<<<<<< HEAD
    if (!data) {
      throw new Error('No profile data returned from Supabase.');
    }

    setProfile(data);

    if ('current_city_id' in payload) {
      void fetchCity(payload.current_city_id ?? null);
    }

    setCharacters(prev =>
      prev.map(character => (character.id === data.id ? data : character))
    );

    return data;
  }, [user, selectedCharacterId, fetchCity]);
=======
  const refreshCharacters = useCallback(() => fetchCharacters(), [fetchCharacters]);

  const refetch = useCallback(() => fetchGameData(), [fetchGameData]);
>>>>>>> 030d9c90

  const resetCharacter = useCallback(async () => {
    if (!user) {
      throw new Error('You must be signed in to reset your character.');
    }

<<<<<<< HEAD
    const payload = {
      ...updates,
      updated_at: (updates as { updated_at?: string }).updated_at ?? new Date().toISOString(),
    };

    const { data, error: updateError } = await supabase
      .from('player_skills')
      .update(payload)
      .eq('profile_id', selectedCharacterId)
      .select('*')
      .single();
=======
    const { data, error: resetError } = await supabase.rpc('reset_player_character');
>>>>>>> 030d9c90

      const { error: attributesInsertError } = await supabase
        .from('player_attributes')
        .insert({
          user_id: user.id,
          profile_id: newProfile.id
        });

      if (attributesInsertError) throw attributesInsertError;

<<<<<<< HEAD
    setSkills(data);
    return data;
  }, [user, selectedCharacterId]);

  const updateAttributes = useCallback(async (updates: Partial<PlayerAttributes>) => {
    if (!user || !selectedCharacterId) {
      throw new Error('No active character selected.');
    }

    const payload = {
      ...updates,
      updated_at: (updates as { updated_at?: string }).updated_at ?? new Date().toISOString(),
    };

    const { data, error: updateError } = await supabase
      .from('player_attributes')
      .update(payload)
      .eq('profile_id', selectedCharacterId)
      .select('*')
      .single();

    if (updateError) {
      console.error('Error updating attributes:', updateError);
      throw updateError;
    }

    if (!data) {
      throw new Error('No attribute data returned from Supabase.');
    }

    setAttributes(data);
    return data;
  }, [user, selectedCharacterId]);

  const addActivity = useCallback(async (
    activityType: string,
    message: string,
    earnings: number = 0,
    metadata?: ActivityItem['metadata'],
  ) => {
    if (!user || !selectedCharacterId) {
      throw new Error('No active character selected.');
    }

    const { data, error: insertError } = await supabase
      .from('activity_feed')
      .insert({
        user_id: user.id,
        profile_id: selectedCharacterId,
        activity_type: activityType,
        message,
        earnings,
        metadata: metadata ?? null,
      })
      .select('*')
      .single();

    if (insertError) {
      console.error('Error adding activity:', insertError);
      throw insertError;
=======
      setCharacters(prev => sortCharacters([...prev, newProfile]));

    const nextProfileId = Array.isArray(data) && data.length > 0 ? data[0]?.profile?.id ?? null : null;
    if (nextProfileId) {
      updateSelectedCharacterId(nextProfileId);
    } else {
      clearSelectedCharacter();
>>>>>>> 030d9c90
    }

    await fetchCharacters();
    await fetchGameData();
  }, [user, updateSelectedCharacterId, clearSelectedCharacter, fetchCharacters, fetchGameData]);

<<<<<<< HEAD
    setActivities(prev => [data, ...prev].slice(0, 10));
    return data;
  }, [user, selectedCharacterId]);

  const setActiveCharacter = useCallback(async (characterId: string) => {
    if (!user) {
      throw new Error('You must be signed in to switch characters.');
    }

    await supabase
      .from('profiles')
      .update({ is_active: false })
      .eq('user_id', user.id);

    const { data, error: activationError } = await supabase
      .from('profiles')
      .update({ is_active: true })
      .eq('id', characterId)
      .select('*')
      .single();

    if (activationError) {
      console.error('Error activating character:', activationError);
      throw activationError;
    }

    if (!data) {
      throw new Error('Failed to activate character.');
    }

    setSelectedCharacter(characterId);
    setCharacters(prev => sortCharacters(prev.map(character => (
      character.id === data.id
        ? data
        : { ...character, is_active: false }
    ))));
    setProfile(data);
    await fetchGameData();
  }, [user, fetchGameData, setSelectedCharacter]);

  const createCharacter = useCallback(async ({
    username,
    displayName,
    slotNumber,
    unlockCost,
    makeActive = false,
  }: CreateCharacterInput) => {
=======
  const resetCharacter = useCallback(async () => {
>>>>>>> 030d9c90
    if (!user) {
      throw new Error("You must be signed in to reset a character.");
    }

<<<<<<< HEAD
    setCharactersLoading(true);

    try {
      const { data: newProfile, error: profileError } = await supabase
        .from('profiles')
        .insert({
          user_id: user.id,
          username,
          display_name: displayName,
          slot_number: slotNumber,
          unlock_cost: unlockCost,
          is_active: makeActive,
        })
        .select('*')
        .single();

      if (profileError) throw profileError;
      if (!newProfile) throw new Error('Failed to create character profile.');

      const { error: skillsError } = await supabase
        .from('player_skills')
        .insert({
          user_id: user.id,
          profile_id: newProfile.id,
        });

      if (skillsError) throw skillsError;

      const { error: attributesError } = await supabase
        .from('player_attributes')
        .insert({
          user_id: user.id,
          profile_id: newProfile.id,
        });

      if (attributesError) throw attributesError;

      setCharacters(prev => sortCharacters([...prev, newProfile]));

      if (makeActive || !selectedCharacterId) {
        setSelectedCharacter(newProfile.id);
        await fetchGameData();
      }

      return newProfile;
    } catch (err) {
      console.error('Error creating character:', err);
      setError(err instanceof Error ? err.message : 'Failed to create character.');
      throw err;
    } finally {
      setCharactersLoading(false);
    }
  }, [user, selectedCharacterId, fetchGameData, setSelectedCharacter]);
=======
    const { data, error: resetError } = await supabase.rpc("reset_player_character");

    if (resetError) {
      console.error("Error resetting character:", resetError);
      throw resetError;
    }

    const result = data?.[0];
    if (!result) {
      throw new Error("Reset did not return any character data.");
    }
>>>>>>> 030d9c90

  const refreshCharacters = useCallback(async () => {
    return fetchCharacters();
  }, [fetchCharacters]);

  const refetch = useCallback(async () => {
    await fetchGameData();
  }, [fetchGameData]);

  const resetCharacter = useCallback(async () => {
    await fetchGameData();
  }, [fetchGameData]);

  const hasCharacters = useMemo(() => characters.length > 0, [characters]);
  const loading = useMemo(() => charactersLoading || dataLoading, [charactersLoading, dataLoading]);

  return {
    characters,
    selectedCharacterId,
    profile,
    skills,
    attributes,
    activities,
    currentCity,
    loading,
    error,
    hasCharacters,
<<<<<<< HEAD
=======
    currentCity,
>>>>>>> 030d9c90
    setActiveCharacter,
    clearSelectedCharacter,
    updateProfile,
    updateSkills,
    updateAttributes,
    addActivity,
    createCharacter,
    refreshCharacters,
    refetch,
<<<<<<< HEAD
    resetCharacter,
=======
    resetCharacter
>>>>>>> 030d9c90
  };
};

export const GameDataProvider: React.FC<{ children: React.ReactNode }> = ({ children }) => {
  const value = useProvideGameData();
  return <GameDataContext.Provider value={value}>{children}</GameDataContext.Provider>;
};

// eslint-disable-next-line react-refresh/only-export-components
export const useGameData = (): GameDataContextValue => {
  const context = useContext(GameDataContext);
  if (!context) {
    throw new Error("useGameData must be used within a GameDataProvider");
  }
  return context;
};<|MERGE_RESOLUTION|>--- conflicted
+++ resolved
@@ -2,7 +2,6 @@
 import { supabase } from "@/integrations/supabase/client";
 import { useAuth } from "@/hooks/use-auth-context";
 import type { Tables } from "@/integrations/supabase/types";
-<<<<<<< HEAD
 import type { PostgrestError } from "@supabase/supabase-js";
 
 export type PlayerProfile = Tables<'profiles'>;
@@ -12,35 +11,6 @@
 type City = Tables<'cities'>;
 
 const CHARACTER_STORAGE_KEY = "rockmundo:selectedCharacterId";
-=======
-import { ensureDefaultWardrobe, parseClothingLoadout } from "@/utils/wardrobe";
-import type {
-  PostgrestError,
-  PostgrestMaybeSingleResponse,
-  PostgrestSingleResponse
-} from "@supabase/supabase-js";
-
-export type PlayerProfile = Tables<"profiles">;
-export type PlayerSkills = Tables<"player_skills">;
-export type PlayerAttributes = Tables<"player_attributes">;
-export type ActivityItem = Tables<"activity_feed">;
-type City = Tables<"cities">;
-
-const CHARACTER_STORAGE_KEY = "rockmundo:selectedCharacterId";
-
-type AttributeEntry = {
-  definition: AttributeDefinition;
-  value: number;
-};
-
-export type AttributesMap = Record<string, AttributeEntry>;
-
-const isPostgrestError = (error: unknown): error is PostgrestError =>
-  typeof error === "object" &&
-  error !== null &&
-  "message" in error &&
-  "code" in error;
->>>>>>> 030d9c90
 
 const extractErrorMessage = (error: unknown) => {
   if (isPostgrestError(error)) return error.message;
@@ -77,18 +47,13 @@
   skills: PlayerSkills | null;
   attributes: PlayerAttributes | null;
   activities: ActivityItem[];
-<<<<<<< HEAD
   currentCity: City | null;
-=======
-  currentCity: Tables<'cities'> | null;
->>>>>>> 030d9c90
   loading: boolean;
   error: string | null;
   currentCity: Tables<'cities'> | null;
   hasCharacters: boolean;
   setActiveCharacter: (characterId: string) => Promise<void>;
   clearSelectedCharacter: () => void;
-<<<<<<< HEAD
   updateProfile: (updates: Partial<PlayerProfile>) => Promise<PlayerProfile | null>;
   updateSkills: (updates: Partial<PlayerSkills>) => Promise<PlayerSkills | null>;
   updateAttributes: (updates: Partial<PlayerAttributes>) => Promise<PlayerAttributes | null>;
@@ -98,12 +63,6 @@
     earnings?: number,
     metadata?: ActivityItem["metadata"],
   ) => Promise<ActivityItem | null>;
-=======
-  updateProfile: (updates: Partial<PlayerProfile>) => Promise<PlayerProfile | undefined>;
-  updateSkills: (updates: Partial<PlayerSkills>) => Promise<PlayerSkills | undefined>;
-  updateAttributes: (updates: Partial<PlayerAttributes>) => Promise<PlayerAttributes | undefined>;
-  addActivity: (activityType: string, message: string, earnings?: number) => Promise<ActivityItem | undefined>;
->>>>>>> 030d9c90
   createCharacter: (input: CreateCharacterInput) => Promise<PlayerProfile>;
   refreshCharacters: () => Promise<PlayerProfile[]>;
   resetCharacter: () => Promise<void>;
@@ -112,8 +71,6 @@
 }
 
 const GameDataContext = createContext<GameDataContextValue | undefined>(undefined);
-
-<<<<<<< HEAD
 const getStoredCharacterId = (): string | null => {
   if (typeof window === "undefined") return null;
   return window.localStorage.getItem(CHARACTER_STORAGE_KEY);
@@ -133,49 +90,15 @@
 
 const isNotFoundError = (error: PostgrestError | null) =>
   Boolean(error && error.code === "PGRST116");
-=======
-const sortCharacters = (characters: PlayerProfile[]) =>
-  [...characters].sort((a, b) => a.slot_number - b.slot_number);
-
-const getStoredSelectedCharacterId = () => {
-  if (typeof window === "undefined") {
-    return null;
-  }
-
-  const storedValue = window.localStorage.getItem(CHARACTER_STORAGE_KEY);
-  return storedValue ?? null;
-};
-
-const buildAttributeMap = (
-  definitions: AttributeDefinition[],
-  values: ProfileAttribute[]
-): AttributesMap => {
-  const valueByAttributeId = new Map(values.map(entry => [entry.attribute_id, entry.value]));
-  return definitions.reduce<AttributesMap>((accumulator, definition) => {
-    const fallback = Number.isFinite(definition.default_value) ? definition.default_value : 0;
-    const resolvedValue = valueByAttributeId.get(definition.id) ?? fallback;
-    accumulator[definition.slug] = {
-      definition,
-      value: Number.isFinite(resolvedValue) ? resolvedValue : fallback
-    };
-    return accumulator;
-  }, {});
-};
->>>>>>> 030d9c90
 
 const useProvideGameData = (): GameDataContextValue => {
   const { user } = useAuth();
   const [characters, setCharacters] = useState<PlayerProfile[]>([]);
-<<<<<<< HEAD
   const [selectedCharacterId, setSelectedCharacterId] = useState<string | null>(() => getStoredCharacterId());
-=======
-  const [selectedCharacterId, setSelectedCharacterId] = useState<string | null>(() => readStoredCharacterId());
->>>>>>> 030d9c90
   const [profile, setProfile] = useState<PlayerProfile | null>(null);
   const [skills, setSkills] = useState<PlayerSkills | null>(null);
   const [attributes, setAttributes] = useState<PlayerAttributes | null>(null);
   const [activities, setActivities] = useState<ActivityItem[]>([]);
-<<<<<<< HEAD
   const [currentCity, setCurrentCity] = useState<City | null>(null);
   const [error, setError] = useState<string | null>(null);
   const [charactersLoading, setCharactersLoading] = useState(false);
@@ -194,86 +117,11 @@
     setActivities([]);
     setCurrentCity(null);
   }, [setSelectedCharacter]);
-=======
-  const [currentCity, setCurrentCity] = useState<Tables<'cities'> | null>(null);
-  const [error, setError] = useState<string | null>(null);
-  const [selectedCharacterId, setSelectedCharacterId] = useState<string | null>(
-    () => getStoredSelectedCharacterId()
-  );
-  const [charactersLoading, setCharactersLoading] = useState<boolean>(false);
-  const [dataLoading, setDataLoading] = useState<boolean>(false);
-
-  const persistSelectedCharacterId = useCallback((characterId: string | null) => {
-    if (typeof window === "undefined") {
-      return characterId ?? null;
-    }
-
-    if (characterId) {
-      window.localStorage.setItem(CHARACTER_STORAGE_KEY, characterId);
-    } else {
-      window.localStorage.removeItem(CHARACTER_STORAGE_KEY);
-    }
-
-    const storedValue = window.localStorage.getItem(CHARACTER_STORAGE_KEY);
-    return storedValue ?? null;
-  }, []);
-
-  const clearSelectedCharacter = useCallback(() => {
-    persistSelectedCharacterId(null);
-    setSelectedCharacterId(null);
-    setProfile(null);
-    setSkills(null);
-    setAttributes({});
-    setActivities([]);
-    setCurrentCity(null);
-  }, [persistSelectedCharacterId]);
-
-  const updateSelectedCharacterId = useCallback(
-    (characterId: string | null) => {
-      const storedValue = persistSelectedCharacterId(characterId);
-      setSelectedCharacterId(storedValue);
-    },
-    [persistSelectedCharacterId]
-  );
-
-  const resolveCurrentCity = useCallback(
-    async (cityId: string | null) => {
-      if (!cityId) {
-        setCurrentCity(null);
-        return null;
-      }
-
-      const {
-        data,
-        error: cityError,
-        status: cityStatus
-      }: PostgrestMaybeSingleResponse<Tables<'cities'>> = await supabase
-        .from('cities')
-        .select('*')
-        .eq('id', cityId)
-        .maybeSingle();
-
-      if (cityError && status !== 406) {
-        console.error("Error fetching current city:", cityError);
-        return null;
-      }
-
-      const cityData = data ?? null;
-      setCurrentCity(cityData);
-      return cityData;
-    },
-    []
-  );
->>>>>>> 030d9c90
 
   const fetchCharacters = useCallback(async () => {
     if (!user) {
       clearSelectedCharacter();
-<<<<<<< HEAD
       setCharacters([]);
-=======
-      setError(null);
->>>>>>> 030d9c90
       return [] as PlayerProfile[];
     }
 
@@ -299,64 +147,23 @@
         : activeCharacterId ?? list[0]?.id ?? null;
 
       if (fallbackId !== selectedCharacterId) {
-<<<<<<< HEAD
         setSelectedCharacter(fallbackId ?? null);
-=======
-        updateSelectedCharacterId(fallbackId);
-      }
-
-      if (!fallbackId) {
-        setProfile(null);
-        setSkills(null);
-        setAttributes(null);
-        setActivities([]);
-        setCurrentCity(null);
->>>>>>> 030d9c90
       }
 
       return list;
     } catch (err) {
-<<<<<<< HEAD
       console.error('Error fetching characters:', err);
       setError(err instanceof Error ? err.message : 'Failed to load characters.');
-=======
-      console.error("Error fetching characters:", err);
-      setError(extractErrorMessage(err));
->>>>>>> 030d9c90
       return [] as PlayerProfile[];
     } finally {
       setCharactersLoading(false);
     }
-<<<<<<< HEAD
   }, [user, selectedCharacterId, clearSelectedCharacter, setSelectedCharacter]);
 
   const fetchCity = useCallback(async (cityId: string | null) => {
     if (!cityId) {
       setCurrentCity(null);
       return null;
-=======
-  }, [
-    user,
-    selectedCharacterId,
-    updateSelectedCharacterId,
-    clearSelectedCharacter
-  ]);
-
-  const refreshCharacters = useCallback(async () => {
-    return fetchCharacters();
-  }, [fetchCharacters]);
-
-  const fetchGameData = useCallback(async () => {
-    if (!user) {
-      setProfile(null);
-      setSkills(null);
-      setAttributes(null);
-      setActivities([]);
-      setCurrentCity(null);
-      setDataLoading(false);
-      setError(null);
-      return;
->>>>>>> 030d9c90
     }
 
     const { data, error: cityError } = await supabase
@@ -391,7 +198,6 @@
     setError(null);
 
     try {
-<<<<<<< HEAD
       const { data: profileRow, error: profileError } = await supabase
         .from('profiles')
         .select('*')
@@ -430,92 +236,11 @@
       setSkills(nextSkills);
 
       const { data: attributesRow, error: attributesError } = await supabase
-=======
-      const [
-        profileResponse,
-        skillsResponse,
-        definitionsResponse,
-        profileAttributesResponse,
-        activityResponse
-      ] = (await Promise.all([
-        supabase
-          .from('profiles')
-          .select('*')
-          .eq('id', selectedCharacterId)
-          .maybeSingle(),
-        supabase
-          .from('player_skills')
-          .select('*')
-          .eq('profile_id', selectedCharacterId)
-          .maybeSingle(),
-        supabase.from('attribute_definitions').select('*').order('slug', { ascending: true }),
-        supabase.from('profile_attributes').select('*').eq('profile_id', selectedCharacterId),
-        supabase
-          .from('activity_feed')
-          .select('*')
-          .eq('profile_id', selectedCharacterId)
-          .order('created_at', { ascending: false })
-          .limit(10)
-      ])) as [
-        PostgrestMaybeSingleResponse<PlayerProfile>,
-        PostgrestMaybeSingleResponse<PlayerSkills>,
-        PostgrestResponse<AttributeDefinition>,
-        PostgrestResponse<ProfileAttribute>,
-        PostgrestResponse<ActivityItem>
-      ];
-
-      if (profileResponse.error && profileResponse.status !== 406) {
-        throw profileResponse.error;
-      }
-
-      let character = profileRow ?? null;
-
-      if (!character) {
-        setProfile(null);
-        setSkills(null);
-        setAttributes(null);
-        setActivities([]);
-        setCurrentCity(null);
-        setError("The selected character could not be found.");
-        updateSelectedCharacterId(null);
-        await fetchCharacters();
-        return;
-      }
-
-      try {
-        const loadout = parseClothingLoadout(character.equipped_clothing);
-        if (!Object.keys(loadout).length) {
-          const ensured = await ensureDefaultWardrobe(character.id, user.id, loadout);
-          if (ensured) {
-            character = {
-              ...character,
-              equipped_clothing: ensured as PlayerProfile["equipped_clothing"]
-            };
-          }
-        }
-      } catch (wardrobeError) {
-        console.error("Failed to ensure default wardrobe:", wardrobeError);
-      }
-
-      setCharacters(prev => {
-        const others = prev.filter(existing => existing.id !== character.id);
-        return sortCharacters([...others, character]);
-      });
-
-      const definitions = definitionsResponse.data ?? [];
-      setAttributeDefinitions(definitions);
-
-      const profileAttributeRows = profileAttributesResponse.data ?? [];
-      setAttributes(buildAttributeMap(definitions, profileAttributeRows));
-
-      const { data: attributeRows, error: attributesError } = await supabase
->>>>>>> 030d9c90
         .from('player_attributes')
         .select('*')
         .eq('profile_id', selectedCharacterId)
         .maybeSingle();
 
-<<<<<<< HEAD
       if (attributesError && !isNotFoundError(attributesError)) throw attributesError;
 
       let nextAttributes = attributesRow ?? null;
@@ -534,26 +259,6 @@
       }
 
       setAttributes(nextAttributes);
-=======
-      if (attributesError) throw attributesError;
-
-      let attributesData = attributeRows?.[0] ?? null;
-
-      if (!attributesData) {
-        const { data: insertedAttributes, error: insertAttributesError } = await supabase
-          .from('player_attributes')
-          .insert({
-            user_id: character.user_id,
-            profile_id: character.id,
-          })
-          .select()
-          .single();
-
-        if (insertAttributesError) throw insertAttributesError;
-
-        attributesData = insertedAttributes;
-      }
->>>>>>> 030d9c90
 
       const { data: activityRows, error: activityError } = await supabase
         .from('activity_feed')
@@ -568,7 +273,6 @@
         throw activityResponse.error;
       }
 
-<<<<<<< HEAD
       setActivities(activityRows ?? []);
     } catch (err) {
       console.error('Error fetching game data:', err);
@@ -580,40 +284,12 @@
 
   useEffect(() => {
     if (!user) {
-=======
-      setActivities(activityResponse.data ?? []);
-      setProfile(character);
-      setSkills(skillsData);
-      setAttributes(attributesData);
-      setActivities(activitiesData);
-      await resolveCurrentCity(character.current_city_id ?? null);
-    } catch (err: unknown) {
-      console.error("Error fetching game data:", err);
-      setError(extractErrorMessage(err));
-    } finally {
-      setDataLoading(false);
-    }
-  }, [user, selectedCharacterId, resolveCurrentCity, updateSelectedCharacterId, fetchCharacters]);
-
-  useEffect(() => {
-    if (!user) {
-      setCharacters([]);
-      setProfile(null);
-      setSkills(null);
-      setAttributes(null);
-      setActivities([]);
-      setCurrentCity(null);
-      setError(null);
-      setCharactersLoading(false);
-      setDataLoading(false);
->>>>>>> 030d9c90
       clearSelectedCharacter();
       setCharacters([]);
       return;
     }
 
     void fetchCharacters();
-<<<<<<< HEAD
   }, [user, clearSelectedCharacter, fetchCharacters]);
 
   useEffect(() => {
@@ -628,132 +304,9 @@
 
     void fetchGameData();
   }, [selectedCharacterId, user, fetchGameData]);
-=======
-  }, [clearSelectedCharacter, fetchCharacters, user]);
-
-      const valueByAttributeId = new Map((data ?? []).map(entry => [entry.attribute_id, entry.value]));
-
-      const nextAttributes: AttributesMap = { ...attributes };
-      payload.forEach(item => {
-        const latestValue = valueByAttributeId.get(item.definition.id) ?? item.row.value;
-        nextAttributes[item.definition.slug] = {
-          definition: item.definition,
-          value: latestValue
-        };
-      });
-
-      setAttributes(nextAttributes);
-      return nextAttributes;
-    },
-    [user, selectedCharacterId, attributes, attributeDefinitions]
-  );
-
-  const addActivity = useCallback(
-    async (
-      activityType: string,
-      message: string,
-      earnings: number = 0,
-      metadata?: ActivityItem['metadata']
-    ) => {
-      if (!user || !selectedCharacterId) {
-        throw new Error('No active character selected.');
-      }
-
-      const { data, error: insertError } = await supabase
-        .from('activity_feed')
-        .insert({
-          user_id: user.id,
-          profile_id: selectedCharacterId,
-          activity_type: activityType,
-          message,
-          earnings,
-          metadata: metadata ?? null
-        })
-        .select()
-        .single();
-
-      if (insertError) {
-        console.error('Error adding activity:', insertError);
-        throw insertError;
-      }
-
-      if (!data) {
-        throw new Error('No activity data returned from Supabase.');
-      }
-
-      setActivities(prev => [data, ...prev.slice(0, 9)]);
-      return data;
-    },
-    [user, selectedCharacterId]
-  );
-
-  const createCharacter = useCallback(
-    async ({
-      username,
-      displayName,
-      slotNumber,
-      unlockCost,
-      makeActive = false
-    }: CreateCharacterInput) => {
-      if (!user) {
-        throw new Error('You must be signed in to create a character.');
-      }
-
-      setCharactersLoading(true);
-      setError(null);
-
-      try {
-        if (unlockCost > 0) {
-          if (!profile || (profile.cash ?? 0) < unlockCost) {
-            throw new Error('You do not have enough cash to unlock this character slot.');
-          }
-
-          await updateProfile({ cash: (profile.cash ?? 0) - unlockCost });
-        }
-
-        const { data: newProfile, error: profileInsertError } = await supabase
-          .from('profiles')
-          .insert({
-            user_id: user.id,
-            username,
-            display_name: displayName,
-            slot_number: slotNumber,
-            unlock_cost: unlockCost,
-            is_active: makeActive
-          })
-          .select()
-          .single();
-
-        if (profileInsertError) throw profileInsertError;
-        if (!newProfile) throw new Error('Failed to create character profile.');
-
-        const { error: skillsInsertError } = await supabase
-          .from('player_skills')
-          .insert({
-            user_id: user.id,
-            profile_id: newProfile.id
-          });
-
-        if (skillsInsertError) throw skillsInsertError;
-
-        if (attributeDefinitions.length > 0) {
-          const attributePayload = attributeDefinitions.map(definition => ({
-            profile_id: newProfile.id,
-            attribute_id: definition.id,
-            value: definition.default_value
-          }));
-
-          const { error: attributeInsertError } = await supabase
-            .from('profile_attributes')
-            .upsert(attributePayload, { onConflict: 'profile_id,attribute_id' });
-
-          if (attributeInsertError) throw attributeInsertError;
-        }
->>>>>>> 030d9c90
 
         setCharacters(prev => sortCharacters([...prev, newProfile]));
 
-<<<<<<< HEAD
     const payload = {
       ...updates,
       updated_at: (updates as { updated_at?: string }).updated_at ?? new Date().toISOString(),
@@ -765,11 +318,6 @@
       .eq('id', selectedCharacterId)
       .select('*')
       .single();
-=======
-        if (makeActive || !selectedCharacterId) {
-          await setActiveCharacter(newProfile.id);
-        }
->>>>>>> 030d9c90
 
         return newProfile;
       } catch (err) {
@@ -790,7 +338,6 @@
     ]
   );
 
-<<<<<<< HEAD
     if (!data) {
       throw new Error('No profile data returned from Supabase.');
     }
@@ -807,18 +354,12 @@
 
     return data;
   }, [user, selectedCharacterId, fetchCity]);
-=======
-  const refreshCharacters = useCallback(() => fetchCharacters(), [fetchCharacters]);
-
-  const refetch = useCallback(() => fetchGameData(), [fetchGameData]);
->>>>>>> 030d9c90
 
   const resetCharacter = useCallback(async () => {
     if (!user) {
       throw new Error('You must be signed in to reset your character.');
     }
 
-<<<<<<< HEAD
     const payload = {
       ...updates,
       updated_at: (updates as { updated_at?: string }).updated_at ?? new Date().toISOString(),
@@ -830,9 +371,6 @@
       .eq('profile_id', selectedCharacterId)
       .select('*')
       .single();
-=======
-    const { data, error: resetError } = await supabase.rpc('reset_player_character');
->>>>>>> 030d9c90
 
       const { error: attributesInsertError } = await supabase
         .from('player_attributes')
@@ -843,7 +381,6 @@
 
       if (attributesInsertError) throw attributesInsertError;
 
-<<<<<<< HEAD
     setSkills(data);
     return data;
   }, [user, selectedCharacterId]);
@@ -904,22 +441,12 @@
     if (insertError) {
       console.error('Error adding activity:', insertError);
       throw insertError;
-=======
-      setCharacters(prev => sortCharacters([...prev, newProfile]));
-
-    const nextProfileId = Array.isArray(data) && data.length > 0 ? data[0]?.profile?.id ?? null : null;
-    if (nextProfileId) {
-      updateSelectedCharacterId(nextProfileId);
-    } else {
-      clearSelectedCharacter();
->>>>>>> 030d9c90
     }
 
     await fetchCharacters();
     await fetchGameData();
   }, [user, updateSelectedCharacterId, clearSelectedCharacter, fetchCharacters, fetchGameData]);
 
-<<<<<<< HEAD
     setActivities(prev => [data, ...prev].slice(0, 10));
     return data;
   }, [user, selectedCharacterId]);
@@ -967,14 +494,10 @@
     unlockCost,
     makeActive = false,
   }: CreateCharacterInput) => {
-=======
-  const resetCharacter = useCallback(async () => {
->>>>>>> 030d9c90
     if (!user) {
       throw new Error("You must be signed in to reset a character.");
     }
 
-<<<<<<< HEAD
     setCharactersLoading(true);
 
     try {
@@ -1028,19 +551,6 @@
       setCharactersLoading(false);
     }
   }, [user, selectedCharacterId, fetchGameData, setSelectedCharacter]);
-=======
-    const { data, error: resetError } = await supabase.rpc("reset_player_character");
-
-    if (resetError) {
-      console.error("Error resetting character:", resetError);
-      throw resetError;
-    }
-
-    const result = data?.[0];
-    if (!result) {
-      throw new Error("Reset did not return any character data.");
-    }
->>>>>>> 030d9c90
 
   const refreshCharacters = useCallback(async () => {
     return fetchCharacters();
@@ -1068,10 +578,6 @@
     loading,
     error,
     hasCharacters,
-<<<<<<< HEAD
-=======
-    currentCity,
->>>>>>> 030d9c90
     setActiveCharacter,
     clearSelectedCharacter,
     updateProfile,
@@ -1081,11 +587,7 @@
     createCharacter,
     refreshCharacters,
     refetch,
-<<<<<<< HEAD
     resetCharacter,
-=======
-    resetCharacter
->>>>>>> 030d9c90
   };
 };
 
