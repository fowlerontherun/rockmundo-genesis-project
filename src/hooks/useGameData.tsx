import type { ReactNode } from "react";
import {
  createContext,
  useCallback,
  useContext,
  useEffect,
  useMemo,
  useRef,
  useState,
} from "react";
import type { PostgrestSingleResponse } from "@supabase/supabase-js";
import { supabase } from "@/integrations/supabase/client";
import type { Database } from "@/lib/supabase-types";
import { useAuth } from "@/hooks/use-auth-context";
import {
  awardActionXp as awardActionXpUtility,
  claimDailyXp as claimDailyXpUtility,
  spendAttributeXp as spendAttributeXpUtility,
  spendSkillXp as spendSkillXpUtility,
  type AwardActionXpInput,
  type SpendAttributeXpInput,
  type SpendSkillXpInput,
} from "@/utils/progression";

export type PlayerProfile = Database["public"]["Tables"]["profiles"]["Row"];
export type PlayerSkills = Partial<Record<string, number>>;
type AttributeCategory =
  | "creativity"
  | "business"
  | "marketing"
  | "technical"
  | "charisma"
  | "looks"
  | "mental_focus"
  | "musicality"
  | "physical_endurance"
  | "stage_presence"
  | "crowd_engagement"
  | "social_reach"
  | "business_acumen"
  | "marketing_savvy";

export type PlayerAttributes = Record<AttributeCategory, number>;
export type PlayerXpWallet = Database["public"]["Tables"]["player_xp_wallet"]["Row"] | null;
export type SkillProgressRow = Database["public"]["Tables"]["skill_progress"]["Row"];
export type ExperienceLedgerRow = any; // Will be updated when types regenerate
export type UnlockedSkillsMap = Record<string, boolean>;
export type ActivityFeedRow = Database["public"]["Tables"]["activity_feed"]["Row"];

type ProfileUpdate = Database["public"]["Tables"]["profiles"]["Update"];
type SkillsUpdate = Record<string, number | null | undefined>;
type AttributesUpdate = Partial<PlayerAttributes>;
type XpWalletUpdate = Database["public"]["Tables"]["player_xp_wallet"]["Update"];
type XpWalletInsert = Database["public"]["Tables"]["player_xp_wallet"]["Insert"];
type ActivityInsert = Database["public"]["Tables"]["activity_feed"]["Insert"];
type ActivityInsertPayload = Omit<ActivityInsert, "profile_id"> & { profile_id?: string };
type CityRow = Database["public"]["Tables"]["cities"]["Row"];
type PlayerAttributesRow = Database["public"]["Tables"]["player_attributes"]["Row"];
type RawAttributes = PlayerAttributesRow | null;
type PlayerAttributesInsert = Database["public"]["Tables"]["player_attributes"]["Insert"];
type DailyXpGrantRow = Database["public"]["Tables"]["profile_daily_xp_grants"]["Row"];

export interface ProfileUpsertInput {
  name: string;
  stageName: string;
  bio: string;
  attributes?: Partial<PlayerAttributes>;
}

const ATTRIBUTE_COLUMNS: Array<keyof PlayerAttributesInsert> = [
  "business_acumen",
  "charisma",
  "creative_insight",
  "crowd_engagement",
  "looks",
  "marketing_savvy",
  "mental_focus",
  "musical_ability",
  "musicality",
  "physical_endurance",
  "rhythm_sense",
  "social_reach",
  "stage_presence",
  "technical_mastery",
  "vocal_talent",
];

const DEFAULT_ATTRIBUTE_SCORE = 5;

const ATTRIBUTE_COLUMN_MAP: Record<AttributeCategory, keyof PlayerAttributesRow> = {
  creativity: "creative_insight",
  business: "business_acumen",
  marketing: "marketing_savvy",
  technical: "technical_mastery",
  charisma: "charisma",
  looks: "looks",
  mental_focus: "mental_focus",
  musicality: "musicality",
  physical_endurance: "physical_endurance",
  stage_presence: "stage_presence",
  crowd_engagement: "crowd_engagement",
  social_reach: "social_reach",
  business_acumen: "business_acumen",
  marketing_savvy: "marketing_savvy",
};

const XP_LEDGER_FETCH_LIMIT = 20;
const WEEKLY_WINDOW_ANCHOR_UTC_HOUR = 5;
const WEEKLY_WINDOW_ANCHOR_UTC_MINUTE = 15;

const getCurrentWeeklyWindowStart = (referenceDate: Date): Date => {
  const result = new Date(referenceDate);
  const utcDay = result.getUTCDay();
  const daysSinceMonday = (utcDay + 6) % 7;
  result.setUTCDate(result.getUTCDate() - daysSinceMonday);
  result.setUTCHours(WEEKLY_WINDOW_ANCHOR_UTC_HOUR, WEEKLY_WINDOW_ANCHOR_UTC_MINUTE, 0, 0);

  if (result > referenceDate) {
    result.setUTCDate(result.getUTCDate() - 7);
  }

  return result;
};

const isWeeklyBonusFresh = (ledger: ExperienceLedgerRow[]): boolean => {
  if (!Array.isArray(ledger) || ledger.length === 0) {
    return false;
  }

  const latestWeeklyBonus = ledger.find((entry) => entry.event_type === "weekly_bonus");
  if (!latestWeeklyBonus || !latestWeeklyBonus.created_at) {
    return false;
  }

  const recordedAt = new Date(latestWeeklyBonus.created_at);
  if (Number.isNaN(recordedAt.getTime())) {
    return false;
  }

  const windowStart = getCurrentWeeklyWindowStart(new Date());
  return recordedAt >= windowStart;
};

interface UseGameDataReturn {
  profile: PlayerProfile | null;
  skills: PlayerSkills | null;
  attributes: PlayerAttributes | null;
  xpWallet: PlayerXpWallet;
  xpLedger: ExperienceLedgerRow[];
  skillProgress: SkillProgressRow[];
  unlockedSkills: UnlockedSkillsMap;
  activities: ActivityFeedRow[];
  dailyXpGrant: DailyXpGrantRow | null;
  freshWeeklyBonusAvailable: boolean;
  currentCity: CityRow | null;
  loading: boolean;
  error: string | null;
  refetch: () => Promise<void>;
  updateProfile: (updates: ProfileUpdate) => Promise<PlayerProfile>;
  updateSkills: (updates: SkillsUpdate) => Promise<PlayerSkills>;
  updateXpWallet: (updates: XpWalletUpdate) => Promise<PlayerXpWallet>;
  updateAttributes: (updates: AttributesUpdate) => Promise<PlayerAttributes | null>;
  addActivity: (type: string, message: string, earnings?: number, metadata?: ActivityInsert["metadata"]) => Promise<void>;
  awardActionXp: (input: AwardActionXpInput) => Promise<void>;
  claimDailyXp: (metadata?: Record<string, unknown>) => Promise<void>;
  spendAttributeXp: (input: SpendAttributeXpInput) => Promise<void>;
  spendSkillXp: (input: SpendSkillXpInput) => Promise<void>;
  upsertProfileWithDefaults: (
    input: ProfileUpsertInput,
  ) => Promise<{ profile: PlayerProfile; attributes: PlayerAttributes | null }>;
}

const ATTRIBUTE_CATEGORIES = Object.keys(ATTRIBUTE_COLUMN_MAP) as AttributeCategory[];

const createDefaultAttributes = (): PlayerAttributes =>
  ATTRIBUTE_CATEGORIES.reduce((accumulator, category) => {
    accumulator[category] = DEFAULT_ATTRIBUTE_SCORE;
    return accumulator;
  }, {} as PlayerAttributes);

const LEGACY_SKILL_KEYS = [
  "vocals",
  "guitar",
  "bass",
  "drums",
  "songwriting",
  "performance",
  "creativity",
  "technical",
  "business",
  "marketing",
  "composition",
] as const;

const LEGACY_SKILL_KEY_SET = new Set<string>(LEGACY_SKILL_KEYS);
const FALLBACK_SKILL_VALUE = 0;

const createDefaultSkills = (): PlayerSkills => {
  const base: PlayerSkills = {};
  for (const key of LEGACY_SKILL_KEYS) {
    base[key] = FALLBACK_SKILL_VALUE;
  }
  return base;
};

const normalizeSkillSlug = (value: unknown): string | null => {
  if (typeof value !== "string") return null;
  const normalized = value.trim().toLowerCase();
  return normalized.length > 0 ? normalized : null;
};

const resolveLegacySkillKey = (slug: string): string | null => {
  if (LEGACY_SKILL_KEY_SET.has(slug)) {
    return slug;
  }

  const [prefix] = slug.split(/[_-]/);
  if (prefix && LEGACY_SKILL_KEY_SET.has(prefix)) {
    return prefix;
  }

  return null;
};

const coerceSkillValue = (value: unknown): number | null => {
  if (typeof value === "number" && Number.isFinite(value)) {
    return Math.max(0, Math.round(value));
  }

  if (typeof value === "string") {
    const parsed = Number(value);
    if (Number.isFinite(parsed)) {
      return Math.max(0, Math.round(parsed));
    }
  }

  return null;
};

const deriveSkillsFromProgress = (
  progress: SkillProgressRow[],
  fallback: PlayerSkills | null,
): PlayerSkills => {
  const base: PlayerSkills = { ...(fallback ?? createDefaultSkills()) };

  for (const key of LEGACY_SKILL_KEYS) {
    if (typeof base[key] !== "number" || !Number.isFinite(base[key])) {
      base[key] = FALLBACK_SKILL_VALUE;
    }
  }

  for (const row of progress) {
    const slug = normalizeSkillSlug(row.skill_slug);
    if (!slug) {
      continue;
    }

    const numericValue =
      coerceSkillValue(row.current_level) ??
      coerceSkillValue((row.metadata as Record<string, unknown> | null | undefined)?.current_level);

    if (numericValue == null) {
      continue;
    }

    base[slug] = numericValue;

    const legacyKey = resolveLegacySkillKey(slug);
    if (legacyKey) {
      const previous =
        typeof base[legacyKey] === "number" && Number.isFinite(base[legacyKey])
          ? (base[legacyKey] as number)
          : FALLBACK_SKILL_VALUE;
      base[legacyKey] = Math.max(previous, numericValue);
    }
  }

  return base;
};

const mapAttributes = (row: RawAttributes): PlayerAttributes => {
  const baseAttributes = createDefaultAttributes();

  if (!row) {
    return baseAttributes;
  }

  for (const [category, column] of Object.entries(ATTRIBUTE_COLUMN_MAP) as Array<[
    AttributeCategory,
    keyof PlayerAttributesRow,
  ]>) {
    const rawValue = row[column];
    const numericValue = typeof rawValue === "number" && Number.isFinite(rawValue) ? rawValue : DEFAULT_ATTRIBUTE_SCORE;
    baseAttributes[category] = Math.max(DEFAULT_ATTRIBUTE_SCORE, numericValue);
  }

  return baseAttributes;
};

const GameDataContext = createContext<UseGameDataReturn | undefined>(undefined);

const useProvideGameData = (): UseGameDataReturn => {
  const { user } = useAuth();
  const [profile, setProfile] = useState<PlayerProfile | null>(null);
  const [skills, setSkills] = useState<PlayerSkills | null>(null);
  const [attributes, setAttributes] = useState<PlayerAttributes | null>(null);
  const [xpWallet, setXpWallet] = useState<PlayerXpWallet>(null);
  const [xpLedger, setXpLedger] = useState<ExperienceLedgerRow[]>([]);
  const [skillProgress, setSkillProgress] = useState<SkillProgressRow[]>([]);
  const [unlockedSkills, setUnlockedSkills] = useState<UnlockedSkillsMap>({});
  const [activities, setActivities] = useState<ActivityFeedRow[]>([]);
  const [dailyXpGrant, setDailyXpGrant] = useState<DailyXpGrantRow | null>(null);
  const [currentCity, setCurrentCity] = useState<CityRow | null>(null);
  const [loading, setLoading] = useState(true);
  const [error, setError] = useState<string | null>(null);
  const [supportsActivityProfileFilter, setSupportsActivityProfileFilter] = useState(true);
  const [activityFeedSupportsProfileId, setActivityFeedSupportsProfileId] = useState(true);
  const assigningDefaultCityRef = useRef(false);
  const defaultCityAssignmentDisabledRef = useRef(false);
  const dailyXpGrantTableAvailableRef = useRef(true);
  const isSchemaCacheMissingColumnError = (error: unknown): error is { code?: string } =>
    typeof error === "object" &&
    error !== null &&
    "code" in error &&
    (error as { code?: string }).code === "PGRST204";

<<<<<<< HEAD
  const isSchemaCacheMissingTableError = (
    error: unknown,
  ): error is { code?: string; message?: string; details?: string } => {
    if (typeof error !== "object" || error === null) {
      return false;
    }

    const { message, details } = error as {
      code?: string;
      message?: string;
      details?: string;
    };

    const haystack = `${message ?? ""} ${details ?? ""}`.toLowerCase();

    return (
      haystack.includes("schema cache") &&
      (haystack.includes("relation") || haystack.includes("table")) &&
      (haystack.includes("missing") || haystack.includes("could not find"))
    );
  };
=======
  const isActivityFeedMissingProfileIdError = (error: unknown): error is { code?: string } =>
    typeof error === "object" &&
    error !== null &&
    "code" in error &&
    ["42703", "PGRST204"].includes((error as { code?: string }).code ?? "");
>>>>>>> 03b5afa5

  const sanitizeActivityFeedRows = useCallback(
    (
      rows: ActivityFeedRow[] | null | undefined,
      fallbackProfileId: string,
    ): { rows: ActivityFeedRow[]; missingProfileId: boolean } => {
      if (!Array.isArray(rows)) {
        return { rows: [], missingProfileId: false };
      }

      let missingProfileId = false;

      const normalized = rows.map((row) => {
        const record = row as ActivityFeedRow & { profile_id?: string | null };
        if (!record.profile_id) {
          missingProfileId = true;
        }

        return {
          ...record,
          profile_id: record.profile_id ?? fallbackProfileId,
        };
      });

      return { rows: normalized, missingProfileId };
    },
    [],
  );

  const loadProfileDetails = useCallback(
    async (activeProfile: PlayerProfile | null) => {
      if (!user || !activeProfile) {
        setSkills(null);
        setAttributes(null);
        setXpWallet(null);
        setXpLedger([]);
        setSkillProgress([]);
        setUnlockedSkills({});
        setActivities([]);
        setCurrentCity(null);
        setDailyXpGrant(null);
        setSupportsActivityProfileFilter(false);
        return;
      }

      let effectiveProfile = activeProfile;

      const profileSupportsCurrentCityId =
        effectiveProfile !== null && Object.prototype.hasOwnProperty.call(effectiveProfile, "current_city_id");

      if (!profileSupportsCurrentCityId && !defaultCityAssignmentDisabledRef.current && effectiveProfile) {
        defaultCityAssignmentDisabledRef.current = true;
        console.warn(
          "Skipping default city assignment - current_city_id column missing from profile payload; ensure migrations have run.",
          { profileId: effectiveProfile.id },
        );
      }

      if (
        profileSupportsCurrentCityId &&
        !effectiveProfile.current_city_id &&
        !assigningDefaultCityRef.current &&
        !defaultCityAssignmentDisabledRef.current
      ) {
        assigningDefaultCityRef.current = true;
        try {
          const { data: londonCity, error: londonCityError } = await supabase
            .from("cities")
            .select("id")
            .eq("name", "London")
            .maybeSingle();

          if (londonCityError) {
            console.error("Failed to load default London city", londonCityError);
          } else if (londonCity?.id) {
            const { data: updatedProfileData, error: updateError } = await supabase
              .from("profiles")
              .update({ current_city_id: londonCity.id })
              .eq("id", effectiveProfile.id)
              .select("*")
              .single();

            if (updateError) {
              if (isSchemaCacheMissingColumnError(updateError)) {
                defaultCityAssignmentDisabledRef.current = true;
                console.warn(
                  "Skipping default city assignment - current_city_id column missing from schema cache",
                  updateError,
                );
              } else {
                console.error("Failed to assign London as default city", updateError);
              }
            } else if (updatedProfileData) {
              const updatedProfile = updatedProfileData as PlayerProfile;
              effectiveProfile = updatedProfile;
              setProfile((previous) => {
                if (previous && previous.id !== updatedProfile.id) {
                  return previous;
                }
                return updatedProfile;
              });
            }
          }
        } catch (cityAssignmentError) {
          console.error("Unexpected error assigning default city", cityAssignmentError);
        } finally {
          assigningDefaultCityRef.current = false;
        }
      }

      const buildActivityQuery = () =>
        supabase
          .from("activity_feed")
          .select("*")
          .eq("user_id", user.id)
          .order("created_at", { ascending: false })
          .limit(20);

      const fetchActivitiesWithFallback = async () => {
        if (!effectiveProfile?.id) {
          setSupportsActivityProfileFilter(false);
          return await buildActivityQuery();
        }

        const attempt = await buildActivityQuery().eq("profile_id", effectiveProfile.id);

        if (attempt.error?.code === "42703") {
          console.warn(
            "Activity feed profile_id column missing; falling back to user-scoped activities.",
            attempt.error,
          );
          setSupportsActivityProfileFilter(false);
          const fallback = await buildActivityQuery();
          if (fallback.error) {
            console.error("Failed to load activities without profile filter", fallback.error);
          }
          return fallback;
        }

        if (!attempt.error) {
          setSupportsActivityProfileFilter(true);
        }

        return attempt;
      };

      const [
        attributesResult,
        walletResult,
        ledgerResult,
        cityResult,
        activitiesResult,
        skillProgressResult,
      ] = await Promise.all([
        supabase
          .from("player_attributes")
          .select("*")
          .eq("profile_id", effectiveProfile.id)
          .maybeSingle(),
        supabase
          .from("player_xp_wallet")
          .select("*")
          .eq("profile_id", effectiveProfile.id)
          .maybeSingle(),
        supabase
          .from("experience_ledger")
          .select("*")
          .eq("profile_id", effectiveProfile.id)
          .order("created_at", { ascending: false })
          .limit(XP_LEDGER_FETCH_LIMIT),
        effectiveProfile.current_city_id
          ? supabase.from("cities").select("*").eq("id", effectiveProfile.current_city_id).maybeSingle()
          : Promise.resolve({ data: null, error: null }),
        fetchActivitiesWithFallback(),
        (() => {
          let activityFeedQuery = supabase
            .from("activity_feed")
            .select("*")
            .eq("user_id", user.id);

          if (activityFeedSupportsProfileId) {
            activityFeedQuery = activityFeedQuery.eq("profile_id", effectiveProfile.id);
          }

          return activityFeedQuery.order("created_at", { ascending: false }).limit(20);
        })(),
        supabase
          .from("skill_progress")
          .select("*")
          .eq("profile_id", effectiveProfile.id)
          .order("current_level", { ascending: false, nullsFirst: false })
          .order("current_xp", { ascending: false, nullsFirst: false }),
      ]);

      let dailyGrantResult: PostgrestSingleResponse<DailyXpGrantRow | null>;
      if (dailyXpGrantTableAvailableRef.current) {
        dailyGrantResult = await supabase
          .from("profile_daily_xp_grants")
          .select("*")
          .eq("profile_id", effectiveProfile.id)
          .order("grant_date", { ascending: false })
          .limit(1)
          .maybeSingle();
      } else {
        dailyGrantResult = {
          data: null,
          error: null,
          count: null,
          status: 200,
          statusText: "OK",
        } as PostgrestSingleResponse<DailyXpGrantRow | null>;
      }

      if (attributesResult.error) {
        console.error("Failed to load player attributes", attributesResult.error);
      }
      if (walletResult.error) {
        console.error("Failed to load XP wallet", walletResult.error);
      }
      if (ledgerResult.error) {
        console.error("Failed to load XP ledger", ledgerResult.error);
      }
      if (cityResult && cityResult.error) {
        console.error("Failed to load city", cityResult.error);
      }
      if (skillProgressResult.error) {
        console.error("Failed to load skill progress", skillProgressResult.error);
      }
      if (dailyGrantResult.error) {
        if (isSchemaCacheMissingTableError(dailyGrantResult.error)) {
          dailyXpGrantTableAvailableRef.current = false;
          console.warn("Daily XP grant table is unavailable; skipping future queries", dailyGrantResult.error);
        } else if (dailyGrantResult.error.code !== "PGRST116") {
          console.error("Failed to load daily XP grant", dailyGrantResult.error);
        }
      }

      let nextActivities: ActivityFeedRow[] = [];

      if (activitiesResult.error) {
        if (isActivityFeedMissingProfileIdError(activitiesResult.error)) {
          if (activityFeedSupportsProfileId) {
            setActivityFeedSupportsProfileId(false);
          }

          const fallbackResult = await supabase
            .from("activity_feed")
            .select("*")
            .eq("user_id", user.id)
            .order("created_at", { ascending: false })
            .limit(20);

          if (fallbackResult.error) {
            console.error("Failed to load activities", fallbackResult.error);
          } else {
            const { rows, missingProfileId } = sanitizeActivityFeedRows(
              fallbackResult.data as ActivityFeedRow[] | null,
              effectiveProfile.id,
            );

            if (missingProfileId && activityFeedSupportsProfileId) {
              setActivityFeedSupportsProfileId(false);
            }

            nextActivities = rows;
          }
        } else {
          console.error("Failed to load activities", activitiesResult.error);
        }
      } else {
        const { rows, missingProfileId } = sanitizeActivityFeedRows(
          activitiesResult.data as ActivityFeedRow[] | null,
          effectiveProfile.id,
        );

        if (missingProfileId && activityFeedSupportsProfileId) {
          setActivityFeedSupportsProfileId(false);
        }

        nextActivities = rows;
      }

      const resolvedSkillProgress = (skillProgressResult.data ?? []) as SkillProgressRow[];
      setSkillProgress(resolvedSkillProgress);
      setSkills((previous) => deriveSkillsFromProgress(resolvedSkillProgress, previous));
      setAttributes(mapAttributes((attributesResult.data ?? null) as RawAttributes));
      setXpWallet((walletResult.data ?? null) as PlayerXpWallet);
      setXpLedger((ledgerResult.data ?? []) as ExperienceLedgerRow[]);
      setCurrentCity((cityResult?.data ?? null) as CityRow | null);
      setActivities((activitiesResult.data ?? []) as ActivityFeedRow[]);
      setActivities(nextActivities);
      setSkillProgress((skillProgressResult.data ?? []) as SkillProgressRow[]);

      setUnlockedSkills({});
      const grantRow =
        dailyGrantResult.error && isSchemaCacheMissingTableError(dailyGrantResult.error)
          ? null
          : dailyGrantResult.data
            ? (dailyGrantResult.data as DailyXpGrantRow)
            : null;
      setDailyXpGrant(grantRow);
    },
    [activityFeedSupportsProfileId, sanitizeActivityFeedRows, user],
  );

  const fetchData = useCallback(async () => {
    if (!user) {
      setProfile(null);
      setSkills(null);
      setAttributes(null);
      setXpWallet(null);
      setXpLedger([]);
      setSkillProgress([]);
      setUnlockedSkills({});
      setActivities([]);
      setCurrentCity(null);
      setDailyXpGrant(null);
      setSupportsActivityProfileFilter(false);
      setLoading(false);
      return;
    }

    setLoading(true);
    setError(null);

    try {
      const { data, error: profileError } = await supabase
        .from("profiles")
        .select("*")
        .eq("user_id", user.id)
        .order("created_at", { ascending: true })
        .limit(1)
        .maybeSingle();

      if (profileError) {
        throw profileError;
      }

      const nextProfile = (data as PlayerProfile | null) ?? null;
      setProfile(nextProfile);

      await loadProfileDetails(nextProfile);
    } catch (err) {
      console.error("Error fetching game data:", err);
      setError(err instanceof Error ? err.message : "Failed to fetch game data");
    } finally {
      setLoading(false);
    }
  }, [loadProfileDetails, user]);

  useEffect(() => {
    void fetchData();
  }, [fetchData]);

  useEffect(() => {
    if (!profile || !user) {
      setActivities([]);
      return;
    }

    const filterColumn = supportsActivityProfileFilter ? "profile_id" : "user_id";
    const filterValue = supportsActivityProfileFilter ? profile.id : user.id;

    const channel = supabase
      .channel(`activity_feed:${filterColumn}:${filterValue}`)

      .on(
        "postgres_changes",
        {
          event: "INSERT",
          schema: "public",
          table: "activity_feed",
          filter: `${filterColumn}=eq.${filterValue}`,
        },
        (payload) => {
          const { rows } = sanitizeActivityFeedRows([payload.new as ActivityFeedRow], profile.id);
          const [newRow] = rows;
          if (!newRow) {
            return;
          }

          setActivities((previous) => {
            const withoutDuplicate = previous.filter((activity) => activity.id !== newRow.id);
            return [newRow, ...withoutDuplicate].slice(0, 20);
          });
        },
      )
      .subscribe();

    return () => {
      void supabase.removeChannel(channel);
    };
  }, [profile?.id, supportsActivityProfileFilter, user?.id]);


  const updateAttributes = useCallback(
    async (updates: AttributesUpdate) => {
      if (!user) {
        throw new Error("Authentication required to update attributes");
      }

      if (!profile) {
        throw new Error("No active profile selected");
      }

      const payload: Database["public"]["Tables"]["player_attributes"]["Insert"] = {
        user_id: user.id,
        profile_id: profile.id,
      };

      for (const [category, column] of Object.entries(ATTRIBUTE_COLUMN_MAP) as Array<[
        AttributeCategory,
        keyof PlayerAttributesRow,
      ]>) {
        const value = updates[category];
        if (typeof value === "number" && Number.isFinite(value)) {
          payload[column] = value;
        }
      }

      const { data, error: upsertError } = await supabase
        .from("player_attributes")
        .upsert(payload, { onConflict: "profile_id" })
        .select("*")
        .maybeSingle();

      if (upsertError) {
        throw upsertError;
      }

      const mapped = mapAttributes((data ?? null) as RawAttributes);
      setAttributes(mapped);
      return mapped;
    },
    [profile, user],
  );

  const upsertProfileWithDefaults = useCallback(
    async ({ name, stageName, bio, attributes: providedAttributes }: ProfileUpsertInput) => {
      if (!user) {
        throw new Error("Authentication required to update profile");
      }

      const trimmedName = name.trim();
      const trimmedStageName = stageName.trim();
      const trimmedBio = bio.trim();

      const fallbackUsername = `player-${user.id.slice(0, 8)}`;
      const rawUsername = trimmedName.length > 0 ? trimmedName : fallbackUsername;
      const normalizedUsername = rawUsername
        .toLowerCase()
        .replace(/[^a-z0-9]+/g, "-")
        .replace(/^-+|-+$/g, "")
        .slice(0, 60);
      const username = normalizedUsername.length > 0 ? normalizedUsername : fallbackUsername;
      const displayName = trimmedStageName.length > 0 ? trimmedStageName : rawUsername;

      console.info("useGameData.profileUpsert.lookupCity.start", {
        city: "London",
        userId: user.id,
      });

      const { data: londonCity, error: londonCityError } = await supabase
        .from("cities")
        .select("id")
        .eq("name", "London")
        .maybeSingle();

      if (londonCityError) {
        console.error("useGameData.profileUpsert.lookupCity.error", {
          city: "London",
          userId: user.id,
          error: londonCityError,
        });
        throw londonCityError;
      }

      if (!londonCity?.id) {
        console.error("useGameData.profileUpsert.lookupCity.missing", {
          city: "London",
          userId: user.id,
        });
        throw new Error("Unable to locate London in the cities table");
      }

      console.info("useGameData.profileUpsert.lookupCity.success", {
        city: "London",
        userId: user.id,
        cityId: londonCity.id,
      });

      const currentLocationLabel = "London";
      const baseProfilePayload: Pick<
        Database["public"]["Tables"]["profiles"]["Insert"],
        "username" | "display_name" | "bio" | "current_city_id" | "current_city" | "current_location"
      > = {
        username,
        display_name: displayName,
        bio: trimmedBio,
        current_city_id: londonCity.id,
        current_city: londonCity.id,
        current_location: currentLocationLabel,
      };

      let nextProfile: PlayerProfile;

      if (profile) {
        const updates: Database["public"]["Tables"]["profiles"]["Update"] = baseProfilePayload;
        console.info("useGameData.profileUpsert.profileMutation.start", {
          mode: "update",
          profileId: profile.id,
          userId: user.id,
        });

        const { data, error: updateError } = await supabase
          .from("profiles")
          .update(updates)
          .eq("id", profile.id)
          .select("*")
          .single();

        if (updateError) {
          console.error("useGameData.profileUpsert.profileMutation.error", {
            mode: "update",
            profileId: profile.id,
            userId: user.id,
            error: updateError,
          });
          throw updateError;
        }

        nextProfile = data as PlayerProfile;

        console.info("useGameData.profileUpsert.profileMutation.success", {
          mode: "update",
          profileId: nextProfile.id,
          userId: user.id,
        });
      } else {
        const insertPayload: Database["public"]["Tables"]["profiles"]["Insert"] = {
          ...baseProfilePayload,
          user_id: user.id,
          slot_number: 1,
          is_active: true,
        };

        console.info("useGameData.profileUpsert.profileMutation.start", {
          mode: "insert",
          userId: user.id,
        });

        const { data, error: insertError } = await supabase
          .from("profiles")
          .insert(insertPayload)
          .select("*")
          .single();

        if (insertError) {
          console.error("useGameData.profileUpsert.profileMutation.error", {
            mode: "insert",
            userId: user.id,
            error: insertError,
          });
          throw insertError;
        }

        nextProfile = data as PlayerProfile;

        console.info("useGameData.profileUpsert.profileMutation.success", {
          mode: "insert",
          profileId: nextProfile.id,
          userId: user.id,
        });
      }

      const { data: existingAttributesRow, error: existingAttributesError } = await supabase
        .from("player_attributes")
        .select("*")
        .eq("profile_id", nextProfile.id)
        .maybeSingle();

      if (existingAttributesError) {
        console.error("useGameData.profileUpsert.attributeFetch.error", {
          profileId: nextProfile.id,
          userId: user.id,
          error: existingAttributesError,
        });
        throw existingAttributesError;
      }

      const hasProvidedAttributes =
        providedAttributes !== undefined && Object.keys(providedAttributes).length > 0;

      let mappedAttributes: PlayerAttributes | null = null;

      if (!existingAttributesRow) {
        const attributePayload: PlayerAttributesInsert = {
          user_id: user.id,
          profile_id: nextProfile.id,
          attribute_points: 0,
          attribute_points_spent: 0,
        };

        for (const column of ATTRIBUTE_COLUMNS) {
          attributePayload[column] = DEFAULT_ATTRIBUTE_SCORE;
        }

        if (providedAttributes) {
          for (const [category, column] of Object.entries(ATTRIBUTE_COLUMN_MAP) as Array<[
            AttributeCategory,
            keyof PlayerAttributesRow,
          ]>) {
            const value = providedAttributes[category];
            if (typeof value === "number" && Number.isFinite(value)) {
              attributePayload[column] = value;
            }
          }
        }

        console.info("useGameData.profileUpsert.attributeMutation.start", {
          profileId: nextProfile.id,
          userId: user.id,
          mode: "seed",
        });

        const { data: attributeData, error: attributeError } = await supabase
          .from("player_attributes")
          .upsert(attributePayload, { onConflict: "profile_id" })
          .select("*")
          .maybeSingle();

        if (attributeError) {
          console.error("useGameData.profileUpsert.attributeMutation.error", {
            profileId: nextProfile.id,
            userId: user.id,
            mode: "seed",
            error: attributeError,
          });
          throw attributeError;
        }

        console.info("useGameData.profileUpsert.attributeMutation.success", {
          profileId: nextProfile.id,
          userId: user.id,
          mode: "seed",
        });

        mappedAttributes = mapAttributes((attributeData ?? null) as RawAttributes);
      } else {
        mappedAttributes = mapAttributes((existingAttributesRow ?? null) as RawAttributes);

        if (hasProvidedAttributes) {
          console.info("useGameData.profileUpsert.attributeMutation.start", {
            profileId: nextProfile.id,
            userId: user.id,
            mode: "update",
          });

          try {
            const updatedAttributes = await updateAttributes(providedAttributes);
            if (updatedAttributes) {
              mappedAttributes = updatedAttributes;
            }

            console.info("useGameData.profileUpsert.attributeMutation.success", {
              profileId: nextProfile.id,
              userId: user.id,
              mode: "update",
            });
          } catch (attributeUpdateError) {
            console.error("useGameData.profileUpsert.attributeMutation.error", {
              profileId: nextProfile.id,
              userId: user.id,
              mode: "update",
              error: attributeUpdateError,
            });
            throw attributeUpdateError;
          }
        }
      }

      setProfile(nextProfile);
      setAttributes(mappedAttributes);
      await loadProfileDetails(nextProfile);

      return { profile: nextProfile, attributes: mappedAttributes };
    },
    [loadProfileDetails, profile, updateAttributes, user],
  );

  const updateProfile = useCallback(
    async (updates: ProfileUpdate) => {
      if (!profile) {
        throw new Error("No active profile selected");
      }

      const { data, error: updateError } = await supabase
        .from("profiles")
        .update(updates)
        .eq("id", profile.id)
        .select("*")
        .single();

      if (updateError) {
        throw updateError;
      }

      const updatedProfile = data as PlayerProfile;
      setProfile(updatedProfile);
      await loadProfileDetails(updatedProfile);
      return updatedProfile;
    },
    [loadProfileDetails, profile],
  );

  const updateSkills = useCallback(
    async (updates: SkillsUpdate) => {
      if (!user) {
        throw new Error("Authentication required to update skills");
      }

      if (!profile) {
        throw new Error("No active profile selected");
      }

      const normalizedEntries = Object.entries(updates ?? {})
        .map(([key, value]) => ({ slug: normalizeSkillSlug(key), value: coerceSkillValue(value) }))
        .filter((entry): entry is { slug: string; value: number } => Boolean(entry.slug) && entry.value !== null);

      if (normalizedEntries.length === 0) {
        return skills ?? createDefaultSkills();
      }

      const timestamp = new Date().toISOString();
      const payloads = normalizedEntries.map(({ slug, value }) => ({
        profile_id: profile.id,
        skill_slug: slug,
        current_level: value,
        last_practiced_at: timestamp,
      }));

      const { data, error: upsertError } = await supabase
        .from("skill_progress")
        .upsert(payloads, { onConflict: "profile_id,skill_slug" })
        .select("*");

      if (upsertError) {
        throw upsertError;
      }

      const rows = (data ?? []) as SkillProgressRow[];

      let nextSkillProgressState: SkillProgressRow[] = [];
      setSkillProgress((current) => {
        const map = new Map<string, SkillProgressRow>();
        for (const row of current) {
          if (row?.skill_slug) {
            map.set(row.skill_slug, row);
          }
        }

        for (const row of rows) {
          if (row?.skill_slug) {
            map.set(row.skill_slug, row);
          }
        }

        nextSkillProgressState = Array.from(map.values());
        return nextSkillProgressState;
      });

      let nextSnapshot = createDefaultSkills();
      setSkills((previous) => {
        const fallback = previous ?? createDefaultSkills();
        nextSnapshot = deriveSkillsFromProgress(
          nextSkillProgressState.length > 0 ? nextSkillProgressState : rows,
          fallback,
        );
        return nextSnapshot;
      });

      return nextSnapshot;
    },
    [profile, skills, user],
  );

  const updateXpWallet = useCallback(
    async (updates: XpWalletUpdate) => {
      if (!profile) {
        throw new Error("No active profile selected");
      }

      const payload: XpWalletInsert = {
        profile_id: profile.id,
        ...updates,
      };

      const { data, error: upsertError } = await supabase
        .from("player_xp_wallet")
        .upsert(payload, { onConflict: "profile_id" })
        .select("*")
        .maybeSingle();

      if (upsertError) {
        throw upsertError;
      }

      setXpWallet((data ?? null) as PlayerXpWallet);
      return (data ?? null) as PlayerXpWallet;
    },
    [profile],
  );

  interface AddActivityOptions {
    status?: string | null;
    durationMinutes?: number | null;
    statusId?: string | null;
  }

  const addActivity = useCallback(
    async (
      type: string,
      message: string,
      earnings: number | undefined = undefined,
      metadata: ActivityInsert["metadata"] = null,
      options: AddActivityOptions = {},
    ) => {
      if (!user) {
        throw new Error("Authentication required to log activity");
      }

      if (!profile) {
        throw new Error("No active profile selected");
      }

      const basePayload: ActivityInsertPayload = {
        user_id: user.id,
        activity_type: type,
        message,
        earnings: typeof earnings === "number" ? earnings : null,
        metadata,
        status: options.status ?? null,
        duration_minutes:
          typeof options.durationMinutes === "number" && Number.isFinite(options.durationMinutes)
            ? options.durationMinutes
            : null,
        status_id: options.statusId ?? null,
      };

      if (supportsActivityProfileFilter) {
        basePayload.profile_id = profile.id;
      }

      const { error: insertError } = await supabase.from("activity_feed").insert(basePayload);

      if (!insertError && basePayload.profile_id) {
        setSupportsActivityProfileFilter(true);
        return;
      }

      if (insertError?.code === "42703" && basePayload.profile_id) {
        console.warn(
          "Activity feed profile_id column missing during insert; retrying without profile reference.",
          insertError,
        );
        setSupportsActivityProfileFilter(false);
        const fallbackPayload: ActivityInsertPayload = { ...basePayload };
        delete fallbackPayload.profile_id;
        const { error: fallbackError } = await supabase.from("activity_feed").insert(fallbackPayload);
        if (fallbackError) {
          throw fallbackError;
        }
        return;
      }

      if (insertError) {
        throw insertError;
      }
    },
    [profile, supportsActivityProfileFilter, user],
  );

  const awardActionXp = useCallback(
    async (input: AwardActionXpInput) => {
      const response = await awardActionXpUtility(input);

      if (response.wallet) {
        setXpWallet(response.wallet as PlayerXpWallet);
      }

      if (response.profile) {
        setProfile((prev) => (prev && prev.id === response.profile.id ? { ...prev, ...response.profile } : prev));
      }
    },
    [],
  );

  const claimDailyXp = useCallback(
    async (metadata: Record<string, unknown> = {}) => {
      if (!profile) {
        throw new Error("No active profile selected");
      }

      const response = await claimDailyXpUtility({ metadata });

      if (response.wallet) {
        setXpWallet(response.wallet as PlayerXpWallet);
      }

      if (response.profile) {
        setProfile((prev) => (prev && prev.id === response.profile.id ? { ...prev, ...response.profile } : prev));
      }

      if (response.attributes) {
        setAttributes(mapAttributes(response.attributes as RawAttributes));
      }

      if (!dailyXpGrantTableAvailableRef.current) {
        setDailyXpGrant(null);
        return;
      }

      const { data: latestGrant, error: latestGrantError } = await supabase
        .from("profile_daily_xp_grants")
        .select("*")
        .eq("profile_id", profile.id)
        .order("grant_date", { ascending: false })
        .limit(1)
        .maybeSingle();

      if (latestGrantError) {
        if (isSchemaCacheMissingTableError(latestGrantError)) {
          dailyXpGrantTableAvailableRef.current = false;
          console.warn("Daily XP grant table is unavailable; skipping future queries", latestGrantError);
          setDailyXpGrant(null);
          return;
        }

        if (latestGrantError.code !== "PGRST116") {
          console.error("Failed to refresh daily XP grant", latestGrantError);
        }
      }

      setDailyXpGrant((latestGrant ?? null) as DailyXpGrantRow | null);
    },
    [profile],
  );

  const spendAttributeXp = useCallback(
    async ({ attributeKey, amount, metadata, uniqueEventId }: SpendAttributeXpInput) => {
      if (!profile) {
        throw new Error("No active profile selected");
      }

      const response = await spendAttributeXpUtility({ attributeKey, amount, metadata, uniqueEventId });

      if (response.wallet) {
        setXpWallet(response.wallet as PlayerXpWallet);
      }

      if (response.attributes) {
        setAttributes(mapAttributes(response.attributes as RawAttributes));
      }
    },
    [profile],
  );

  const spendSkillXp = useCallback(
    async ({ skillSlug, amount, metadata, uniqueEventId }: SpendSkillXpInput) => {
      if (!profile) {
        throw new Error("No active profile selected");
      }

      const response = await spendSkillXpUtility({ skillSlug, amount, metadata, uniqueEventId });

      if (response.wallet) {
        setXpWallet(response.wallet as PlayerXpWallet);
      }

      const { data: updatedSkill, error: updatedSkillError } = await supabase
        .from("skill_progress")
        .select("*")
        .eq("profile_id", profile.id)
        .eq("skill_slug", skillSlug)
        .maybeSingle();

      if (updatedSkillError && updatedSkillError.code !== "PGRST116") {
        console.error("Failed to refresh skill progress", updatedSkillError);
      } else if (updatedSkill) {
        setSkillProgress((previous) => {
          const next = Array.isArray(previous) ? [...previous] : [];
          const index = next.findIndex((entry) => entry.skill_slug === skillSlug);
          if (index >= 0) {
            next[index] = updatedSkill as SkillProgressRow;
          } else {
            next.push(updatedSkill as SkillProgressRow);
          }
          return next;
        });
      }

      if (response.result && typeof response.result === "object") {
        const result = response.result as Record<string, unknown>;
        if (typeof result.current_level === "number" || typeof result.current_xp === "number") {
          setSkillProgress((previous) => {
            const next = Array.isArray(previous) ? [...previous] : [];
            const index = next.findIndex((entry) => entry.skill_slug === skillSlug);
            if (index >= 0) {
              next[index] = {
                ...next[index],
                current_level:
                  typeof result.current_level === "number" ? result.current_level : next[index].current_level,
                current_xp:
                  typeof result.current_xp === "number" ? result.current_xp : next[index].current_xp,
                required_xp:
                  typeof result.required_xp === "number" ? result.required_xp : next[index].required_xp,
                updated_at: new Date().toISOString(),
                last_practiced_at: new Date().toISOString(),
              };
            }
            return next;
          });
        }
      }
    },
    [profile],
  );

  const freshWeeklyBonusAvailable = useMemo(() => isWeeklyBonusFresh(xpLedger), [xpLedger]);

  const value: UseGameDataReturn = useMemo(
    () => ({
      profile,
      skills,
      attributes,
      xpWallet,
      xpLedger,
      skillProgress,
      unlockedSkills,
      activities,
      dailyXpGrant,
      freshWeeklyBonusAvailable,
      currentCity,
      loading,
      error,
      refetch: fetchData,
      updateProfile,
      updateSkills,
      updateXpWallet,
      updateAttributes,
      addActivity,
      awardActionXp,
      claimDailyXp,
      spendAttributeXp,
      spendSkillXp,
      upsertProfileWithDefaults,
    }),
    [
      profile,
      skills,
      attributes,
      xpWallet,
      xpLedger,
      skillProgress,
      unlockedSkills,
      activities,
      dailyXpGrant,
      freshWeeklyBonusAvailable,
      currentCity,
      loading,
      error,
      fetchData,
      updateProfile,
      updateSkills,
      updateXpWallet,
      updateAttributes,
      addActivity,
      awardActionXp,
      claimDailyXp,
      spendAttributeXp,
      spendSkillXp,
      upsertProfileWithDefaults,
    ],
  );

  return value;
};

interface GameDataProviderProps {
  children: ReactNode;
}

export const GameDataProvider = ({ children }: GameDataProviderProps) => {
  const value = useProvideGameData();

  return <GameDataContext.Provider value={value}>{children}</GameDataContext.Provider>;
};

export const useGameData = (): UseGameDataReturn => {
  const context = useContext(GameDataContext);

  if (!context) {
    throw new Error("useGameData must be used within a GameDataProvider");
  }

  return context;
};<|MERGE_RESOLUTION|>--- conflicted
+++ resolved
@@ -324,7 +324,7 @@
     "code" in error &&
     (error as { code?: string }).code === "PGRST204";
 
-<<<<<<< HEAD
+
   const isSchemaCacheMissingTableError = (
     error: unknown,
   ): error is { code?: string; message?: string; details?: string } => {
@@ -346,13 +346,13 @@
       (haystack.includes("missing") || haystack.includes("could not find"))
     );
   };
-=======
+
   const isActivityFeedMissingProfileIdError = (error: unknown): error is { code?: string } =>
     typeof error === "object" &&
     error !== null &&
     "code" in error &&
     ["42703", "PGRST204"].includes((error as { code?: string }).code ?? "");
->>>>>>> 03b5afa5
+
 
   const sanitizeActivityFeedRows = useCallback(
     (
