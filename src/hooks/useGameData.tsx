--- conflicted
+++ resolved
@@ -265,14 +265,8 @@
     message: string,
     earnings?: number
   ) => Promise<ActivityItem | undefined>;
-<<<<<<< HEAD
   awardActionXp: (input: AwardActionXpInput) => Promise<ProgressionResponse>;
   buyAttributeStar: (input: BuyAttributeStarInput) => Promise<ProgressionResponse>;
-=======
-  awardActionXp: (input: AwardActionXpInput) => Promise<ProgressionSuccessResponse>;
-  buyAttributeStar: (input: BuyAttributeStarInput) => Promise<ProgressionSuccessResponse>;
-  refreshProgressionState: () => Promise<void>;
->>>>>>> 2f3b1144
   acknowledgeWeeklyBonus: () => void;
   refreshProgressionState: () => Promise<void>;
   createCharacter: (input: CreateCharacterInput) => Promise<PlayerProfile>;
@@ -343,22 +337,11 @@
   },
   awardActionXp: async () => {
     warnMissingProvider();
-<<<<<<< HEAD
     return Promise.reject(new Error(missingProviderMessage));
   },
   buyAttributeStar: async () => {
     warnMissingProvider();
     return Promise.reject(new Error(missingProviderMessage));
-=======
-    throw new Error(missingProviderMessage);
-  },
-  buyAttributeStar: async () => {
-    warnMissingProvider();
-    throw new Error(missingProviderMessage);
-  },
-  refreshProgressionState: async () => {
-    warnMissingProvider();
->>>>>>> 2f3b1144
   },
   acknowledgeWeeklyBonus: () => {
     warnMissingProvider();
@@ -618,8 +601,6 @@
 
       setProfile(character);
       await resolveCurrentCity(character.current_city_id ?? null);
-
-<<<<<<< HEAD
       let walletData: PlayerXpWallet | null = null;
       let walletResponse = await supabase
         .from("player_xp_wallet")
@@ -644,29 +625,6 @@
 
       setXpWallet(walletData);
 
-=======
-      try {
-        const walletResponse = await supabase
-          .from("player_xp_wallet")
-          .select("*")
-          .eq("profile_id", character.id)
-          .maybeSingle();
-
-        if (walletResponse.error) {
-          if (isMissingTableError(walletResponse.error)) {
-            setXpWallet(null);
-          } else if (walletResponse.status !== 406) {
-            throw walletResponse.error;
-          }
-        } else {
-          setXpWallet(walletResponse.data ?? null);
-        }
-      } catch (walletError) {
-        console.error("Error loading XP wallet:", walletError);
-        setXpWallet(null);
-      }
-
->>>>>>> 2f3b1144
       let skillsResponse: PostgrestMaybeSingleResponse<PlayerSkills> | undefined;
 
       if (supportsProfileScopedDataRef.current === false) {
@@ -1266,7 +1224,6 @@
     [profile, selectedCharacterId, user]
   );
 
-<<<<<<< HEAD
   const awardActionXp = useCallback(
     async (input: AwardActionXpInput) => {
       const response = await progressionClient.awardActionXp(input);
@@ -1284,47 +1241,6 @@
     },
     [applyProgressionResult]
   );
-=======
-  const refreshProgressionState = useCallback(async () => {
-    if (!user || !selectedCharacterId) {
-      setXpWallet(null);
-      return;
-    }
-
-    try {
-      const [profileResponse, walletResponse] = await Promise.all([
-        supabase
-          .from("profiles")
-          .select("*")
-          .eq("id", selectedCharacterId)
-          .maybeSingle(),
-        supabase
-          .from("player_xp_wallet")
-          .select("*")
-          .eq("profile_id", selectedCharacterId)
-          .maybeSingle(),
-      ]);
-
-      if (!profileResponse.error && profileResponse.data) {
-        setProfile(profileResponse.data);
-      } else if (profileResponse.error && profileResponse.status !== 406) {
-        throw profileResponse.error;
-      }
-
-      if (walletResponse.error) {
-        if (isMissingTableError(walletResponse.error)) {
-          setXpWallet(null);
-        } else if (walletResponse.status !== 406) {
-          throw walletResponse.error;
-        }
-      } else {
-        setXpWallet(walletResponse.data ?? null);
-      }
-    } catch (error) {
-      console.error("Failed to refresh progression state:", error);
-    }
-  }, [selectedCharacterId, user]);
->>>>>>> 2f3b1144
 
   const updateSkills = useCallback(
     async (updates: Partial<PlayerSkills>) => {
@@ -1748,10 +1664,6 @@
     addActivity,
     awardActionXp,
     buyAttributeStar,
-<<<<<<< HEAD
-=======
-    refreshProgressionState,
->>>>>>> 2f3b1144
     acknowledgeWeeklyBonus,
     refreshProgressionState,
     createCharacter,
