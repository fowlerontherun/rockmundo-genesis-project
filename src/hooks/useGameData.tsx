--- conflicted
+++ resolved
@@ -44,11 +44,7 @@
 export type PlayerXpWallet = Tables<"player_xp_wallet">;
 export type ActivityItem = Tables<"activity_feed">;
 export type ExperienceLedgerEntry = Tables<"experience_ledger">;
-<<<<<<< HEAD
 type PlayerXpLedger = PlayerXpWallet;
-=======
-export type PlayerXpWallet = Tables<"player_xp_wallet">;
->>>>>>> 37618f85
 // Temporary type definitions until database schema is updated
 type AttributeDefinition = any;
 type ProfileAttribute = any;
@@ -278,13 +274,8 @@
     message: string,
     earnings?: number
   ) => Promise<ActivityItem | undefined>;
-<<<<<<< HEAD
   applyProgressionUpdate: (response: ProgressionActionSuccessResponse) => void;
   refreshProgressionState: () => Promise<ProgressionSnapshot | null>;
-=======
-  awardActionXp: (input: AwardActionXpInput) => Promise<ProgressionResponse>;
-  buyAttributeStar: (input: BuyAttributeStarInput) => Promise<ProgressionResponse>;
->>>>>>> 37618f85
   acknowledgeWeeklyBonus: () => void;
   refreshProgressionState: () => Promise<void>;
   createCharacter: (input: CreateCharacterInput) => Promise<PlayerProfile>;
@@ -357,22 +348,12 @@
     warnMissingProvider();
     return undefined;
   },
-<<<<<<< HEAD
   applyProgressionUpdate: () => {
     warnMissingProvider();
   },
   refreshProgressionState: async () => {
     warnMissingProvider();
     return null;
-=======
-  awardActionXp: async () => {
-    warnMissingProvider();
-    return Promise.reject(new Error(missingProviderMessage));
-  },
-  buyAttributeStar: async () => {
-    warnMissingProvider();
-    return Promise.reject(new Error(missingProviderMessage));
->>>>>>> 37618f85
   },
   acknowledgeWeeklyBonus: () => {
     warnMissingProvider();
@@ -1903,13 +1884,8 @@
     updateSkills,
     updateAttributes,
     addActivity,
-<<<<<<< HEAD
     applyProgressionUpdate,
     refreshProgressionState,
-=======
-    awardActionXp,
-    buyAttributeStar,
->>>>>>> 37618f85
     acknowledgeWeeklyBonus,
     refreshProgressionState,
     createCharacter,
