import {
  createContext,
  useCallback,
  useContext,
  useEffect,
  useMemo,
  useRef,
  useState,
  type ReactNode
} from "react";

import { supabase } from "@/integrations/supabase/client";
import { useAuth } from "@/hooks/use-auth-context";
import type { Tables } from "@/integrations/supabase/types";
import { sortByOptionalKeys } from "@/utils/sorting";
import {
  awardActionXp as invokeAwardActionXp,
  buyAttributeStar as invokeBuyAttributeStar,
  isProgressionSuccessResponse,
  type AwardActionXpInput,
  type BuyAttributeStarInput,
  type ProgressionSuccessResponse
} from "@/utils/progressionClient";
import type {
  PostgrestError,
  PostgrestMaybeSingleResponse,
  PostgrestResponse
} from "@supabase/supabase-js";

export type PlayerProfile = Tables<"profiles">;
export type PlayerSkills = Tables<"player_skills">;
export type PlayerAttributes = Tables<"player_attributes">;
export type PlayerXpWallet = Tables<"player_xp_wallet">;
export type ActivityItem = Tables<"activity_feed">;
export type ExperienceLedgerEntry = Tables<"experience_ledger">;
export type PlayerXpWallet = Tables<"player_xp_wallet">;
// Temporary type definitions until database schema is updated
type AttributeDefinition = any;
type ProfileAttribute = any;

// Temporary type definitions until proper types are available
export type SkillDefinition = any;
export type SkillProgressRow = any;
export type SkillUnlockRow = any;
type UnlockedSkillsMap = Record<string, boolean>;
type AttributesMap = Record<string, number>;
type SkillProgressUpsertInput = any;
type SkillUnlockUpsertInput = any;

type Nullable<T> = T | null;

const CHARACTER_STORAGE_KEY = "rockmundo:selectedCharacterId";
const WEEKLY_BONUS_ACK_STORAGE_PREFIX = "rockmundo:weeklyBonusAck:";
export const WEEKLY_BONUS_REASON = "weekly_bonus" as const;

export interface WeeklyBonusEvaluationResult {
  freshWeeklyBonusAvailable: boolean;
  acknowledgementToPersist?: string | null;
}

export const resolveWeeklyBonusAcknowledgementTimestamp = (
  latestEntry: ExperienceLedgerEntry | undefined,
  now: Date = new Date()
) => {
  const recordedAt = toValidDate(latestEntry?.recorded_at ?? null);
  return (recordedAt ?? now).toISOString();
};

export const evaluateWeeklyBonusState = (
  latestEntry: ExperienceLedgerEntry | undefined,
  storedAcknowledgement: string | null,
  now: Date = new Date()
): WeeklyBonusEvaluationResult => {
  if (!latestEntry) {
    return {
      freshWeeklyBonusAvailable: false,
      acknowledgementToPersist: storedAcknowledgement ? undefined : null
    };
  }

  const recordedAt = toValidDate(latestEntry.recorded_at);
  const acknowledgedAt = storedAcknowledgement ? toValidDate(storedAcknowledgement) : null;

  if (recordedAt && (!acknowledgedAt || recordedAt > acknowledgedAt)) {
    return { freshWeeklyBonusAvailable: true };
  }

  if (!recordedAt && !storedAcknowledgement) {
    return {
      freshWeeklyBonusAvailable: false,
      acknowledgementToPersist: now.toISOString()
    };
  }

  return { freshWeeklyBonusAvailable: false };
};

const toValidDate = (value: unknown) => {
  if (typeof value === "string" || value instanceof Date) {
    const parsed = new Date(value);
    if (!Number.isNaN(parsed.getTime())) {
      return parsed;
    }
  }
  return null;
};

const isMissingColumnError = (
  error: PostgrestError | null | undefined,
  column: string
) => {
  if (!error || !column) {
    return false;
  }

  if (error.code !== "42703" && error.code !== "PGRST204") {
    return false;
  }

  const haystacks = [error.message, error.details, error.hint].filter(
    (value): value is string => typeof value === "string" && value.length > 0
  );

  if (haystacks.length === 0) {
    return false;
  }

  const target = column.toLowerCase();
  return haystacks.some(haystack => haystack.toLowerCase().includes(target));
};

const extractMissingColumn = (error: PostgrestError | null | undefined) => {
  if (!error) {
    return null;
  }

  const haystacks = [error.message, error.details, error.hint].filter(
    (value): value is string => typeof value === "string" && value.length > 0
  );

  const patterns = [
    /column\s+(?:"?[\w]+"?\.)?"?([\w]+)"?\s+does not exist/i,
    /could not find the '([\w]+)' column/i,
    /'([\w]+)'\s+column/i
  ];

  for (const haystack of haystacks) {
    for (const pattern of patterns) {
      const match = haystack.match(pattern);
      if (match?.[1]) {
        return match[1];
      }
    }
  }

  return null;
};

const isMissingTableError = (error: PostgrestError | null | undefined) =>
  Boolean(
    error?.code === "42P01" ||
      error?.code === "PGRST201" ||
      error?.message?.toLowerCase().includes("does not exist")
  );

const omitFromRecord = <T extends Record<string, unknown>>(source: T, key: string) => {
  if (!(key in source)) {
    return source;
  }

  const { [key]: _omitted, ...rest } = source;
  return rest as T;
};

export interface CreateCharacterInput {
  username: string;
  displayName?: string;
  slotNumber: number;
  unlockCost: number;
  makeActive?: boolean;
}

interface GameDataContextValue {
  characters: PlayerProfile[];
  selectedCharacterId: string | null;
  profile: PlayerProfile | null;
  freshWeeklyBonusAvailable: boolean;
  skillDefinitions: SkillDefinition[];
  skillProgress: SkillProgressRow[];
  unlockedSkills: UnlockedSkillsMap;
  skills: PlayerSkills | null;
  attributes: AttributesMap;
  xpWallet: PlayerXpWallet | null;
<<<<<<< HEAD
  progressionCooldowns: Record<string, number>;
=======
>>>>>>> 93b9b9e0
  activities: ActivityItem[];
  experienceLedger: ExperienceLedgerEntry[];
  currentCity: Tables<"cities"> | null;
  loading: boolean;
  error: string | null;
  hasCharacters: boolean;
  skillUnlocks: SkillUnlockRow[];
  setActiveCharacter: (characterId: string) => Promise<void>;
  clearSelectedCharacter: () => void;
  updateProfile: (updates: Partial<PlayerProfile>) => Promise<PlayerProfile | undefined>;
  updateSkills: (updates: Partial<PlayerSkills>) => Promise<PlayerSkills | undefined>;
  updateAttributes: (updates: Partial<PlayerAttributes>) => Promise<PlayerAttributes | undefined>;
  addActivity: (
    activityType: string,
    message: string,
    earnings?: number
  ) => Promise<ActivityItem | undefined>;
  awardActionXp: (input: AwardActionXpInput) => Promise<ProgressionSuccessResponse>;
  buyAttributeStar: (input: BuyAttributeStarInput) => Promise<ProgressionSuccessResponse>;
  refreshProgressionState: () => Promise<void>;
  acknowledgeWeeklyBonus: () => void;
  refreshProgressionState: () => Promise<void>;
  createCharacter: (input: CreateCharacterInput) => Promise<PlayerProfile>;
  refreshCharacters: () => Promise<PlayerProfile[]>;
  refetch: () => Promise<void>;
  resetCharacter: () => Promise<void>;
  upsertSkillProgress: (
    profileId: string,
    entries: SkillProgressUpsertInput[]
  ) => Promise<SkillProgressRow[]>;
  upsertSkillUnlocks: (
    profileId: string,
    entries: SkillUnlockUpsertInput[]
  ) => Promise<SkillUnlockRow[]>;
}

const GameDataContext = createContext<GameDataContextValue | undefined>(undefined);

const missingProviderMessage = "useGameData must be used within a GameDataProvider";

const warnMissingProvider = () => {
  if (typeof console !== "undefined") {
    console.warn(missingProviderMessage);
  }
};

const defaultGameDataContext: GameDataContextValue = {
  characters: [],
  selectedCharacterId: null,
  profile: null,
  freshWeeklyBonusAvailable: false,
  skillDefinitions: [],
  skillProgress: [],
  unlockedSkills: {},
  skills: null,
  attributes: {},
  xpWallet: null,
<<<<<<< HEAD
  progressionCooldowns: {},
=======
>>>>>>> 93b9b9e0
  activities: [],
  experienceLedger: [],
  currentCity: null,
  loading: false,
  error: missingProviderMessage,
  hasCharacters: false,
  skillUnlocks: [],
  setActiveCharacter: async () => {
    warnMissingProvider();
  },
  clearSelectedCharacter: () => {
    warnMissingProvider();
  },
  updateProfile: async () => {
    warnMissingProvider();
    return undefined;
  },
  updateSkills: async () => {
    warnMissingProvider();
    return undefined;
  },
  updateAttributes: async () => {
    warnMissingProvider();
    return undefined;
  },
  addActivity: async () => {
    warnMissingProvider();
    return undefined;
  },
  awardActionXp: async () => {
    warnMissingProvider();
    throw new Error(missingProviderMessage);
  },
  buyAttributeStar: async () => {
    warnMissingProvider();
    throw new Error(missingProviderMessage);
  },
  refreshProgressionState: async () => {
    warnMissingProvider();
  },
  acknowledgeWeeklyBonus: () => {
    warnMissingProvider();
  },
  refreshProgressionState: async () => {
    warnMissingProvider();
  },
  createCharacter: async () => {
    warnMissingProvider();
    throw new Error(missingProviderMessage);
  },
  refreshCharacters: async () => {
    warnMissingProvider();
    return [];
  },
  refetch: async () => {
    warnMissingProvider();
  },
  resetCharacter: async () => {
    warnMissingProvider();
  },
  upsertSkillProgress: async () => {
    warnMissingProvider();
    return [];
  },
  upsertSkillUnlocks: async () => {
    warnMissingProvider();
    return [];
  }
};

const readStoredCharacterId = () => {
  if (typeof window === "undefined") return null;
  const value = window.localStorage.getItem(CHARACTER_STORAGE_KEY);
  return value ?? null;
};

const writeStoredCharacterId = (characterId: string | null) => {
  if (typeof window === "undefined") return;
  if (characterId) {
    window.localStorage.setItem(CHARACTER_STORAGE_KEY, characterId);
  } else {
    window.localStorage.removeItem(CHARACTER_STORAGE_KEY);
  }
};

const readWeeklyBonusAcknowledgement = (profileId: string) => {
  if (typeof window === "undefined") return null;
  return window.localStorage.getItem(`${WEEKLY_BONUS_ACK_STORAGE_PREFIX}${profileId}`);
};

const writeWeeklyBonusAcknowledgement = (profileId: string, timestamp: string | null) => {
  if (typeof window === "undefined") return;
  const storageKey = `${WEEKLY_BONUS_ACK_STORAGE_PREFIX}${profileId}`;
  if (timestamp) {
    window.localStorage.setItem(storageKey, timestamp);
  } else {
    window.localStorage.removeItem(storageKey);
  }
};

const isPostgrestError = (error: unknown): error is PostgrestError =>
  typeof error === "object" &&
  error !== null &&
  "message" in error &&
  "code" in error;

const extractErrorMessage = (error: unknown) => {
  if (isPostgrestError(error)) return error.message;
  if (error instanceof Error) return error.message;
  return "An unknown error occurred.";
};

const sortProfiles = (profiles: PlayerProfile[]) => {
  const toTimestamp = (value: PlayerProfile["created_at"]) => {
    if (!value) return 0;
    if (value instanceof Date) return value.getTime();

    const date = new Date(value as string);
    return Number.isNaN(date.getTime()) ? 0 : date.getTime();
  };

  const getSlotNumber = (profile: PlayerProfile) => {
    const slot = (profile as Record<string, unknown>).slot_number;
    return typeof slot === "number" ? slot : null;
  };

  return [...profiles].sort((a, b) => {
    const slotA = getSlotNumber(a);
    const slotB = getSlotNumber(b);

    const hasSlotA = slotA !== null;
    const hasSlotB = slotB !== null;

    if (hasSlotA && hasSlotB) {
      if (slotA !== slotB) {
        return slotA - slotB;
      }
    } else if (hasSlotA) {
      return -1;
    } else if (hasSlotB) {
      return 1;
    }

    const createdAtA = toTimestamp(a.created_at);
    const createdAtB = toTimestamp(b.created_at);

    return createdAtA - createdAtB;
  });
};

const matchProgressToDefinition = (
  progress: SkillProgressRow,
  definition: SkillDefinition
) => progress.skill_id === definition.id || progress.skill_slug === definition.slug;

const useProvideGameData = (): GameDataContextValue => {
  const { user } = useAuth();
  const [characters, setCharacters] = useState<PlayerProfile[]>([]);
  const [selectedCharacterId, setSelectedCharacterId] = useState<string | null>(() => readStoredCharacterId());
  const [profile, setProfile] = useState<PlayerProfile | null>(null);
  const [skillDefinitions, setSkillDefinitions] = useState<any[]>([]);
  const [skillProgress, setSkillProgress] = useState<any[]>([]);
  const [skillUnlockRows, setSkillUnlockRows] = useState<any[]>([]);
  const [skillsUpdatedAt, setSkillsUpdatedAt] = useState<string | null>(null);
  const [attributeDefinitions, setAttributeDefinitions] = useState<AttributeDefinition[]>([]);
  const [attributes, setAttributes] = useState<any>({});
  const [xpWallet, setXpWallet] = useState<PlayerXpWallet | null>(null);
  const [progressionCooldowns, setProgressionCooldowns] = useState<Record<string, number>>({});
  const [activities, setActivities] = useState<ActivityItem[]>([]);
  const [experienceLedger, setExperienceLedger] = useState<ExperienceLedgerEntry[]>([]);
  const [xpWallet, setXpWallet] = useState<PlayerXpWallet | null>(null);
  const [currentCity, setCurrentCity] = useState<Tables<"cities"> | null>(null);
  const [skills, setSkills] = useState<PlayerSkills | null>(null);
  const [charactersLoading, setCharactersLoading] = useState(false);
  const [dataLoading, setDataLoading] = useState(false);
  const [error, setError] = useState<string | null>(null);
  const [freshWeeklyBonusAvailable, setFreshWeeklyBonusAvailable] = useState(false);
  const supportsProfileScopedDataRef = useRef<boolean | null>(null);
  const clearGameState = useCallback(() => {
    setProfile(null);
    setSkills(null);
    setAttributes(null);
    setXpWallet(null);
    setProgressionCooldowns({});
    setActivities([]);
    setExperienceLedger([]);
    setCurrentCity(null);
    setFreshWeeklyBonusAvailable(false);
    setXpWallet(null);
  }, []);

  const fetchCharacters = useCallback(async () => {
    if (!user) {
      setCharacters([]);
      setSelectedCharacterId(null);
      clearGameState();
      setError(null);
      return [] as PlayerProfile[];
    }

    setCharactersLoading(true);
    setError(null);

    try {
      const { data, error: profilesError } = await supabase
        .from("profiles")
        .select("*")
        .eq("user_id", user.id);

      if (profilesError) throw profilesError;

      const list = sortProfiles(data ?? []);
      setCharacters(list);

      const hasStored = selectedCharacterId && list.some(character => character.id === selectedCharacterId);
      const activeCharacterId = list.find(character => character.is_active)?.id ?? null;
      const fallbackId = hasStored
        ? selectedCharacterId
        : activeCharacterId ?? list[0]?.id ?? null;

      if (fallbackId !== selectedCharacterId) {
        setSelectedCharacterId(fallbackId);
        writeStoredCharacterId(fallbackId);
      }

      if (!fallbackId) {
        clearGameState();
      }

      return list;
    } catch (err: unknown) {
      console.error("Error fetching characters:", err);
      setError(extractErrorMessage(err));
      return [] as PlayerProfile[];
    } finally {
      setCharactersLoading(false);
    }
  }, [user, selectedCharacterId, clearGameState]);

  const resolveCurrentCity = useCallback(
    async (cityId: Nullable<string>) => {
      if (!cityId) {
        setCurrentCity(null);
        return;
      }

      const { data, error: cityError, status } = await supabase
        .from("cities")
        .select("*")
        .eq("id", cityId)
        .maybeSingle();

      if (cityError && status !== 406) {
        console.error("Error fetching current city:", cityError);
        return;
      }

      setCurrentCity(data ?? null);
    },
    [setAttributes, setProfile, setProgressionCooldowns, setXpWallet]
  );

  const fetchGameData = useCallback(async () => {
    if (!user || !selectedCharacterId) {
      clearGameState();
      setDataLoading(false);
      setError(null);
      return;
    }

    setDataLoading(true);
    setError(null);

    try {
      const profileResponse = await supabase
        .from("profiles")
        .select("*")
        .eq("id", selectedCharacterId)
        .maybeSingle();

      if (profileResponse.error && profileResponse.status !== 406) {
        throw profileResponse.error;
      }

      const character = profileResponse.data ?? null;

      if (!character) {
        clearGameState();
        setError("The selected character could not be found.");
        setSelectedCharacterId(null);
        writeStoredCharacterId(null);
        await fetchCharacters();
        return;
      }

      setProfile(character);
      await resolveCurrentCity(character.current_city_id ?? null);

      try {
        const walletResponse = await supabase
          .from("player_xp_wallet")
          .select("*")
          .eq("profile_id", character.id)
          .maybeSingle();

        if (walletResponse.error) {
          if (isMissingTableError(walletResponse.error)) {
            setXpWallet(null);
          } else if (walletResponse.status !== 406) {
            throw walletResponse.error;
          }
        } else {
          setXpWallet(walletResponse.data ?? null);
        }
      } catch (walletError) {
        console.error("Error loading XP wallet:", walletError);
        setXpWallet(null);
      }

      let skillsResponse: PostgrestMaybeSingleResponse<PlayerSkills> | undefined;

      if (supportsProfileScopedDataRef.current === false) {
        skillsResponse = await supabase
          .from("player_skills")
          .select("*")
          .eq("user_id", character.user_id)
          .maybeSingle();

        if (skillsResponse.error && skillsResponse.status !== 406) {
          throw skillsResponse.error;
        }
      } else {
        const attempt = await supabase
          .from("player_skills")
          .select("*")
          .eq("profile_id", selectedCharacterId)
          .maybeSingle();

        if (attempt.error) {
          if (isMissingColumnError(attempt.error, "profile_id")) {
            supportsProfileScopedDataRef.current = false;
            skillsResponse = await supabase
              .from("player_skills")
              .select("*")
              .eq("user_id", character.user_id)
              .maybeSingle();

            if (skillsResponse.error && skillsResponse.status !== 406) {
              throw skillsResponse.error;
            }
          } else if (attempt.status !== 406) {
            throw attempt.error;
          } else {
            skillsResponse = attempt;
          }
        } else {
          supportsProfileScopedDataRef.current = true;
          skillsResponse = attempt;
        }
      }

      let skillsData = skillsResponse?.data ?? null;

      if (!skillsData) {
        const baseSkillPayload: Record<string, unknown> = {
          user_id: character.user_id,
          profile_id: character.id
        };

        const initialSkillPayload =
          supportsProfileScopedDataRef.current === false
            ? omitFromRecord(baseSkillPayload, "profile_id")
            : baseSkillPayload;

        const insertedSkills = await supabase
          .from("player_skills")
          .insert(initialSkillPayload)
          .select()
          .single();

        if (insertedSkills.error) {
          if (isMissingColumnError(insertedSkills.error, "profile_id")) {
            supportsProfileScopedDataRef.current = false;
            const fallbackInsert = await supabase
              .from("player_skills")
              .insert(omitFromRecord(baseSkillPayload, "profile_id"))
              .select()
              .single();

            if (fallbackInsert.error) {
              throw fallbackInsert.error;
            }

            skillsData = fallbackInsert.data;
          } else {
            throw insertedSkills.error;
          }
        } else {
          skillsData = insertedSkills.data;
        }
      }

      setSkills(skillsData);

      const definitions: AttributeDefinition[] = [];
      setAttributeDefinitions(definitions);

      const profileAttributeRows: ProfileAttribute[] = [];
      const definitionById = new Map(definitions.map(definition => [definition.id, definition]));

      const resolvedAttributes = profileAttributeRows.reduce<Record<string, number>>((acc, row) => {
        const definition = definitionById.get(row.attribute_id);
        if (definition) {
          acc[definition.slug] = Number(row.value ?? definition.default_value ?? 0);
        }
        return acc;
      }, {});

      let attributesResponse: PostgrestMaybeSingleResponse<PlayerAttributes> | undefined;

      if (supportsProfileScopedDataRef.current === false) {
        attributesResponse = await supabase
          .from("player_attributes")
          .select("*")
          .eq("user_id", character.user_id)
          .maybeSingle();
      } else {
        const attempt = await supabase
          .from("player_attributes")
          .select("*")
          .eq("profile_id", selectedCharacterId)
          .maybeSingle();

        if (attempt.error) {
          if (isMissingColumnError(attempt.error, "profile_id")) {
            supportsProfileScopedDataRef.current = false;
            attributesResponse = await supabase
              .from("player_attributes")
              .select("*")
              .eq("user_id", character.user_id)
              .maybeSingle();
          } else if (
            attempt.error.code !== "PGRST116" &&
            attempt.status !== 406
          ) {
            throw attempt.error;
          } else {
            attributesResponse = attempt;
          }
        } else {
          supportsProfileScopedDataRef.current = true;
          attributesResponse = attempt;
        }
      }

      if (
        attributesResponse?.error &&
        attributesResponse.error.code !== "PGRST116" &&
        attributesResponse.status !== 406
      ) {
        throw attributesResponse.error;
      }

      let attributesData = attributesResponse?.data ?? null;

      if (!attributesData) {
        const baseAttributePayload: Record<string, unknown> = {
          user_id: character.user_id,
          profile_id: character.id,
          attribute_points: 0,
          mental_focus: resolvedAttributes["mental_focus"] ?? 0,
          physical_endurance: resolvedAttributes["physical_endurance"] ?? 0
        };

        const initialAttributePayload =
          supportsProfileScopedDataRef.current === false
            ? omitFromRecord(baseAttributePayload, "profile_id")
            : baseAttributePayload;

        const insertedAttributes = await supabase
          .from("player_attributes")
          .insert(initialAttributePayload)
          .select()
          .single();

        if (insertedAttributes.error) {
          if (isMissingColumnError(insertedAttributes.error, "profile_id")) {
            supportsProfileScopedDataRef.current = false;
            const fallbackInsert = await supabase
              .from("player_attributes")
              .insert(omitFromRecord(baseAttributePayload, "profile_id"))
              .select()
              .single();

            if (fallbackInsert.error) {
              throw fallbackInsert.error;
            }

            attributesData = fallbackInsert.data;
          } else {
            throw insertedAttributes.error;
          }
        } else {
          attributesData = insertedAttributes.data;
        }
      }

      setAttributes(attributesData ?? {});

      let walletData: PlayerXpWallet | null = null;
      const walletResponse = await supabase
        .from("player_xp_wallet")
        .select("*")
        .eq("profile_id", selectedCharacterId)
        .maybeSingle();

      if (walletResponse.error) {
        if (
          walletResponse.status === 404 ||
          walletResponse.status === 406 ||
          isMissingTableError(walletResponse.error)
        ) {
          walletData = null;
        } else {
          throw walletResponse.error;
        }
      } else {
        walletData = (walletResponse.data as PlayerXpWallet | null) ?? null;
      }

      setXpWallet(walletData);

      let activityResponse = await supabase
        .from("activity_feed")
        .select("*")
        .eq("profile_id", selectedCharacterId)
        .order("created_at", { ascending: false })
        .limit(10);

      if (activityResponse.error) {
        if (isMissingColumnError(activityResponse.error, "profile_id")) {
          supportsProfileScopedDataRef.current = false;
          activityResponse = await supabase
            .from("activity_feed")
            .select("*")
            .eq("user_id", character.user_id)
            .order("created_at", { ascending: false })
            .limit(10);

          if (activityResponse.error) {
            throw activityResponse.error;
          }
        } else {
          throw activityResponse.error;
        }
      } else {
        supportsProfileScopedDataRef.current = true;
      }

      setActivities(activityResponse.data ?? []);

      let ledgerData: ExperienceLedgerEntry[] = [];
      let ledgerResponse = await supabase
        .from("experience_ledger")
        .select("*")
        .eq("profile_id", selectedCharacterId)
        .order("recorded_at", { ascending: false })
        .limit(20);

      if (ledgerResponse.error) {
        if (isMissingTableError(ledgerResponse.error)) {
          ledgerData = [];
        } else if (isMissingColumnError(ledgerResponse.error, "profile_id")) {
          ledgerResponse = await supabase
            .from("experience_ledger")
            .select("*")
            .eq("user_id", character.user_id)
            .order("recorded_at", { ascending: false })
            .limit(20);

          if (ledgerResponse.error) {
            throw ledgerResponse.error;
          }

          ledgerData = (ledgerResponse.data ?? []) as ExperienceLedgerEntry[];
        } else {
          throw ledgerResponse.error;
        }
      } else {
        ledgerData = (ledgerResponse.data ?? []) as ExperienceLedgerEntry[];
      }

      setExperienceLedger(ledgerData);

      const [skillDefinitionsResponse, skillProgressResponse] = await Promise.all([
        supabase.from("skill_definitions").select("*"),
        supabase
          .from("profile_skill_progress")
          .select("*")
          .eq("profile_id", selectedCharacterId)
      ]);

      const sortedSkillDefinitions = sortByOptionalKeys(
        ((skillDefinitionsResponse.data ?? []) as SkillDefinition[]).filter(Boolean),
        ["display_order", "sort_order", "order_index", "position"],
        ["name", "slug"]
      ) as SkillDefinition[];

      setSkillDefinitions(sortedSkillDefinitions);

      let skillProgressData: SkillProgressRow[] = [];

      if (skillProgressResponse.error) {
        if (
          skillProgressResponse.status === 404 ||
          isMissingTableError(skillProgressResponse.error) ||
          isMissingColumnError(skillProgressResponse.error, "profile_id")
        ) {
          if (isMissingColumnError(skillProgressResponse.error, "profile_id")) {
            supportsProfileScopedDataRef.current = false;
          }
          skillProgressData = [];
        } else {
          throw skillProgressResponse.error;
        }
      } else {
        skillProgressData = (skillProgressResponse.data ?? []) as SkillProgressRow[];
      }

      setSkillProgress(skillProgressData);
      setSkillUnlockRows([]);
    } catch (err) {
      console.error("Error fetching game data:", err);
      setError(extractErrorMessage(err));
    } finally {
      setDataLoading(false);
    }
  }, [
    user,
    selectedCharacterId,
    clearGameState,
    fetchCharacters,
    resolveCurrentCity
  ]);

  useEffect(() => {
    if (!user) {
      setCharacters([]);
      setSelectedCharacterId(null);
      writeStoredCharacterId(null);
      clearGameState();
      setError(null);
      setCharactersLoading(false);
      setDataLoading(false);
      return;
    }

    void fetchCharacters();
  }, [clearGameState, fetchCharacters, user]);

  useEffect(() => {
    writeStoredCharacterId(selectedCharacterId);
    void fetchGameData();
  }, [fetchGameData, selectedCharacterId]);

  const acknowledgeWeeklyBonus = useCallback(() => {
    if (!profile?.id) {
      return;
    }

    const latestWeeklyBonus = experienceLedger.find(
      entry => entry.reason === WEEKLY_BONUS_REASON
    );
    const acknowledgementTimestamp = resolveWeeklyBonusAcknowledgementTimestamp(latestWeeklyBonus);
    writeWeeklyBonusAcknowledgement(profile.id, acknowledgementTimestamp);
    setFreshWeeklyBonusAvailable(false);
  }, [experienceLedger, profile]);

  const applyProgressionState = useCallback(
    (response: ProgressionSuccessResponse | null | undefined) => {
      if (!response) {
        return;
      }

      if (response.cooldowns) {
        setProgressionCooldowns(response.cooldowns);
      }

      if (response.wallet !== undefined) {
        setXpWallet(response.wallet ?? null);
      }

      if (response.attributes) {
        setAttributes(response.attributes);
      }

      if (response.profile) {
        setProfile(previous => {
          if (!previous) {
            return previous;
          }

          const patch: Partial<PlayerProfile> & Record<string, unknown> = {
            experience: response.profile.experience,
            level: response.profile.level,
            updated_at: response.profile.updated_at
          };

          if (typeof response.profile.display_name !== "undefined") {
            patch.display_name = response.profile.display_name;
          }

          if (typeof response.profile.username === "string") {
            patch.username = response.profile.username;
          }

          if (typeof response.profile.attribute_points_available === "number") {
            patch.attribute_points_available = response.profile.attribute_points_available;
          }

          if (typeof response.profile.skill_points_available === "number") {
            patch.skill_points_available = response.profile.skill_points_available;
          }

          return { ...previous, ...patch } as PlayerProfile;
        });
      }
    },
    [setAttributes, setProfile, setProgressionCooldowns, setXpWallet]
  );

  const awardActionXp = useCallback(
    async (input: AwardActionXpInput) => {
      const response = await invokeAwardActionXp(input);
      if (!isProgressionSuccessResponse(response)) {
        throw new Error(response.message ?? "Failed to award action XP.");
      }

      applyProgressionState(response);
      return response;
    },
    [applyProgressionState]
  );

  const buyAttributeStar = useCallback(
    async (input: BuyAttributeStarInput) => {
      const response = await invokeBuyAttributeStar(input);
      if (!isProgressionSuccessResponse(response)) {
        throw new Error(response.message ?? "Failed to purchase attribute upgrade.");
      }

      applyProgressionState(response);
      return response;
    },
    [applyProgressionState]
  );

  const refreshProgressionState = useCallback(() => fetchGameData(), [fetchGameData]);

  useEffect(() => {
    if (!profile?.id) {
      setFreshWeeklyBonusAvailable(false);
      return;
    }

    const latestWeeklyBonus = experienceLedger.find(
      entry => entry.reason === WEEKLY_BONUS_REASON
    );
    const acknowledgement = readWeeklyBonusAcknowledgement(profile.id);
    const { freshWeeklyBonusAvailable: hasFreshBonus, acknowledgementToPersist } =
      evaluateWeeklyBonusState(latestWeeklyBonus, acknowledgement);

    setFreshWeeklyBonusAvailable(hasFreshBonus);

    if (acknowledgementToPersist !== undefined) {
      writeWeeklyBonusAcknowledgement(profile.id, acknowledgementToPersist);
    }
  }, [experienceLedger, profile]);

  const setActiveCharacter = useCallback(
    async (characterId: string) => {
      if (!user) {
        throw new Error("You must be signed in to select a character.");
      }

      setSelectedCharacterId(characterId);
      writeStoredCharacterId(characterId);

      try {
        await supabase
          .from("profiles")
          .update({ is_active: false })
          .eq("user_id", user.id);

        await supabase
          .from("profiles")
          .update({ is_active: true })
          .eq("id", characterId);
      } catch (err) {
        console.error("Error setting active character:", err);
      }

      await fetchGameData();
    },
    [user, fetchGameData]
  );

  const clearSelectedCharacter = useCallback(() => {
    setSelectedCharacterId(null);
    writeStoredCharacterId(null);
    clearGameState();
  }, [clearGameState]);

  const updateProfile = useCallback(
    async (updates: Partial<PlayerProfile>) => {
      if (!user || !selectedCharacterId) {
        throw new Error("No active character selected.");
      }

      const basePayload = {
        ...updates,
        updated_at: updates.updated_at ?? new Date().toISOString()
      };

      let attemptedPayload: Record<string, unknown> = { ...basePayload };
      const skippedColumns = new Set<string>();

      while (Object.keys(attemptedPayload).length > 0) {
        const response = await supabase
          .from("profiles")
          .update(attemptedPayload)
          .eq("id", selectedCharacterId)
          .select()
          .maybeSingle();

        if (!response.error) {
          const appliedPayload = attemptedPayload as Partial<PlayerProfile>;
          const nextProfile = response.data ?? (profile ? { ...profile, ...appliedPayload } : null);
          setProfile(nextProfile);
          return nextProfile ?? undefined;
        }

        const missingColumn = extractMissingColumn(response.error);
        if (
          missingColumn &&
          !skippedColumns.has(missingColumn) &&
          missingColumn in attemptedPayload
        ) {
          skippedColumns.add(missingColumn);
          attemptedPayload = omitFromRecord(attemptedPayload, missingColumn);
          continue;
        }

        console.error("Error updating profile:", response.error);
        throw response.error;
      }

      return profile ?? undefined;
    },
    [profile, selectedCharacterId, user]
  );

  const refreshProgressionState = useCallback(async () => {
    if (!user || !selectedCharacterId) {
      setXpWallet(null);
      return;
    }

    try {
      const [profileResponse, walletResponse] = await Promise.all([
        supabase
          .from("profiles")
          .select("*")
          .eq("id", selectedCharacterId)
          .maybeSingle(),
        supabase
          .from("player_xp_wallet")
          .select("*")
          .eq("profile_id", selectedCharacterId)
          .maybeSingle(),
      ]);

      if (!profileResponse.error && profileResponse.data) {
        setProfile(profileResponse.data);
      } else if (profileResponse.error && profileResponse.status !== 406) {
        throw profileResponse.error;
      }

      if (walletResponse.error) {
        if (isMissingTableError(walletResponse.error)) {
          setXpWallet(null);
        } else if (walletResponse.status !== 406) {
          throw walletResponse.error;
        }
      } else {
        setXpWallet(walletResponse.data ?? null);
      }
    } catch (error) {
      console.error("Failed to refresh progression state:", error);
    }
  }, [selectedCharacterId, user]);

  const updateSkills = useCallback(
    async (updates: Partial<PlayerSkills>) => {
      if (!user || !selectedCharacterId) {
        throw new Error("No active character selected.");
      }

      const payload = {
        ...updates,
        updated_at: updates.updated_at ?? new Date().toISOString()
      };

      const primaryColumn = supportsProfileScopedDataRef.current === false ? "user_id" : "profile_id";
      const primaryValue = primaryColumn === "user_id" ? user.id : selectedCharacterId;

      let updateResponse = await supabase
        .from("player_skills")
        .update(payload)
        .eq(primaryColumn, primaryValue)
        .select()
        .maybeSingle();

      if (updateResponse.error) {
        if (
          primaryColumn === "profile_id" &&
          isMissingColumnError(updateResponse.error, "profile_id")
        ) {
          supportsProfileScopedDataRef.current = false;
          updateResponse = await supabase
            .from("player_skills")
            .update(payload)
            .eq("user_id", user.id)
            .select()
            .maybeSingle();
        } else {
          console.error("Error updating skills:", updateResponse.error);
          throw updateResponse.error;
        }
      } else if (primaryColumn === "profile_id") {
        supportsProfileScopedDataRef.current = true;
      }

      const nextSkills = updateResponse.data ?? (skills ? { ...skills, ...payload } : null);
      setSkills(nextSkills);
      return nextSkills ?? undefined;
    },
    [selectedCharacterId, skills, user]
  );

  const updateAttributes = useCallback(
    async (updates: Partial<PlayerAttributes>) => {
      if (!user || !selectedCharacterId) {
        throw new Error("No active character selected.");
      }

      const payload = {
        ...updates,
        updated_at: updates.updated_at ?? new Date().toISOString()
      };

      try {
        const primaryColumn = supportsProfileScopedDataRef.current === false ? "user_id" : "profile_id";
        const primaryValue = primaryColumn === "user_id" ? user.id : selectedCharacterId;

        let updateResponse = await supabase
          .from("player_attributes")
          .update(payload)
          .eq(primaryColumn, primaryValue)
          .select()
          .maybeSingle();

        if (updateResponse.error) {
          if (
            primaryColumn === "profile_id" &&
            isMissingColumnError(updateResponse.error, "profile_id")
          ) {
            supportsProfileScopedDataRef.current = false;
            updateResponse = await supabase
              .from("player_attributes")
              .update(payload)
              .eq("user_id", user.id)
              .select()
              .maybeSingle();
          } else {
            throw updateResponse.error;
          }
        } else if (primaryColumn === "profile_id") {
          supportsProfileScopedDataRef.current = true;
        }

        const nextAttributes = updateResponse.data ?? (attributes ? { ...attributes, ...payload } : null);
        setAttributes(nextAttributes);
        return nextAttributes;
      } catch (updateError) {
        console.error("Error updating attributes:", updateError);
        throw updateError;
      }
    },
    [attributes, selectedCharacterId, user]
  );

  const setSkillUnlocked = useCallback(
    async (skillSlug: string, unlocked: boolean) => {
      if (!user) {
        throw new Error("You must be signed in to update skill unlocks.");
      }

      const activeProfileId = selectedCharacterId;
      if (!activeProfileId) {
        throw new Error("No active character selected.");
      }

      const definition = skillDefinitions.find(def => def.slug === skillSlug || def.id === skillSlug);
      if (!definition) {
        throw new Error(`Unknown skill: ${skillSlug}`);
      }

      if (unlocked) {
        // Note: profile_skill_unlocks table not implemented yet
        console.log("Would unlock skill:", definition.id);

      } else {
        // Note: profile_skill_unlocks table not implemented yet
        console.log("Would lock skill:", definition.id);

      }
    },
    [selectedCharacterId, skillDefinitions, user]
  );

  const addActivity = useCallback(
    async (
      activityType: string,
      message: string,
      earnings: number = 0,
      metadata?: ActivityItem["metadata"]
    ) => {
      if (!user || !selectedCharacterId) {
        throw new Error("No active character selected.");
      }

      const baseActivityPayload: Record<string, unknown> = {
        user_id: user.id,
        profile_id: selectedCharacterId,
        activity_type: activityType,
        message,
        earnings,
        metadata: metadata ?? null
      };

      const initialActivityPayload =
        supportsProfileScopedDataRef.current === false
          ? omitFromRecord(baseActivityPayload, "profile_id")
          : baseActivityPayload;

      let insertResponse = await supabase
        .from("activity_feed")
        .insert(initialActivityPayload)
        .select()
        .single();

      if (insertResponse.error) {
        if (isMissingColumnError(insertResponse.error, "profile_id")) {
          supportsProfileScopedDataRef.current = false;
          insertResponse = await supabase
            .from("activity_feed")
            .insert(omitFromRecord(baseActivityPayload, "profile_id"))
            .select()
            .single();
        } else {
          console.error("Error adding activity:", insertResponse.error);
          throw insertResponse.error;
        }
      } else {
        supportsProfileScopedDataRef.current = true;
      }

      const data = insertResponse.data;

      if (!data) {
        throw new Error("No activity data returned from Supabase.");
      }

      setActivities(prev => [data, ...prev.slice(0, 9)]);
      return data;
    },
    [selectedCharacterId, user]
  );

  const createCharacter = useCallback(
    async ({
      username,
      displayName,
      slotNumber,
      unlockCost,
      makeActive = false
    }: CreateCharacterInput) => {
      if (!user) {
        throw new Error("You must be signed in to create a character.");
      }

      setCharactersLoading(true);

      try {
        if (unlockCost > 0) {
          if (!profile || (profile.cash ?? 0) < unlockCost) {
            throw new Error("You do not have enough cash to unlock this character slot.");
          }

          await updateProfile({ cash: (profile.cash ?? 0) - unlockCost });
        }

        const baseProfilePayload: Record<string, unknown> = {
          user_id: user.id,
          username,
          display_name: displayName,
          slot_number: slotNumber,
          unlock_cost: unlockCost,
          is_active: makeActive
        };

        const skippedProfileColumns = new Set<string>();
        let attemptedProfilePayload = { ...baseProfilePayload };
        let newProfile: PlayerProfile | null = null;

        while (Object.keys(attemptedProfilePayload).length > 0) {
          const { data, error } = await supabase
            .from("profiles")
            .insert(attemptedProfilePayload)
            .select()
            .single();

          if (!error) {
            newProfile = data ?? null;
            break;
          }

          const missingColumn = extractMissingColumn(error);
          if (
            missingColumn &&
            !skippedProfileColumns.has(missingColumn) &&
            missingColumn in attemptedProfilePayload
          ) {
            skippedProfileColumns.add(missingColumn);
            attemptedProfilePayload = omitFromRecord(
              attemptedProfilePayload,
              missingColumn
            );
            continue;
          }

          throw error;
        }

        if (!newProfile) {
          throw new Error("Failed to create character profile.");
        }

        const baseNewSkillPayload: Record<string, unknown> = {
          user_id: user.id,
          profile_id: newProfile.id
        };

        const initialNewSkillPayload =
          supportsProfileScopedDataRef.current === false
            ? omitFromRecord(baseNewSkillPayload, "profile_id")
            : baseNewSkillPayload;

        const { error: skillsInsertError } = await supabase
          .from("player_skills")
          .insert(initialNewSkillPayload);

        if (skillsInsertError) {
          if (isMissingColumnError(skillsInsertError, "profile_id")) {
            supportsProfileScopedDataRef.current = false;
            const { error: fallbackSkillError } = await supabase
              .from("player_skills")
              .insert(omitFromRecord(baseNewSkillPayload, "profile_id"));

            if (fallbackSkillError) {
              throw fallbackSkillError;
            }
          } else {
            throw skillsInsertError;
          }
        } else {
          supportsProfileScopedDataRef.current = true;
        }

        if (skillDefinitions.length > 0) {
          await Promise.all([
            upsertSkillProgress(newProfile.id, []),
            upsertSkillUnlocks(newProfile.id, [])
          ]);
        } else {
          setSkillProgress([]);
          setSkillUnlockRows([]);
        }

        if (attributeDefinitions.length > 0) {
          const baseNewAttributePayload: Record<string, unknown> = {
            user_id: user.id,
            profile_id: newProfile.id
          };

          const initialNewAttributePayload =
            supportsProfileScopedDataRef.current === false
              ? omitFromRecord(baseNewAttributePayload, "profile_id")
              : baseNewAttributePayload;

          const { error: attributeInsertError } = await supabase
            .from("player_attributes")
            .insert(initialNewAttributePayload);

          if (attributeInsertError) {
            if (isMissingColumnError(attributeInsertError, "profile_id")) {
              supportsProfileScopedDataRef.current = false;
              const { error: fallbackAttributeError } = await supabase
                .from("player_attributes")
                .insert(omitFromRecord(baseNewAttributePayload, "profile_id"));

              if (fallbackAttributeError) {
                throw fallbackAttributeError;
              }
            } else {
              throw attributeInsertError;
            }
          } else {
            supportsProfileScopedDataRef.current = true;
          }
        }

        setCharacters(prev => [...prev, newProfile]);

        if (makeActive || !selectedCharacterId) {
          await setActiveCharacter(newProfile.id);
        }

        return newProfile;
      } catch (err) {
        console.error("Error creating character:", err);
        setError(extractErrorMessage(err));
        throw err;
      } finally {
        setCharactersLoading(false);
      }
    },
    [profile, selectedCharacterId, setActiveCharacter, updateProfile, user, skillDefinitions, attributeDefinitions]
  );

  const refreshCharacters = useCallback(() => fetchCharacters(), [fetchCharacters]);

  const refetch = useCallback(() => fetchGameData(), [fetchGameData]);

  const resetCharacter = useCallback(async () => {
    if (!user) {
      throw new Error("You must be signed in to reset a character.");
    }

    const { data, error: resetError } = await supabase.rpc("reset_player_character");

    if (resetError) {
      console.error("Error resetting character:", resetError);
      throw resetError;
    }

    const nextProfileId = Array.isArray(data) && data.length > 0 ? data[0]?.profile?.id ?? null : null;
    if (nextProfileId) {
      setSelectedCharacterId(nextProfileId);
      writeStoredCharacterId(nextProfileId);
    } else {
      clearSelectedCharacter();
    }

    await fetchCharacters();
    await fetchGameData();
  }, [clearSelectedCharacter, fetchCharacters, fetchGameData, user]);

  const upsertSkillProgress = useCallback(async (profileId: string, entries: SkillProgressUpsertInput[]) => {
    return [];
  }, []);

  const upsertSkillUnlocks = useCallback(async (profileId: string, entries: SkillUnlockUpsertInput[]) => {
    return [];
  }, []);

  const hasCharacters = useMemo(() => characters.length > 0, [characters]);
  const loading = useMemo(
    () => charactersLoading || dataLoading,
    [charactersLoading, dataLoading]
  );

  // Add missing functions and variables that are referenced
  const unlockedSkills = {};

  return {
    characters,
    selectedCharacterId,
    profile,
    freshWeeklyBonusAvailable,
    skillDefinitions,
    skillProgress,
    unlockedSkills,
    skills,
    attributes,
    xpWallet,
<<<<<<< HEAD
    progressionCooldowns,
=======
>>>>>>> 93b9b9e0
    activities,
    experienceLedger,
    currentCity,
    loading,
    error,
    hasCharacters,
    skillUnlocks: skillUnlockRows,
    setActiveCharacter,
    clearSelectedCharacter,
    updateProfile,
    updateSkills,
    updateAttributes,
    addActivity,
    awardActionXp,
    buyAttributeStar,
    refreshProgressionState,
    acknowledgeWeeklyBonus,
    refreshProgressionState,
    createCharacter,
    refreshCharacters,
    refetch,
    resetCharacter,
    upsertSkillProgress,
    upsertSkillUnlocks
  };
};

export const GameDataProvider = ({ children }: { children: ReactNode }) => {
  const value = useProvideGameData();
  return <GameDataContext.Provider value={value}>{children}</GameDataContext.Provider>;
};

// eslint-disable-next-line react-refresh/only-export-components
export const useGameData = (): GameDataContextValue => {
  const context = useContext(GameDataContext);
  if (!context) {
    return defaultGameDataContext;
  }

  return context;
};<|MERGE_RESOLUTION|>--- conflicted
+++ resolved
@@ -191,10 +191,7 @@
   skills: PlayerSkills | null;
   attributes: AttributesMap;
   xpWallet: PlayerXpWallet | null;
-<<<<<<< HEAD
   progressionCooldowns: Record<string, number>;
-=======
->>>>>>> 93b9b9e0
   activities: ActivityItem[];
   experienceLedger: ExperienceLedgerEntry[];
   currentCity: Tables<"cities"> | null;
@@ -252,10 +249,7 @@
   skills: null,
   attributes: {},
   xpWallet: null,
-<<<<<<< HEAD
   progressionCooldowns: {},
-=======
->>>>>>> 93b9b9e0
   activities: [],
   experienceLedger: [],
   currentCity: null,
@@ -1563,10 +1557,7 @@
     skills,
     attributes,
     xpWallet,
-<<<<<<< HEAD
     progressionCooldowns,
-=======
->>>>>>> 93b9b9e0
     activities,
     experienceLedger,
     currentCity,
