import {
  createContext,
  useCallback,
  useContext,
  useEffect,
  useMemo,
  useRef,
  useState,
  type ReactNode
} from "react";

import { supabase } from "@/integrations/supabase/client";
import {
  progressionClient,
  type AwardActionXpInput,
  type BuyAttributeStarInput,
  type ProgressionResponse
} from "@/integrations/supabase/progressionClient";
import { useAuth } from "@/hooks/use-auth-context";
import type { Tables } from "@/integrations/supabase/types";
import type {
  PlayerXpWallet,
  ProgressionActionSuccessResponse,
  ProgressionSnapshot,
} from "@/types/progression";
import { sortByOptionalKeys } from "@/utils/sorting";
import {
<<<<<<< HEAD
  DEFAULT_PROGRESSION_COOLDOWNS,
  PROGRESSION_COOLDOWN_KEYS,
  type PlayerXpWalletSnapshot,
  type ProgressionCooldowns,
  type ProgressionFunctionResult,
  type ProgressionStateSnapshot
=======
  awardActionXp as invokeAwardActionXp,
  buyAttributeStar as invokeBuyAttributeStar,
  isProgressionSuccessResponse,
  type AwardActionXpInput,
  type BuyAttributeStarInput,
  type ProgressionSuccessResponse
>>>>>>> 37c5c648
} from "@/utils/progressionClient";
import type {
  PostgrestError,
  PostgrestMaybeSingleResponse,
  PostgrestResponse
} from "@supabase/supabase-js";

export type PlayerProfile = Tables<"profiles">;
export type PlayerSkills = Tables<"player_skills">;
export type PlayerAttributes = Tables<"player_attributes">;
export type PlayerXpWallet = Tables<"player_xp_wallet">;
export type ActivityItem = Tables<"activity_feed">;
<<<<<<< HEAD
export type XpLedgerEntry = Tables<"xp_ledger">;
export type PlayerXpWallet = PlayerXpWalletSnapshot;
=======
export type ExperienceLedgerEntry = Tables<"experience_ledger">;
type PlayerXpLedger = PlayerXpWallet;
>>>>>>> 37c5c648
// Temporary type definitions until database schema is updated
type AttributeDefinition = any;
type ProfileAttribute = any;

// Temporary type definitions until proper types are available
export type SkillDefinition = any;
export type SkillProgressRow = any;
export type SkillUnlockRow = any;
type UnlockedSkillsMap = Record<string, boolean>;
type SkillProgressUpsertInput = any;
type SkillUnlockUpsertInput = any;

type Nullable<T> = T | null;

const CHARACTER_STORAGE_KEY = "rockmundo:selectedCharacterId";
const WEEKLY_BONUS_ACK_STORAGE_PREFIX = "rockmundo:weeklyBonusAck:";
export const WEEKLY_BONUS_REASON = "weekly_bonus" as const;

export interface WeeklyBonusEvaluationResult {
  freshWeeklyBonusAvailable: boolean;
  acknowledgementToPersist?: string | null;
}

export const resolveWeeklyBonusAcknowledgementTimestamp = (
  latestEntry: XpLedgerEntry | undefined,
  now: Date = new Date()
) => {
  const recordedAt = toValidDate(latestEntry?.created_at ?? null);
  return (recordedAt ?? now).toISOString();
};

export const evaluateWeeklyBonusState = (
  latestEntry: XpLedgerEntry | undefined,
  storedAcknowledgement: string | null,
  now: Date = new Date()
): WeeklyBonusEvaluationResult => {
  if (!latestEntry) {
    return {
      freshWeeklyBonusAvailable: false,
      acknowledgementToPersist: storedAcknowledgement ? undefined : null
    };
  }

  const recordedAt = toValidDate(latestEntry.created_at);
  const acknowledgedAt = storedAcknowledgement ? toValidDate(storedAcknowledgement) : null;

  if (recordedAt && (!acknowledgedAt || recordedAt > acknowledgedAt)) {
    return { freshWeeklyBonusAvailable: true };
  }

  if (!recordedAt && !storedAcknowledgement) {
    return {
      freshWeeklyBonusAvailable: false,
      acknowledgementToPersist: now.toISOString()
    };
  }

  return { freshWeeklyBonusAvailable: false };
};

const toValidDate = (value: unknown) => {
  if (typeof value === "string" || value instanceof Date) {
    const parsed = new Date(value);
    if (!Number.isNaN(parsed.getTime())) {
      return parsed;
    }
  }
  return null;
};

const toSafeNumber = (value: unknown, fallback = 0) => {
  if (typeof value === "number" && Number.isFinite(value)) {
    return value;
  }

  if (typeof value === "string" && value.trim().length > 0) {
    const parsed = Number(value);
    if (Number.isFinite(parsed)) {
      return parsed;
    }
  }

  return fallback;
};

const isMissingColumnError = (
  error: PostgrestError | null | undefined,
  column: string
) => {
  if (!error || !column) {
    return false;
  }

  if (error.code !== "42703" && error.code !== "PGRST204") {
    return false;
  }

  const haystacks = [error.message, error.details, error.hint].filter(
    (value): value is string => typeof value === "string" && value.length > 0
  );

  if (haystacks.length === 0) {
    return false;
  }

  const target = column.toLowerCase();
  return haystacks.some(haystack => haystack.toLowerCase().includes(target));
};

const extractMissingColumn = (error: PostgrestError | null | undefined) => {
  if (!error) {
    return null;
  }

  const haystacks = [error.message, error.details, error.hint].filter(
    (value): value is string => typeof value === "string" && value.length > 0
  );

  const patterns = [
    /column\s+(?:"?[\w]+"?\.)?"?([\w]+)"?\s+does not exist/i,
    /could not find the '([\w]+)' column/i,
    /'([\w]+)'\s+column/i
  ];

  for (const haystack of haystacks) {
    for (const pattern of patterns) {
      const match = haystack.match(pattern);
      if (match?.[1]) {
        return match[1];
      }
    }
  }

  return null;
};

const isMissingTableError = (error: PostgrestError | null | undefined) =>
  Boolean(
    error?.code === "42P01" ||
      error?.code === "PGRST201" ||
      error?.message?.toLowerCase().includes("does not exist")
  );

const omitFromRecord = <T extends Record<string, unknown>>(source: T, key: string) => {
  if (!(key in source)) {
    return source;
  }

  const { [key]: _omitted, ...rest } = source;
  return rest as T;
};

const extractLedgerEntriesFromResult = (result: unknown): ExperienceLedgerEntry[] => {
  if (!result || typeof result !== "object") {
    return [];
  }

  const source = result as Record<string, unknown>;
  const entries: ExperienceLedgerEntry[] = [];
  const seen = new Set<string>();

  const candidateObjects = [
    source.ledger_entry,
    source.xp_ledger_entry,
    source.ledgerEntry,
    source.ledger,
  ];

  for (const candidate of candidateObjects) {
    if (candidate && typeof candidate === "object" && !Array.isArray(candidate)) {
      const entry = candidate as ExperienceLedgerEntry;
      if (entry.id && !seen.has(entry.id)) {
        entries.push(entry);
        seen.add(entry.id);
      }
    }
  }

  const candidateLists = [
    source.ledger_entries,
    source.xp_ledger_entries,
    source.ledger,
  ];

  for (const list of candidateLists) {
    if (Array.isArray(list)) {
      for (const item of list) {
        if (item && typeof item === "object") {
          const entry = item as ExperienceLedgerEntry;
          if (entry.id && !seen.has(entry.id)) {
            entries.push(entry);
            seen.add(entry.id);
          }
        }
      }
    }
  }

  return entries;
};

export interface CreateCharacterInput {
  username: string;
  displayName?: string;
  slotNumber: number;
  unlockCost: number;
  makeActive?: boolean;
}

interface GameDataContextValue {
  characters: PlayerProfile[];
  selectedCharacterId: string | null;
  profile: PlayerProfile | null;
  xpWallet: PlayerXpWallet | null;
  attributeStarTotal: number;
  freshWeeklyBonusAvailable: boolean;
  skillDefinitions: SkillDefinition[];
  skillProgress: SkillProgressRow[];
  unlockedSkills: UnlockedSkillsMap;
  skills: PlayerSkills | null;
<<<<<<< HEAD
  attributes: PlayerAttributes | null;
  activities: ActivityItem[];
  xpWallet: PlayerXpWallet | null;
  xpLedger: XpLedgerEntry[];
  progressionCooldowns: ProgressionCooldowns;
=======
  attributes: AttributesMap;
  xpWallet: PlayerXpWallet | null;
  progressionCooldowns: Record<string, number>;
  activities: ActivityItem[];
  experienceLedger: ExperienceLedgerEntry[];
  xpWallet: PlayerXpWallet | null;
>>>>>>> 37c5c648
  currentCity: Tables<"cities"> | null;
  xpWallet: PlayerXpLedger | null;
  progressionCooldowns: Record<string, number>;
  loading: boolean;
  error: string | null;
  hasCharacters: boolean;
  skillUnlocks: SkillUnlockRow[];
  setActiveCharacter: (characterId: string) => Promise<void>;
  clearSelectedCharacter: () => void;
  updateProfile: (updates: Partial<PlayerProfile>) => Promise<PlayerProfile | undefined>;
  updateSkills: (updates: Partial<PlayerSkills>) => Promise<PlayerSkills | undefined>;
  updateAttributes: (updates: Partial<PlayerAttributes>) => Promise<PlayerAttributes | undefined>;
  addActivity: (
    activityType: string,
    message: string,
    earnings?: number
  ) => Promise<ActivityItem | undefined>;
  applyProgressionUpdate: (response: ProgressionActionSuccessResponse) => void;
  refreshProgressionState: () => Promise<ProgressionSnapshot | null>;
  acknowledgeWeeklyBonus: () => void;
  refreshProgressionState: () => Promise<void>;
  createCharacter: (input: CreateCharacterInput) => Promise<PlayerProfile>;
  refreshCharacters: () => Promise<PlayerProfile[]>;
  refetch: () => Promise<void>;
  resetCharacter: () => Promise<void>;
  upsertSkillProgress: (
    profileId: string,
    entries: SkillProgressUpsertInput[]
  ) => Promise<SkillProgressRow[]>;
  upsertSkillUnlocks: (
    profileId: string,
    entries: SkillUnlockUpsertInput[]
  ) => Promise<SkillUnlockRow[]>;
  refreshProgressionState: (
    snapshot?: ProgressionStateSnapshot | ProgressionFunctionResult | null,
    options?: RefreshProgressionOptions
  ) => Promise<void>;
}

const GameDataContext = createContext<GameDataContextValue | undefined>(undefined);

const missingProviderMessage = "useGameData must be used within a GameDataProvider";

const warnMissingProvider = () => {
  if (typeof console !== "undefined") {
    console.warn(missingProviderMessage);
  }
};

const createDefaultCooldownState = (): ProgressionCooldowns => ({
  ...DEFAULT_PROGRESSION_COOLDOWNS
});

const defaultGameDataContext: GameDataContextValue = {
  characters: [],
  selectedCharacterId: null,
  profile: null,
  xpWallet: null,
  attributeStarTotal: 0,
  freshWeeklyBonusAvailable: false,
  skillDefinitions: [],
  skillProgress: [],
  unlockedSkills: {},
  skills: null,
<<<<<<< HEAD
  attributes: null,
  activities: [],
  xpWallet: null,
  xpLedger: [],
  progressionCooldowns: createDefaultCooldownState(),
=======
  attributes: {},
  xpWallet: null,
  progressionCooldowns: {},
  activities: [],
  experienceLedger: [],
  xpWallet: null,
>>>>>>> 37c5c648
  currentCity: null,
  xpWallet: null,
  progressionCooldowns: {},
  loading: false,
  error: missingProviderMessage,
  hasCharacters: false,
  skillUnlocks: [],
  setActiveCharacter: async () => {
    warnMissingProvider();
  },
  clearSelectedCharacter: () => {
    warnMissingProvider();
  },
  updateProfile: async () => {
    warnMissingProvider();
    return undefined;
  },
  updateSkills: async () => {
    warnMissingProvider();
    return undefined;
  },
  updateAttributes: async () => {
    warnMissingProvider();
    return undefined;
  },
  addActivity: async () => {
    warnMissingProvider();
    return undefined;
  },
  applyProgressionUpdate: () => {
    warnMissingProvider();
  },
  refreshProgressionState: async () => {
    warnMissingProvider();
    return null;
  },
  acknowledgeWeeklyBonus: () => {
    warnMissingProvider();
  },
  refreshProgressionState: async () => {
    warnMissingProvider();
  },
  createCharacter: async () => {
    warnMissingProvider();
    throw new Error(missingProviderMessage);
  },
  refreshCharacters: async () => {
    warnMissingProvider();
    return [];
  },
  refetch: async () => {
    warnMissingProvider();
  },
  resetCharacter: async () => {
    warnMissingProvider();
  },
  upsertSkillProgress: async () => {
    warnMissingProvider();
    return [];
  },
  upsertSkillUnlocks: async () => {
    warnMissingProvider();
    return [];
  },
  refreshProgressionState: async () => {
    warnMissingProvider();
  }
};

const readStoredCharacterId = () => {
  if (typeof window === "undefined") return null;
  const value = window.localStorage.getItem(CHARACTER_STORAGE_KEY);
  return value ?? null;
};

const writeStoredCharacterId = (characterId: string | null) => {
  if (typeof window === "undefined") return;
  if (characterId) {
    window.localStorage.setItem(CHARACTER_STORAGE_KEY, characterId);
  } else {
    window.localStorage.removeItem(CHARACTER_STORAGE_KEY);
  }
};

const readWeeklyBonusAcknowledgement = (profileId: string) => {
  if (typeof window === "undefined") return null;
  return window.localStorage.getItem(`${WEEKLY_BONUS_ACK_STORAGE_PREFIX}${profileId}`);
};

const writeWeeklyBonusAcknowledgement = (profileId: string, timestamp: string | null) => {
  if (typeof window === "undefined") return;
  const storageKey = `${WEEKLY_BONUS_ACK_STORAGE_PREFIX}${profileId}`;
  if (timestamp) {
    window.localStorage.setItem(storageKey, timestamp);
  } else {
    window.localStorage.removeItem(storageKey);
  }
};

const isPostgrestError = (error: unknown): error is PostgrestError =>
  typeof error === "object" &&
  error !== null &&
  "message" in error &&
  "code" in error;

const extractErrorMessage = (error: unknown) => {
  if (isPostgrestError(error)) return error.message;
  if (error instanceof Error) return error.message;
  return "An unknown error occurred.";
};

const sortProfiles = (profiles: PlayerProfile[]) => {
  const toTimestamp = (value: PlayerProfile["created_at"]) => {
    if (!value) return 0;
    if (value instanceof Date) return value.getTime();

    const date = new Date(value as string);
    return Number.isNaN(date.getTime()) ? 0 : date.getTime();
  };

  const getSlotNumber = (profile: PlayerProfile) => {
    const slot = (profile as Record<string, unknown>).slot_number;
    return typeof slot === "number" ? slot : null;
  };

  return [...profiles].sort((a, b) => {
    const slotA = getSlotNumber(a);
    const slotB = getSlotNumber(b);

    const hasSlotA = slotA !== null;
    const hasSlotB = slotB !== null;

    if (hasSlotA && hasSlotB) {
      if (slotA !== slotB) {
        return slotA - slotB;
      }
    } else if (hasSlotA) {
      return -1;
    } else if (hasSlotB) {
      return 1;
    }

    const createdAtA = toTimestamp(a.created_at);
    const createdAtB = toTimestamp(b.created_at);

    return createdAtA - createdAtB;
  });
};

const matchProgressToDefinition = (
  progress: SkillProgressRow,
  definition: SkillDefinition
) => progress.skill_id === definition.id || progress.skill_slug === definition.slug;

const XP_LEDGER_LIMIT = 20;

const ledgerTimestamp = (value: string | null | undefined) => {
  if (!value) {
    return 0;
  }

  const parsed = Date.parse(value);
  return Number.isNaN(parsed) ? 0 : parsed;
};

const sortLedgerEntries = (entries: XpLedgerEntry[]) =>
  [...entries].sort((a, b) => ledgerTimestamp(b.created_at) - ledgerTimestamp(a.created_at));

type RefreshProgressionOptions = {
  ledgerEntries?: XpLedgerEntry[] | null;
  appendLedgerEntries?: XpLedgerEntry | XpLedgerEntry[] | null;
  refetchLedger?: boolean;
};

const mapWalletRowToSnapshot = (
  row: Tables<"player_xp_wallet"> | null | undefined,
  profileId: string
): PlayerXpWallet | null => {
  if (!row) {
    return null;
  }

  return {
    profile_id: row.profile_id ?? profileId,
    xp_balance: toSafeNumber(row.xp_balance),
    lifetime_xp: toSafeNumber(row.lifetime_xp),
    xp_spent: toSafeNumber(row.xp_spent),
    attribute_points_earned: toSafeNumber(row.attribute_points_earned),
    skill_points_earned: toSafeNumber(row.skill_points_earned),
    last_recalculated:
      typeof row.last_recalculated === "string" ? row.last_recalculated : null
  };
};

const useProvideGameData = (): GameDataContextValue => {
  const { user } = useAuth();
  const [characters, setCharacters] = useState<PlayerProfile[]>([]);
  const [selectedCharacterId, setSelectedCharacterId] = useState<string | null>(() => readStoredCharacterId());
  const [profile, setProfile] = useState<PlayerProfile | null>(null);
  const [skillDefinitions, setSkillDefinitions] = useState<any[]>([]);
  const [skillProgress, setSkillProgress] = useState<any[]>([]);
  const [skillUnlockRows, setSkillUnlockRows] = useState<any[]>([]);
  const [skillsUpdatedAt, setSkillsUpdatedAt] = useState<string | null>(null);
  const [attributeDefinitions, setAttributeDefinitions] = useState<AttributeDefinition[]>([]);
<<<<<<< HEAD
  const [attributes, setAttributes] = useState<PlayerAttributes | null>(null);
  const [activities, setActivities] = useState<ActivityItem[]>([]);
  const [xpLedger, setXpLedger] = useState<XpLedgerEntry[]>([]);
  const [xpWallet, setXpWallet] = useState<PlayerXpWallet | null>(null);
  const [progressionCooldowns, setProgressionCooldowns] = useState<ProgressionCooldowns>(
    createDefaultCooldownState
  );
=======
  const [attributes, setAttributes] = useState<any>({});
  const [xpWallet, setXpWallet] = useState<PlayerXpWallet | null>(null);
  const [activities, setActivities] = useState<ActivityItem[]>([]);
  const [experienceLedger, setExperienceLedger] = useState<ExperienceLedgerEntry[]>([]);
  const [xpWallet, setXpWallet] = useState<PlayerXpWallet | null>(null);
>>>>>>> 37c5c648
  const [currentCity, setCurrentCity] = useState<Tables<"cities"> | null>(null);
  const [skills, setSkills] = useState<PlayerSkills | null>(null);
  const [xpWallet, setXpWallet] = useState<PlayerXpLedger | null>(null);
  const [progressionCooldowns, setProgressionCooldowns] = useState<Record<string, number>>({});
  const [charactersLoading, setCharactersLoading] = useState(false);
  const [dataLoading, setDataLoading] = useState(false);
  const [error, setError] = useState<string | null>(null);
  const [freshWeeklyBonusAvailable, setFreshWeeklyBonusAvailable] = useState(false);
  const supportsProfileScopedDataRef = useRef<boolean | null>(null);
  const applyCooldownState = useCallback(
    (cooldowns?: ProgressionCooldowns | Record<string, number>) => {
      setProgressionCooldowns(() => {
        const next = createDefaultCooldownState();

        if (!cooldowns) {
          return next;
        }

        for (const key of PROGRESSION_COOLDOWN_KEYS) {
          const rawValue = (cooldowns as Record<string, unknown>)[key];
          const numericValue = toSafeNumber(rawValue, DEFAULT_PROGRESSION_COOLDOWNS[key]);
          next[key] = numericValue < 0 ? 0 : Math.floor(numericValue);
        }

        return next;
      });
    },
    []
  );

  const loadXpLedger = useCallback(
    async (profileId: string) => {
      const response = await supabase
        .from("xp_ledger")
        .select("*")
        .eq("profile_id", profileId)
        .order("created_at", { ascending: false })
        .limit(XP_LEDGER_LIMIT);

      if (response.error) {
        if (isMissingTableError(response.error)) {
          setXpLedger([]);
          return [] as XpLedgerEntry[];
        }

        throw response.error;
      }

      const data = sortLedgerEntries((response.data ?? []) as XpLedgerEntry[]);
      setXpLedger(data);
      return data;
    },
    []
  );

  const clearGameState = useCallback(() => {
    setProfile(null);
    setSkills(null);
    setAttributes(null);
    setXpWallet(null);
    setActivities([]);
<<<<<<< HEAD
    setXpLedger([]);
    setXpWallet(null);
    applyCooldownState();
=======
    setExperienceLedger([]);
    setXpWallet(null);
>>>>>>> 37c5c648
    setCurrentCity(null);
    setXpWallet(null);
    setProgressionCooldowns({});
    setFreshWeeklyBonusAvailable(false);
<<<<<<< HEAD
  }, [applyCooldownState]);
=======
    setXpWallet(null);
  }, []);
>>>>>>> 37c5c648

  const fetchCharacters = useCallback(async () => {
    if (!user) {
      setCharacters([]);
      setSelectedCharacterId(null);
      clearGameState();
      setError(null);
      return [] as PlayerProfile[];
    }

    setCharactersLoading(true);
    setError(null);

    try {
      const { data, error: profilesError } = await supabase
        .from("profiles")
        .select("*")
        .eq("user_id", user.id);

      if (profilesError) throw profilesError;

      const list = sortProfiles(data ?? []);
      setCharacters(list);

      const hasStored = selectedCharacterId && list.some(character => character.id === selectedCharacterId);
      const activeCharacterId = list.find(character => character.is_active)?.id ?? null;
      const fallbackId = hasStored
        ? selectedCharacterId
        : activeCharacterId ?? list[0]?.id ?? null;

      if (fallbackId !== selectedCharacterId) {
        setSelectedCharacterId(fallbackId);
        writeStoredCharacterId(fallbackId);
      }

      if (!fallbackId) {
        clearGameState();
      }

      return list;
    } catch (err: unknown) {
      console.error("Error fetching characters:", err);
      setError(extractErrorMessage(err));
      return [] as PlayerProfile[];
    } finally {
      setCharactersLoading(false);
    }
  }, [user, selectedCharacterId, clearGameState]);

  const resolveCurrentCity = useCallback(
    async (cityId: Nullable<string>) => {
      if (!cityId) {
        setCurrentCity(null);
        return;
      }

      const { data, error: cityError, status } = await supabase
        .from("cities")
        .select("*")
        .eq("id", cityId)
        .maybeSingle();

      if (cityError && status !== 406) {
        console.error("Error fetching current city:", cityError);
        return;
      }

      setCurrentCity(data ?? null);
    },
    [setAttributes, setProfile, setProgressionCooldowns, setXpWallet]
  );

  const fetchGameData = useCallback(async () => {
    if (!user || !selectedCharacterId) {
      clearGameState();
      setDataLoading(false);
      setError(null);
      return;
    }

    setDataLoading(true);
    setError(null);

    try {
      const profileResponse = await supabase
        .from("profiles")
        .select("*")
        .eq("id", selectedCharacterId)
        .maybeSingle();

      if (profileResponse.error && profileResponse.status !== 406) {
        throw profileResponse.error;
      }

      const character = profileResponse.data ?? null;

      if (!character) {
        clearGameState();
        setError("The selected character could not be found.");
        setSelectedCharacterId(null);
        writeStoredCharacterId(null);
        await fetchCharacters();
        return;
      }

      setProfile(character);
      setProgressionCooldowns({});
      await resolveCurrentCity(character.current_city_id ?? null);
      let walletData: PlayerXpWallet | null = null;
      let walletResponse = await supabase
        .from("player_xp_wallet")
        .select("*")
        .eq("profile_id", selectedCharacterId)
        .maybeSingle();

      if (walletResponse.error) {
        if (isMissingTableError(walletResponse.error)) {
          walletData = null;
        } else if (
          isMissingColumnError(walletResponse.error, "profile_id") ||
          walletResponse.status === 406
        ) {
          walletData = null;
        } else {
          throw walletResponse.error;
        }
      } else {
        walletData = (walletResponse.data as PlayerXpWallet | null) ?? null;
      }

      setXpWallet(walletData);

      let walletData: PlayerXpWallet | null = null;
      let walletResponse = await supabase
        .from("player_xp_wallet")
        .select("*")
        .eq("profile_id", selectedCharacterId)
        .maybeSingle();

      if (walletResponse.error) {
        if (isMissingTableError(walletResponse.error)) {
          walletData = null;
        } else if (walletResponse.error.code === "PGRST116" || walletResponse.status === 406) {
          walletData = null;
        } else {
          throw walletResponse.error;
        }
      } else {
        walletData = (walletResponse.data ?? null) as PlayerXpWallet | null;
      }

      setXpWallet(walletData);

      const walletResponse = await supabase
        .from("player_xp_wallet")
        .select("*")
        .eq("profile_id", selectedCharacterId)
        .maybeSingle();

      if (
        walletResponse.error &&
        walletResponse.error.code !== "PGRST116" &&
        walletResponse.status !== 406
      ) {
        throw walletResponse.error;
      }

      setXpWallet(walletResponse.data ?? null);

      const walletResponse = await supabase
        .from("player_xp_wallet")
        .select("*")
        .eq("profile_id", selectedCharacterId)
        .maybeSingle();

      if (
        walletResponse.error &&
        walletResponse.error.code !== "PGRST116" &&
        walletResponse.status !== 406
      ) {
        throw walletResponse.error;
      }

      setXpWallet(walletResponse.data ?? null);

      let skillsResponse: PostgrestMaybeSingleResponse<PlayerSkills> | undefined;

      if (supportsProfileScopedDataRef.current === false) {
        skillsResponse = await supabase
          .from("player_skills")
          .select("*")
          .eq("user_id", character.user_id)
          .maybeSingle();

        if (skillsResponse.error && skillsResponse.status !== 406) {
          throw skillsResponse.error;
        }
      } else {
        const attempt = await supabase
          .from("player_skills")
          .select("*")
          .eq("profile_id", selectedCharacterId)
          .maybeSingle();

        if (attempt.error) {
          if (isMissingColumnError(attempt.error, "profile_id")) {
            supportsProfileScopedDataRef.current = false;
            skillsResponse = await supabase
              .from("player_skills")
              .select("*")
              .eq("user_id", character.user_id)
              .maybeSingle();

            if (skillsResponse.error && skillsResponse.status !== 406) {
              throw skillsResponse.error;
            }
          } else if (attempt.status !== 406) {
            throw attempt.error;
          } else {
            skillsResponse = attempt;
          }
        } else {
          supportsProfileScopedDataRef.current = true;
          skillsResponse = attempt;
        }
      }

      let skillsData = skillsResponse?.data ?? null;

      if (!skillsData) {
        const baseSkillPayload: Record<string, unknown> = {
          user_id: character.user_id,
          profile_id: character.id
        };

        const initialSkillPayload =
          supportsProfileScopedDataRef.current === false
            ? omitFromRecord(baseSkillPayload, "profile_id")
            : baseSkillPayload;

        const insertedSkills = await supabase
          .from("player_skills")
          .insert(initialSkillPayload)
          .select()
          .single();

        if (insertedSkills.error) {
          if (isMissingColumnError(insertedSkills.error, "profile_id")) {
            supportsProfileScopedDataRef.current = false;
            const fallbackInsert = await supabase
              .from("player_skills")
              .insert(omitFromRecord(baseSkillPayload, "profile_id"))
              .select()
              .single();

            if (fallbackInsert.error) {
              throw fallbackInsert.error;
            }

            skillsData = fallbackInsert.data;
          } else {
            throw insertedSkills.error;
          }
        } else {
          skillsData = insertedSkills.data;
        }
      }

      setSkills(skillsData);

      const definitions: AttributeDefinition[] = [];
      setAttributeDefinitions(definitions);

      const profileAttributeRows: ProfileAttribute[] = [];
      const definitionById = new Map(definitions.map(definition => [definition.id, definition]));

      const resolvedAttributes = profileAttributeRows.reduce<Record<string, number>>((acc, row) => {
        const definition = definitionById.get(row.attribute_id);
        if (definition) {
          acc[definition.slug] = Number(row.value ?? definition.default_value ?? 0);
        }
        return acc;
      }, {});

      let attributesResponse: PostgrestMaybeSingleResponse<PlayerAttributes> | undefined;

      if (supportsProfileScopedDataRef.current === false) {
        attributesResponse = await supabase
          .from("player_attributes")
          .select("*")
          .eq("user_id", character.user_id)
          .maybeSingle();
      } else {
        const attempt = await supabase
          .from("player_attributes")
          .select("*")
          .eq("profile_id", selectedCharacterId)
          .maybeSingle();

        if (attempt.error) {
          if (isMissingColumnError(attempt.error, "profile_id")) {
            supportsProfileScopedDataRef.current = false;
            attributesResponse = await supabase
              .from("player_attributes")
              .select("*")
              .eq("user_id", character.user_id)
              .maybeSingle();
          } else if (
            attempt.error.code !== "PGRST116" &&
            attempt.status !== 406
          ) {
            throw attempt.error;
          } else {
            attributesResponse = attempt;
          }
        } else {
          supportsProfileScopedDataRef.current = true;
          attributesResponse = attempt;
        }
      }

      if (
        attributesResponse?.error &&
        attributesResponse.error.code !== "PGRST116" &&
        attributesResponse.status !== 406
      ) {
        throw attributesResponse.error;
      }

      let attributesData = attributesResponse?.data ?? null;

      if (!attributesData) {
        const baseAttributePayload: Record<string, unknown> = {
          user_id: character.user_id,
          profile_id: character.id,
          attribute_points: 0,
          mental_focus: resolvedAttributes["mental_focus"] ?? 0,
          physical_endurance: resolvedAttributes["physical_endurance"] ?? 0
        };

        const initialAttributePayload =
          supportsProfileScopedDataRef.current === false
            ? omitFromRecord(baseAttributePayload, "profile_id")
            : baseAttributePayload;

        const insertedAttributes = await supabase
          .from("player_attributes")
          .insert(initialAttributePayload)
          .select()
          .single();

        if (insertedAttributes.error) {
          if (isMissingColumnError(insertedAttributes.error, "profile_id")) {
            supportsProfileScopedDataRef.current = false;
            const fallbackInsert = await supabase
              .from("player_attributes")
              .insert(omitFromRecord(baseAttributePayload, "profile_id"))
              .select()
              .single();

            if (fallbackInsert.error) {
              throw fallbackInsert.error;
            }

            attributesData = fallbackInsert.data;
          } else {
            throw insertedAttributes.error;
          }
        } else {
          attributesData = insertedAttributes.data;
        }
      }

      setAttributes(attributesData ?? null);

      let walletData: PlayerXpWallet | null = null;
      const walletResponse = await supabase
        .from("player_xp_wallet")
        .select("*")
        .eq("profile_id", selectedCharacterId)
        .maybeSingle();

      if (walletResponse.error) {
        if (
          walletResponse.status === 404 ||
          walletResponse.status === 406 ||
          isMissingTableError(walletResponse.error)
        ) {
          walletData = null;
        } else {
          throw walletResponse.error;
        }
      } else {
        walletData = (walletResponse.data as PlayerXpWallet | null) ?? null;
      }

      setXpWallet(walletData);

      let activityResponse = await supabase
        .from("activity_feed")
        .select("*")
        .eq("profile_id", selectedCharacterId)
        .order("created_at", { ascending: false })
        .limit(10);

      if (activityResponse.error) {
        if (isMissingColumnError(activityResponse.error, "profile_id")) {
          supportsProfileScopedDataRef.current = false;
          activityResponse = await supabase
            .from("activity_feed")
            .select("*")
            .eq("user_id", character.user_id)
            .order("created_at", { ascending: false })
            .limit(10);

          if (activityResponse.error) {
            throw activityResponse.error;
          }
        } else {
          throw activityResponse.error;
        }
      } else {
        supportsProfileScopedDataRef.current = true;
      }

      setActivities(activityResponse.data ?? []);

      const walletResponse = await supabase
        .from("player_xp_wallet")
        .select(
          "profile_id, xp_balance, lifetime_xp, xp_spent, attribute_points_earned, skill_points_earned, last_recalculated"
        )
        .eq("profile_id", selectedCharacterId)
        .maybeSingle();

      if (walletResponse.error && walletResponse.error.code !== "PGRST116") {
        throw walletResponse.error;
      }

      setXpWallet(mapWalletRowToSnapshot(walletResponse.data, character.id));

      await loadXpLedger(character.id);

      const [skillDefinitionsResponse, skillProgressResponse] = await Promise.all([
        supabase.from("skill_definitions").select("*"),
        supabase
          .from("profile_skill_progress")
          .select("*")
          .eq("profile_id", selectedCharacterId)
      ]);

      const sortedSkillDefinitions = sortByOptionalKeys(
        ((skillDefinitionsResponse.data ?? []) as SkillDefinition[]).filter(Boolean),
        ["display_order", "sort_order", "order_index", "position"],
        ["name", "slug"]
      ) as SkillDefinition[];

      setSkillDefinitions(sortedSkillDefinitions);

      let skillProgressData: SkillProgressRow[] = [];

      if (skillProgressResponse.error) {
        if (
          skillProgressResponse.status === 404 ||
          isMissingTableError(skillProgressResponse.error) ||
          isMissingColumnError(skillProgressResponse.error, "profile_id")
        ) {
          if (isMissingColumnError(skillProgressResponse.error, "profile_id")) {
            supportsProfileScopedDataRef.current = false;
          }
          skillProgressData = [];
        } else {
          throw skillProgressResponse.error;
        }
      } else {
        skillProgressData = (skillProgressResponse.data ?? []) as SkillProgressRow[];
      }

      setSkillProgress(skillProgressData);
      setSkillUnlockRows([]);
    } catch (err) {
      console.error("Error fetching game data:", err);
      setError(extractErrorMessage(err));
    } finally {
      setDataLoading(false);
    }
  }, [
    user,
    selectedCharacterId,
    clearGameState,
    fetchCharacters,
    resolveCurrentCity,
    loadXpLedger
  ]);

  useEffect(() => {
    if (!user) {
      setCharacters([]);
      setSelectedCharacterId(null);
      writeStoredCharacterId(null);
      clearGameState();
      setError(null);
      setCharactersLoading(false);
      setDataLoading(false);
      return;
    }

    void fetchCharacters();
  }, [clearGameState, fetchCharacters, user]);

  useEffect(() => {
    writeStoredCharacterId(selectedCharacterId);
    void fetchGameData();
  }, [fetchGameData, selectedCharacterId]);

  const acknowledgeWeeklyBonus = useCallback(() => {
    if (!profile?.id) {
      return;
    }

    const latestWeeklyBonus = xpLedger.find(
      entry => entry.event_type === WEEKLY_BONUS_REASON
    );
    const acknowledgementTimestamp = resolveWeeklyBonusAcknowledgementTimestamp(latestWeeklyBonus);
    writeWeeklyBonusAcknowledgement(profile.id, acknowledgementTimestamp);
    setFreshWeeklyBonusAvailable(false);
  }, [profile, xpLedger]);

  const applyProgressionState = useCallback(
    (response: ProgressionSuccessResponse | null | undefined) => {
      if (!response) {
        return;
      }

      if (response.cooldowns) {
        setProgressionCooldowns(response.cooldowns);
      }

      if (response.wallet !== undefined) {
        setXpWallet(response.wallet ?? null);
      }

      if (response.attributes) {
        setAttributes(response.attributes);
      }

      if (response.profile) {
        setProfile(previous => {
          if (!previous) {
            return previous;
          }

          const patch: Partial<PlayerProfile> & Record<string, unknown> = {
            experience: response.profile.experience,
            level: response.profile.level,
            updated_at: response.profile.updated_at
          };

          if (typeof response.profile.display_name !== "undefined") {
            patch.display_name = response.profile.display_name;
          }

          if (typeof response.profile.username === "string") {
            patch.username = response.profile.username;
          }

          if (typeof response.profile.attribute_points_available === "number") {
            patch.attribute_points_available = response.profile.attribute_points_available;
          }

          if (typeof response.profile.skill_points_available === "number") {
            patch.skill_points_available = response.profile.skill_points_available;
          }

          return { ...previous, ...patch } as PlayerProfile;
        });
      }
    },
    [setAttributes, setProfile, setProgressionCooldowns, setXpWallet]
  );

  const awardActionXp = useCallback(
    async (input: AwardActionXpInput) => {
      const response = await invokeAwardActionXp(input);
      if (!isProgressionSuccessResponse(response)) {
        throw new Error(response.message ?? "Failed to award action XP.");
      }

      applyProgressionState(response);
      return response;
    },
    [applyProgressionState]
  );

  const buyAttributeStar = useCallback(
    async (input: BuyAttributeStarInput) => {
      const response = await invokeBuyAttributeStar(input);
      if (!isProgressionSuccessResponse(response)) {
        throw new Error(response.message ?? "Failed to purchase attribute upgrade.");
      }

      applyProgressionState(response);
      return response;
    },
    [applyProgressionState]
  );

  const refreshProgressionState = useCallback(() => fetchGameData(), [fetchGameData]);

  useEffect(() => {
    if (!profile?.id) {
      setFreshWeeklyBonusAvailable(false);
      return;
    }

    const latestWeeklyBonus = xpLedger.find(
      entry => entry.event_type === WEEKLY_BONUS_REASON
    );
    const acknowledgement = readWeeklyBonusAcknowledgement(profile.id);
    const { freshWeeklyBonusAvailable: hasFreshBonus, acknowledgementToPersist } =
      evaluateWeeklyBonusState(latestWeeklyBonus, acknowledgement);

    setFreshWeeklyBonusAvailable(hasFreshBonus);

    if (acknowledgementToPersist !== undefined) {
      writeWeeklyBonusAcknowledgement(profile.id, acknowledgementToPersist);
    }
  }, [profile, xpLedger]);

  const setActiveCharacter = useCallback(
    async (characterId: string) => {
      if (!user) {
        throw new Error("You must be signed in to select a character.");
      }

      setSelectedCharacterId(characterId);
      writeStoredCharacterId(characterId);

      try {
        await supabase
          .from("profiles")
          .update({ is_active: false })
          .eq("user_id", user.id);

        await supabase
          .from("profiles")
          .update({ is_active: true })
          .eq("id", characterId);
      } catch (err) {
        console.error("Error setting active character:", err);
      }

      await fetchGameData();
    },
    [user, fetchGameData]
  );

  const clearSelectedCharacter = useCallback(() => {
    setSelectedCharacterId(null);
    writeStoredCharacterId(null);
    clearGameState();
  }, [clearGameState]);

  const applyProgressionResult = useCallback(
    (response: ProgressionResponse) => {
      if (response?.profile && typeof response.profile === "object") {
        const patch = response.profile as Partial<PlayerProfile>;
        setProfile(prev => (prev ? { ...prev, ...patch } : (patch as PlayerProfile)));
      }

      if ("wallet" in response) {
        setXpWallet(prev => {
          const wallet = response.wallet as PlayerXpWallet | null | undefined;
          if (wallet === undefined) {
            return prev;
          }
          if (wallet === null) {
            return null;
          }
          return { ...(prev ?? {}), ...wallet } as PlayerXpWallet;
        });
      }

      if (response.attributes && typeof response.attributes === "object") {
        setAttributes((prev: PlayerAttributes | null) => ({
          ...(prev ?? {}),
          ...(response.attributes as PlayerAttributes),
        }));
      }

      const ledgerEntries = extractLedgerEntriesFromResult(response.result);
      if (ledgerEntries.length > 0) {
        setExperienceLedger(prev => {
          const byId = new Map<string, ExperienceLedgerEntry>();
          for (const entry of ledgerEntries) {
            if (entry?.id) {
              byId.set(entry.id, entry);
            }
          }

          for (const entry of prev) {
            if (entry?.id && !byId.has(entry.id)) {
              byId.set(entry.id, entry);
            }
          }

          const combined = Array.from(byId.values()).sort((a, b) => {
            const aTime = a.recorded_at ? new Date(a.recorded_at).getTime() : 0;
            const bTime = b.recorded_at ? new Date(b.recorded_at).getTime() : 0;
            return bTime - aTime;
          });

          return combined.slice(0, 20);
        });
      }
    },
    [],
  );

  const updateProfile = useCallback(
    async (updates: Partial<PlayerProfile>) => {
      if (!user || !selectedCharacterId) {
        throw new Error("No active character selected.");
      }

      const basePayload = {
        ...updates,
        updated_at: updates.updated_at ?? new Date().toISOString()
      };

      let attemptedPayload: Record<string, unknown> = { ...basePayload };
      const skippedColumns = new Set<string>();

      while (Object.keys(attemptedPayload).length > 0) {
        const response = await supabase
          .from("profiles")
          .update(attemptedPayload)
          .eq("id", selectedCharacterId)
          .select()
          .maybeSingle();

        if (!response.error) {
          const appliedPayload = attemptedPayload as Partial<PlayerProfile>;
          const nextProfile = response.data ?? (profile ? { ...profile, ...appliedPayload } : null);
          setProfile(nextProfile);
          return nextProfile ?? undefined;
        }

        const missingColumn = extractMissingColumn(response.error);
        if (
          missingColumn &&
          !skippedColumns.has(missingColumn) &&
          missingColumn in attemptedPayload
        ) {
          skippedColumns.add(missingColumn);
          attemptedPayload = omitFromRecord(attemptedPayload, missingColumn);
          continue;
        }

        console.error("Error updating profile:", response.error);
        throw response.error;
      }

      return profile ?? undefined;
    },
    [profile, selectedCharacterId, user]
  );

  const awardActionXp = useCallback(
    async (input: AwardActionXpInput) => {
      const response = await progressionClient.awardActionXp(input);
      applyProgressionResult(response);
      return response;
    },
    [applyProgressionResult]
  );

  const buyAttributeStar = useCallback(
    async (input: BuyAttributeStarInput) => {
      const response = await progressionClient.buyAttributeStar(input);
      applyProgressionResult(response);
      return response;
    },
    [applyProgressionResult]
  );

  const updateSkills = useCallback(
    async (updates: Partial<PlayerSkills>) => {
      if (!user || !selectedCharacterId) {
        throw new Error("No active character selected.");
      }

      const payload = {
        ...updates,
        updated_at: updates.updated_at ?? new Date().toISOString()
      };

      const primaryColumn = supportsProfileScopedDataRef.current === false ? "user_id" : "profile_id";
      const primaryValue = primaryColumn === "user_id" ? user.id : selectedCharacterId;

      let updateResponse = await supabase
        .from("player_skills")
        .update(payload)
        .eq(primaryColumn, primaryValue)
        .select()
        .maybeSingle();

      if (updateResponse.error) {
        if (
          primaryColumn === "profile_id" &&
          isMissingColumnError(updateResponse.error, "profile_id")
        ) {
          supportsProfileScopedDataRef.current = false;
          updateResponse = await supabase
            .from("player_skills")
            .update(payload)
            .eq("user_id", user.id)
            .select()
            .maybeSingle();
        } else {
          console.error("Error updating skills:", updateResponse.error);
          throw updateResponse.error;
        }
      } else if (primaryColumn === "profile_id") {
        supportsProfileScopedDataRef.current = true;
      }

      const nextSkills = updateResponse.data ?? (skills ? { ...skills, ...payload } : null);
      setSkills(nextSkills);
      return nextSkills ?? undefined;
    },
    [selectedCharacterId, skills, user]
  );

  const updateAttributes = useCallback(
    async (updates: Partial<PlayerAttributes>) => {
      if (!user || !selectedCharacterId) {
        throw new Error("No active character selected.");
      }

      const payload = {
        ...updates,
        updated_at: updates.updated_at ?? new Date().toISOString()
      };

      try {
        const primaryColumn = supportsProfileScopedDataRef.current === false ? "user_id" : "profile_id";
        const primaryValue = primaryColumn === "user_id" ? user.id : selectedCharacterId;

        let updateResponse = await supabase
          .from("player_attributes")
          .update(payload)
          .eq(primaryColumn, primaryValue)
          .select()
          .maybeSingle();

        if (updateResponse.error) {
          if (
            primaryColumn === "profile_id" &&
            isMissingColumnError(updateResponse.error, "profile_id")
          ) {
            supportsProfileScopedDataRef.current = false;
            updateResponse = await supabase
              .from("player_attributes")
              .update(payload)
              .eq("user_id", user.id)
              .select()
              .maybeSingle();
          } else {
            throw updateResponse.error;
          }
        } else if (primaryColumn === "profile_id") {
          supportsProfileScopedDataRef.current = true;
        }

        const nextAttributes = updateResponse.data ?? (attributes ? { ...attributes, ...payload } : null);
        setAttributes(nextAttributes);
        return nextAttributes;
      } catch (updateError) {
        console.error("Error updating attributes:", updateError);
        throw updateError;
      }
    },
    [attributes, selectedCharacterId, user]
  );

  const setSkillUnlocked = useCallback(
    async (skillSlug: string, unlocked: boolean) => {
      if (!user) {
        throw new Error("You must be signed in to update skill unlocks.");
      }

      const activeProfileId = selectedCharacterId;
      if (!activeProfileId) {
        throw new Error("No active character selected.");
      }

      const definition = skillDefinitions.find(def => def.slug === skillSlug || def.id === skillSlug);
      if (!definition) {
        throw new Error(`Unknown skill: ${skillSlug}`);
      }

      if (unlocked) {
        // Note: profile_skill_unlocks table not implemented yet
        console.log("Would unlock skill:", definition.id);

      } else {
        // Note: profile_skill_unlocks table not implemented yet
        console.log("Would lock skill:", definition.id);

      }
    },
    [selectedCharacterId, skillDefinitions, user]
  );

  const addActivity = useCallback(
    async (
      activityType: string,
      message: string,
      earnings: number = 0,
      metadata?: ActivityItem["metadata"]
    ) => {
      if (!user || !selectedCharacterId) {
        throw new Error("No active character selected.");
      }

      const baseActivityPayload: Record<string, unknown> = {
        user_id: user.id,
        profile_id: selectedCharacterId,
        activity_type: activityType,
        message,
        earnings,
        metadata: metadata ?? null
      };

      const initialActivityPayload =
        supportsProfileScopedDataRef.current === false
          ? omitFromRecord(baseActivityPayload, "profile_id")
          : baseActivityPayload;

      let insertResponse = await supabase
        .from("activity_feed")
        .insert(initialActivityPayload)
        .select()
        .single();

      if (insertResponse.error) {
        if (isMissingColumnError(insertResponse.error, "profile_id")) {
          supportsProfileScopedDataRef.current = false;
          insertResponse = await supabase
            .from("activity_feed")
            .insert(omitFromRecord(baseActivityPayload, "profile_id"))
            .select()
            .single();
        } else {
          console.error("Error adding activity:", insertResponse.error);
          throw insertResponse.error;
        }
      } else {
        supportsProfileScopedDataRef.current = true;
      }

      const data = insertResponse.data;

      if (!data) {
        throw new Error("No activity data returned from Supabase.");
      }

      setActivities(prev => [data, ...prev.slice(0, 9)]);
      return data;
    },
    [selectedCharacterId, user]
  );

  const applyProgressionUpdate = useCallback(
    (response: ProgressionActionSuccessResponse) => {
      if (!response?.success) {
        return;
      }

      const { profile: profileSnapshot, wallet, attributes: attributeSnapshot, cooldowns } = response;
      const walletXp = wallet?.xp_balance;

      if (profileSnapshot) {
        setProfile(prev => {
          const mergedProfile = prev
            ? ({ ...prev, ...profileSnapshot } as PlayerProfile)
            : (profileSnapshot as PlayerProfile);

          if (walletXp != null) {
            return { ...mergedProfile, experience: walletXp } as PlayerProfile;
          }

          return mergedProfile;
        });
      } else if (walletXp != null) {
        setProfile(prev => {
          if (!prev) {
            return prev;
          }
          return { ...prev, experience: walletXp } as PlayerProfile;
        });
      }

      setXpWallet(wallet ?? null);

      if (attributeSnapshot) {
        setAttributes(prev => {
          if (prev) {
            return { ...prev, ...attributeSnapshot } as PlayerAttributes;
          }
          return attributeSnapshot as PlayerAttributes;
        });
      }

      setProgressionCooldowns(cooldowns ?? {});
    },
    []
  );

  const refreshProgressionState = useCallback(async (): Promise<ProgressionSnapshot | null> => {
    if (!user || !selectedCharacterId) {
      return null;
    }

    try {
      const [profileResponse, walletResponse] = await Promise.all([
        supabase
          .from("profiles")
          .select("*")
          .eq("id", selectedCharacterId)
          .maybeSingle(),
        supabase
          .from("player_xp_wallet")
          .select("*")
          .eq("profile_id", selectedCharacterId)
          .maybeSingle(),
      ]);

      if (profileResponse.error && profileResponse.status !== 406) {
        throw profileResponse.error;
      }

      if (
        walletResponse.error &&
        walletResponse.error.code !== "PGRST116" &&
        walletResponse.status !== 406
      ) {
        throw walletResponse.error;
      }

      let attributesResponse: PostgrestMaybeSingleResponse<PlayerAttributes> | undefined;

      if (supportsProfileScopedDataRef.current === false) {
        attributesResponse = await supabase
          .from("player_attributes")
          .select("*")
          .eq("user_id", user.id)
          .maybeSingle();
      } else {
        const attempt = await supabase
          .from("player_attributes")
          .select("*")
          .eq("profile_id", selectedCharacterId)
          .maybeSingle();

        if (attempt.error) {
          if (isMissingColumnError(attempt.error, "profile_id")) {
            supportsProfileScopedDataRef.current = false;
            attributesResponse = await supabase
              .from("player_attributes")
              .select("*")
              .eq("user_id", user.id)
              .maybeSingle();
          } else if (attempt.error.code === "PGRST116" || attempt.status === 406) {
            attributesResponse = attempt;
          } else {
            throw attempt.error;
          }
        } else {
          supportsProfileScopedDataRef.current = true;
          attributesResponse = attempt;
        }
      }

      if (
        attributesResponse?.error &&
        attributesResponse.error.code !== "PGRST116" &&
        attributesResponse.status !== 406
      ) {
        throw attributesResponse.error;
      }

      const nextProfile = profileResponse.data ?? null;
      const nextWallet = walletResponse.data ?? null;
      const nextAttributes = attributesResponse?.data ?? null;
      const walletXp = nextWallet?.xp_balance;

      if (nextProfile || walletXp != null) {
        setProfile(prev => {
          if (nextProfile) {
            const resolvedProfile = walletXp != null
              ? ({ ...nextProfile, experience: walletXp } as PlayerProfile)
              : (nextProfile as PlayerProfile);
            return resolvedProfile;
          }

          if (prev && walletXp != null) {
            return { ...prev, experience: walletXp } as PlayerProfile;
          }

          return prev ?? null;
        });
      }

      setXpWallet(nextWallet);

      if (nextAttributes) {
        setAttributes(nextAttributes);
      }

      return {
        profile: nextProfile
          ? (walletXp != null
              ? ({ ...nextProfile, experience: walletXp } as PlayerProfile)
              : nextProfile)
          : profile
            ? (walletXp != null
                ? ({ ...profile, experience: walletXp } as PlayerProfile)
                : profile)
            : null,
        wallet: nextWallet,
        attributes: nextAttributes ?? attributes ?? null,
      };
    } catch (refreshError) {
      console.error("Error refreshing progression state:", refreshError);
      return null;
    }
  }, [attributes, profile, selectedCharacterId, user]);

  const createCharacter = useCallback(
    async ({
      username,
      displayName,
      slotNumber,
      unlockCost,
      makeActive = false
    }: CreateCharacterInput) => {
      if (!user) {
        throw new Error("You must be signed in to create a character.");
      }

      setCharactersLoading(true);

      try {
        if (unlockCost > 0) {
          if (!profile || (profile.cash ?? 0) < unlockCost) {
            throw new Error("You do not have enough cash to unlock this character slot.");
          }

          await updateProfile({ cash: (profile.cash ?? 0) - unlockCost });
        }

        const baseProfilePayload: Record<string, unknown> = {
          user_id: user.id,
          username,
          display_name: displayName,
          slot_number: slotNumber,
          unlock_cost: unlockCost,
          is_active: makeActive
        };

        const skippedProfileColumns = new Set<string>();
        let attemptedProfilePayload = { ...baseProfilePayload };
        let newProfile: PlayerProfile | null = null;

        while (Object.keys(attemptedProfilePayload).length > 0) {
          const { data, error } = await supabase
            .from("profiles")
            .insert(attemptedProfilePayload)
            .select()
            .single();

          if (!error) {
            newProfile = data ?? null;
            break;
          }

          const missingColumn = extractMissingColumn(error);
          if (
            missingColumn &&
            !skippedProfileColumns.has(missingColumn) &&
            missingColumn in attemptedProfilePayload
          ) {
            skippedProfileColumns.add(missingColumn);
            attemptedProfilePayload = omitFromRecord(
              attemptedProfilePayload,
              missingColumn
            );
            continue;
          }

          throw error;
        }

        if (!newProfile) {
          throw new Error("Failed to create character profile.");
        }

        const baseNewSkillPayload: Record<string, unknown> = {
          user_id: user.id,
          profile_id: newProfile.id
        };

        const initialNewSkillPayload =
          supportsProfileScopedDataRef.current === false
            ? omitFromRecord(baseNewSkillPayload, "profile_id")
            : baseNewSkillPayload;

        const { error: skillsInsertError } = await supabase
          .from("player_skills")
          .insert(initialNewSkillPayload);

        if (skillsInsertError) {
          if (isMissingColumnError(skillsInsertError, "profile_id")) {
            supportsProfileScopedDataRef.current = false;
            const { error: fallbackSkillError } = await supabase
              .from("player_skills")
              .insert(omitFromRecord(baseNewSkillPayload, "profile_id"));

            if (fallbackSkillError) {
              throw fallbackSkillError;
            }
          } else {
            throw skillsInsertError;
          }
        } else {
          supportsProfileScopedDataRef.current = true;
        }

        if (skillDefinitions.length > 0) {
          await Promise.all([
            upsertSkillProgress(newProfile.id, []),
            upsertSkillUnlocks(newProfile.id, [])
          ]);
        } else {
          setSkillProgress([]);
          setSkillUnlockRows([]);
        }

        if (attributeDefinitions.length > 0) {
          const baseNewAttributePayload: Record<string, unknown> = {
            user_id: user.id,
            profile_id: newProfile.id
          };

          const initialNewAttributePayload =
            supportsProfileScopedDataRef.current === false
              ? omitFromRecord(baseNewAttributePayload, "profile_id")
              : baseNewAttributePayload;

          const { error: attributeInsertError } = await supabase
            .from("player_attributes")
            .insert(initialNewAttributePayload);

          if (attributeInsertError) {
            if (isMissingColumnError(attributeInsertError, "profile_id")) {
              supportsProfileScopedDataRef.current = false;
              const { error: fallbackAttributeError } = await supabase
                .from("player_attributes")
                .insert(omitFromRecord(baseNewAttributePayload, "profile_id"));

              if (fallbackAttributeError) {
                throw fallbackAttributeError;
              }
            } else {
              throw attributeInsertError;
            }
          } else {
            supportsProfileScopedDataRef.current = true;
          }
        }

        setCharacters(prev => [...prev, newProfile]);

        if (makeActive || !selectedCharacterId) {
          await setActiveCharacter(newProfile.id);
        }

        return newProfile;
      } catch (err) {
        console.error("Error creating character:", err);
        setError(extractErrorMessage(err));
        throw err;
      } finally {
        setCharactersLoading(false);
      }
    },
    [profile, selectedCharacterId, setActiveCharacter, updateProfile, user, skillDefinitions, attributeDefinitions]
  );

  const refreshCharacters = useCallback(() => fetchCharacters(), [fetchCharacters]);

  const refetch = useCallback(() => fetchGameData(), [fetchGameData]);

  const resetCharacter = useCallback(async () => {
    if (!user) {
      throw new Error("You must be signed in to reset a character.");
    }

    const { data, error: resetError } = await supabase.rpc("reset_player_character");

    if (resetError) {
      console.error("Error resetting character:", resetError);
      throw resetError;
    }

    const nextProfileId = Array.isArray(data) && data.length > 0 ? data[0]?.profile?.id ?? null : null;
    if (nextProfileId) {
      setSelectedCharacterId(nextProfileId);
      writeStoredCharacterId(nextProfileId);
    } else {
      clearSelectedCharacter();
    }

    await fetchCharacters();
    await fetchGameData();
  }, [clearSelectedCharacter, fetchCharacters, fetchGameData, user]);

  const refreshProgressionState = useCallback(
    async (
      snapshotOrResult?: ProgressionStateSnapshot | ProgressionFunctionResult | null,
      options?: RefreshProgressionOptions
    ) => {
      const snapshot = snapshotOrResult && "state" in (snapshotOrResult as ProgressionFunctionResult)
        ? (snapshotOrResult as ProgressionFunctionResult).state
        : (snapshotOrResult as ProgressionStateSnapshot | null | undefined) ?? null;

      if (snapshot) {
        const nextProfile = snapshot.profile;
        if (nextProfile) {
          setProfile(prev => {
            if (!prev) {
              return nextProfile as unknown as PlayerProfile;
            }
            return { ...prev, ...nextProfile } as PlayerProfile;
          });
        }

        setXpWallet(snapshot.wallet ?? null);
        setAttributes(snapshot.attributes ?? null);
        applyCooldownState(snapshot.cooldowns);
      }

      if (options?.ledgerEntries !== undefined) {
        setXpLedger(sortLedgerEntries(options.ledgerEntries ?? []).slice(0, XP_LEDGER_LIMIT));
      } else if (options?.appendLedgerEntries) {
        const appendList = Array.isArray(options.appendLedgerEntries)
          ? options.appendLedgerEntries
          : [options.appendLedgerEntries];

        const entriesToAdd = appendList.filter(
          (entry): entry is XpLedgerEntry => Boolean(entry)
        );

        if (entriesToAdd.length > 0) {
          setXpLedger(prev => {
            const seen = new Set(prev.map(entry => entry.id));
            const deduped = entriesToAdd.filter(entry => {
              if (seen.has(entry.id)) {
                return false;
              }
              seen.add(entry.id);
              return true;
            });

            if (deduped.length === 0) {
              return prev;
            }

            const merged = [...deduped, ...prev];
            return sortLedgerEntries(merged).slice(0, XP_LEDGER_LIMIT);
          });
        }
      } else if (options?.refetchLedger) {
        const targetProfileId = snapshot?.profile?.id ?? profile?.id ?? selectedCharacterId;
        if (targetProfileId) {
          await loadXpLedger(targetProfileId);
        }
      }
    },
    [applyCooldownState, loadXpLedger, profile, selectedCharacterId]
  );

  const upsertSkillProgress = useCallback(async (profileId: string, entries: SkillProgressUpsertInput[]) => {
    return [];
  }, []);

  const upsertSkillUnlocks = useCallback(async (profileId: string, entries: SkillUnlockUpsertInput[]) => {
    return [];
  }, []);

  const hasCharacters = useMemo(() => characters.length > 0, [characters]);
  const loading = useMemo(
    () => charactersLoading || dataLoading,
    [charactersLoading, dataLoading]
  );

  const unlockedSkills = useMemo(() => {
    const map: UnlockedSkillsMap = {};

    for (const row of skillUnlockRows) {
      if (!row) continue;

      const candidate = row as Record<string, unknown>;
      const slugCandidate =
        typeof candidate.skill_slug === "string" && candidate.skill_slug.length > 0
          ? candidate.skill_slug
          : candidate.skill_id;
      const resolvedSlug =
        typeof slugCandidate === "string"
          ? slugCandidate
          : typeof slugCandidate === "number"
            ? String(slugCandidate)
            : undefined;

      if (!resolvedSlug) {
        continue;
      }

      const unlockedValue = candidate.unlocked;
      map[resolvedSlug] = unlockedValue === undefined ? true : Boolean(unlockedValue);
    }

    return map;
  }, [skillUnlockRows]);

  return {
    characters,
    selectedCharacterId,
    profile,
    xpWallet,
    attributeStarTotal: Math.max(0, Number(xpWallet?.attribute_points_earned ?? 0)),
    freshWeeklyBonusAvailable,
    skillDefinitions,
    skillProgress,
    unlockedSkills,
    skills,
    attributes,
    xpWallet,
<<<<<<< HEAD
    xpLedger,
    progressionCooldowns,
    activities,
=======
    progressionCooldowns,
    activities,
    experienceLedger,
    xpWallet,
>>>>>>> 37c5c648
    currentCity,
    xpWallet,
    progressionCooldowns,
    loading,
    error,
    hasCharacters,
    skillUnlocks: skillUnlockRows,
    setActiveCharacter,
    clearSelectedCharacter,
    updateProfile,
    updateSkills,
    updateAttributes,
    addActivity,
    applyProgressionUpdate,
    refreshProgressionState,
    acknowledgeWeeklyBonus,
    refreshProgressionState,
    createCharacter,
    refreshCharacters,
    refetch,
    resetCharacter,
    upsertSkillProgress,
    upsertSkillUnlocks,
    refreshProgressionState
  };
};

export const GameDataProvider = ({ children }: { children: ReactNode }) => {
  const value = useProvideGameData();
  return <GameDataContext.Provider value={value}>{children}</GameDataContext.Provider>;
};

// eslint-disable-next-line react-refresh/only-export-components
export const useGameData = (): GameDataContextValue => {
  const context = useContext(GameDataContext);
  if (!context) {
    return defaultGameDataContext;
  }

  return context;
};<|MERGE_RESOLUTION|>--- conflicted
+++ resolved
@@ -25,21 +25,12 @@
 } from "@/types/progression";
 import { sortByOptionalKeys } from "@/utils/sorting";
 import {
-<<<<<<< HEAD
   DEFAULT_PROGRESSION_COOLDOWNS,
   PROGRESSION_COOLDOWN_KEYS,
   type PlayerXpWalletSnapshot,
   type ProgressionCooldowns,
   type ProgressionFunctionResult,
   type ProgressionStateSnapshot
-=======
-  awardActionXp as invokeAwardActionXp,
-  buyAttributeStar as invokeBuyAttributeStar,
-  isProgressionSuccessResponse,
-  type AwardActionXpInput,
-  type BuyAttributeStarInput,
-  type ProgressionSuccessResponse
->>>>>>> 37c5c648
 } from "@/utils/progressionClient";
 import type {
   PostgrestError,
@@ -52,13 +43,8 @@
 export type PlayerAttributes = Tables<"player_attributes">;
 export type PlayerXpWallet = Tables<"player_xp_wallet">;
 export type ActivityItem = Tables<"activity_feed">;
-<<<<<<< HEAD
 export type XpLedgerEntry = Tables<"xp_ledger">;
 export type PlayerXpWallet = PlayerXpWalletSnapshot;
-=======
-export type ExperienceLedgerEntry = Tables<"experience_ledger">;
-type PlayerXpLedger = PlayerXpWallet;
->>>>>>> 37c5c648
 // Temporary type definitions until database schema is updated
 type AttributeDefinition = any;
 type ProfileAttribute = any;
@@ -279,20 +265,11 @@
   skillProgress: SkillProgressRow[];
   unlockedSkills: UnlockedSkillsMap;
   skills: PlayerSkills | null;
-<<<<<<< HEAD
   attributes: PlayerAttributes | null;
   activities: ActivityItem[];
   xpWallet: PlayerXpWallet | null;
   xpLedger: XpLedgerEntry[];
   progressionCooldowns: ProgressionCooldowns;
-=======
-  attributes: AttributesMap;
-  xpWallet: PlayerXpWallet | null;
-  progressionCooldowns: Record<string, number>;
-  activities: ActivityItem[];
-  experienceLedger: ExperienceLedgerEntry[];
-  xpWallet: PlayerXpWallet | null;
->>>>>>> 37c5c648
   currentCity: Tables<"cities"> | null;
   xpWallet: PlayerXpLedger | null;
   progressionCooldowns: Record<string, number>;
@@ -357,20 +334,11 @@
   skillProgress: [],
   unlockedSkills: {},
   skills: null,
-<<<<<<< HEAD
   attributes: null,
   activities: [],
   xpWallet: null,
   xpLedger: [],
   progressionCooldowns: createDefaultCooldownState(),
-=======
-  attributes: {},
-  xpWallet: null,
-  progressionCooldowns: {},
-  activities: [],
-  experienceLedger: [],
-  xpWallet: null,
->>>>>>> 37c5c648
   currentCity: null,
   xpWallet: null,
   progressionCooldowns: {},
@@ -575,7 +543,6 @@
   const [skillUnlockRows, setSkillUnlockRows] = useState<any[]>([]);
   const [skillsUpdatedAt, setSkillsUpdatedAt] = useState<string | null>(null);
   const [attributeDefinitions, setAttributeDefinitions] = useState<AttributeDefinition[]>([]);
-<<<<<<< HEAD
   const [attributes, setAttributes] = useState<PlayerAttributes | null>(null);
   const [activities, setActivities] = useState<ActivityItem[]>([]);
   const [xpLedger, setXpLedger] = useState<XpLedgerEntry[]>([]);
@@ -583,13 +550,6 @@
   const [progressionCooldowns, setProgressionCooldowns] = useState<ProgressionCooldowns>(
     createDefaultCooldownState
   );
-=======
-  const [attributes, setAttributes] = useState<any>({});
-  const [xpWallet, setXpWallet] = useState<PlayerXpWallet | null>(null);
-  const [activities, setActivities] = useState<ActivityItem[]>([]);
-  const [experienceLedger, setExperienceLedger] = useState<ExperienceLedgerEntry[]>([]);
-  const [xpWallet, setXpWallet] = useState<PlayerXpWallet | null>(null);
->>>>>>> 37c5c648
   const [currentCity, setCurrentCity] = useState<Tables<"cities"> | null>(null);
   const [skills, setSkills] = useState<PlayerSkills | null>(null);
   const [xpWallet, setXpWallet] = useState<PlayerXpLedger | null>(null);
@@ -651,24 +611,14 @@
     setAttributes(null);
     setXpWallet(null);
     setActivities([]);
-<<<<<<< HEAD
     setXpLedger([]);
     setXpWallet(null);
     applyCooldownState();
-=======
-    setExperienceLedger([]);
-    setXpWallet(null);
->>>>>>> 37c5c648
     setCurrentCity(null);
     setXpWallet(null);
     setProgressionCooldowns({});
     setFreshWeeklyBonusAvailable(false);
-<<<<<<< HEAD
   }, [applyCooldownState]);
-=======
-    setXpWallet(null);
-  }, []);
->>>>>>> 37c5c648
 
   const fetchCharacters = useCallback(async () => {
     if (!user) {
@@ -2119,16 +2069,9 @@
     skills,
     attributes,
     xpWallet,
-<<<<<<< HEAD
     xpLedger,
     progressionCooldowns,
     activities,
-=======
-    progressionCooldowns,
-    activities,
-    experienceLedger,
-    xpWallet,
->>>>>>> 37c5c648
     currentCity,
     xpWallet,
     progressionCooldowns,
