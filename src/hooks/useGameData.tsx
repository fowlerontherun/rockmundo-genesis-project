--- conflicted
+++ resolved
@@ -2,17 +2,7 @@
 import { supabase } from "@/integrations/supabase/client";
 import { useAuth } from "@/hooks/use-auth-context";
 import type { Tables } from "@/integrations/supabase/types";
-<<<<<<< HEAD
 import type { PostgrestError, PostgrestMaybeSingleResponse, PostgrestResponse } from "@supabase/supabase-js";
-=======
-import type {
-  PostgrestError,
-  PostgrestMaybeSingleResponse,
-  PostgrestSingleResponse
-} from "@supabase/supabase-js";
-
-type Nullable<T> = T | null;
->>>>>>> 536d2ceb
 
 export type PlayerProfile = Tables<"profiles">;
 export type SkillDefinition = Tables<"skill_definitions">;
@@ -23,7 +13,6 @@
 export type ProfileAttribute = Tables<"profile_attributes">;
 
 const CHARACTER_STORAGE_KEY = "rockmundo:selectedCharacterId";
-<<<<<<< HEAD
 
 interface AttributeEntry {
   definition: AttributeDefinition;
@@ -33,32 +22,6 @@
 export type AttributesMap = Record<string, AttributeEntry>;
 export type PlayerSkills = Record<string, number> & { updated_at?: string | null };
 export type UnlockedSkillsMap = Record<string, boolean>;
-=======
-const isPostgrestError = (error: unknown): error is PostgrestError => {
-  if (typeof error !== "object" || error === null) return false;
-  return "message" in error && "code" in error;
-};
-
-const extractErrorMessage = (error: unknown) => {
-  if (isPostgrestError(error)) return error.message;
-  if (error instanceof Error) return error.message;
-  return "An unknown error occurred.";
-};
-
-const readStoredCharacterId = () => {
-  if (typeof window === "undefined") return null;
-  return window.localStorage.getItem(CHARACTER_STORAGE_KEY);
-};
-
-const persistCharacterId = (characterId: string | null) => {
-  if (typeof window === "undefined") return;
-  if (characterId) {
-    window.localStorage.setItem(CHARACTER_STORAGE_KEY, characterId);
-  } else {
-    window.localStorage.removeItem(CHARACTER_STORAGE_KEY);
-  }
-};
->>>>>>> 536d2ceb
 
 const sortCharacters = (characters: PlayerProfile[]) =>
   [...characters].sort((a, b) => a.slot_number - b.slot_number);
@@ -73,7 +36,6 @@
 
 interface GameDataContextValue {
   characters: PlayerProfile[];
-<<<<<<< HEAD
   selectedCharacterId: string | null;
   profile: PlayerProfile | null;
   skillDefinitions: SkillDefinition[];
@@ -93,22 +55,6 @@
   setSkillUnlocked: (skillSlug: string, unlocked: boolean) => Promise<void>;
   updateSkills: (updates: Partial<PlayerSkills>) => Promise<PlayerSkills>;
   updateAttributes: (updates: Partial<Record<string, number>>) => Promise<AttributesMap>;
-=======
-  selectedCharacterId: Nullable<string>;
-  profile: Nullable<PlayerProfile>;
-  skills: Nullable<PlayerSkills>;
-  attributes: Nullable<PlayerAttributes>;
-  activities: ActivityItem[];
-  currentCity: Nullable<Tables<"cities">>;
-  loading: boolean;
-  error: Nullable<string>;
-  hasCharacters: boolean;
-  setActiveCharacter: (characterId: string) => Promise<void>;
-  clearSelectedCharacter: () => void;
-  updateProfile: (updates: Partial<PlayerProfile>) => Promise<PlayerProfile>;
-  updateSkills: (updates: Partial<PlayerSkills>) => Promise<PlayerSkills>;
-  updateAttributes: (updates: Partial<PlayerAttributes>) => Promise<PlayerAttributes>;
->>>>>>> 536d2ceb
   addActivity: (
     activityType: string,
     message: string,
@@ -122,7 +68,6 @@
 }
 
 const GameDataContext = createContext<GameDataContextValue | undefined>(undefined);
-<<<<<<< HEAD
 
 const isPostgrestError = (error: unknown): error is PostgrestError =>
   typeof error === "object" &&
@@ -165,22 +110,15 @@
     return accumulator;
   }, {});
 };
-=======
+
 const matchProgressToDefinition = (
   progress: SkillProgressRow,
   definition: SkillDefinition
 ) => progress.skill_id === definition.id || progress.skill_slug === definition.slug;
->>>>>>> 536d2ceb
-
-const matchProgressToDefinition = (
-  progress: SkillProgressRow,
-  definition: SkillDefinition
-) => progress.skill_id === definition.id || progress.skill_slug === definition.slug;
 
 const useProvideGameData = (): GameDataContextValue => {
   const { user } = useAuth();
   const [characters, setCharacters] = useState<PlayerProfile[]>([]);
-<<<<<<< HEAD
   const [selectedCharacterId, setSelectedCharacterId] = useState<string | null>(() => readStoredCharacterId());
   const [profile, setProfile] = useState<PlayerProfile | null>(null);
   const [skillDefinitions, setSkillDefinitions] = useState<SkillDefinition[]>([]);
@@ -200,19 +138,6 @@
     setSelectedCharacterId(characterId);
   }, []);
 
-=======
-  const [selectedCharacterId, setSelectedCharacterId] = useState<Nullable<string>>(
-    () => readStoredCharacterId()
-  );
-  const [profile, setProfile] = useState<Nullable<PlayerProfile>>(null);
-  const [skills, setSkills] = useState<Nullable<PlayerSkills>>(null);
-  const [attributes, setAttributes] = useState<Nullable<PlayerAttributes>>(null);
-  const [activities, setActivities] = useState<ActivityItem[]>([]);
-  const [currentCity, setCurrentCity] = useState<Nullable<Tables<"cities">>>(null);
-  const [error, setError] = useState<Nullable<string>>(null);
-  const [charactersLoading, setCharactersLoading] = useState(false);
-  const [dataLoading, setDataLoading] = useState(false);
->>>>>>> 536d2ceb
   const clearSelectedCharacter = useCallback(() => {
     persistCharacterId(null);
     setSelectedCharacterId(null);
@@ -227,14 +152,6 @@
     setActivities([]);
     setCurrentCity(null);
   }, []);
-<<<<<<< HEAD
-=======
-
-  const updateSelectedCharacterId = useCallback((characterId: Nullable<string>) => {
-    setSelectedCharacterId(characterId);
-    persistCharacterId(characterId);
-  }, []);
->>>>>>> 536d2ceb
 
   const resolveCurrentCity = useCallback(
     async (cityId: Nullable<string>) => {
@@ -289,14 +206,8 @@
       const list = (data ?? []) as PlayerProfile[];
       setCharacters(list);
 
-<<<<<<< HEAD
       const storedId = readStoredCharacterId();
       const hasStoredCharacter = storedId ? list.some(character => character.id === storedId) : false;
-=======
-      const hasStoredSelection = selectedCharacterId
-        ? list.some(character => character.id === selectedCharacterId)
-        : false;
->>>>>>> 536d2ceb
       const activeCharacterId = list.find(character => character.is_active)?.id ?? null;
       const fallbackId = hasStoredCharacter
         ? storedId
@@ -304,11 +215,6 @@
 
       if (!fallbackId) {
         clearSelectedCharacter();
-<<<<<<< HEAD
-=======
-      } else if (fallbackId !== selectedCharacterId) {
-        updateSelectedCharacterId(fallbackId);
->>>>>>> 536d2ceb
       }
 
       return list;
@@ -319,7 +225,6 @@
     } finally {
       setCharactersLoading(false);
     }
-<<<<<<< HEAD
   }, [user, selectedCharacterId, updateSelectedCharacterId, clearSelectedCharacter]);
 
   const fetchGameData = useCallback(
@@ -461,28 +366,11 @@
       setCharacters([]);
       clearSelectedCharacter();
       setCharactersLoading(false);
-=======
-  }, [
-    user,
-    selectedCharacterId,
-    clearSelectedCharacter,
-    updateSelectedCharacterId
-  ]);
-
-  const fetchGameData = useCallback(async () => {
-    if (!user || !selectedCharacterId) {
-      setProfile(null);
-      setSkills(null);
-      setAttributes(null);
-      setActivities([]);
-      setCurrentCity(null);
->>>>>>> 536d2ceb
       setDataLoading(false);
       setError(null);
       return;
     }
 
-<<<<<<< HEAD
     void fetchCharacters();
   }, [user, clearSelectedCharacter, fetchCharacters]);
 
@@ -503,178 +391,13 @@
 
       const activeProfileId = selectedCharacterId;
       if (!activeProfileId) {
-=======
-      setDataLoading(true);
-      setError(null);
-
-      try {
-        const [
-          profileResponse,
-          skillDefinitionsResponse,
-          skillProgressResponse,
-          skillUnlocksResponse,
-          attributeDefinitionsResponse,
-          profileAttributesResponse,
-          activityResponse
-        ] = (await Promise.all([
-          supabase
-            .from("profiles")
-            .select("*")
-            .eq("id", activeCharacterId)
-            .maybeSingle(),
-          supabase.from("skill_definitions").select("*").order("display_order", { ascending: true }),
-          supabase
-            .from("profile_skill_progress")
-            .select("*")
-            .eq("profile_id", activeCharacterId),
-          supabase
-            .from("profile_skill_unlocks")
-            .select("*")
-            .eq("profile_id", activeCharacterId),
-          supabase.from("attribute_definitions").select("*").order("slug", { ascending: true }),
-          supabase
-            .from("profile_attributes")
-            .select("*")
-            .eq("profile_id", activeCharacterId),
-          supabase
-            .from("activity_feed")
-            .select("*")
-            .eq("profile_id", activeCharacterId)
-            .order("created_at", { ascending: false })
-            .limit(10)
-        ])) as [
-          PostgrestMaybeSingleResponse<PlayerProfile>,
-          PostgrestResponse<SkillDefinition>,
-          PostgrestResponse<SkillProgressRow>,
-          PostgrestResponse<SkillUnlockRow>,
-          PostgrestResponse<AttributeDefinition>,
-          PostgrestResponse<ProfileAttribute>,
-          PostgrestResponse<ActivityItem>
-        ];
-
-        if (profileResponse.error && profileResponse.status !== 406) {
-          throw profileResponse.error;
-        }
-
-      if (profileError) throw profileError;
-
-        const attributeDefs = attributeDefinitionsResponse.data ?? [];
-        setAttributeDefinitions(attributeDefs);
-        const profileAttributeRows = profileAttributesResponse.data ?? [];
-        setAttributes(buildAttributeMap(attributeDefs, profileAttributeRows));
-
-        if (activityResponse.error && activityResponse.status !== 406) {
-          throw activityResponse.error;
-        }
-        setActivities(activityResponse.data ?? []);
-      const [
-        { data: skillsData, error: skillsError },
-        { data: attributesData, error: attributesError },
-        { data: activitiesData, error: activityError }
-      ] = await Promise.all([
-        supabase
-          .from("player_skills")
-          .select("*")
-          .eq("profile_id", selectedCharacterId)
-          .maybeSingle(),
-        supabase
-          .from("player_attributes")
-          .select("*")
-          .eq("profile_id", selectedCharacterId)
-          .maybeSingle(),
-        supabase
-          .from("activity_feed")
-          .select("*")
-          .eq("profile_id", selectedCharacterId)
-          .order("created_at", { ascending: false })
-          .limit(10)
-      ]);
-
-      if (skillsError) throw skillsError;
-      if (attributesError) throw attributesError;
-      if (activityError) throw activityError;
-
-      setSkills(skillsData ?? null);
-      setAttributes(attributesData ?? null);
-      setActivities(activitiesData ?? []);
-      await resolveCurrentCity(profileData.current_city_id ?? null);
-    } catch (err) {
-      console.error("Error fetching game data:", err);
-      setError(extractErrorMessage(err));
-    } finally {
-      setDataLoading(false);
-    }
-  }, [
-    user,
-    selectedCharacterId,
-    resolveCurrentCity,
-    updateSelectedCharacterId,
-    fetchCharacters
-  ]);
-
-  const setActiveCharacter = useCallback(
-    async (characterId: string) => {
-      if (!user) {
-        throw new Error("You must be signed in to select a character.");
-      }
-
-      setCharactersLoading(true);
-      setError(null);
-
-      try {
-        const { error: deactivateError } = await supabase
-          .from("profiles")
-          .update({ is_active: false })
-          .eq("user_id", user.id);
-
-        if (deactivateError) throw deactivateError;
-
-        const { data, error: activationError } = await supabase
-          .from("profiles")
-          .update({ is_active: true })
-          .eq("id", characterId)
-          .select()
-          .single();
-
-        if (activationError) throw activationError;
-        if (!data) throw new Error("Failed to activate the selected character.");
-
-        updateSelectedCharacterId(characterId);
-        setCharacters(prev =>
-          sortCharacters(
-            prev.map(character => ({
-              ...character,
-              is_active: character.id === characterId
-            }))
-          )
-        );
-
-        setProfile(data);
-        await resolveCurrentCity(data.current_city_id ?? null);
-        await fetchGameData();
-      } catch (err) {
-        console.error("Error activating character:", err);
-        setError(extractErrorMessage(err));
-        throw err;
-      } finally {
-        setCharactersLoading(false);
-      }
-
-  const updateProfile = useCallback(
-    async (updates: Partial<PlayerProfile>) => {
-      if (!user || !selectedCharacterId) {
->>>>>>> 536d2ceb
         throw new Error("No active character selected.");
       }
 
       const { data, error: updateError } = await supabase
         .from("profiles")
         .update(updates)
-<<<<<<< HEAD
         .eq("id", activeProfileId)
-=======
-        .eq("id", selectedCharacterId)
->>>>>>> 536d2ceb
         .select()
         .maybeSingle();
 
@@ -683,7 +406,6 @@
         throw updateError;
       }
 
-<<<<<<< HEAD
       const nextProfile = data ?? null;
       if (nextProfile) {
         setProfile(nextProfile);
@@ -691,10 +413,6 @@
           const others = prev.filter(existing => existing.id !== nextProfile.id);
           return [...others, nextProfile].sort((a, b) => a.slot_number - b.slot_number);
         });
-=======
-      if (!data) {
-        throw new Error("No profile data returned from Supabase.");
->>>>>>> 536d2ceb
       }
 
       return nextProfile;
@@ -717,7 +435,6 @@
       if (!definition) {
         throw new Error(`Unknown skill: ${skillSlug}`);
       }
-<<<<<<< HEAD
 
       const { data, error: upsertError } = await supabase
         .from("profile_skill_progress")
@@ -813,32 +530,12 @@
         }
 
         setSkillUnlockRows(prev => prev.filter(row => !(row.profile_id === activeProfileId && row.skill_id === definition.id)));
-=======
-
-      const { data, error: upsertError } = await supabase
-        .from("profile_skill_progress")
-        .upsert(
-          {
-            profile_id: activeProfileId,
-            skill_id: definition.id,
-            current_level: level,
-            current_experience: experience
-          },
-          { onConflict: "profile_id,skill_id" }
-        )
-        .select()
-        .single();
-
-      if (upsertError) {
-        console.error("Error updating skill progress:", upsertError);
-        throw upsertError;
->>>>>>> 536d2ceb
+
       }
     },
     [selectedCharacterId, skillDefinitions, user]
   );
 
-<<<<<<< HEAD
   const updateSkills = useCallback(
     async (updates: Partial<PlayerSkills>) => {
       const entries = Object.entries(updates ?? {});
@@ -930,88 +627,6 @@
           value: row.value
         };
       });
-=======
-      if (data) {
-        const normalized = {
-          ...data,
-          skill_slug: data.skill_slug ?? definition.slug
-        } as SkillProgressRow;
-
-        setSkillProgress(prev => {
-          const others = prev.filter(row => !(row.profile_id === activeProfileId && row.skill_id === definition.id));
-          return [...others, normalized];
-        });
-        const timestamp = normalized.updated_at ?? normalized.created_at ?? new Date().toISOString();
-        setSkillsUpdatedAt(prev => (!prev || timestamp > prev ? timestamp : prev));
-      }
-    },
-    [selectedCharacterId, skillDefinitions, user]
-  );
-
-  const updateSkills = useCallback(
-    async (updates: Partial<PlayerSkills>) => {
-      if (!user || !selectedCharacterId) {
-        throw new Error("No active character selected.");
-      }
-
-      if (!skills) {
-        throw new Error("Skill data is not available.");
-      }
-
-      try {
-        const { data, error }: PostgrestSingleResponse<PlayerSkills> = await supabase
-          .from("player_skills")
-          .update(updates)
-          .eq("user_id", user.id)
-          .eq("profile_id", skills.profile_id)
-          .select()
-          .single();
-
-        if (upsertError) {
-          console.error("Error unlocking skill:", upsertError);
-          throw upsertError;
-        }
-
-        if (!data) {
-          throw new Error("No skill data returned from Supabase.");
-        }
-
-        setSkills(data);
-        return data;
-      } catch (updateError) {
-        console.error("Error updating skills:", updateError);
-        throw updateError;
-      }
-    },
-    [selectedCharacterId, skillDefinitions, user]
-  );
-  const updateAttributes = useCallback(
-    async (updates: Partial<PlayerAttributes>) => {
-      if (!user || !selectedCharacterId) {
-        throw new Error("No active character selected.");
-      }
-
-      if (!attributes) {
-        throw new Error("Attribute data is not available.");
-      }
-
-      try {
-        const { data, error }: PostgrestSingleResponse<PlayerAttributes> = await supabase
-          .from("player_attributes")
-          .update(updates)
-          .eq("user_id", user.id)
-          .eq("profile_id", attributes.profile_id)
-          .select()
-          .single();
-
-        if (error) {
-          throw error;
-        }
-
-        if (!data) {
-          throw new Error("No attribute data returned from Supabase.");
-        }
->>>>>>> 536d2ceb
 
         setAttributes(data);
         return data;
@@ -1020,11 +635,7 @@
         throw updateError;
       }
     },
-<<<<<<< HEAD
     [attributeDefinitions, attributes, selectedCharacterId, user]
-=======
-    [attributes, selectedCharacterId, user]
->>>>>>> 536d2ceb
   );
 
   const addActivity = useCallback(
@@ -1138,10 +749,6 @@
 
         if (profileInsertError) throw profileInsertError;
         if (!newProfile) throw new Error("Failed to create character profile.");
-<<<<<<< HEAD
-
-=======
->>>>>>> 536d2ceb
         if (attributeDefinitions.length > 0) {
           const attributePayload = attributeDefinitions.map(definition => ({
             profile_id: newProfile.id,
@@ -1171,14 +778,8 @@
       }
     },
     [
-<<<<<<< HEAD
       attributeDefinitions,
       profile,
-=======
-      user,
-      profile,
-      updateProfile,
->>>>>>> 536d2ceb
       selectedCharacterId,
       setActiveCharacter,
       updateProfile,
@@ -1186,13 +787,9 @@
     ]
   );
 
-<<<<<<< HEAD
   const refreshCharacters = useCallback(async () => {
     return fetchCharacters();
   }, [fetchCharacters]);
-=======
-  const refreshCharacters = useCallback(async () => fetchCharacters(), [fetchCharacters]);
->>>>>>> 536d2ceb
 
   const refetch = useCallback(async () => {
     await fetchGameData();
@@ -1240,7 +837,6 @@
 
     let latestTimestamp = skillsUpdatedAt ?? null;
     const result: PlayerSkills = { updated_at: latestTimestamp ?? null } as PlayerSkills;
-<<<<<<< HEAD
 
     skillDefinitions.forEach(definition => {
       const progressRow = skillProgress.find(row => matchProgressToDefinition(row, definition));
@@ -1254,29 +850,6 @@
     result.updated_at = latestTimestamp ?? null;
     return result;
   }, [skillDefinitions, skillProgress, skillsUpdatedAt]);
-=======
-
-    skillDefinitions.forEach(definition => {
-      const progressRow = skillProgress.find(row => matchProgressToDefinition(row, definition));
-      result[definition.slug] = progressRow?.current_level ?? 0;
-      const candidate = progressRow?.updated_at ?? progressRow?.created_at ?? null;
-      if (candidate && (!latestTimestamp || candidate > latestTimestamp)) {
-        latestTimestamp = candidate;
-      }
-    });
-
-    result.updated_at = latestTimestamp ?? null;
-    return result;
-  }, [skillDefinitions, skillProgress, skillsUpdatedAt]);
-
-  useEffect(() => {
-    void fetchCharacters();
-  }, [fetchCharacters]);
-
-  useEffect(() => {
-    void fetchGameData();
-  }, [fetchGameData]);
->>>>>>> 536d2ceb
 
   const hasCharacters = useMemo(() => characters.length > 0, [characters]);
   const loading = useMemo(
