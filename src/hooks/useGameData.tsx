import {
  createContext,
  useCallback,
  useContext,
  useEffect,
  useMemo,
  useRef,
  useState,
  type ReactNode
} from "react";

import { supabase } from "@/integrations/supabase/client";
import {
  progressionClient,
  type AwardActionXpInput,
  type BuyAttributeStarInput,
  type ProgressionResponse
} from "@/integrations/supabase/progressionClient";
import { useAuth } from "@/hooks/use-auth-context";
import type { Tables } from "@/integrations/supabase/types";
import type { ProgressionActionSuccessResponse } from "@/types/progression";

import { sortByOptionalKeys } from "@/utils/sorting";
import {
  type PlayerXpWalletSnapshot as PlayerXpWalletSnapshotData,
  type ProgressionCooldowns,
  type ProgressionFunctionResult,
  type ProgressionStateSnapshot
} from "@/utils/progressionClient";
import type {
  PostgrestError,
  PostgrestMaybeSingleResponse,
  PostgrestResponse
} from "@supabase/supabase-js";

export type PlayerProfile = Tables<"profiles">;
export type PlayerSkills = Tables<"player_skills">;
export type PlayerAttributes = Tables<"player_attributes">;
export type PlayerXpWallet = Tables<"player_xp_wallet">;
export type ActivityItem = Tables<"activity_feed">;
export type XpLedgerEntry = Tables<"xp_ledger">;

export type PlayerXpWalletSnapshotType = PlayerXpWalletSnapshotData;
// Temporary type definitions until database schema is updated
type AttributeDefinition = any;
type ProfileAttribute = any;

// Temporary type definitions until proper types are available
export type SkillDefinition = any;
export type SkillProgressRow = any;
export type SkillUnlockRow = any;
export type UnlockedSkillsMap = Record<string, boolean>;
type SkillProgressUpsertInput = any;
type SkillUnlockUpsertInput = any;

type Nullable<T> = T | null;

const CHARACTER_STORAGE_KEY = "rockmundo:selectedCharacterId";
const WEEKLY_BONUS_ACK_STORAGE_PREFIX = "rockmundo:weeklyBonusAck:";
export const WEEKLY_BONUS_REASON = "weekly_bonus" as const;

export interface WeeklyBonusEvaluationResult {
  freshWeeklyBonusAvailable: boolean;
  acknowledgementToPersist?: string | null;
}

export const resolveWeeklyBonusAcknowledgementTimestamp = (
  latestEntry: XpLedgerEntry | undefined,
  now: Date = new Date()
) => {
  const recordedAt = toValidDate(latestEntry?.created_at ?? null);
  return (recordedAt ?? now).toISOString();
};

export const evaluateWeeklyBonusState = (
  latestEntry: XpLedgerEntry | undefined,
  storedAcknowledgement: string | null,
  now: Date = new Date()
): WeeklyBonusEvaluationResult => {
  if (!latestEntry) {
    return {
      freshWeeklyBonusAvailable: false,
      acknowledgementToPersist: storedAcknowledgement ? undefined : null
    };
  }

  const recordedAt = toValidDate(latestEntry.created_at);
  const acknowledgedAt = storedAcknowledgement ? toValidDate(storedAcknowledgement) : null;

  if (recordedAt && (!acknowledgedAt || recordedAt > acknowledgedAt)) {
    return { freshWeeklyBonusAvailable: true };
  }

  if (!recordedAt && !storedAcknowledgement) {
    return {
      freshWeeklyBonusAvailable: false,
      acknowledgementToPersist: now.toISOString()
    };
  }

  return { freshWeeklyBonusAvailable: false };
};

const toValidDate = (value: unknown) => {
  if (typeof value === "string" || value instanceof Date) {
    const parsed = new Date(value);
    if (!Number.isNaN(parsed.getTime())) {
      return parsed;
    }
  }
  return null;
};

const toSafeNumber = (value: unknown, fallback = 0) => {
  if (typeof value === "number" && Number.isFinite(value)) {
    return value;
  }

  if (typeof value === "string" && value.trim().length > 0) {
    const parsed = Number(value);
    if (Number.isFinite(parsed)) {
      return parsed;
    }
  }

  return fallback;
};

const isMissingColumnError = (
  error: PostgrestError | null | undefined,
  column: string
) => {
  if (!error || !column) {
    return false;
  }

  if (error.code !== "42703" && error.code !== "PGRST204") {
    return false;
  }

  const haystacks = [error.message, error.details, error.hint].filter(
    (value): value is string => typeof value === "string" && value.length > 0
  );

  if (haystacks.length === 0) {
    return false;
  }

  const target = column.toLowerCase();
  return haystacks.some(haystack => haystack.toLowerCase().includes(target));
};

const extractMissingColumn = (error: PostgrestError | null | undefined) => {
  if (!error) {
    return null;
  }

  const haystacks = [error.message, error.details, error.hint].filter(
    (value): value is string => typeof value === "string" && value.length > 0
  );

  const patterns = [
    /column\s+(?:"?[\w]+"?\.)?"?([\w]+)"?\s+does not exist/i,
    /could not find the '([\w]+)' column/i,
    /'([\w]+)'\s+column/i
  ];

  for (const haystack of haystacks) {
    for (const pattern of patterns) {
      const match = haystack.match(pattern);
      if (match?.[1]) {
        return match[1];
      }
    }
  }

  return null;
};

const isMissingTableError = (error: PostgrestError | null | undefined) =>
  Boolean(
    error?.code === "42P01" ||
      error?.code === "PGRST201" ||
      error?.message?.toLowerCase().includes("does not exist")
  );

const omitFromRecord = <T extends Record<string, unknown>>(source: T, key: string) => {
  if (!(key in source)) {
    return source;
  }

  const { [key]: _omitted, ...rest } = source;
  return rest as T;
};

const extractLedgerEntriesFromResult = (result: unknown): ExperienceLedgerEntry[] => {
  if (!result || typeof result !== "object") {
    return [];
  }

  const source = result as Record<string, unknown>;
  const entries: ExperienceLedgerEntry[] = [];
  const seen = new Set<string>();

  const candidateObjects = [
    source.ledger_entry,
    source.xp_ledger_entry,
    source.ledgerEntry,
    source.ledger,
  ];

  for (const candidate of candidateObjects) {
    if (candidate && typeof candidate === "object" && !Array.isArray(candidate)) {
      const entry = candidate as ExperienceLedgerEntry;
      if (entry.id && !seen.has(entry.id)) {
        entries.push(entry);
        seen.add(entry.id);
      }
    }
  }

  const candidateLists = [
    source.ledger_entries,
    source.xp_ledger_entries,
    source.ledger,
  ];

  for (const list of candidateLists) {
    if (Array.isArray(list)) {
      for (const item of list) {
        if (item && typeof item === "object") {
          const entry = item as ExperienceLedgerEntry;
          if (entry.id && !seen.has(entry.id)) {
            entries.push(entry);
            seen.add(entry.id);
          }
        }
      }
    }
  }

  return entries;
};

export interface CreateCharacterInput {
  username: string;
  displayName?: string;
  slotNumber: number;
  unlockCost: number;
  makeActive?: boolean;
}

interface GameDataContextValue {
  characters: PlayerProfile[];
  selectedCharacterId: string | null;
  profile: PlayerProfile | null;
  xpWallet: PlayerXpWallet | null;
  attributeStarTotal: number;
  freshWeeklyBonusAvailable: boolean;
  skillDefinitions: SkillDefinition[];
  skillProgress: SkillProgressRow[];
  unlockedSkills: UnlockedSkillsMap;
  skills: PlayerSkills | null;
  attributes: PlayerAttributes | null;
  activities: ActivityItem[];
  xpLedger: XpLedgerEntry[];
  progressionCooldowns: ProgressionCooldowns;
  currentCity: Tables<"cities"> | null;
  loading: boolean;
  error: string | null;
  hasCharacters: boolean;
  skillUnlocks: SkillUnlockRow[];
  setActiveCharacter: (characterId: string) => Promise<void>;
  clearSelectedCharacter: () => void;
  updateProfile: (updates: Partial<PlayerProfile>) => Promise<PlayerProfile | undefined>;
  updateSkills: (updates: Partial<PlayerSkills>) => Promise<PlayerSkills | undefined>;
  updateAttributes: (updates: Partial<PlayerAttributes>) => Promise<PlayerAttributes | undefined>;
  addActivity: (
    activityType: string,
    message: string,
    earnings?: number,
    metadata?: ActivityItem["metadata"]
  ) => Promise<ActivityItem>;
  applyProgressionUpdate: (response: ProgressionActionSuccessResponse) => void;
  refreshProgressionState: (
<<<<<<< HEAD
    snapshotOrResult?: ProgressionStateSnapshot | ProgressionFunctionResult | null,
=======
    snapshot?: ProgressionStateSnapshot | ProgressionFunctionResult | null,
>>>>>>> 5bb174df
    options?: RefreshProgressionOptions
  ) => Promise<void>;
  acknowledgeWeeklyBonus: () => void;
  createCharacter: (input: CreateCharacterInput) => Promise<PlayerProfile>;
  refreshCharacters: () => Promise<PlayerProfile[]>;
  refetch: () => Promise<void>;
  resetCharacter: () => Promise<void>;
  upsertSkillProgress: (
    profileId: string,
    entries: SkillProgressUpsertInput[]
  ) => Promise<SkillProgressRow[]>;
  upsertSkillUnlocks: (
    profileId: string,
    entries: SkillUnlockUpsertInput[]
  ) => Promise<SkillUnlockRow[]>;
<<<<<<< HEAD
=======
  awardActionXp: (input: AwardActionXpInput) => Promise<ProgressionResponse>;
  buyAttributeStar: (input: BuyAttributeStarInput) => Promise<ProgressionResponse>;
>>>>>>> 5bb174df
}

const GameDataContext = createContext<GameDataContextValue | undefined>(undefined);

const missingProviderMessage = "useGameData must be used within a GameDataProvider";

const warnMissingProvider = () => {
  if (typeof console !== "undefined") {
    console.warn(missingProviderMessage);
  }
};

const DEFAULT_PROGRESSION_COOLDOWNS = {} as ProgressionCooldowns;
const PROGRESSION_COOLDOWN_KEYS = [] as (keyof ProgressionCooldowns)[];

const createDefaultCooldownState = (): ProgressionCooldowns => ({
  ...DEFAULT_PROGRESSION_COOLDOWNS
});

const defaultGameDataContext: GameDataContextValue = {
  characters: [],
  selectedCharacterId: null,
  profile: null,
  xpWallet: null,
  attributeStarTotal: 0,
  freshWeeklyBonusAvailable: false,
  skillDefinitions: [],
  skillProgress: [],
  unlockedSkills: {},
  skills: null,
  attributes: null,
  activities: [],
  xpLedger: [],
  progressionCooldowns: createDefaultCooldownState(),
  currentCity: null,
  loading: false,
  error: missingProviderMessage,
  hasCharacters: false,
  skillUnlocks: [],
  setActiveCharacter: async () => {
    warnMissingProvider();
  },
  clearSelectedCharacter: () => {
    warnMissingProvider();
  },
  updateProfile: async () => {
    warnMissingProvider();
    return undefined;
  },
  updateSkills: async () => {
    warnMissingProvider();
    return undefined;
  },
  updateAttributes: async () => {
    warnMissingProvider();
    return undefined;
  },
  addActivity: async () => {
    warnMissingProvider();
    return Promise.reject(new Error(missingProviderMessage)) as Promise<ActivityItem>;
  },
  applyProgressionUpdate: () => {
    warnMissingProvider();
  },
  refreshProgressionState: async () => {
    warnMissingProvider();
  },
  acknowledgeWeeklyBonus: () => {
    warnMissingProvider();
  },
  createCharacter: async () => {
    warnMissingProvider();
    throw new Error(missingProviderMessage);
  },
  refreshCharacters: async () => {
    warnMissingProvider();
    return [];
  },
  refetch: async () => {
    warnMissingProvider();
  },
  resetCharacter: async () => {
    warnMissingProvider();
  },
  upsertSkillProgress: async () => {
    warnMissingProvider();
    return [];
  },
  upsertSkillUnlocks: async () => {
    warnMissingProvider();
    return [];
  },
<<<<<<< HEAD
=======
  awardActionXp: async () => {
    warnMissingProvider();
    return Promise.reject(new Error(missingProviderMessage)) as Promise<ProgressionResponse>;
  },
  buyAttributeStar: async () => {
    warnMissingProvider();
    return Promise.reject(new Error(missingProviderMessage)) as Promise<ProgressionResponse>;
  }
>>>>>>> 5bb174df
};

const readStoredCharacterId = () => {
  if (typeof window === "undefined") return null;
  const value = window.localStorage.getItem(CHARACTER_STORAGE_KEY);
  return value ?? null;
};

const writeStoredCharacterId = (characterId: string | null) => {
  if (typeof window === "undefined") return;
  if (characterId) {
    window.localStorage.setItem(CHARACTER_STORAGE_KEY, characterId);
  } else {
    window.localStorage.removeItem(CHARACTER_STORAGE_KEY);
  }
};

const readWeeklyBonusAcknowledgement = (profileId: string) => {
  if (typeof window === "undefined") return null;
  return window.localStorage.getItem(`${WEEKLY_BONUS_ACK_STORAGE_PREFIX}${profileId}`);
};

const writeWeeklyBonusAcknowledgement = (profileId: string, timestamp: string | null) => {
  if (typeof window === "undefined") return;
  const storageKey = `${WEEKLY_BONUS_ACK_STORAGE_PREFIX}${profileId}`;
  if (timestamp) {
    window.localStorage.setItem(storageKey, timestamp);
  } else {
    window.localStorage.removeItem(storageKey);
  }
};

const isPostgrestError = (error: unknown): error is PostgrestError =>
  typeof error === "object" &&
  error !== null &&
  "message" in error &&
  "code" in error;

const extractErrorMessage = (error: unknown) => {
  if (isPostgrestError(error)) return error.message;
  if (error instanceof Error) return error.message;
  return "An unknown error occurred.";
};

const sortProfiles = (profiles: PlayerProfile[]) => {
  const toTimestamp = (value: PlayerProfile["created_at"]) => {
    if (!value) return 0;
    if (value instanceof Date) return value.getTime();

    const date = new Date(value as string);
    return Number.isNaN(date.getTime()) ? 0 : date.getTime();
  };

  const getSlotNumber = (profile: PlayerProfile) => {
    const slot = (profile as Record<string, unknown>).slot_number;
    return typeof slot === "number" ? slot : null;
  };

  return [...profiles].sort((a, b) => {
    const slotA = getSlotNumber(a);
    const slotB = getSlotNumber(b);

    const hasSlotA = slotA !== null;
    const hasSlotB = slotB !== null;

    if (hasSlotA && hasSlotB) {
      if (slotA !== slotB) {
        return slotA - slotB;
      }
    } else if (hasSlotA) {
      return -1;
    } else if (hasSlotB) {
      return 1;
    }

    const createdAtA = toTimestamp(a.created_at);
    const createdAtB = toTimestamp(b.created_at);

    return createdAtA - createdAtB;
  });
};

const matchProgressToDefinition = (
  progress: SkillProgressRow,
  definition: SkillDefinition
) => progress.skill_id === definition.id || progress.skill_slug === definition.slug;

const XP_LEDGER_LIMIT = 20;

const ledgerTimestamp = (value: string | null | undefined) => {
  if (!value) {
    return 0;
  }

  const parsed = Date.parse(value);
  return Number.isNaN(parsed) ? 0 : parsed;
};

const sortLedgerEntries = (entries: XpLedgerEntry[]) =>
  [...entries].sort((a, b) => ledgerTimestamp(b.created_at) - ledgerTimestamp(a.created_at));

type RefreshProgressionOptions = {
  ledgerEntries?: XpLedgerEntry[] | null;
  appendLedgerEntries?: XpLedgerEntry | XpLedgerEntry[] | null;
  refetchLedger?: boolean;
};

const mapWalletRowToSnapshot = (
  row: Tables<"player_xp_wallet"> | null | undefined,
  profileId: string
): PlayerXpWallet | null => {
  if (!row) {
    return null;
  }

  return {
    profile_id: row.profile_id ?? profileId,
    xp_balance: toSafeNumber(row.xp_balance),
    lifetime_xp: toSafeNumber(row.lifetime_xp),
    xp_spent: toSafeNumber(row.xp_spent),
    attribute_points_earned: toSafeNumber(row.attribute_points_earned),
    skill_points_earned: toSafeNumber(row.skill_points_earned),
    last_recalculated:
      typeof row.last_recalculated === "string" ? row.last_recalculated : null
  };
};

const useProvideGameData = (): GameDataContextValue => {
  const { user } = useAuth();
  const [characters, setCharacters] = useState<PlayerProfile[]>([]);
  const [selectedCharacterId, setSelectedCharacterId] = useState<string | null>(() => readStoredCharacterId());
  const [profile, setProfile] = useState<PlayerProfile | null>(null);
  const [skillDefinitions, setSkillDefinitions] = useState<any[]>([]);
  const [skillProgress, setSkillProgress] = useState<any[]>([]);
  const [skillUnlockRows, setSkillUnlockRows] = useState<any[]>([]);
  const [skillsUpdatedAt, setSkillsUpdatedAt] = useState<string | null>(null);
  const [attributeDefinitions, setAttributeDefinitions] = useState<AttributeDefinition[]>([]);
  const [attributes, setAttributes] = useState<PlayerAttributes | null>(null);
  const [activities, setActivities] = useState<ActivityItem[]>([]);
  const [xpLedger, setXpLedger] = useState<XpLedgerEntry[]>([]);
  const [xpWallet, setXpWallet] = useState<PlayerXpWallet | null>(null);
  const [progressionCooldowns, setProgressionCooldowns] = useState<ProgressionCooldowns>(
    createDefaultCooldownState
  );
  const [currentCity, setCurrentCity] = useState<Tables<"cities"> | null>(null);
  const [skills, setSkills] = useState<PlayerSkills | null>(null);
  const [charactersLoading, setCharactersLoading] = useState(false);
  const [dataLoading, setDataLoading] = useState(false);
  const [error, setError] = useState<string | null>(null);
  const [freshWeeklyBonusAvailable, setFreshWeeklyBonusAvailable] = useState(false);
  const supportsProfileScopedDataRef = useRef<boolean | null>(null);
  const applyCooldownState = useCallback(
    (cooldowns?: ProgressionCooldowns | Record<string, number>) => {
      setProgressionCooldowns(() => {
        const next = createDefaultCooldownState();

        if (!cooldowns) {
          return next;
        }

        for (const key of PROGRESSION_COOLDOWN_KEYS) {
          const rawValue = (cooldowns as Record<string, unknown>)[key];
          const numericValue = toSafeNumber(rawValue, DEFAULT_PROGRESSION_COOLDOWNS[key]);
          next[key] = numericValue < 0 ? 0 : Math.floor(numericValue);
        }

        return next;
      });
    },
    []
  );

  const loadXpLedger = useCallback(
    async (profileId: string) => {
      const response = await supabase
        .from("xp_ledger")
        .select("*")
        .eq("profile_id", profileId)
        .order("created_at", { ascending: false })
        .limit(XP_LEDGER_LIMIT);

      if (response.error) {
        if (isMissingTableError(response.error)) {
          setXpLedger([]);
          return [] as XpLedgerEntry[];
        }

        throw response.error;
      }

      const data = sortLedgerEntries((response.data ?? []) as XpLedgerEntry[]);
      setXpLedger(data);
      return data;
    },
    []
  );

  const clearGameState = useCallback(() => {
    setProfile(null);
    setSkills(null);
    setAttributes(null);
    setXpWallet(null);
    setActivities([]);
    setXpLedger([]);
    applyCooldownState();
    setCurrentCity(null);
    setFreshWeeklyBonusAvailable(false);
  }, [applyCooldownState]);

  const fetchCharacters = useCallback(async () => {
    if (!user) {
      setCharacters([]);
      setSelectedCharacterId(null);
      clearGameState();
      setError(null);
      return [] as PlayerProfile[];
    }

    setCharactersLoading(true);
    setError(null);

    try {
      const { data, error: profilesError } = await supabase
        .from("profiles")
        .select("*")
        .eq("user_id", user.id);

      if (profilesError) throw profilesError;

      const list = sortProfiles(data ?? []);
      setCharacters(list);

      const hasStored = selectedCharacterId && list.some(character => character.id === selectedCharacterId);
      const activeCharacterId = list.find(character => character.is_active)?.id ?? null;
      const fallbackId = hasStored
        ? selectedCharacterId
        : activeCharacterId ?? list[0]?.id ?? null;

      if (fallbackId !== selectedCharacterId) {
        setSelectedCharacterId(fallbackId);
        writeStoredCharacterId(fallbackId);
      }

      if (!fallbackId) {
        clearGameState();
      }

      return list;
    } catch (err: unknown) {
      console.error("Error fetching characters:", err);
      setError(extractErrorMessage(err));
      return [] as PlayerProfile[];
    } finally {
      setCharactersLoading(false);
    }
  }, [user, selectedCharacterId, clearGameState]);

  const resolveCurrentCity = useCallback(
    async (cityId: Nullable<string>) => {
      if (!cityId) {
        setCurrentCity(null);
        return;
      }

      const { data, error: cityError, status } = await supabase
        .from("cities")
        .select("*")
        .eq("id", cityId)
        .maybeSingle();

      if (cityError && status !== 406) {
        console.error("Error fetching current city:", cityError);
        return;
      }

      setCurrentCity(data ?? null);
    },
    [setAttributes, setProfile, setProgressionCooldowns, setXpWallet]
  );

  const fetchGameData = useCallback(async () => {
    if (!user || !selectedCharacterId) {
      clearGameState();
      setDataLoading(false);
      setError(null);
      return;
    }

    setDataLoading(true);
    setError(null);

    try {
      const profileResponse = await supabase
        .from("profiles")
        .select("*")
        .eq("id", selectedCharacterId)
        .maybeSingle();

      if (profileResponse.error && profileResponse.status !== 406) {
        throw profileResponse.error;
      }

      const character = profileResponse.data ?? null;

      if (!character) {
        clearGameState();
        setError("The selected character could not be found.");
        setSelectedCharacterId(null);
        writeStoredCharacterId(null);
        await fetchCharacters();
        return;
      }

      setProfile(character);
      applyCooldownState();
      await resolveCurrentCity(character.current_city_id ?? null);
<<<<<<< HEAD

      const walletResponse = await supabase
        .from("player_xp_wallet")
        .select(
          "profile_id, xp_balance, lifetime_xp, xp_spent, attribute_points_earned, skill_points_earned, last_recalculated"
        )
        .eq("profile_id", selectedCharacterId)
        .maybeSingle();

      let walletData: PlayerXpWallet | null = null;

      if (walletResponse.error) {
        if (
          walletResponse.status === 404 ||
          walletResponse.status === 406 ||
          walletResponse.error.code === "PGRST116" ||
          isMissingTableError(walletResponse.error) ||
          isMissingColumnError(walletResponse.error, "profile_id")
        ) {
          walletData = null;
        } else {
          throw walletResponse.error;
        }
      } else if (walletResponse.data) {
        walletData = mapWalletRowToSnapshot(walletResponse.data, character.id);
      }

      setXpWallet(walletData);

=======

      const walletResponse = await supabase
        .from("player_xp_wallet")
        .select(
          "profile_id, xp_balance, lifetime_xp, xp_spent, attribute_points_earned, skill_points_earned, last_recalculated"
        )
        .eq("profile_id", selectedCharacterId)
        .maybeSingle();

      if (walletResponse.error) {
        if (
          walletResponse.error.code === "PGRST116" ||
          walletResponse.status === 406 ||
          isMissingTableError(walletResponse.error) ||
          isMissingColumnError(walletResponse.error, "profile_id")
        ) {
          setXpWallet(null);
        } else {
          throw walletResponse.error;
        }
      } else {
        setXpWallet(mapWalletRowToSnapshot(walletResponse.data, character.id));
      }

>>>>>>> 5bb174df
      let skillsResponse: PostgrestMaybeSingleResponse<PlayerSkills> | undefined;

      if (supportsProfileScopedDataRef.current === false) {
        skillsResponse = await supabase
          .from("player_skills")
          .select("*")
          .eq("user_id", character.user_id)
          .maybeSingle();

        if (skillsResponse.error && skillsResponse.status !== 406) {
          throw skillsResponse.error;
        }
      } else {
        const attempt = await supabase
          .from("player_skills")
          .select("*")
          .eq("profile_id", selectedCharacterId)
          .maybeSingle();

        if (attempt.error) {
          if (isMissingColumnError(attempt.error, "profile_id")) {
            supportsProfileScopedDataRef.current = false;
            skillsResponse = await supabase
              .from("player_skills")
              .select("*")
              .eq("user_id", character.user_id)
              .maybeSingle();

            if (skillsResponse.error && skillsResponse.status !== 406) {
              throw skillsResponse.error;
            }
          } else if (attempt.status !== 406) {
            throw attempt.error;
          } else {
            skillsResponse = attempt;
          }
        } else {
          supportsProfileScopedDataRef.current = true;
          skillsResponse = attempt;
        }
      }

      let skillsData = skillsResponse?.data ?? null;

      if (!skillsData) {
        const baseSkillPayload: Record<string, unknown> = {
          user_id: character.user_id,
          profile_id: character.id
        };

        const initialSkillPayload =
          supportsProfileScopedDataRef.current === false
            ? omitFromRecord(baseSkillPayload, "profile_id")
            : baseSkillPayload;

        const insertedSkills = await supabase
          .from("player_skills")
          .insert(initialSkillPayload)
          .select()
          .single();

        if (insertedSkills.error) {
          if (isMissingColumnError(insertedSkills.error, "profile_id")) {
            supportsProfileScopedDataRef.current = false;
            const fallbackInsert = await supabase
              .from("player_skills")
              .insert(omitFromRecord(baseSkillPayload, "profile_id"))
              .select()
              .single();

            if (fallbackInsert.error) {
              throw fallbackInsert.error;
            }

            skillsData = fallbackInsert.data;
          } else {
            throw insertedSkills.error;
          }
        } else {
          skillsData = insertedSkills.data;
        }
      }

      setSkills(skillsData);

      const definitions: AttributeDefinition[] = [];
      setAttributeDefinitions(definitions);

      const profileAttributeRows: ProfileAttribute[] = [];
      const definitionById = new Map(definitions.map(definition => [definition.id, definition]));

      const resolvedAttributes = profileAttributeRows.reduce<Record<string, number>>((acc, row) => {
        const definition = definitionById.get(row.attribute_id);
        if (definition) {
          acc[definition.slug] = Number(row.value ?? definition.default_value ?? 0);
        }
        return acc;
      }, {});

      let attributesResponse: PostgrestMaybeSingleResponse<PlayerAttributes> | undefined;

      if (supportsProfileScopedDataRef.current === false) {
        attributesResponse = await supabase
          .from("player_attributes")
          .select("*")
          .eq("user_id", character.user_id)
          .maybeSingle();
      } else {
        const attempt = await supabase
          .from("player_attributes")
          .select("*")
          .eq("profile_id", selectedCharacterId)
          .maybeSingle();

        if (attempt.error) {
          if (isMissingColumnError(attempt.error, "profile_id")) {
            supportsProfileScopedDataRef.current = false;
            attributesResponse = await supabase
              .from("player_attributes")
              .select("*")
              .eq("user_id", character.user_id)
              .maybeSingle();
          } else if (
            attempt.error.code !== "PGRST116" &&
            attempt.status !== 406
          ) {
            throw attempt.error;
          } else {
            attributesResponse = attempt;
          }
        } else {
          supportsProfileScopedDataRef.current = true;
          attributesResponse = attempt;
        }
      }

      if (
        attributesResponse?.error &&
        attributesResponse.error.code !== "PGRST116" &&
        attributesResponse.status !== 406
      ) {
        throw attributesResponse.error;
      }

      let attributesData = attributesResponse?.data ?? null;

      if (!attributesData) {
        const baseAttributePayload: Record<string, unknown> = {
          user_id: character.user_id,
          profile_id: character.id,
          attribute_points: 0,
          mental_focus: resolvedAttributes["mental_focus"] ?? 0,
          physical_endurance: resolvedAttributes["physical_endurance"] ?? 0
        };

        const initialAttributePayload =
          supportsProfileScopedDataRef.current === false
            ? omitFromRecord(baseAttributePayload, "profile_id")
            : baseAttributePayload;

        const insertedAttributes = await supabase
          .from("player_attributes")
          .insert(initialAttributePayload)
          .select()
          .single();

        if (insertedAttributes.error) {
          if (isMissingColumnError(insertedAttributes.error, "profile_id")) {
            supportsProfileScopedDataRef.current = false;
            const fallbackInsert = await supabase
              .from("player_attributes")
              .insert(omitFromRecord(baseAttributePayload, "profile_id"))
              .select()
              .single();

            if (fallbackInsert.error) {
              throw fallbackInsert.error;
            }

            attributesData = fallbackInsert.data;
          } else {
            throw insertedAttributes.error;
          }
        } else {
          attributesData = insertedAttributes.data;
        }
      }

      setAttributes(attributesData ?? null);

      let activityResponse = await supabase
        .from("activity_feed")
        .select("*")
        .eq("profile_id", selectedCharacterId)
        .order("created_at", { ascending: false })
        .limit(10);

      if (activityResponse.error) {
        if (isMissingColumnError(activityResponse.error, "profile_id")) {
          supportsProfileScopedDataRef.current = false;
          activityResponse = await supabase
            .from("activity_feed")
            .select("*")
            .eq("user_id", character.user_id)
            .order("created_at", { ascending: false })
            .limit(10);

          if (activityResponse.error) {
            throw activityResponse.error;
          }
        } else {
          throw activityResponse.error;
        }
      } else {
        supportsProfileScopedDataRef.current = true;
      }

      setActivities(activityResponse.data ?? []);

      await loadXpLedger(character.id);

      const [skillDefinitionsResponse, skillProgressResponse] = await Promise.all([
        supabase.from("skill_definitions").select("*"),
        supabase
          .from("profile_skill_progress")
          .select("*")
          .eq("profile_id", selectedCharacterId)
      ]);

      const sortedSkillDefinitions = sortByOptionalKeys(
        ((skillDefinitionsResponse.data ?? []) as SkillDefinition[]).filter(Boolean),
        ["display_order", "sort_order", "order_index", "position"],
        ["name", "slug"]
      ) as SkillDefinition[];

      setSkillDefinitions(sortedSkillDefinitions);

      let skillProgressData: SkillProgressRow[] = [];

      if (skillProgressResponse.error) {
        if (
          skillProgressResponse.status === 404 ||
          isMissingTableError(skillProgressResponse.error) ||
          isMissingColumnError(skillProgressResponse.error, "profile_id")
        ) {
          if (isMissingColumnError(skillProgressResponse.error, "profile_id")) {
            supportsProfileScopedDataRef.current = false;
          }
          skillProgressData = [];
        } else {
          throw skillProgressResponse.error;
        }
      } else {
        skillProgressData = (skillProgressResponse.data ?? []) as SkillProgressRow[];
      }

      setSkillProgress(skillProgressData);
      setSkillUnlockRows([]);
    } catch (err) {
      console.error("Error fetching game data:", err);
      setError(extractErrorMessage(err));
    } finally {
      setDataLoading(false);
    }
  }, [
    user,
    selectedCharacterId,
    clearGameState,
    fetchCharacters,
    resolveCurrentCity,
    loadXpLedger
  ]);

  useEffect(() => {
    if (!user) {
      setCharacters([]);
      setSelectedCharacterId(null);
      writeStoredCharacterId(null);
      clearGameState();
      setError(null);
      setCharactersLoading(false);
      setDataLoading(false);
      return;
    }

    void fetchCharacters();
  }, [clearGameState, fetchCharacters, user]);

  useEffect(() => {
    writeStoredCharacterId(selectedCharacterId);
    void fetchGameData();
  }, [fetchGameData, selectedCharacterId]);

  const acknowledgeWeeklyBonus = useCallback(() => {
    if (!profile?.id) {
      return;
    }

    const latestWeeklyBonus = xpLedger.find(
      entry => entry.event_type === WEEKLY_BONUS_REASON
    );
    const acknowledgementTimestamp = resolveWeeklyBonusAcknowledgementTimestamp(latestWeeklyBonus);
    writeWeeklyBonusAcknowledgement(profile.id, acknowledgementTimestamp);
    setFreshWeeklyBonusAvailable(false);
  }, [profile, xpLedger]);

  useEffect(() => {
    if (!profile?.id) {
      setFreshWeeklyBonusAvailable(false);
      return;
    }

    const latestWeeklyBonus = xpLedger.find(
      entry => entry.event_type === WEEKLY_BONUS_REASON
    );
    const acknowledgement = readWeeklyBonusAcknowledgement(profile.id);
    const { freshWeeklyBonusAvailable: hasFreshBonus, acknowledgementToPersist } =
      evaluateWeeklyBonusState(latestWeeklyBonus, acknowledgement);

    setFreshWeeklyBonusAvailable(hasFreshBonus);

    if (acknowledgementToPersist !== undefined) {
      writeWeeklyBonusAcknowledgement(profile.id, acknowledgementToPersist);
    }
  }, [profile, xpLedger]);

  const setActiveCharacter = useCallback(
    async (characterId: string) => {
      if (!user) {
        throw new Error("You must be signed in to select a character.");
      }

      setSelectedCharacterId(characterId);
      writeStoredCharacterId(characterId);

      try {
        await supabase
          .from("profiles")
          .update({ is_active: false })
          .eq("user_id", user.id);

        await supabase
          .from("profiles")
          .update({ is_active: true })
          .eq("id", characterId);
      } catch (err) {
        console.error("Error setting active character:", err);
      }

      await fetchGameData();
    },
    [user, fetchGameData]
  );

  const clearSelectedCharacter = useCallback(() => {
    setSelectedCharacterId(null);
    writeStoredCharacterId(null);
    clearGameState();
  }, [clearGameState]);

  const applyProgressionResult = useCallback(
    (response: ProgressionResponse) => {
      if (response?.profile && typeof response.profile === "object") {
        const patch = response.profile as Partial<PlayerProfile>;
        setProfile(prev => (prev ? { ...prev, ...patch } : (patch as PlayerProfile)));
      }

      if ("wallet" in response) {
        setXpWallet(prev => {
          const wallet = response.wallet as PlayerXpWallet | null | undefined;
          if (wallet === undefined) {
            return prev;
          }
          if (wallet === null) {
            return null;
          }
          return { ...(prev ?? {}), ...wallet } as PlayerXpWallet;
        });
      }

      if (response.attributes && typeof response.attributes === "object") {
        setAttributes((prev: PlayerAttributes | null) => ({
          ...(prev ?? {}),
          ...(response.attributes as PlayerAttributes),
        }));
      }

      const ledgerEntries = extractLedgerEntriesFromResult(response.result);
      if (ledgerEntries.length > 0) {
        setExperienceLedger(prev => {
          const byId = new Map<string, ExperienceLedgerEntry>();
          for (const entry of ledgerEntries) {
            if (entry?.id) {
              byId.set(entry.id, entry);
            }
          }

          for (const entry of prev) {
            if (entry?.id && !byId.has(entry.id)) {
              byId.set(entry.id, entry);
            }
          }

          const combined = Array.from(byId.values()).sort((a, b) => {
            const aTime = a.recorded_at ? new Date(a.recorded_at).getTime() : 0;
            const bTime = b.recorded_at ? new Date(b.recorded_at).getTime() : 0;
            return bTime - aTime;
          });

          return combined.slice(0, 20);
        });
      }
    },
    [],
  );

  const invokeProgressionMutation = useCallback(
    async (
      action: string,
      body: Record<string, unknown>,
    ): Promise<ProgressionActionSuccessResponse> => {
      const { data, error } = await supabase.functions.invoke<ProgressionActionResponse>(
        `progression/${action}`,
        { body }
      );

      if (error) {
        throw Object.assign(new Error(error.message ?? "Progression request failed"), {
          code: (error as { code?: string }).code ?? (error.status ? String(error.status) : undefined),
          details: (error as { details?: unknown }).details ?? null,
          hint: (error as { hint?: string }).hint ?? null,
        });
      }

      if (!data) {
        throw new Error("Progression service returned an empty response");
      }

      if (!data.success) {
        const failure = data;
        throw Object.assign(new Error(failure.message ?? "Progression update rejected"), {
          details: failure.details ?? null,
        });
      }

      return data;
    },
    []
  );

  const updateProfile = useCallback(
    async (updates: Partial<PlayerProfile>) => {
      if (!user || !selectedCharacterId) {
        throw new Error("No active character selected.");
      }

      const basePayload = {
        ...updates,
        updated_at: updates.updated_at ?? new Date().toISOString(),
      };

      let attemptedPayload: Record<string, unknown> = Object.fromEntries(
        Object.entries(basePayload).filter(([, value]) => value !== undefined)
      );
      const skippedColumns = new Set<string>();

      while (Object.keys(attemptedPayload).length > 0) {
        try {
          const response = await invokeProgressionMutation("update_profile", {
            profile_id: selectedCharacterId,
            user_id: user.id,
            updates: attemptedPayload,
          });

          applyProgressionResult(response);

          let resolvedProfile: PlayerProfile | null = null;
          setProfile(prev => {
            const baseProfile = prev ?? null;

            if (!baseProfile) {
              const fallbackProfile = {
                id: selectedCharacterId,
                ...(attemptedPayload as Partial<PlayerProfile>),
                ...(response.profile as Partial<PlayerProfile> | null | undefined),
              } as PlayerProfile;
              resolvedProfile = fallbackProfile;
              return fallbackProfile;
            }

            const nextProfile = {
              ...baseProfile,
              ...(attemptedPayload as Partial<PlayerProfile>),
            } as PlayerProfile;

            if (response.profile) {
              Object.assign(nextProfile, response.profile as Partial<PlayerProfile>);
            }

            resolvedProfile = nextProfile;
            return nextProfile;
          });

          return resolvedProfile ?? undefined;
        } catch (error) {
          const missingColumn = extractMissingColumn(error as PostgrestError | null | undefined);
          if (
            missingColumn &&
            !skippedColumns.has(missingColumn) &&
            missingColumn in attemptedPayload
          ) {
            skippedColumns.add(missingColumn);
            attemptedPayload = omitFromRecord(attemptedPayload, missingColumn);
            continue;
          }

          console.error("Error updating profile via progression:", error);
          throw error;
        }
      }

      return undefined;
    },
    [applyProgressionResult, invokeProgressionMutation, selectedCharacterId, user]
  );

  const awardActionXp = useCallback(
    async (input: AwardActionXpInput) => {
      const response = await progressionClient.awardActionXp(input);
      applyProgressionResult(response);
      return response;
    },
    [applyProgressionResult]
  );

  const buyAttributeStar = useCallback(
    async (input: BuyAttributeStarInput) => {
      const response = await progressionClient.buyAttributeStar(input);
      applyProgressionResult(response);
      return response;
    },
    [applyProgressionResult]
  );

  const updateSkills = useCallback(
    async (updates: Partial<PlayerSkills>) => {
      if (!user || !selectedCharacterId) {
        throw new Error("No active character selected.");
      }

      const payload = {
        ...updates,
        updated_at: updates.updated_at ?? new Date().toISOString(),
      };

      const attemptedPayload: Record<string, unknown> = Object.fromEntries(
        Object.entries(payload).filter(([, value]) => value !== undefined)
      );

      const preferredScope = supportsProfileScopedDataRef.current === false ? "user" : "profile";
      const scopes: Array<"profile" | "user"> =
        preferredScope === "profile" ? ["profile", "user"] : ["user", "profile"];

      const extractSkillsPatch = (result: unknown): Partial<PlayerSkills> | null => {
        if (!result || typeof result !== "object") {
          return null;
        }

        const record = result as Record<string, unknown>;
        const candidates = [
          record.skills,
          record.player_skills,
          record.playerSkills,
        ];

        for (const candidate of candidates) {
          if (candidate && typeof candidate === "object") {
            return candidate as Partial<PlayerSkills>;
          }
        }

        return null;
      };

      for (const scope of scopes) {
        try {
          const response = await invokeProgressionMutation("update_skills", {
            profile_id: selectedCharacterId,
            user_id: user.id,
            scope,
            updates: attemptedPayload,
          });

          supportsProfileScopedDataRef.current = scope === "profile";

          applyProgressionResult(response);

          const skillsPatch = extractSkillsPatch(response.result);
          let resolvedSkills: PlayerSkills | null = null;

          setSkills(prev => {
            const baseSkills = prev ?? null;

            if (!baseSkills) {
              if (skillsPatch) {
                const merged = skillsPatch as PlayerSkills;
                resolvedSkills = merged;
                return merged;
              }

              const fallback = {
                profile_id: selectedCharacterId,
                ...(attemptedPayload as Partial<PlayerSkills>),
              } as PlayerSkills;
              resolvedSkills = fallback;
              return fallback;
            }

            const nextSkills = {
              ...baseSkills,
              ...(attemptedPayload as Partial<PlayerSkills>),
            } as PlayerSkills;

            if (skillsPatch) {
              Object.assign(nextSkills, skillsPatch);
            }

            resolvedSkills = nextSkills;
            return nextSkills;
          });

          return resolvedSkills ?? undefined;
        } catch (error) {
          if (
            scope === "profile" &&
            isMissingColumnError(error as PostgrestError | null | undefined, "profile_id")
          ) {
            supportsProfileScopedDataRef.current = false;
            continue;
          }

          console.error("Error updating skills via progression:", error);
          throw error;
        }
      }

      return undefined;
    },
    [applyProgressionResult, invokeProgressionMutation, selectedCharacterId, user]
  );

  const updateAttributes = useCallback(
    async (updates: Partial<PlayerAttributes>) => {
      if (!user || !selectedCharacterId) {
        throw new Error("No active character selected.");
      }

      const payload = {
        ...updates,
        updated_at: updates.updated_at ?? new Date().toISOString(),
      };

      const attemptedPayload: Record<string, unknown> = Object.fromEntries(
        Object.entries(payload).filter(([, value]) => value !== undefined)
      );

      const preferredScope = supportsProfileScopedDataRef.current === false ? "user" : "profile";
      const scopes: Array<"profile" | "user"> =
        preferredScope === "profile" ? ["profile", "user"] : ["user", "profile"];

      for (const scope of scopes) {
        try {
          const response = await invokeProgressionMutation("update_attributes", {
            profile_id: selectedCharacterId,
            user_id: user.id,
            scope,
            updates: attemptedPayload,
          });

          supportsProfileScopedDataRef.current = scope === "profile";

          applyProgressionResult(response);

          let resolvedAttributes: PlayerAttributes | null = null;

          setAttributes(prev => {
            const baseAttributes = prev ?? null;

            if (!baseAttributes) {
              if (response.attributes && typeof response.attributes === "object") {
                const merged = response.attributes as PlayerAttributes;
                resolvedAttributes = merged;
                return merged;
              }

              const fallback = {
                profile_id: selectedCharacterId,
                user_id: user.id,
                ...(attemptedPayload as Partial<PlayerAttributes>),
              } as PlayerAttributes;
              resolvedAttributes = fallback;
              return fallback;
            }

            const nextAttributes = {
              ...baseAttributes,
              ...(attemptedPayload as Partial<PlayerAttributes>),
            } as PlayerAttributes;

            if (response.attributes && typeof response.attributes === "object") {
              Object.assign(nextAttributes, response.attributes as Partial<PlayerAttributes>);
            }

            resolvedAttributes = nextAttributes;
            return nextAttributes;
          });

          return resolvedAttributes ?? undefined;
        } catch (error) {
          if (
            scope === "profile" &&
            isMissingColumnError(error as PostgrestError | null | undefined, "profile_id")
          ) {
            supportsProfileScopedDataRef.current = false;
            continue;
          }

          console.error("Error updating attributes via progression:", error);
          throw error;
        }
      }

      return undefined;
    },
    [applyProgressionResult, invokeProgressionMutation, selectedCharacterId, user]
  );

  const setSkillUnlocked = useCallback(
    async (skillSlug: string, unlocked: boolean) => {
      if (!user) {
        throw new Error("You must be signed in to update skill unlocks.");
      }

      const activeProfileId = selectedCharacterId;
      if (!activeProfileId) {
        throw new Error("No active character selected.");
      }

      const definition = skillDefinitions.find(def => def.slug === skillSlug || def.id === skillSlug);
      if (!definition) {
        throw new Error(`Unknown skill: ${skillSlug}`);
      }

      if (unlocked) {
        // Note: profile_skill_unlocks table not implemented yet
        console.log("Would unlock skill:", definition.id);

      } else {
        // Note: profile_skill_unlocks table not implemented yet
        console.log("Would lock skill:", definition.id);

      }
    },
    [selectedCharacterId, skillDefinitions, user]
  );

  const addActivity = useCallback(
    async (
      activityType: string,
      message: string,
      earnings: number = 0,
      metadata?: ActivityItem["metadata"]
    ) => {
      if (!user || !selectedCharacterId) {
        throw new Error("No active character selected.");
      }

      const baseActivityPayload: Record<string, unknown> = {
        user_id: user.id,
        profile_id: selectedCharacterId,
        activity_type: activityType,
        message,
        earnings,
        metadata: metadata ?? null
      };

      const initialActivityPayload =
        supportsProfileScopedDataRef.current === false
          ? omitFromRecord(baseActivityPayload, "profile_id")
          : baseActivityPayload;

      let insertResponse = await supabase
        .from("activity_feed")
        .insert(initialActivityPayload)
        .select()
        .single();

      if (insertResponse.error) {
        if (isMissingColumnError(insertResponse.error, "profile_id")) {
          supportsProfileScopedDataRef.current = false;
          insertResponse = await supabase
            .from("activity_feed")
            .insert(omitFromRecord(baseActivityPayload, "profile_id"))
            .select()
            .single();
        } else {
          console.error("Error adding activity:", insertResponse.error);
          throw insertResponse.error;
        }
      } else {
        supportsProfileScopedDataRef.current = true;
      }

      const data = insertResponse.data;

      if (!data) {
        throw new Error("No activity data returned from Supabase.");
      }

      setActivities(prev => [data, ...prev.slice(0, 9)]);
      return data;
    },
    [selectedCharacterId, user]
  );

  const applyProgressionUpdate = useCallback(
    (response: ProgressionActionSuccessResponse) => {
      if (!response?.success) {
        return;
      }

      const { profile: profileSnapshot, wallet, attributes: attributeSnapshot, cooldowns } = response;
      const walletXp = wallet?.xp_balance;

      if (profileSnapshot) {
        setProfile(prev => {
          const mergedProfile = prev
            ? ({ ...prev, ...profileSnapshot } as PlayerProfile)
            : (profileSnapshot as PlayerProfile);

          if (walletXp != null) {
            return { ...mergedProfile, experience: walletXp } as PlayerProfile;
          }

          return mergedProfile;
        });
      } else if (walletXp != null) {
        setProfile(prev => {
          if (!prev) {
            return prev;
          }
          return { ...prev, experience: walletXp } as PlayerProfile;
        });
      }

      setXpWallet(wallet ?? null);

      if (attributeSnapshot) {
        setAttributes(prev => {
          if (prev) {
            return { ...prev, ...attributeSnapshot } as PlayerAttributes;
          }
          return attributeSnapshot as PlayerAttributes;
        });
      }

      setProgressionCooldowns(cooldowns ?? {});
    },
    []
  );

<<<<<<< HEAD
  const fetchProgressionSnapshot = useCallback(async (): Promise<ProgressionSnapshot | null> => {
    if (!user || !selectedCharacterId) {
      return null;
    }

    try {
      const [profileResponse, walletResponse] = await Promise.all([
        supabase
          .from("profiles")
          .select("*")
          .eq("id", selectedCharacterId)
          .maybeSingle(),
        supabase
          .from("player_xp_wallet")
          .select("*")
          .eq("profile_id", selectedCharacterId)
          .maybeSingle(),
      ]);

      if (profileResponse.error && profileResponse.status !== 406) {
        throw profileResponse.error;
      }

      if (
        walletResponse.error &&
        walletResponse.error.code !== "PGRST116" &&
        walletResponse.status !== 406
      ) {
        throw walletResponse.error;
      }

      let attributesResponse: PostgrestMaybeSingleResponse<PlayerAttributes> | undefined;

      if (supportsProfileScopedDataRef.current === false) {
        attributesResponse = await supabase
          .from("player_attributes")
          .select("*")
          .eq("user_id", user.id)
          .maybeSingle();
      } else {
        const attempt = await supabase
          .from("player_attributes")
          .select("*")
          .eq("profile_id", selectedCharacterId)
          .maybeSingle();

        if (attempt.error) {
          if (isMissingColumnError(attempt.error, "profile_id")) {
            supportsProfileScopedDataRef.current = false;
            attributesResponse = await supabase
              .from("player_attributes")
              .select("*")
              .eq("user_id", user.id)
              .maybeSingle();
          } else if (attempt.error.code === "PGRST116" || attempt.status === 406) {
            attributesResponse = attempt;
          } else {
            throw attempt.error;
          }
        } else {
          supportsProfileScopedDataRef.current = true;
          attributesResponse = attempt;
        }
      }

      if (
        attributesResponse?.error &&
        attributesResponse.error.code !== "PGRST116" &&
        attributesResponse.status !== 406
      ) {
        throw attributesResponse.error;
      }

      const nextProfile = profileResponse.data ?? null;
      const nextWallet = walletResponse.data ?? null;
      const nextAttributes = attributesResponse?.data ?? null;
      const walletXp = nextWallet?.xp_balance;

      if (nextProfile || walletXp != null) {
        setProfile(prev => {
          if (nextProfile) {
            const resolvedProfile = walletXp != null
              ? ({ ...nextProfile, experience: walletXp } as PlayerProfile)
              : (nextProfile as PlayerProfile);
            return resolvedProfile;
          }

          if (prev && walletXp != null) {
            return { ...prev, experience: walletXp } as PlayerProfile;
          }

          return prev ?? null;
        });
      }

      setXpWallet(nextWallet);

      if (nextAttributes) {
        setAttributes(nextAttributes);
      }

      return {
        profile: nextProfile
          ? (walletXp != null
              ? ({ ...nextProfile, experience: walletXp } as PlayerProfile)
              : nextProfile)
          : profile
            ? (walletXp != null
                ? ({ ...profile, experience: walletXp } as PlayerProfile)
                : profile)
            : null,
        wallet: nextWallet,
        attributes: nextAttributes ?? attributes ?? null,
      };
    } catch (refreshError) {
      console.error("Error refreshing progression state:", refreshError);
      return null;
    }
  }, [attributes, profile, selectedCharacterId, user]);

=======
>>>>>>> 5bb174df
  const createCharacter = useCallback(
    async ({
      username,
      displayName,
      slotNumber,
      unlockCost,
      makeActive = false
    }: CreateCharacterInput) => {
      if (!user) {
        throw new Error("You must be signed in to create a character.");
      }

      setCharactersLoading(true);

      try {
        if (unlockCost > 0) {
          if (!profile || (profile.cash ?? 0) < unlockCost) {
            throw new Error("You do not have enough cash to unlock this character slot.");
          }

          await updateProfile({ cash: (profile.cash ?? 0) - unlockCost });
        }

        const baseProfilePayload: Record<string, unknown> = {
          user_id: user.id,
          username,
          display_name: displayName,
          slot_number: slotNumber,
          unlock_cost: unlockCost,
          is_active: makeActive
        };

        const skippedProfileColumns = new Set<string>();
        let attemptedProfilePayload = { ...baseProfilePayload };
        let newProfile: PlayerProfile | null = null;

        while (Object.keys(attemptedProfilePayload).length > 0) {
          const { data, error } = await supabase
            .from("profiles")
            .insert(attemptedProfilePayload)
            .select()
            .single();

          if (!error) {
            newProfile = data ?? null;
            break;
          }

          const missingColumn = extractMissingColumn(error);
          if (
            missingColumn &&
            !skippedProfileColumns.has(missingColumn) &&
            missingColumn in attemptedProfilePayload
          ) {
            skippedProfileColumns.add(missingColumn);
            attemptedProfilePayload = omitFromRecord(
              attemptedProfilePayload,
              missingColumn
            );
            continue;
          }

          throw error;
        }

        if (!newProfile) {
          throw new Error("Failed to create character profile.");
        }

        const baseNewSkillPayload: Record<string, unknown> = {
          user_id: user.id,
          profile_id: newProfile.id
        };

        const initialNewSkillPayload =
          supportsProfileScopedDataRef.current === false
            ? omitFromRecord(baseNewSkillPayload, "profile_id")
            : baseNewSkillPayload;

        const { error: skillsInsertError } = await supabase
          .from("player_skills")
          .insert(initialNewSkillPayload);

        if (skillsInsertError) {
          if (isMissingColumnError(skillsInsertError, "profile_id")) {
            supportsProfileScopedDataRef.current = false;
            const { error: fallbackSkillError } = await supabase
              .from("player_skills")
              .insert(omitFromRecord(baseNewSkillPayload, "profile_id"));

            if (fallbackSkillError) {
              throw fallbackSkillError;
            }
          } else {
            throw skillsInsertError;
          }
        } else {
          supportsProfileScopedDataRef.current = true;
        }

        if (skillDefinitions.length > 0) {
          await Promise.all([
            upsertSkillProgress(newProfile.id, []),
            upsertSkillUnlocks(newProfile.id, [])
          ]);
        } else {
          setSkillProgress([]);
          setSkillUnlockRows([]);
        }

        if (attributeDefinitions.length > 0) {
          const baseNewAttributePayload: Record<string, unknown> = {
            user_id: user.id,
            profile_id: newProfile.id
          };

          const initialNewAttributePayload =
            supportsProfileScopedDataRef.current === false
              ? omitFromRecord(baseNewAttributePayload, "profile_id")
              : baseNewAttributePayload;

          const { error: attributeInsertError } = await supabase
            .from("player_attributes")
            .insert(initialNewAttributePayload);

          if (attributeInsertError) {
            if (isMissingColumnError(attributeInsertError, "profile_id")) {
              supportsProfileScopedDataRef.current = false;
              const { error: fallbackAttributeError } = await supabase
                .from("player_attributes")
                .insert(omitFromRecord(baseNewAttributePayload, "profile_id"));

              if (fallbackAttributeError) {
                throw fallbackAttributeError;
              }
            } else {
              throw attributeInsertError;
            }
          } else {
            supportsProfileScopedDataRef.current = true;
          }
        }

        setCharacters(prev => [...prev, newProfile]);

        if (makeActive || !selectedCharacterId) {
          await setActiveCharacter(newProfile.id);
        }

        return newProfile;
      } catch (err) {
        console.error("Error creating character:", err);
        setError(extractErrorMessage(err));
        throw err;
      } finally {
        setCharactersLoading(false);
      }
    },
    [profile, selectedCharacterId, setActiveCharacter, updateProfile, user, skillDefinitions, attributeDefinitions]
  );

  const refreshCharacters = useCallback(() => fetchCharacters(), [fetchCharacters]);

  const refetch = useCallback(() => fetchGameData(), [fetchGameData]);

  const resetCharacter = useCallback(async () => {
    if (!user) {
      throw new Error("You must be signed in to reset a character.");
    }

    const { data, error: resetError } = await supabase.rpc("reset_player_character");

    if (resetError) {
      console.error("Error resetting character:", resetError);
      throw resetError;
    }

    const nextProfileId = Array.isArray(data) && data.length > 0 ? data[0]?.profile?.id ?? null : null;
    if (nextProfileId) {
      setSelectedCharacterId(nextProfileId);
      writeStoredCharacterId(nextProfileId);
    } else {
      clearSelectedCharacter();
    }

    await fetchCharacters();
    await fetchGameData();
  }, [clearSelectedCharacter, fetchCharacters, fetchGameData, user]);

  const refreshProgressionState = useCallback(
    async (
      snapshotOrResult?: ProgressionStateSnapshot | ProgressionFunctionResult | null,
      options?: RefreshProgressionOptions
    ) => {
      let snapshot =
        snapshotOrResult && "state" in (snapshotOrResult as ProgressionFunctionResult)
          ? (snapshotOrResult as ProgressionFunctionResult).state
          : (snapshotOrResult as ProgressionStateSnapshot | null | undefined) ?? null;

      if (!snapshot) {
        const fetched = await fetchProgressionSnapshot();
        snapshot = (fetched as ProgressionStateSnapshot | null | undefined) ?? null;
      }

      if (snapshot) {
        const nextProfile = snapshot.profile;
        if (nextProfile) {
          setProfile(prev => {
            if (!prev) {
              return nextProfile as unknown as PlayerProfile;
            }
            return { ...prev, ...nextProfile } as PlayerProfile;
          });
        }

        setXpWallet(snapshot.wallet ?? null);
        setAttributes(snapshot.attributes ?? null);
<<<<<<< HEAD
        const maybeCooldowns = (snapshot as { cooldowns?: ProgressionCooldowns | Record<string, number> }).cooldowns;
        if (maybeCooldowns) {
          applyCooldownState(maybeCooldowns);
        } else {
          applyCooldownState();
        }
      } else {
        applyCooldownState();
=======
        applyCooldownState(snapshot.cooldowns);
      } else if (user && selectedCharacterId) {
        try {
          const [profileResponse, walletResponse] = await Promise.all([
            supabase
              .from("profiles")
              .select("*")
              .eq("id", selectedCharacterId)
              .maybeSingle(),
            supabase
              .from("player_xp_wallet")
              .select("*")
              .eq("profile_id", selectedCharacterId)
              .maybeSingle()
          ]);

          if (profileResponse.error && profileResponse.status !== 406) {
            throw profileResponse.error;
          }

          let walletRow: Tables<"player_xp_wallet"> | null = null;
          if (walletResponse.error) {
            if (
              walletResponse.error.code === "PGRST116" ||
              walletResponse.status === 406 ||
              isMissingTableError(walletResponse.error) ||
              isMissingColumnError(walletResponse.error, "profile_id")
            ) {
              walletRow = null;
            } else {
              throw walletResponse.error;
            }
          } else {
            walletRow = (walletResponse.data ?? null) as Tables<"player_xp_wallet"> | null;
          }

          let attributesResponse: PostgrestMaybeSingleResponse<PlayerAttributes> | undefined;

          if (supportsProfileScopedDataRef.current === false) {
            attributesResponse = await supabase
              .from("player_attributes")
              .select("*")
              .eq("user_id", user.id)
              .maybeSingle();
          } else {
            const attempt = await supabase
              .from("player_attributes")
              .select("*")
              .eq("profile_id", selectedCharacterId)
              .maybeSingle();

            if (attempt.error) {
              if (isMissingColumnError(attempt.error, "profile_id")) {
                supportsProfileScopedDataRef.current = false;
                attributesResponse = await supabase
                  .from("player_attributes")
                  .select("*")
                  .eq("user_id", user.id)
                  .maybeSingle();
              } else if (attempt.error.code === "PGRST116" || attempt.status === 406) {
                attributesResponse = attempt;
              } else {
                throw attempt.error;
              }
            } else {
              supportsProfileScopedDataRef.current = true;
              attributesResponse = attempt;
            }
          }

          if (
            attributesResponse?.error &&
            attributesResponse.error.code !== "PGRST116" &&
            attributesResponse.status !== 406
          ) {
            throw attributesResponse.error;
          }

          const nextProfile = profileResponse.data ?? null;
          const nextWallet = mapWalletRowToSnapshot(walletRow, selectedCharacterId);
          const nextAttributes = attributesResponse?.data ?? null;
          const walletXp = nextWallet?.xp_balance;

          if (nextProfile || walletXp != null) {
            setProfile(prev => {
              if (nextProfile) {
                const resolvedProfile = walletXp != null
                  ? ({ ...nextProfile, experience: walletXp } as PlayerProfile)
                  : (nextProfile as PlayerProfile);
                return resolvedProfile;
              }

              if (prev && walletXp != null) {
                return { ...prev, experience: walletXp } as PlayerProfile;
              }

              return prev ?? null;
            });
          }

          setXpWallet(nextWallet);

          if (nextAttributes) {
            setAttributes(nextAttributes);
          }
        } catch (refreshError) {
          console.error("Error refreshing progression state:", refreshError);
        }
>>>>>>> 5bb174df
      }

      if (options?.ledgerEntries !== undefined) {
        setXpLedger(sortLedgerEntries(options.ledgerEntries ?? []).slice(0, XP_LEDGER_LIMIT));
      } else if (options?.appendLedgerEntries) {
        const appendList = Array.isArray(options.appendLedgerEntries)
          ? options.appendLedgerEntries
          : [options.appendLedgerEntries];

        const entriesToAdd = appendList.filter(
          (entry): entry is XpLedgerEntry => Boolean(entry)
        );

        if (entriesToAdd.length > 0) {
          setXpLedger(prev => {
            const seen = new Set(prev.map(entry => entry.id));
            const deduped = entriesToAdd.filter(entry => {
              if (seen.has(entry.id)) {
                return false;
              }
              seen.add(entry.id);
              return true;
            });

            if (deduped.length === 0) {
              return prev;
            }

            const merged = [...deduped, ...prev];
            return sortLedgerEntries(merged).slice(0, XP_LEDGER_LIMIT);
          });
        }
      } else if (options?.refetchLedger) {
        const targetProfileId = snapshot?.profile?.id ?? profile?.id ?? selectedCharacterId;
        if (targetProfileId) {
          await loadXpLedger(targetProfileId);
        }
      } else if (!snapshot && selectedCharacterId) {
        await loadXpLedger(selectedCharacterId);
      }
    },
<<<<<<< HEAD
    [applyCooldownState, fetchProgressionSnapshot, loadXpLedger, profile, selectedCharacterId]
=======
    [
      applyCooldownState,
      loadXpLedger,
      profile,
      selectedCharacterId,
      user
    ]
>>>>>>> 5bb174df
  );

  const upsertSkillProgress = useCallback(async (profileId: string, entries: SkillProgressUpsertInput[]) => {
    return [];
  }, []);

  const upsertSkillUnlocks = useCallback(async (profileId: string, entries: SkillUnlockUpsertInput[]) => {
    return [];
  }, []);

  const hasCharacters = useMemo(() => characters.length > 0, [characters]);
  const loading = useMemo(
    () => charactersLoading || dataLoading,
    [charactersLoading, dataLoading]
  );

  const unlockedSkills = useMemo(() => {
    const map: UnlockedSkillsMap = {};

    for (const row of skillUnlockRows) {
      if (!row) continue;

      const candidate = row as Record<string, unknown>;
      const slugCandidate =
        typeof candidate.skill_slug === "string" && candidate.skill_slug.length > 0
          ? candidate.skill_slug
          : candidate.skill_id;
      const resolvedSlug =
        typeof slugCandidate === "string"
          ? slugCandidate
          : typeof slugCandidate === "number"
            ? String(slugCandidate)
            : undefined;

      if (!resolvedSlug) {
        continue;
      }

      const unlockedValue = candidate.unlocked;
      map[resolvedSlug] = unlockedValue === undefined ? true : Boolean(unlockedValue);
    }

    return map;
  }, [skillUnlockRows]);

  return {
    characters,
    selectedCharacterId,
    profile,
    xpWallet,
    attributeStarTotal: Math.max(0, Number(xpWallet?.attribute_points_earned ?? 0)),
    freshWeeklyBonusAvailable,
    skillDefinitions,
    skillProgress,
    unlockedSkills,
    skills,
    attributes,
    activities,
    xpLedger,
    progressionCooldowns,
    currentCity,
    loading,
    error,
    hasCharacters,
    skillUnlocks: skillUnlockRows,
    setActiveCharacter,
    clearSelectedCharacter,
    updateProfile,
    updateSkills,
    updateAttributes,
    addActivity,
    applyProgressionUpdate,
    refreshProgressionState,
    acknowledgeWeeklyBonus,
<<<<<<< HEAD
=======
    awardActionXp,
    buyAttributeStar,
>>>>>>> 5bb174df
    createCharacter,
    refreshCharacters,
    refetch,
    resetCharacter,
    upsertSkillProgress,
    upsertSkillUnlocks
  };
};

export const GameDataProvider = ({ children }: { children: ReactNode }) => {
  const value = useProvideGameData();
  return <GameDataContext.Provider value={value}>{children}</GameDataContext.Provider>;
};

// eslint-disable-next-line react-refresh/only-export-components
export const useGameData = (): GameDataContextValue => {
  const context = useContext(GameDataContext);
  if (!context) {
    return defaultGameDataContext;
  }

  return context;
};<|MERGE_RESOLUTION|>--- conflicted
+++ resolved
@@ -283,11 +283,6 @@
   ) => Promise<ActivityItem>;
   applyProgressionUpdate: (response: ProgressionActionSuccessResponse) => void;
   refreshProgressionState: (
-<<<<<<< HEAD
-    snapshotOrResult?: ProgressionStateSnapshot | ProgressionFunctionResult | null,
-=======
-    snapshot?: ProgressionStateSnapshot | ProgressionFunctionResult | null,
->>>>>>> 5bb174df
     options?: RefreshProgressionOptions
   ) => Promise<void>;
   acknowledgeWeeklyBonus: () => void;
@@ -303,11 +298,6 @@
     profileId: string,
     entries: SkillUnlockUpsertInput[]
   ) => Promise<SkillUnlockRow[]>;
-<<<<<<< HEAD
-=======
-  awardActionXp: (input: AwardActionXpInput) => Promise<ProgressionResponse>;
-  buyAttributeStar: (input: BuyAttributeStarInput) => Promise<ProgressionResponse>;
->>>>>>> 5bb174df
 }
 
 const GameDataContext = createContext<GameDataContextValue | undefined>(undefined);
@@ -400,17 +390,6 @@
     warnMissingProvider();
     return [];
   },
-<<<<<<< HEAD
-=======
-  awardActionXp: async () => {
-    warnMissingProvider();
-    return Promise.reject(new Error(missingProviderMessage)) as Promise<ProgressionResponse>;
-  },
-  buyAttributeStar: async () => {
-    warnMissingProvider();
-    return Promise.reject(new Error(missingProviderMessage)) as Promise<ProgressionResponse>;
-  }
->>>>>>> 5bb174df
 };
 
 const readStoredCharacterId = () => {
@@ -727,7 +706,6 @@
       setProfile(character);
       applyCooldownState();
       await resolveCurrentCity(character.current_city_id ?? null);
-<<<<<<< HEAD
 
       const walletResponse = await supabase
         .from("player_xp_wallet")
@@ -757,32 +735,6 @@
 
       setXpWallet(walletData);
 
-=======
-
-      const walletResponse = await supabase
-        .from("player_xp_wallet")
-        .select(
-          "profile_id, xp_balance, lifetime_xp, xp_spent, attribute_points_earned, skill_points_earned, last_recalculated"
-        )
-        .eq("profile_id", selectedCharacterId)
-        .maybeSingle();
-
-      if (walletResponse.error) {
-        if (
-          walletResponse.error.code === "PGRST116" ||
-          walletResponse.status === 406 ||
-          isMissingTableError(walletResponse.error) ||
-          isMissingColumnError(walletResponse.error, "profile_id")
-        ) {
-          setXpWallet(null);
-        } else {
-          throw walletResponse.error;
-        }
-      } else {
-        setXpWallet(mapWalletRowToSnapshot(walletResponse.data, character.id));
-      }
-
->>>>>>> 5bb174df
       let skillsResponse: PostgrestMaybeSingleResponse<PlayerSkills> | undefined;
 
       if (supportsProfileScopedDataRef.current === false) {
@@ -1654,7 +1606,6 @@
     []
   );
 
-<<<<<<< HEAD
   const fetchProgressionSnapshot = useCallback(async (): Promise<ProgressionSnapshot | null> => {
     if (!user || !selectedCharacterId) {
       return null;
@@ -1774,9 +1725,6 @@
       return null;
     }
   }, [attributes, profile, selectedCharacterId, user]);
-
-=======
->>>>>>> 5bb174df
   const createCharacter = useCallback(
     async ({
       username,
@@ -1994,7 +1942,6 @@
 
         setXpWallet(snapshot.wallet ?? null);
         setAttributes(snapshot.attributes ?? null);
-<<<<<<< HEAD
         const maybeCooldowns = (snapshot as { cooldowns?: ProgressionCooldowns | Record<string, number> }).cooldowns;
         if (maybeCooldowns) {
           applyCooldownState(maybeCooldowns);
@@ -2003,116 +1950,6 @@
         }
       } else {
         applyCooldownState();
-=======
-        applyCooldownState(snapshot.cooldowns);
-      } else if (user && selectedCharacterId) {
-        try {
-          const [profileResponse, walletResponse] = await Promise.all([
-            supabase
-              .from("profiles")
-              .select("*")
-              .eq("id", selectedCharacterId)
-              .maybeSingle(),
-            supabase
-              .from("player_xp_wallet")
-              .select("*")
-              .eq("profile_id", selectedCharacterId)
-              .maybeSingle()
-          ]);
-
-          if (profileResponse.error && profileResponse.status !== 406) {
-            throw profileResponse.error;
-          }
-
-          let walletRow: Tables<"player_xp_wallet"> | null = null;
-          if (walletResponse.error) {
-            if (
-              walletResponse.error.code === "PGRST116" ||
-              walletResponse.status === 406 ||
-              isMissingTableError(walletResponse.error) ||
-              isMissingColumnError(walletResponse.error, "profile_id")
-            ) {
-              walletRow = null;
-            } else {
-              throw walletResponse.error;
-            }
-          } else {
-            walletRow = (walletResponse.data ?? null) as Tables<"player_xp_wallet"> | null;
-          }
-
-          let attributesResponse: PostgrestMaybeSingleResponse<PlayerAttributes> | undefined;
-
-          if (supportsProfileScopedDataRef.current === false) {
-            attributesResponse = await supabase
-              .from("player_attributes")
-              .select("*")
-              .eq("user_id", user.id)
-              .maybeSingle();
-          } else {
-            const attempt = await supabase
-              .from("player_attributes")
-              .select("*")
-              .eq("profile_id", selectedCharacterId)
-              .maybeSingle();
-
-            if (attempt.error) {
-              if (isMissingColumnError(attempt.error, "profile_id")) {
-                supportsProfileScopedDataRef.current = false;
-                attributesResponse = await supabase
-                  .from("player_attributes")
-                  .select("*")
-                  .eq("user_id", user.id)
-                  .maybeSingle();
-              } else if (attempt.error.code === "PGRST116" || attempt.status === 406) {
-                attributesResponse = attempt;
-              } else {
-                throw attempt.error;
-              }
-            } else {
-              supportsProfileScopedDataRef.current = true;
-              attributesResponse = attempt;
-            }
-          }
-
-          if (
-            attributesResponse?.error &&
-            attributesResponse.error.code !== "PGRST116" &&
-            attributesResponse.status !== 406
-          ) {
-            throw attributesResponse.error;
-          }
-
-          const nextProfile = profileResponse.data ?? null;
-          const nextWallet = mapWalletRowToSnapshot(walletRow, selectedCharacterId);
-          const nextAttributes = attributesResponse?.data ?? null;
-          const walletXp = nextWallet?.xp_balance;
-
-          if (nextProfile || walletXp != null) {
-            setProfile(prev => {
-              if (nextProfile) {
-                const resolvedProfile = walletXp != null
-                  ? ({ ...nextProfile, experience: walletXp } as PlayerProfile)
-                  : (nextProfile as PlayerProfile);
-                return resolvedProfile;
-              }
-
-              if (prev && walletXp != null) {
-                return { ...prev, experience: walletXp } as PlayerProfile;
-              }
-
-              return prev ?? null;
-            });
-          }
-
-          setXpWallet(nextWallet);
-
-          if (nextAttributes) {
-            setAttributes(nextAttributes);
-          }
-        } catch (refreshError) {
-          console.error("Error refreshing progression state:", refreshError);
-        }
->>>>>>> 5bb174df
       }
 
       if (options?.ledgerEntries !== undefined) {
@@ -2154,19 +1991,7 @@
         await loadXpLedger(selectedCharacterId);
       }
     },
-<<<<<<< HEAD
     [applyCooldownState, fetchProgressionSnapshot, loadXpLedger, profile, selectedCharacterId]
-=======
-    [
-      applyCooldownState,
-      loadXpLedger,
-      profile,
-      selectedCharacterId,
-      user
-    ]
->>>>>>> 5bb174df
-  );
-
   const upsertSkillProgress = useCallback(async (profileId: string, entries: SkillProgressUpsertInput[]) => {
     return [];
   }, []);
@@ -2239,11 +2064,6 @@
     applyProgressionUpdate,
     refreshProgressionState,
     acknowledgeWeeklyBonus,
-<<<<<<< HEAD
-=======
-    awardActionXp,
-    buyAttributeStar,
->>>>>>> 5bb174df
     createCharacter,
     refreshCharacters,
     refetch,
