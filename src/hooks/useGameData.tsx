import { createContext, useCallback, useContext, useEffect, useMemo, useState } from "react";
import { supabase } from "@/integrations/supabase/client";
import { useAuth } from "@/hooks/use-auth-context";
import type { Tables } from "@/integrations/supabase/types";
<<<<<<< HEAD
import { ensureDefaultWardrobe, parseClothingLoadout } from "@/utils/wardrobe";
import type {
  PostgrestError,
  PostgrestMaybeSingleResponse,
  PostgrestSingleResponse
} from "@supabase/supabase-js";

export type PlayerProfile = Tables<"profiles">;
export type PlayerSkills = Tables<"player_skills">;
export type PlayerAttributes = Tables<"player_attributes">;
export type ActivityItem = Tables<"activity_feed">;
type City = Tables<"cities">;
=======
import type { PostgrestError, PostgrestMaybeSingleResponse, PostgrestResponse } from "@supabase/supabase-js";

export type PlayerProfile = Tables<'profiles'>;
export type PlayerSkills = Tables<'player_skills'>;
export type PlayerAttributes = Tables<'player_attributes'>;
export type ActivityItem = Tables<'activity_feed'>;
export type AttributeDefinition = Tables<'attribute_definitions'>;
export type ProfileAttribute = Tables<'profile_attributes'>;
>>>>>>> 52bf8185

const CHARACTER_STORAGE_KEY = "rockmundo:selectedCharacterId";

type AttributeEntry = {
  definition: AttributeDefinition;
  value: number;
};

export type AttributesMap = Record<string, AttributeEntry>;

const isPostgrestError = (error: unknown): error is PostgrestError =>
  typeof error === "object" &&
  error !== null &&
  "message" in error &&
  "code" in error;

const extractErrorMessage = (error: unknown) => {
  if (isPostgrestError(error)) return error.message;
  if (error instanceof Error) return error.message;
  return "An unknown error occurred.";
};

const readStoredCharacterId = () => {
  if (typeof window === "undefined") return null;
  return window.localStorage.getItem(CHARACTER_STORAGE_KEY);
};

const persistCharacterId = (characterId: string | null) => {
  if (typeof window === "undefined") return;
  if (characterId) {
    window.localStorage.setItem(CHARACTER_STORAGE_KEY, characterId);
  } else {
    window.localStorage.removeItem(CHARACTER_STORAGE_KEY);
  }
};

export interface CreateCharacterInput {
  username: string;
  displayName?: string;
  slotNumber: number;
  unlockCost: number;
  makeActive?: boolean;
}

interface GameDataContextValue {
  characters: PlayerProfile[];
  selectedCharacterId: string | null;
  profile: PlayerProfile | null;
  skills: PlayerSkills | null;
  attributes: PlayerAttributes | null;
  activities: ActivityItem[];
  currentCity: Tables<'cities'> | null;
  loading: boolean;
  error: string | null;
  currentCity: Tables<'cities'> | null;
  hasCharacters: boolean;
  setActiveCharacter: (characterId: string) => Promise<void>;
  clearSelectedCharacter: () => void;
  updateProfile: (updates: Partial<PlayerProfile>) => Promise<PlayerProfile | undefined>;
  updateSkills: (updates: Partial<PlayerSkills>) => Promise<PlayerSkills | undefined>;
  updateAttributes: (updates: Partial<PlayerAttributes>) => Promise<PlayerAttributes | undefined>;
  addActivity: (activityType: string, message: string, earnings?: number) => Promise<ActivityItem | undefined>;
  createCharacter: (input: CreateCharacterInput) => Promise<PlayerProfile>;
  refreshCharacters: () => Promise<PlayerProfile[]>;
  resetCharacter: () => Promise<void>;
  refetch: () => Promise<void>;
  resetCharacter: () => Promise<void>;
}

const GameDataContext = createContext<GameDataContextValue | undefined>(undefined);

const sortCharacters = (characters: PlayerProfile[]) =>
  [...characters].sort((a, b) => a.slot_number - b.slot_number);

const getStoredSelectedCharacterId = () => {
  if (typeof window === "undefined") {
    return null;
  }

  const storedValue = window.localStorage.getItem(CHARACTER_STORAGE_KEY);
  return storedValue ?? null;
};

const buildAttributeMap = (
  definitions: AttributeDefinition[],
  values: ProfileAttribute[]
): AttributesMap => {
  const valueByAttributeId = new Map(values.map(entry => [entry.attribute_id, entry.value]));
  return definitions.reduce<AttributesMap>((accumulator, definition) => {
    const fallback = Number.isFinite(definition.default_value) ? definition.default_value : 0;
    const resolvedValue = valueByAttributeId.get(definition.id) ?? fallback;
    accumulator[definition.slug] = {
      definition,
      value: Number.isFinite(resolvedValue) ? resolvedValue : fallback
    };
    return accumulator;
  }, {});
};

const useProvideGameData = (): GameDataContextValue => {
  const { user } = useAuth();
  const [characters, setCharacters] = useState<PlayerProfile[]>([]);
  const [selectedCharacterId, setSelectedCharacterId] = useState<string | null>(() => readStoredCharacterId());
  const [profile, setProfile] = useState<PlayerProfile | null>(null);
  const [skills, setSkills] = useState<PlayerSkills | null>(null);
  const [attributes, setAttributes] = useState<PlayerAttributes | null>(null);
  const [activities, setActivities] = useState<ActivityItem[]>([]);
  const [currentCity, setCurrentCity] = useState<Tables<'cities'> | null>(null);
  const [error, setError] = useState<string | null>(null);
  const [selectedCharacterId, setSelectedCharacterId] = useState<string | null>(
    () => getStoredSelectedCharacterId()
  );
  const [charactersLoading, setCharactersLoading] = useState<boolean>(false);
  const [dataLoading, setDataLoading] = useState<boolean>(false);

  const persistSelectedCharacterId = useCallback((characterId: string | null) => {
    if (typeof window === "undefined") {
      return characterId ?? null;
    }

    if (characterId) {
      window.localStorage.setItem(CHARACTER_STORAGE_KEY, characterId);
    } else {
      window.localStorage.removeItem(CHARACTER_STORAGE_KEY);
    }

    const storedValue = window.localStorage.getItem(CHARACTER_STORAGE_KEY);
    return storedValue ?? null;
  }, []);

  const clearSelectedCharacter = useCallback(() => {
    persistSelectedCharacterId(null);
    setSelectedCharacterId(null);
    setProfile(null);
    setSkills(null);
    setAttributes({});
    setActivities([]);
    setCurrentCity(null);
  }, [persistSelectedCharacterId]);

  const updateSelectedCharacterId = useCallback(
    (characterId: string | null) => {
      const storedValue = persistSelectedCharacterId(characterId);
      setSelectedCharacterId(storedValue);
    },
    [persistSelectedCharacterId]
  );

  const resolveCurrentCity = useCallback(
    async (cityId: string | null) => {
      if (!cityId) {
        setCurrentCity(null);
        return null;
      }

      const {
        data,
        error: cityError,
        status: cityStatus
      }: PostgrestMaybeSingleResponse<Tables<'cities'>> = await supabase
        .from('cities')
        .select('*')
        .eq('id', cityId)
        .maybeSingle();

      if (cityError && status !== 406) {
        console.error("Error fetching current city:", cityError);
        return null;
      }

      const cityData = data ?? null;
      setCurrentCity(cityData);
      return cityData;
    },
    []
  );

  const fetchCharacters = useCallback(async () => {
    if (!user) {
      setCharacters([]);
      setCharactersLoading(false);
      clearSelectedCharacter();
      setError(null);
      return [] as PlayerProfile[];
    }

    setCharactersLoading(true);
    setError(null);

    try {
      const { data, error: profilesError } = await supabase
        .from("profiles")
        .select("*")
        .eq("user_id", user.id)
        .order("slot_number", { ascending: true });

      if (profilesError) throw profilesError;

      const list = sortCharacters(data ?? []);
      setCharacters(list);

      const hasStoredCharacter = list.some(character => character.id === selectedCharacterId);
      const activeCharacterId = list.find(character => character.is_active)?.id ?? null;
      const fallbackId = hasStoredCharacter
        ? selectedCharacterId
        : activeCharacterId ?? list[0]?.id ?? null;

      if (fallbackId !== selectedCharacterId) {
        updateSelectedCharacterId(fallbackId);
      }

      if (!fallbackId) {
        setProfile(null);
        setSkills(null);
        setAttributes(null);
        setActivities([]);
        setCurrentCity(null);
      }

      return list;
    } catch (err) {
      console.error("Error fetching characters:", err);
      setError(extractErrorMessage(err));
      return [] as PlayerProfile[];
    } finally {
      setCharactersLoading(false);
    }
  }, [
    user,
    selectedCharacterId,
    updateSelectedCharacterId,
    clearSelectedCharacter
  ]);

  const refreshCharacters = useCallback(async () => {
    return fetchCharacters();
  }, [fetchCharacters]);

  const fetchGameData = useCallback(async () => {
    if (!user) {
      setProfile(null);
      setSkills(null);
      setAttributes(null);
      setActivities([]);
      setCurrentCity(null);
      setDataLoading(false);
      setError(null);
      return;
    }

    if (!selectedCharacterId) {
      setProfile(null);
      setSkills(null);
      setAttributes(null);
      setActivities([]);
      setCurrentCity(null);
      setDataLoading(false);
      return;
    }

    setDataLoading(true);
    setError(null);

    try {
      const [
        profileResponse,
        skillsResponse,
        definitionsResponse,
        profileAttributesResponse,
        activityResponse
      ] = (await Promise.all([
        supabase
          .from('profiles')
          .select('*')
          .eq('id', selectedCharacterId)
          .maybeSingle(),
        supabase
          .from('player_skills')
          .select('*')
          .eq('profile_id', selectedCharacterId)
          .maybeSingle(),
        supabase.from('attribute_definitions').select('*').order('slug', { ascending: true }),
        supabase.from('profile_attributes').select('*').eq('profile_id', selectedCharacterId),
        supabase
          .from('activity_feed')
          .select('*')
          .eq('profile_id', selectedCharacterId)
          .order('created_at', { ascending: false })
          .limit(10)
      ])) as [
        PostgrestMaybeSingleResponse<PlayerProfile>,
        PostgrestMaybeSingleResponse<PlayerSkills>,
        PostgrestResponse<AttributeDefinition>,
        PostgrestResponse<ProfileAttribute>,
        PostgrestResponse<ActivityItem>
      ];

      if (profileResponse.error && profileResponse.status !== 406) {
        throw profileResponse.error;
      }

<<<<<<< HEAD
      let character = profileRow ?? null;
=======
      const character = profileResponse.data ?? null;
>>>>>>> 52bf8185

      if (!character) {
        setProfile(null);
        setSkills(null);
        setAttributes(null);
        setActivities([]);
        setCurrentCity(null);
        setError("The selected character could not be found.");
        updateSelectedCharacterId(null);
        await fetchCharacters();
        return;
      }

      try {
        const loadout = parseClothingLoadout(character.equipped_clothing);
        if (!Object.keys(loadout).length) {
          const ensured = await ensureDefaultWardrobe(character.id, user.id, loadout);
          if (ensured) {
            character = {
              ...character,
              equipped_clothing: ensured as PlayerProfile["equipped_clothing"]
            };
          }
        }
      } catch (wardrobeError) {
        console.error("Failed to ensure default wardrobe:", wardrobeError);
      }

      setCharacters(prev => {
        const others = prev.filter(existing => existing.id !== character.id);
        return sortCharacters([...others, character]);
      });

      const definitions = definitionsResponse.data ?? [];
      setAttributeDefinitions(definitions);

      const profileAttributeRows = profileAttributesResponse.data ?? [];
      setAttributes(buildAttributeMap(definitions, profileAttributeRows));

      const { data: attributeRows, error: attributesError } = await supabase
        .from('player_attributes')
        .select('*')
        .eq('profile_id', selectedCharacterId);

      if (attributesError) throw attributesError;

      let attributesData = attributeRows?.[0] ?? null;

      if (!attributesData) {
        const { data: insertedAttributes, error: insertAttributesError } = await supabase
          .from('player_attributes')
          .insert({
            user_id: character.user_id,
            profile_id: character.id,
          })
          .select()
          .single();

        if (insertAttributesError) throw insertAttributesError;

        attributesData = insertedAttributes;
      }

      const { data: activityRows, error: activityError } = await supabase
        .from('activity_feed')
        .select('*')
        .eq('profile_id', selectedCharacterId)
        .order('created_at', { ascending: false })
        .limit(10);

      setSkills(skillsResponse.data ?? null);

      if (activityResponse.error && activityResponse.status !== 406) {
        throw activityResponse.error;
      }

      setActivities(activityResponse.data ?? []);
      setProfile(character);
      setSkills(skillsData);
      setAttributes(attributesData);
      setActivities(activitiesData);
      await resolveCurrentCity(character.current_city_id ?? null);
    } catch (err: unknown) {
      console.error("Error fetching game data:", err);
      setError(extractErrorMessage(err));
    } finally {
      setDataLoading(false);
    }
  }, [user, selectedCharacterId, resolveCurrentCity, updateSelectedCharacterId, fetchCharacters]);

  useEffect(() => {
    if (!user) {
      setCharacters([]);
      setProfile(null);
      setSkills(null);
      setAttributes(null);
      setActivities([]);
      setCurrentCity(null);
      setError(null);
      setCharactersLoading(false);
      setDataLoading(false);
      clearSelectedCharacter();
      return;
    }

    void fetchCharacters();
  }, [clearSelectedCharacter, fetchCharacters, user]);

      const valueByAttributeId = new Map((data ?? []).map(entry => [entry.attribute_id, entry.value]));

      const nextAttributes: AttributesMap = { ...attributes };
      payload.forEach(item => {
        const latestValue = valueByAttributeId.get(item.definition.id) ?? item.row.value;
        nextAttributes[item.definition.slug] = {
          definition: item.definition,
          value: latestValue
        };
      });

      setAttributes(nextAttributes);
      return nextAttributes;
    },
    [user, selectedCharacterId, attributes, attributeDefinitions]
  );

  const addActivity = useCallback(
    async (
      activityType: string,
      message: string,
      earnings: number = 0,
      metadata?: ActivityItem['metadata']
    ) => {
      if (!user || !selectedCharacterId) {
        throw new Error('No active character selected.');
      }

      const { data, error: insertError } = await supabase
        .from('activity_feed')
        .insert({
          user_id: user.id,
          profile_id: selectedCharacterId,
          activity_type: activityType,
          message,
          earnings,
          metadata: metadata ?? null
        })
        .select()
        .single();

      if (insertError) {
        console.error('Error adding activity:', insertError);
        throw insertError;
      }

      if (!data) {
        throw new Error('No activity data returned from Supabase.');
      }

      setActivities(prev => [data, ...prev.slice(0, 9)]);
      return data;
    },
    [user, selectedCharacterId]
  );

  const createCharacter = useCallback(
    async ({
      username,
      displayName,
      slotNumber,
      unlockCost,
      makeActive = false
    }: CreateCharacterInput) => {
      if (!user) {
        throw new Error('You must be signed in to create a character.');
      }

      setCharactersLoading(true);
      setError(null);

      try {
        if (unlockCost > 0) {
          if (!profile || (profile.cash ?? 0) < unlockCost) {
            throw new Error('You do not have enough cash to unlock this character slot.');
          }

          await updateProfile({ cash: (profile.cash ?? 0) - unlockCost });
        }

        const { data: newProfile, error: profileInsertError } = await supabase
          .from('profiles')
          .insert({
            user_id: user.id,
            username,
            display_name: displayName,
            slot_number: slotNumber,
            unlock_cost: unlockCost,
            is_active: makeActive
          })
          .select()
          .single();

        if (profileInsertError) throw profileInsertError;
        if (!newProfile) throw new Error('Failed to create character profile.');

        const { error: skillsInsertError } = await supabase
          .from('player_skills')
          .insert({
            user_id: user.id,
            profile_id: newProfile.id
          });

        if (skillsInsertError) throw skillsInsertError;

        if (attributeDefinitions.length > 0) {
          const attributePayload = attributeDefinitions.map(definition => ({
            profile_id: newProfile.id,
            attribute_id: definition.id,
            value: definition.default_value
          }));

          const { error: attributeInsertError } = await supabase
            .from('profile_attributes')
            .upsert(attributePayload, { onConflict: 'profile_id,attribute_id' });

          if (attributeInsertError) throw attributeInsertError;
        }

        setCharacters(prev => sortCharacters([...prev, newProfile]));

        if (makeActive || !selectedCharacterId) {
          await setActiveCharacter(newProfile.id);
        }

        return newProfile;
      } catch (err) {
        console.error('Error creating character:', err);
        setError(extractErrorMessage(err));
        throw err;
      } finally {
        setCharactersLoading(false);
      }
    },
    [
      user,
      profile,
      attributeDefinitions,
      updateProfile,
      selectedCharacterId,
      setActiveCharacter
    ]
  );

  const refreshCharacters = useCallback(() => fetchCharacters(), [fetchCharacters]);

  const refetch = useCallback(() => fetchGameData(), [fetchGameData]);

  const resetCharacter = useCallback(async () => {
    if (!user) {
      throw new Error('You must be signed in to reset your character.');
    }

    const { data, error: resetError } = await supabase.rpc('reset_player_character');

      const { error: attributesInsertError } = await supabase
        .from('player_attributes')
        .insert({
          user_id: user.id,
          profile_id: newProfile.id
        });

      if (attributesInsertError) throw attributesInsertError;

      setCharacters(prev => sortCharacters([...prev, newProfile]));

    const nextProfileId = Array.isArray(data) && data.length > 0 ? data[0]?.profile?.id ?? null : null;
    if (nextProfileId) {
      updateSelectedCharacterId(nextProfileId);
    } else {
      clearSelectedCharacter();
    }

    await fetchCharacters();
    await fetchGameData();
  }, [user, updateSelectedCharacterId, clearSelectedCharacter, fetchCharacters, fetchGameData]);

  const resetCharacter = useCallback(async () => {
    if (!user) {
      throw new Error("You must be signed in to reset a character.");
    }

    const { data, error: resetError } = await supabase.rpc("reset_player_character");

    if (resetError) {
      console.error("Error resetting character:", resetError);
      throw resetError;
    }

    const result = data?.[0];
    if (!result) {
      throw new Error("Reset did not return any character data.");
    }

  const refreshCharacters = useCallback(async () => {
    return fetchCharacters();
  }, [fetchCharacters]);

  const refetch = useCallback(async () => {
    await fetchGameData();
  }, [fetchGameData]);

  const hasCharacters = useMemo(() => characters.length > 0, [characters]);
  const loading = useMemo(() => charactersLoading || dataLoading, [charactersLoading, dataLoading]);

  return {
    characters,
    selectedCharacterId,
    profile,
    skills,
    attributes,
    activities,
    currentCity,
    loading,
    error,
    hasCharacters,
    currentCity,
    setActiveCharacter,
    clearSelectedCharacter,
    updateProfile,
    updateSkills,
    updateAttributes,
    addActivity,
    createCharacter,
    refreshCharacters,
    refetch,
    resetCharacter
  };
};

export const GameDataProvider: React.FC<{ children: React.ReactNode }> = ({ children }) => {
  const value = useProvideGameData();
  return <GameDataContext.Provider value={value}>{children}</GameDataContext.Provider>;
};

// eslint-disable-next-line react-refresh/only-export-components
export const useGameData = (): GameDataContextValue => {
  const context = useContext(GameDataContext);
  if (!context) {
    throw new Error("useGameData must be used within a GameDataProvider");
  }
  return context;
};<|MERGE_RESOLUTION|>--- conflicted
+++ resolved
@@ -2,7 +2,6 @@
 import { supabase } from "@/integrations/supabase/client";
 import { useAuth } from "@/hooks/use-auth-context";
 import type { Tables } from "@/integrations/supabase/types";
-<<<<<<< HEAD
 import { ensureDefaultWardrobe, parseClothingLoadout } from "@/utils/wardrobe";
 import type {
   PostgrestError,
@@ -15,16 +14,6 @@
 export type PlayerAttributes = Tables<"player_attributes">;
 export type ActivityItem = Tables<"activity_feed">;
 type City = Tables<"cities">;
-=======
-import type { PostgrestError, PostgrestMaybeSingleResponse, PostgrestResponse } from "@supabase/supabase-js";
-
-export type PlayerProfile = Tables<'profiles'>;
-export type PlayerSkills = Tables<'player_skills'>;
-export type PlayerAttributes = Tables<'player_attributes'>;
-export type ActivityItem = Tables<'activity_feed'>;
-export type AttributeDefinition = Tables<'attribute_definitions'>;
-export type ProfileAttribute = Tables<'profile_attributes'>;
->>>>>>> 52bf8185
 
 const CHARACTER_STORAGE_KEY = "rockmundo:selectedCharacterId";
 
@@ -326,11 +315,7 @@
         throw profileResponse.error;
       }
 
-<<<<<<< HEAD
       let character = profileRow ?? null;
-=======
-      const character = profileResponse.data ?? null;
->>>>>>> 52bf8185
 
       if (!character) {
         setProfile(null);
