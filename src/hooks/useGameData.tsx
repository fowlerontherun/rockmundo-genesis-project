import {
  createContext,
  useCallback,
  useContext,
  useEffect,
  useMemo,
  useState,
  type ReactNode
} from "react";

import { supabase } from "@/integrations/supabase/client";
import { useAuth } from "@/hooks/use-auth-context";
<<<<<<< HEAD
import type { Tables } from "@/integrations/supabase/types";
import type {
  PostgrestError,
  PostgrestMaybeSingleResponse,
  PostgrestResponse
} from "@supabase/supabase-js";

export type PlayerProfile = Tables<"profiles">;
export type PlayerSkills = Tables<"player_skills">;
export type PlayerAttributes = Tables<"player_attributes">;
export type ActivityItem = Tables<"activity_feed">;
export type AttributeDefinition = Tables<"attribute_definitions">;
export type ProfileAttribute = Tables<"profile_attributes">;

const CHARACTER_STORAGE_KEY = "rockmundo:selectedCharacterId";

=======
import type { Tables, TablesInsert } from "@/integrations/supabase/types";
import type { PostgrestError, PostgrestMaybeSingleResponse, PostgrestResponse } from "@supabase/supabase-js";

export type PlayerProfile = Tables<'profiles'>;
export type PlayerSkills = Tables<'player_skills'>;
export type PlayerAttributes = Tables<'player_attributes'>;
export type ActivityItem = Tables<'activity_feed'>;
export type AttributeDefinition = Tables<'attribute_definitions'>;
export type ProfileAttribute = Tables<'profile_attributes'>;
export type SkillDefinition = Tables<'skill_definitions'>;
export type SkillProgressRow = Tables<'profile_skill_progress'>;
export type SkillUnlockRow = Tables<'profile_skill_unlocks'>;
export type SkillProgressInsert = TablesInsert<'profile_skill_progress'>;
export type SkillUnlockInsert = TablesInsert<'profile_skill_unlocks'>;

const CHARACTER_STORAGE_KEY = "rockmundo:selectedCharacterId";

interface AttributeEntry {
  definition: AttributeDefinition;
  value: number;
}

export type AttributesMap = Record<string, AttributeEntry>;
export type PlayerSkills = Record<string, number> & { updated_at?: string | null };
export type UnlockedSkillsMap = Record<string, boolean>;

export type SkillProgressUpsertInput = Omit<
  SkillProgressInsert,
  "profile_id" | "user_id" | "id" | "created_at" | "updated_at"
> & {
  profile_id?: string;
  user_id?: string;
};

export type SkillUnlockUpsertInput = Omit<
  SkillUnlockInsert,
  "profile_id" | "user_id" | "id" | "created_at" | "updated_at"
> & {
  profile_id?: string;
  user_id?: string;
};

const isPostgrestError = (error: unknown): error is PostgrestError =>
  typeof error === "object" &&
  error !== null &&
  "message" in error &&
  "code" in error;

const extractErrorMessage = (error: unknown) => {
  if (isPostgrestError(error)) return error.message;
  if (error instanceof Error) return error.message;
  return "An unknown error occurred.";
};

const readStoredCharacterId = () => {
  if (typeof window === "undefined") return null;
  return window.localStorage.getItem(CHARACTER_STORAGE_KEY);
};

const persistCharacterId = (characterId: string | null) => {
  if (typeof window === "undefined") return;
  if (characterId) {
    window.localStorage.setItem(CHARACTER_STORAGE_KEY, characterId);
  } else {
    window.localStorage.removeItem(CHARACTER_STORAGE_KEY);
  }
};

>>>>>>> 69498173
export interface CreateCharacterInput {
  username: string;
  displayName?: string;
  slotNumber: number;
  unlockCost: number;
  makeActive?: boolean;
}

interface GameDataContextValue {
  characters: PlayerProfile[];
  selectedCharacterId: string | null;
  profile: PlayerProfile | null;
  skillDefinitions: SkillDefinition[];
  skillProgress: SkillProgressRow[];
  unlockedSkills: UnlockedSkillsMap;
  skills: PlayerSkills;
  attributes: AttributesMap;
  activities: ActivityItem[];
  currentCity: Tables<"cities"> | null;
  loading: boolean;
  error: string | null;
  hasCharacters: boolean;
  skillDefinitions: SkillDefinition[];
  skillProgress: SkillProgressRow[];
  skillUnlocks: SkillUnlockRow[];
  setActiveCharacter: (characterId: string) => Promise<void>;
  clearSelectedCharacter: () => void;
<<<<<<< HEAD
  updateProfile: (updates: Partial<PlayerProfile>) => Promise<PlayerProfile | undefined>;
  updateSkills: (updates: Partial<PlayerSkills>) => Promise<PlayerSkills | undefined>;
  updateAttributes: (updates: Partial<PlayerAttributes>) => Promise<PlayerAttributes | undefined>;
  addActivity: (
    activityType: string,
    message: string,
    earnings?: number
  ) => Promise<ActivityItem | undefined>;
=======
  updateProfile: (updates: Partial<PlayerProfile>) => Promise<PlayerProfile | null>;
  updateSkillLevel: (skillSlug: string, level: number, experience?: number) => Promise<void>;
  setSkillUnlocked: (skillSlug: string, unlocked: boolean) => Promise<void>;
  updateSkills: (updates: Partial<PlayerSkills>) => Promise<PlayerSkills>;
  updateAttributes: (updates: Partial<Record<string, number>>) => Promise<AttributesMap>;
  addActivity: (
    activityType: string,
    message: string,
    earnings?: number,
    metadata?: ActivityItem["metadata"]
  ) => Promise<ActivityItem>;
>>>>>>> 69498173
  createCharacter: (input: CreateCharacterInput) => Promise<PlayerProfile>;
  refreshCharacters: () => Promise<PlayerProfile[]>;
  refetch: () => Promise<void>;
  resetCharacter: () => Promise<void>;
  upsertSkillProgress: (
    profileId: string,
    entries: SkillProgressUpsertInput[]
  ) => Promise<SkillProgressRow[]>;
  upsertSkillUnlocks: (
    profileId: string,
    entries: SkillUnlockUpsertInput[]
  ) => Promise<SkillUnlockRow[]>;
}

const GameDataContext = createContext<GameDataContextValue | undefined>(undefined);

<<<<<<< HEAD
const readStoredCharacterId = () => {
  if (typeof window === "undefined") return null;
  const value = window.localStorage.getItem(CHARACTER_STORAGE_KEY);
  return value ?? null;
};

const writeStoredCharacterId = (characterId: string | null) => {
=======
const isPostgrestError = (error: unknown): error is PostgrestError =>
  typeof error === "object" &&
  error !== null &&
  "message" in error &&
  "code" in error;

const extractErrorMessage = (error: unknown) => {
  if (isPostgrestError(error)) return error.message;
  if (error instanceof Error) return error.message;
  return "An unknown error occurred.";
};

const readStoredCharacterId = () => {
  if (typeof window === "undefined") return null;
  return window.localStorage.getItem(CHARACTER_STORAGE_KEY);
};

const persistCharacterId = (characterId: string | null) => {
>>>>>>> 69498173
  if (typeof window === "undefined") return;
  if (characterId) {
    window.localStorage.setItem(CHARACTER_STORAGE_KEY, characterId);
  } else {
    window.localStorage.removeItem(CHARACTER_STORAGE_KEY);
  }
};

<<<<<<< HEAD
const isPostgrestError = (error: unknown): error is PostgrestError =>
  typeof error === "object" &&
  error !== null &&
  "message" in error &&
  "code" in error;

const extractErrorMessage = (error: unknown) => {
  if (isPostgrestError(error)) return error.message;
  if (error instanceof Error) return error.message;
  return "An unknown error occurred.";
=======
const buildAttributeMap = (
  definitions: AttributeDefinition[],
  rows: ProfileAttribute[]
): AttributesMap => {
  const valueById = new Map(rows.map(entry => [entry.attribute_id, entry.value]));
  return definitions.reduce<AttributesMap>((accumulator, definition) => {
    const fallback = Number.isFinite(definition.default_value) ? definition.default_value : 0;
    const value = valueById.get(definition.id) ?? fallback;
    accumulator[definition.slug] = {
      definition,
      value: Number.isFinite(value) ? value : fallback
    };
    return accumulator;
  }, {});
>>>>>>> 69498173
};

const matchProgressToDefinition = (
  progress: SkillProgressRow,
  definition: SkillDefinition
) => progress.skill_id === definition.id || progress.skill_slug === definition.slug;

const useProvideGameData = (): GameDataContextValue => {
  const { user } = useAuth();
  const [characters, setCharacters] = useState<PlayerProfile[]>([]);
  const [selectedCharacterId, setSelectedCharacterId] = useState<string | null>(() => readStoredCharacterId());
  const [profile, setProfile] = useState<PlayerProfile | null>(null);
  const [skillDefinitions, setSkillDefinitions] = useState<SkillDefinition[]>([]);
  const [skillProgress, setSkillProgress] = useState<SkillProgressRow[]>([]);
  const [skillUnlockRows, setSkillUnlockRows] = useState<SkillUnlockRow[]>([]);
  const [skillsUpdatedAt, setSkillsUpdatedAt] = useState<string | null>(null);
  const [attributeDefinitions, setAttributeDefinitions] = useState<AttributeDefinition[]>([]);
  const [attributes, setAttributes] = useState<AttributesMap>({});
  const [activities, setActivities] = useState<ActivityItem[]>([]);
  const [currentCity, setCurrentCity] = useState<Tables<"cities"> | null>(null);
<<<<<<< HEAD
  const [attributeDefinitions, setAttributeDefinitions] = useState<AttributeDefinition[]>([]);
  const [charactersLoading, setCharactersLoading] = useState(false);
  const [dataLoading, setDataLoading] = useState(false);
  const [error, setError] = useState<string | null>(null);

  const clearGameState = useCallback(() => {
=======
  const [error, setError] = useState<string | null>(null);
  const [skillDefinitions, setSkillDefinitions] = useState<SkillDefinition[]>([]);
  const [skillProgress, setSkillProgress] = useState<SkillProgressRow[]>([]);
  const [skillUnlocks, setSkillUnlocks] = useState<SkillUnlockRow[]>([]);
  const [selectedCharacterId, setSelectedCharacterId] = useState<string | null>(
    () => getStoredSelectedCharacterId()
  );
  const [charactersLoading, setCharactersLoading] = useState<boolean>(false);
  const [dataLoading, setDataLoading] = useState<boolean>(false);

  const persistSelectedCharacterId = useCallback((characterId: string | null) => {
    if (typeof window === "undefined") {
      return characterId ?? null;
    }
  const updateSelectedCharacterId = useCallback((characterId: string | null) => {
    persistCharacterId(characterId);
    setSelectedCharacterId(characterId);
  }, []);

  const clearSelectedCharacter = useCallback(() => {
    persistCharacterId(null);
    setSelectedCharacterId(null);
    persistCharacterId(null);
>>>>>>> 69498173
    setProfile(null);
    setSkills(null);
    setAttributes(null);
    setActivities([]);
    setCurrentCity(null);
<<<<<<< HEAD
  }, []);
=======
    setSkillProgress([]);
    setSkillUnlocks([]);
  }, [persistSelectedCharacterId]);

  const updateSelectedCharacterId = useCallback(
    (characterId: string | null) => {
      const storedValue = persistSelectedCharacterId(characterId);
      setSelectedCharacterId(storedValue);
    },
    [persistSelectedCharacterId]
  );

  useEffect(() => {
    if (skillDefinitions.length > 0) {
      return;
    }

    const fetchSkillDefinitions = async () => {
      const { data, error } = await supabase
        .from('skill_definitions')
        .select('*')
        .order('sort_order', { ascending: true });

      if (error) {
        console.error('Error fetching skill definitions:', error);
        return;
      }

      setSkillDefinitions(data ?? []);
    };

    void fetchSkillDefinitions();
  }, [skillDefinitions.length]);

  const resolveCurrentCity = useCallback(
    async (cityId: Nullable<string>) => {
      if (!cityId) {
        setCurrentCity(null);
        return null;
      }

      const {
        data,
        error: cityError,
        status
      }: PostgrestMaybeSingleResponse<Tables<"cities">> = await supabase
        .from("cities")
        .select("*")
        .eq("id", cityId)
        .maybeSingle();

      if (cityError && cityStatus !== 406) {
        console.error("Error fetching current city:", cityError);
        return null;
      }

      const city = data ?? null;
      setCurrentCity(city);
      return city;
    },
    []
  );
>>>>>>> 69498173

  const fetchCharacters = useCallback(async () => {
    if (!user) {
      setCharacters([]);
<<<<<<< HEAD
      setSelectedCharacterId(null);
      clearGameState();
=======
      clearSelectedCharacter();
      setCharactersLoading(false);
>>>>>>> 69498173
      setError(null);
      return [] as PlayerProfile[];
    }

    setCharactersLoading(true);
    setError(null);

    try {
      const { data, error: profilesError } = await supabase
        .from("profiles")
        .select("*")
        .eq("user_id", user.id)
        .order("slot_number", { ascending: true });

      if (profilesError) throw profilesError;

<<<<<<< HEAD
      const list = data ?? [];
      setCharacters(list);

      const hasStored = selectedCharacterId && list.some(character => character.id === selectedCharacterId);
      const activeCharacterId = list.find(character => character.is_active)?.id ?? null;
      const fallbackId = hasStored
        ? selectedCharacterId
        : activeCharacterId ?? list[0]?.id ?? null;

      if (fallbackId !== selectedCharacterId) {
        setSelectedCharacterId(fallbackId);
        writeStoredCharacterId(fallbackId);
      }

      if (!fallbackId) {
        clearGameState();
=======
      const list = (data ?? []) as PlayerProfile[];
      setCharacters(list);

      const storedId = readStoredCharacterId();
      const hasStoredCharacter = storedId ? list.some(character => character.id === storedId) : false;
      const activeCharacterId = list.find(character => character.is_active)?.id ?? null;
      const fallbackId = hasStoredCharacter
        ? storedId
        : activeCharacterId ?? list[0]?.id ?? null;

      if (!fallbackId) {
        clearSelectedCharacter();
>>>>>>> 69498173
      }

      return list;
    } catch (err: unknown) {
      console.error("Error fetching characters:", err);
      setError(extractErrorMessage(err));
      return [] as PlayerProfile[];
    } finally {
      setCharactersLoading(false);
    }
<<<<<<< HEAD
  }, [user, selectedCharacterId, clearGameState]);

  const resolveCurrentCity = useCallback(
    async (cityId: string | null) => {
      if (!cityId) {
        setCurrentCity(null);
        return;
      }

      const { data, error: cityError, status } = await supabase
        .from("cities")
        .select("*")
        .eq("id", cityId)
        .maybeSingle();

      if (cityError && status !== 406) {
        console.error("Error fetching current city:", cityError);
        return;
      }

      setCurrentCity(data ?? null);
    },
    []
  );

  const fetchGameData = useCallback(async () => {
    if (!user || !selectedCharacterId) {
      clearGameState();
=======
  }, [user, selectedCharacterId, updateSelectedCharacterId, clearSelectedCharacter]);

  const fetchGameData = useCallback(
    async (characterId?: string) => {
      if (!user) {
        clearSelectedCharacter();
        setDataLoading(false);
        setError(null);
        return;
      }

      const activeCharacterId = characterId ?? selectedCharacterId;
      if (!activeCharacterId) {
        clearSelectedCharacter();
        setDataLoading(false);
        return;
      }

      setDataLoading(true);
      setError(null);

      try {
        const [
          profileResponse,
          skillDefinitionsResponse,
          skillProgressResponse,
          skillUnlocksResponse,
          attributeDefinitionsResponse,
          profileAttributesResponse,
          activityResponse
        ] = (await Promise.all([
          supabase
            .from("profiles")
            .select("*")
            .eq("id", activeCharacterId)
            .maybeSingle(),
          supabase.from("skill_definitions").select("*").order("display_order", { ascending: true }),
          supabase
            .from("profile_skill_progress")
            .select("*")
            .eq("profile_id", activeCharacterId),
          supabase
            .from("profile_skill_unlocks")
            .select("*")
            .eq("profile_id", activeCharacterId),
          supabase.from("attribute_definitions").select("*").order("slug", { ascending: true }),
          supabase
            .from("profile_attributes")
            .select("*")
            .eq("profile_id", activeCharacterId),
          supabase
            .from("activity_feed")
            .select("*")
            .eq("profile_id", activeCharacterId)
            .order("created_at", { ascending: false })
            .limit(10)
        ])) as [
          PostgrestMaybeSingleResponse<PlayerProfile>,
          PostgrestResponse<SkillDefinition>,
          PostgrestResponse<SkillProgressRow>,
          PostgrestResponse<SkillUnlockRow>,
          PostgrestResponse<AttributeDefinition>,
          PostgrestResponse<ProfileAttribute>,
          PostgrestResponse<ActivityItem>
        ];

        if (profileResponse.error && profileResponse.status !== 406) {
          throw profileResponse.error;
        }

        const character = profileResponse.data ?? null;
        if (!character) {
          setError("The selected character could not be found.");
          updateSelectedCharacterId(null);
          await fetchCharacters();
          return;
        }

        setProfile(character);
        setCharacters(prev => {
          const others = prev.filter(existing => existing.id !== character.id);
          return [...others, character].sort((a, b) => a.slot_number - b.slot_number);
        });

        const definitions = skillDefinitionsResponse.data ?? [];
        setSkillDefinitions(definitions);

        const progressRows = (skillProgressResponse.data ?? []).map(row => ({
          ...row,
          skill_slug: row.skill_slug ?? definitions.find(def => def.id === row.skill_id)?.slug ?? row.skill_slug ?? null
        })) as SkillProgressRow[];
        setSkillProgress(progressRows);
        const latestProgressUpdate = progressRows.reduce<string | null>((latest, row) => {
          const candidate = row.updated_at ?? row.created_at ?? null;
          if (!candidate) {
            return latest;
          }

          return !latest || candidate > latest ? candidate : latest;
        }, null);
        setSkillsUpdatedAt(latestProgressUpdate);

        const unlockRows = (skillUnlocksResponse.data ?? []).map(row => ({
          ...row,
          skill_slug: row.skill_slug ?? definitions.find(def => def.id === row.skill_id)?.slug ?? row.skill_slug ?? null
        })) as SkillUnlockRow[];
        setSkillUnlockRows(unlockRows);

        const attributeDefs = attributeDefinitionsResponse.data ?? [];
        setAttributeDefinitions(attributeDefs);
        const profileAttributeRows = profileAttributesResponse.data ?? [];
        setAttributes(buildAttributeMap(attributeDefs, profileAttributeRows));

        if (activityResponse.error && activityResponse.status !== 406) {
          throw activityResponse.error;
        }
        setActivities(activityResponse.data ?? []);

        await resolveCurrentCity(character.current_city_id ?? null);
      } catch (err: unknown) {
        console.error("Error fetching game data:", err);
        setError(extractErrorMessage(err));
      } finally {
        setDataLoading(false);
      }
    },
    [
      user,
      selectedCharacterId,
      clearSelectedCharacter,
      updateSelectedCharacterId,
      fetchCharacters,
      resolveCurrentCity
    ]
  );

  useEffect(() => {
    if (!user) {
      setProfile(null);
      setSkills(null);
      setAttributes(null);
      setActivities([]);
      setCurrentCity(null);
      setSkillProgress([]);
      setSkillUnlocks([]);
>>>>>>> 69498173
      setDataLoading(false);
      setError(null);
      return;
    }

<<<<<<< HEAD
    setDataLoading(true);
    setError(null);
=======
    void fetchCharacters();
  }, [user, clearSelectedCharacter, fetchCharacters]);

  useEffect(() => {
    if (!selectedCharacterId) {
      setProfile(null);
      setSkills(null);
      setAttributes(null);
      setActivities([]);
      setCurrentCity(null);
      setSkillProgress([]);
      setSkillUnlocks([]);
      setDataLoading(false);
      return;
    }

    void fetchGameData(selectedCharacterId);
  }, [selectedCharacterId, clearSelectedCharacter, fetchGameData]);
>>>>>>> 69498173

    try {
      const [
        profileResponse,
        skillsResponse,
        attributeDefinitionsResponse,
        profileAttributesResponse,
        activityResponse,
        skillDefinitionsResponse,
        skillProgressResponse,
        skillUnlocksResponse
      ] = (await Promise.all([
        supabase
          .from("profiles")
          .select("*")
          .eq("id", selectedCharacterId)
          .maybeSingle(),
        supabase
          .from("player_skills")
          .select("*")
          .eq("profile_id", selectedCharacterId)
          .maybeSingle(),
        supabase.from("attribute_definitions").select("*").order("slug", { ascending: true }),
        supabase.from("profile_attributes").select("*").eq("profile_id", selectedCharacterId),
        supabase
<<<<<<< HEAD
          .from("activity_feed")
          .select("*")
          .eq("profile_id", selectedCharacterId)
          .order("created_at", { ascending: false })
          .limit(10)
=======
          .from('activity_feed')
          .select('*')
          .eq('profile_id', selectedCharacterId)
          .order('created_at', { ascending: false })
          .limit(10),
        supabase
          .from('skill_definitions')
          .select('*')
          .order('sort_order', { ascending: true }),
        supabase
          .from('profile_skill_progress')
          .select('*')
          .eq('profile_id', selectedCharacterId),
        supabase
          .from('profile_skill_unlocks')
          .select('*')
          .eq('profile_id', selectedCharacterId)
>>>>>>> 69498173
      ])) as [
        PostgrestMaybeSingleResponse<PlayerProfile>,
        PostgrestMaybeSingleResponse<PlayerSkills>,
        PostgrestResponse<AttributeDefinition>,
        PostgrestResponse<ProfileAttribute>,
        PostgrestResponse<ActivityItem>,
        PostgrestResponse<SkillDefinition>,
        PostgrestResponse<SkillProgressRow>,
        PostgrestResponse<SkillUnlockRow>
      ];

      if (profileResponse.error && profileResponse.status !== 406) {
        throw profileResponse.error;
      }

      const character = profileResponse.data ?? null;

      if (!character) {
        clearGameState();
        setError("The selected character could not be found.");
        setSelectedCharacterId(null);
        writeStoredCharacterId(null);
        await fetchCharacters();
        return;
      }

<<<<<<< HEAD
      setProfile(character);
      await resolveCurrentCity(character.current_city_id ?? null);

      if (skillsResponse.error && skillsResponse.status !== 406) {
        throw skillsResponse.error;
      }

      let skillsData = skillsResponse.data ?? null;

      if (!skillsData) {
        const { data: insertedSkills, error: insertSkillsError } = await supabase
          .from("player_skills")
          .insert({
            user_id: character.user_id,
            profile_id: character.id
          })
          .select()
          .single();

        if (insertSkillsError) throw insertSkillsError;
        skillsData = insertedSkills;
      }

      setSkills(skillsData);

      const definitions = attributeDefinitionsResponse.data ?? [];
      setAttributeDefinitions(definitions);

      const profileAttributeRows = profileAttributesResponse.data ?? [];
      const definitionById = new Map(definitions.map(definition => [definition.id, definition]));

      const resolvedAttributes = profileAttributeRows.reduce<Record<string, number>>((acc, row) => {
        const definition = definitionById.get(row.attribute_id);
        if (definition) {
          acc[definition.slug] = Number(row.value ?? definition.default_value ?? 0);
        }
        return acc;
      }, {});

      const { data: attributeRows, error: attributesError } = await supabase
        .from("player_attributes")
        .select("*")
        .eq("profile_id", selectedCharacterId);

      if (attributesError && attributesError.code !== "PGRST116") throw attributesError;
=======
      const activeProfileId = selectedCharacterId;
      if (!activeProfileId) {
        throw new Error("No active character selected.");
      }

      if (skillDefinitionsResponse.error && skillDefinitionsResponse.status !== 406) {
        throw skillDefinitionsResponse.error;
      }

      if (skillProgressResponse.error) {
        throw skillProgressResponse.error;
      }
>>>>>>> 69498173

      if (skillUnlocksResponse.error) {
        throw skillUnlocksResponse.error;
      }

<<<<<<< HEAD
      if (!attributesData) {
        const { data: insertedAttributes, error: insertAttributesError } = await supabase
          .from("player_attributes")
          .insert({
            user_id: character.user_id,
            profile_id: character.id,
            attribute_points: 0,
            mental_focus: resolvedAttributes["mental_focus"] ?? 0,
            physical_endurance: resolvedAttributes["physical_endurance"] ?? 0
          })
          .select()
          .single();

        if (insertAttributesError) throw insertAttributesError;
        attributesData = insertedAttributes;
      }

      setAttributes(attributesData);
=======
      setSkillDefinitions(skillDefinitionsResponse.data ?? []);
      setSkillProgress(skillProgressResponse.data ?? []);
      setSkillUnlocks(skillUnlocksResponse.data ?? []);

      const definitions = definitionsResponse.data ?? [];
      setAttributeDefinitions(definitions);

      if (updateError) {
        console.error("Error updating profile:", updateError);
        throw updateError;
      }

      const nextProfile = data ?? null;
      if (nextProfile) {
        setProfile(nextProfile);
        setCharacters(prev => {
          const others = prev.filter(existing => existing.id !== nextProfile.id);
          return [...others, nextProfile].sort((a, b) => a.slot_number - b.slot_number);
        });
      }

      return nextProfile;
    },
    [selectedCharacterId, user]
  );
>>>>>>> 69498173

  const updateSkillLevel = useCallback(
    async (skillSlug: string, level: number, experience: number = 0) => {
      if (!user) {
        throw new Error("You must be signed in to update skills.");
      }

<<<<<<< HEAD
      setActivities(activityResponse.data ?? []);
    } catch (err) {
      console.error("Error fetching game data:", err);
      setError(extractErrorMessage(err));
    } finally {
      setDataLoading(false);
    }
  }, [
    user,
    selectedCharacterId,
    clearGameState,
    fetchCharacters,
    resolveCurrentCity
  ]);

  useEffect(() => {
    if (!user) {
      setCharacters([]);
      setSelectedCharacterId(null);
      writeStoredCharacterId(null);
      clearGameState();
      setError(null);
      setCharactersLoading(false);
      setDataLoading(false);
      return;
    }

    void fetchCharacters();
  }, [clearGameState, fetchCharacters, user]);

  useEffect(() => {
    writeStoredCharacterId(selectedCharacterId);
    void fetchGameData();
  }, [fetchGameData, selectedCharacterId]);

  const setActiveCharacter = useCallback(
    async (characterId: string) => {
      if (!user) {
        throw new Error("You must be signed in to select a character.");
      }

      setSelectedCharacterId(characterId);
      writeStoredCharacterId(characterId);

      try {
        await supabase
          .from("profiles")
          .update({ is_active: false })
          .eq("user_id", user.id);

        await supabase
          .from("profiles")
          .update({ is_active: true })
          .eq("id", characterId);
      } catch (err) {
        console.error("Error setting active character:", err);
      }

      await fetchGameData();
    },
    [user, fetchGameData]
  );

  const clearSelectedCharacter = useCallback(() => {
    setSelectedCharacterId(null);
    writeStoredCharacterId(null);
    clearGameState();
  }, [clearGameState]);

  const updateProfile = useCallback(
    async (updates: Partial<PlayerProfile>) => {
      if (!user || !selectedCharacterId) {
        throw new Error("No active character selected.");
      }

      const payload = {
        ...updates,
        updated_at: updates.updated_at ?? new Date().toISOString()
      };

      const { data, error: updateError } = await supabase
        .from("profiles")
        .update(payload)
        .eq("id", selectedCharacterId)
        .select()
        .maybeSingle();

      if (updateError) {
        console.error("Error updating profile:", updateError);
        throw updateError;
      }

      const nextProfile = data ?? (profile ? { ...profile, ...payload } : null);
      setProfile(nextProfile);
      return nextProfile ?? undefined;
    },
    [profile, selectedCharacterId, user]
  );

  const updateSkills = useCallback(
    async (updates: Partial<PlayerSkills>) => {
      if (!user || !selectedCharacterId) {
        throw new Error("No active character selected.");
      }

      const payload = {
        ...updates,
        updated_at: updates.updated_at ?? new Date().toISOString()
      };

      const { data, error: updateError } = await supabase
        .from("player_skills")
        .update(payload)
        .eq("profile_id", selectedCharacterId)
        .select()
        .maybeSingle();

      if (updateError) {
        console.error("Error updating skills:", updateError);
        throw updateError;
      }

      const nextSkills = data ?? (skills ? { ...skills, ...payload } : null);
      setSkills(nextSkills);
      return nextSkills ?? undefined;
    },
    [selectedCharacterId, skills, user]
  );

  const updateAttributes = useCallback(
    async (updates: Partial<PlayerAttributes>) => {
      if (!user || !selectedCharacterId) {
        throw new Error("No active character selected.");
      }

      const payload = {
        ...updates,
        updated_at: updates.updated_at ?? new Date().toISOString()
      };

      const { data, error: updateError } = await supabase
        .from("player_attributes")
        .update(payload)
        .eq("profile_id", selectedCharacterId)
        .select()
        .maybeSingle();

      if (updateError) {
        console.error("Error updating attributes:", updateError);
        throw updateError;
      }

      const nextAttributes = data ?? (attributes ? { ...attributes, ...payload } : null);
      setAttributes(nextAttributes);
      return nextAttributes ?? undefined;
    },
    [attributes, selectedCharacterId, user]
=======
      const activeProfileId = selectedCharacterId;
      if (!activeProfileId) {
        throw new Error("No active character selected.");
      }

      const definition = skillDefinitions.find(def => def.slug === skillSlug || def.id === skillSlug);
      if (!definition) {
        throw new Error(`Unknown skill: ${skillSlug}`);
      }

      const { data, error: upsertError } = await supabase
        .from("profile_skill_progress")
        .upsert(
          {
            profile_id: activeProfileId,
            skill_id: definition.id,
            current_level: level,
            current_experience: experience
          },
          { onConflict: "profile_id,skill_id" }
        )
        .select()
        .single();

      if (upsertError) {
        console.error("Error updating skill progress:", upsertError);
        throw upsertError;
      }

      if (data) {
        const normalized = {
          ...data,
          skill_slug: data.skill_slug ?? definition.slug
        } as SkillProgressRow;

        setSkillProgress(prev => {
          const others = prev.filter(row => !(row.profile_id === activeProfileId && row.skill_id === definition.id));
          return [...others, normalized];
        });
        const timestamp = normalized.updated_at ?? normalized.created_at ?? new Date().toISOString();
        setSkillsUpdatedAt(prev => (!prev || timestamp > prev ? timestamp : prev));
      }
    },
    [selectedCharacterId, skillDefinitions, user]
>>>>>>> 69498173
  );

  const setSkillUnlocked = useCallback(
    async (skillSlug: string, unlocked: boolean) => {
      if (!user) {
        throw new Error("You must be signed in to update skill unlocks.");
      }

      const activeProfileId = selectedCharacterId;
      if (!activeProfileId) {
        throw new Error("No active character selected.");
      }

      const definition = skillDefinitions.find(def => def.slug === skillSlug || def.id === skillSlug);
      if (!definition) {
        throw new Error(`Unknown skill: ${skillSlug}`);
      }

      if (unlocked) {
        const { data, error: upsertError } = await supabase
          .from("profile_skill_unlocks")
          .upsert(
            {
              profile_id: activeProfileId,
              skill_id: definition.id
            },
            { onConflict: "profile_id,skill_id" }
          )
          .select()
          .single();
  const addActivity = useCallback(
    async (
      activityType: string,
      message: string,
      earnings: number = 0,
      metadata?: ActivityItem["metadata"]
    ) => {
<<<<<<< HEAD
      if (!user || !selectedCharacterId) {
=======
      if (!user) {
        throw new Error("You must be signed in to add activities.");
      }

      const activeProfileId = selectedCharacterId;
      if (!activeProfileId) {
>>>>>>> 69498173
        throw new Error("No active character selected.");
      }

      const { data, error: insertError } = await supabase
        .from("activity_feed")
        .insert({
          user_id: user.id,
          profile_id: activeProfileId,
          activity_type: activityType,
          message,
          earnings,
          metadata: metadata ?? null
        })
        .select()
        .single();

      if (insertError) {
        console.error("Error adding activity:", insertError);
        throw insertError;
      }

<<<<<<< HEAD
      if (!data) {
        throw new Error("No activity data returned from Supabase.");
      }

=======
>>>>>>> 69498173
      setActivities(prev => [data, ...prev.slice(0, 9)]);
      return data;
    },
    [selectedCharacterId, user]
<<<<<<< HEAD
=======
  );

  const setActiveCharacter = useCallback(
    async (characterId: string) => {
      if (!user) {
        throw new Error("You must be signed in to select a character.");
      }

      setError(null);

      try {
        await supabase
          .from("profiles")
          .update({ is_active: false })
          .eq("user_id", user.id);

        const { error: updateError } = await supabase
          .from("profiles")
          .update({ is_active: true })
          .eq("id", characterId);

        if (updateError) throw updateError;

        updateSelectedCharacterId(characterId);
        await fetchGameData(characterId);
      } catch (err: unknown) {
        console.error("Error setting active character:", err);
        const message = extractErrorMessage(err);
        setError(message);
        throw err instanceof Error ? err : new Error(message);
      }
    },
    [fetchGameData, updateSelectedCharacterId, user]
  );

  const upsertSkillProgress = useCallback(
    async (profileId: string, entries: SkillProgressUpsertInput[]) => {
      if (!user) {
        throw new Error('You must be signed in to update skill progress.');
      }

      if (!profileId) {
        throw new Error('A profile id is required to update skill progress.');
      }

      if (!Array.isArray(entries) || entries.length === 0) {
        return profileId === selectedCharacterId ? skillProgress : [];
      }

      const payload: SkillProgressInsert[] = entries
        .filter(entry => Boolean(entry.skill_id))
        .map(entry => ({
          current_level: entry.current_level ?? 0,
          current_xp: entry.current_xp ?? 0,
          skill_id: entry.skill_id!,
          profile_id: entry.profile_id ?? profileId,
          user_id: entry.user_id ?? user.id,
        }));

      if (payload.length === 0) {
        return profileId === selectedCharacterId ? skillProgress : [];
      }

      const { data, error } = await supabase
        .from('profile_skill_progress')
        .upsert(payload, { onConflict: 'profile_id,skill_id' })
        .select();

      if (error) {
        console.error('Error updating skill progress:', error);
        throw error;
      }

      if (profileId === selectedCharacterId) {
        setSkillProgress(data ?? []);
      }

      return data ?? [];
    },
    [selectedCharacterId, skillProgress, user]
  );

  const upsertSkillUnlocks = useCallback(
    async (profileId: string, entries: SkillUnlockUpsertInput[]) => {
      if (!user) {
        throw new Error('You must be signed in to update skill unlocks.');
      }

      if (!profileId) {
        throw new Error('A profile id is required to update skill unlocks.');
      }

      if (!Array.isArray(entries) || entries.length === 0) {
        return profileId === selectedCharacterId ? skillUnlocks : [];
      }

      const payload: SkillUnlockInsert[] = entries
        .filter(entry => Boolean(entry.skill_id))
        .map(entry => ({
          skill_id: entry.skill_id!,
          is_unlocked: entry.is_unlocked ?? false,
          unlocked_at: entry.unlocked_at ?? (entry.is_unlocked ? new Date().toISOString() : null),
          profile_id: entry.profile_id ?? profileId,
          user_id: entry.user_id ?? user.id,
        }));

      if (payload.length === 0) {
        return profileId === selectedCharacterId ? skillUnlocks : [];
      }

      const { data, error } = await supabase
        .from('profile_skill_unlocks')
        .upsert(payload, { onConflict: 'profile_id,skill_id' })
        .select();

      if (error) {
        console.error('Error updating skill unlocks:', error);
        throw error;
      }

      if (profileId === selectedCharacterId) {
        setSkillUnlocks(data ?? []);
      }

      return data ?? [];
    },
    [selectedCharacterId, skillUnlocks, user]
>>>>>>> 69498173
  );

  const createCharacter = useCallback(
    async ({
      username,
      displayName,
      slotNumber,
      unlockCost,
      makeActive = false
    }: CreateCharacterInput) => {
      if (!user) {
        throw new Error("You must be signed in to create a character.");
      }

      setCharactersLoading(true);

      try {
        if (unlockCost > 0) {
          if (!profile || (profile.cash ?? 0) < unlockCost) {
            throw new Error("You do not have enough cash to unlock this character slot.");
          }

          await updateProfile({ cash: (profile.cash ?? 0) - unlockCost });
        }

        const { data: newProfile, error: profileInsertError } = await supabase
          .from("profiles")
          .insert({
            user_id: user.id,
            username,
            display_name: displayName,
            slot_number: slotNumber,
            unlock_cost: unlockCost,
            is_active: makeActive
          })
          .select()
          .single();

        if (profileInsertError) throw profileInsertError;
        if (!newProfile) throw new Error("Failed to create character profile.");

<<<<<<< HEAD
        const { error: skillsInsertError } = await supabase
          .from("player_skills")
          .insert({
            user_id: user.id,
            profile_id: newProfile.id
=======
        if (skillDefinitions.length > 0) {
          const defaultProgressEntries: SkillProgressUpsertInput[] = skillDefinitions.map(
            definition => ({
              skill_id: definition.id,
              current_level: definition.starting_level ?? 1,
              current_xp: definition.starting_experience ?? 0,
            })
          );

          const defaultUnlockEntries: SkillUnlockUpsertInput[] = skillDefinitions.map(definition => {
            const unlocked = Boolean(definition.is_default_unlocked);
            return {
              skill_id: definition.id,
              is_unlocked: unlocked,
              unlocked_at: unlocked ? new Date().toISOString() : null,
            };
>>>>>>> 69498173
          });

          await Promise.all([
            upsertSkillProgress(newProfile.id, defaultProgressEntries),
            upsertSkillUnlocks(newProfile.id, defaultUnlockEntries)
          ]);
        } else {
          setSkillProgress([]);
          setSkillUnlocks([]);
        }

        const { error: attributesInsertError } = await supabase
          .from("player_attributes")
          .insert({
            user_id: user.id,
            profile_id: newProfile.id
          });

<<<<<<< HEAD
        if (attributesInsertError) throw attributesInsertError;

        setCharacters(prev => [...prev, newProfile]);
=======
          const { error: attributeInsertError } = await supabase
            .from("profile_attributes")
            .upsert(attributePayload, { onConflict: "profile_id,attribute_id" });

        if (attributesInsertError) throw attributesInsertError;

        setCharacters(prev => [...prev, newProfile].sort((a, b) => a.slot_number - b.slot_number));
>>>>>>> 69498173

        if (makeActive || !selectedCharacterId) {
          await setActiveCharacter(newProfile.id);
        }

        return newProfile;
      } catch (err) {
        console.error("Error creating character:", err);
        setError(extractErrorMessage(err));
        throw err;
      } finally {
        setCharactersLoading(false);
      }
    },
<<<<<<< HEAD
    [profile, selectedCharacterId, setActiveCharacter, updateProfile, user]
  );

  const refreshCharacters = useCallback(() => fetchCharacters(), [fetchCharacters]);

  const refetch = useCallback(() => fetchGameData(), [fetchGameData]);

  const resetCharacter = useCallback(async () => {
    if (!user) {
      throw new Error("You must be signed in to reset a character.");
=======
    [
      attributeDefinitions,
      profile,
      selectedCharacterId,
      setActiveCharacter,
      skillDefinitions,
      upsertSkillProgress,
      upsertSkillUnlocks
    ]
  );

  const refreshCharacters = useCallback(async () => {
    return fetchCharacters();
  }, [fetchCharacters]);

  const refetch = useCallback(async () => {
    await fetchGameData();
  }, [fetchGameData]);

  const resetCharacter = useCallback(async () => {
    if (!user) {
      throw new Error('You must be signed in to reset a character.');
>>>>>>> 69498173
    }

    const { data, error: resetError } = await supabase.rpc('reset_player_character');

    if (resetError) {
      console.error('Error resetting character:', resetError);
      throw resetError;
    }

<<<<<<< HEAD
    const nextProfileId = Array.isArray(data) && data.length > 0 ? data[0]?.profile?.id ?? null : null;
    if (nextProfileId) {
      setSelectedCharacterId(nextProfileId);
      writeStoredCharacterId(nextProfileId);
    } else {
      clearSelectedCharacter();
    }

    await fetchCharacters();
    await fetchGameData();
  }, [clearSelectedCharacter, fetchCharacters, fetchGameData, user]);
=======
    const result = data?.[0];
    if (!result) {
      throw new Error('Reset did not return any character data.');
    }

    const nextProfileId = result?.profile?.id ?? null;
    if (nextProfileId) {
      updateSelectedCharacterId(nextProfileId);
      await fetchGameData(nextProfileId);
    } else {
      clearSelectedCharacter();
    }

    await fetchCharacters();
  }, [clearSelectedCharacter, fetchCharacters, fetchGameData, updateSelectedCharacterId, user]);
>>>>>>> 69498173

  const hasCharacters = useMemo(() => characters.length > 0, [characters]);
  const loading = useMemo(
    () => charactersLoading || dataLoading,
    [charactersLoading, dataLoading]
  );

  return {
    characters,
    selectedCharacterId,
    profile,
    skillDefinitions,
    skillProgress,
    unlockedSkills,
    skills,
    attributes,
    activities,
    currentCity,
    loading,
    error,
    hasCharacters,
<<<<<<< HEAD
=======
    skillDefinitions,
    skillProgress,
    skillUnlocks,
    currentCity,
>>>>>>> 69498173
    setActiveCharacter,
    clearSelectedCharacter,
    updateProfile,
    updateSkillLevel,
    setSkillUnlocked,
    updateSkills,
    updateAttributes,
    addActivity,
    createCharacter,
    refreshCharacters,
    refetch,
    resetCharacter,
    upsertSkillProgress,
    upsertSkillUnlocks
  };
};

export const GameDataProvider = ({ children }: { children: ReactNode }) => {
  const value = useProvideGameData();
  return <GameDataContext.Provider value={value}>{children}</GameDataContext.Provider>;
};

// eslint-disable-next-line react-refresh/only-export-components
export const useGameData = (): GameDataContextValue => {
  const context = useContext(GameDataContext);
  if (!context) {
    throw new Error("useGameData must be used within a GameDataProvider");
  }

  return context;
};<|MERGE_RESOLUTION|>--- conflicted
+++ resolved
@@ -10,7 +10,6 @@
 
 import { supabase } from "@/integrations/supabase/client";
 import { useAuth } from "@/hooks/use-auth-context";
-<<<<<<< HEAD
 import type { Tables } from "@/integrations/supabase/types";
 import type {
   PostgrestError,
@@ -27,76 +26,6 @@
 
 const CHARACTER_STORAGE_KEY = "rockmundo:selectedCharacterId";
 
-=======
-import type { Tables, TablesInsert } from "@/integrations/supabase/types";
-import type { PostgrestError, PostgrestMaybeSingleResponse, PostgrestResponse } from "@supabase/supabase-js";
-
-export type PlayerProfile = Tables<'profiles'>;
-export type PlayerSkills = Tables<'player_skills'>;
-export type PlayerAttributes = Tables<'player_attributes'>;
-export type ActivityItem = Tables<'activity_feed'>;
-export type AttributeDefinition = Tables<'attribute_definitions'>;
-export type ProfileAttribute = Tables<'profile_attributes'>;
-export type SkillDefinition = Tables<'skill_definitions'>;
-export type SkillProgressRow = Tables<'profile_skill_progress'>;
-export type SkillUnlockRow = Tables<'profile_skill_unlocks'>;
-export type SkillProgressInsert = TablesInsert<'profile_skill_progress'>;
-export type SkillUnlockInsert = TablesInsert<'profile_skill_unlocks'>;
-
-const CHARACTER_STORAGE_KEY = "rockmundo:selectedCharacterId";
-
-interface AttributeEntry {
-  definition: AttributeDefinition;
-  value: number;
-}
-
-export type AttributesMap = Record<string, AttributeEntry>;
-export type PlayerSkills = Record<string, number> & { updated_at?: string | null };
-export type UnlockedSkillsMap = Record<string, boolean>;
-
-export type SkillProgressUpsertInput = Omit<
-  SkillProgressInsert,
-  "profile_id" | "user_id" | "id" | "created_at" | "updated_at"
-> & {
-  profile_id?: string;
-  user_id?: string;
-};
-
-export type SkillUnlockUpsertInput = Omit<
-  SkillUnlockInsert,
-  "profile_id" | "user_id" | "id" | "created_at" | "updated_at"
-> & {
-  profile_id?: string;
-  user_id?: string;
-};
-
-const isPostgrestError = (error: unknown): error is PostgrestError =>
-  typeof error === "object" &&
-  error !== null &&
-  "message" in error &&
-  "code" in error;
-
-const extractErrorMessage = (error: unknown) => {
-  if (isPostgrestError(error)) return error.message;
-  if (error instanceof Error) return error.message;
-  return "An unknown error occurred.";
-};
-
-const readStoredCharacterId = () => {
-  if (typeof window === "undefined") return null;
-  return window.localStorage.getItem(CHARACTER_STORAGE_KEY);
-};
-
-const persistCharacterId = (characterId: string | null) => {
-  if (typeof window === "undefined") return;
-  if (characterId) {
-    window.localStorage.setItem(CHARACTER_STORAGE_KEY, characterId);
-  } else {
-    window.localStorage.removeItem(CHARACTER_STORAGE_KEY);
-  }
-};
-
->>>>>>> 69498173
 export interface CreateCharacterInput {
   username: string;
   displayName?: string;
@@ -124,7 +53,6 @@
   skillUnlocks: SkillUnlockRow[];
   setActiveCharacter: (characterId: string) => Promise<void>;
   clearSelectedCharacter: () => void;
-<<<<<<< HEAD
   updateProfile: (updates: Partial<PlayerProfile>) => Promise<PlayerProfile | undefined>;
   updateSkills: (updates: Partial<PlayerSkills>) => Promise<PlayerSkills | undefined>;
   updateAttributes: (updates: Partial<PlayerAttributes>) => Promise<PlayerAttributes | undefined>;
@@ -133,19 +61,6 @@
     message: string,
     earnings?: number
   ) => Promise<ActivityItem | undefined>;
-=======
-  updateProfile: (updates: Partial<PlayerProfile>) => Promise<PlayerProfile | null>;
-  updateSkillLevel: (skillSlug: string, level: number, experience?: number) => Promise<void>;
-  setSkillUnlocked: (skillSlug: string, unlocked: boolean) => Promise<void>;
-  updateSkills: (updates: Partial<PlayerSkills>) => Promise<PlayerSkills>;
-  updateAttributes: (updates: Partial<Record<string, number>>) => Promise<AttributesMap>;
-  addActivity: (
-    activityType: string,
-    message: string,
-    earnings?: number,
-    metadata?: ActivityItem["metadata"]
-  ) => Promise<ActivityItem>;
->>>>>>> 69498173
   createCharacter: (input: CreateCharacterInput) => Promise<PlayerProfile>;
   refreshCharacters: () => Promise<PlayerProfile[]>;
   refetch: () => Promise<void>;
@@ -162,7 +77,6 @@
 
 const GameDataContext = createContext<GameDataContextValue | undefined>(undefined);
 
-<<<<<<< HEAD
 const readStoredCharacterId = () => {
   if (typeof window === "undefined") return null;
   const value = window.localStorage.getItem(CHARACTER_STORAGE_KEY);
@@ -170,26 +84,6 @@
 };
 
 const writeStoredCharacterId = (characterId: string | null) => {
-=======
-const isPostgrestError = (error: unknown): error is PostgrestError =>
-  typeof error === "object" &&
-  error !== null &&
-  "message" in error &&
-  "code" in error;
-
-const extractErrorMessage = (error: unknown) => {
-  if (isPostgrestError(error)) return error.message;
-  if (error instanceof Error) return error.message;
-  return "An unknown error occurred.";
-};
-
-const readStoredCharacterId = () => {
-  if (typeof window === "undefined") return null;
-  return window.localStorage.getItem(CHARACTER_STORAGE_KEY);
-};
-
-const persistCharacterId = (characterId: string | null) => {
->>>>>>> 69498173
   if (typeof window === "undefined") return;
   if (characterId) {
     window.localStorage.setItem(CHARACTER_STORAGE_KEY, characterId);
@@ -198,7 +92,6 @@
   }
 };
 
-<<<<<<< HEAD
 const isPostgrestError = (error: unknown): error is PostgrestError =>
   typeof error === "object" &&
   error !== null &&
@@ -209,22 +102,6 @@
   if (isPostgrestError(error)) return error.message;
   if (error instanceof Error) return error.message;
   return "An unknown error occurred.";
-=======
-const buildAttributeMap = (
-  definitions: AttributeDefinition[],
-  rows: ProfileAttribute[]
-): AttributesMap => {
-  const valueById = new Map(rows.map(entry => [entry.attribute_id, entry.value]));
-  return definitions.reduce<AttributesMap>((accumulator, definition) => {
-    const fallback = Number.isFinite(definition.default_value) ? definition.default_value : 0;
-    const value = valueById.get(definition.id) ?? fallback;
-    accumulator[definition.slug] = {
-      definition,
-      value: Number.isFinite(value) ? value : fallback
-    };
-    return accumulator;
-  }, {});
->>>>>>> 69498173
 };
 
 const matchProgressToDefinition = (
@@ -245,120 +122,23 @@
   const [attributes, setAttributes] = useState<AttributesMap>({});
   const [activities, setActivities] = useState<ActivityItem[]>([]);
   const [currentCity, setCurrentCity] = useState<Tables<"cities"> | null>(null);
-<<<<<<< HEAD
   const [attributeDefinitions, setAttributeDefinitions] = useState<AttributeDefinition[]>([]);
   const [charactersLoading, setCharactersLoading] = useState(false);
   const [dataLoading, setDataLoading] = useState(false);
   const [error, setError] = useState<string | null>(null);
-
   const clearGameState = useCallback(() => {
-=======
-  const [error, setError] = useState<string | null>(null);
-  const [skillDefinitions, setSkillDefinitions] = useState<SkillDefinition[]>([]);
-  const [skillProgress, setSkillProgress] = useState<SkillProgressRow[]>([]);
-  const [skillUnlocks, setSkillUnlocks] = useState<SkillUnlockRow[]>([]);
-  const [selectedCharacterId, setSelectedCharacterId] = useState<string | null>(
-    () => getStoredSelectedCharacterId()
-  );
-  const [charactersLoading, setCharactersLoading] = useState<boolean>(false);
-  const [dataLoading, setDataLoading] = useState<boolean>(false);
-
-  const persistSelectedCharacterId = useCallback((characterId: string | null) => {
-    if (typeof window === "undefined") {
-      return characterId ?? null;
-    }
-  const updateSelectedCharacterId = useCallback((characterId: string | null) => {
-    persistCharacterId(characterId);
-    setSelectedCharacterId(characterId);
-  }, []);
-
-  const clearSelectedCharacter = useCallback(() => {
-    persistCharacterId(null);
-    setSelectedCharacterId(null);
-    persistCharacterId(null);
->>>>>>> 69498173
     setProfile(null);
     setSkills(null);
     setAttributes(null);
     setActivities([]);
     setCurrentCity(null);
-<<<<<<< HEAD
   }, []);
-=======
-    setSkillProgress([]);
-    setSkillUnlocks([]);
-  }, [persistSelectedCharacterId]);
-
-  const updateSelectedCharacterId = useCallback(
-    (characterId: string | null) => {
-      const storedValue = persistSelectedCharacterId(characterId);
-      setSelectedCharacterId(storedValue);
-    },
-    [persistSelectedCharacterId]
-  );
-
-  useEffect(() => {
-    if (skillDefinitions.length > 0) {
-      return;
-    }
-
-    const fetchSkillDefinitions = async () => {
-      const { data, error } = await supabase
-        .from('skill_definitions')
-        .select('*')
-        .order('sort_order', { ascending: true });
-
-      if (error) {
-        console.error('Error fetching skill definitions:', error);
-        return;
-      }
-
-      setSkillDefinitions(data ?? []);
-    };
-
-    void fetchSkillDefinitions();
-  }, [skillDefinitions.length]);
-
-  const resolveCurrentCity = useCallback(
-    async (cityId: Nullable<string>) => {
-      if (!cityId) {
-        setCurrentCity(null);
-        return null;
-      }
-
-      const {
-        data,
-        error: cityError,
-        status
-      }: PostgrestMaybeSingleResponse<Tables<"cities">> = await supabase
-        .from("cities")
-        .select("*")
-        .eq("id", cityId)
-        .maybeSingle();
-
-      if (cityError && cityStatus !== 406) {
-        console.error("Error fetching current city:", cityError);
-        return null;
-      }
-
-      const city = data ?? null;
-      setCurrentCity(city);
-      return city;
-    },
-    []
-  );
->>>>>>> 69498173
 
   const fetchCharacters = useCallback(async () => {
     if (!user) {
       setCharacters([]);
-<<<<<<< HEAD
       setSelectedCharacterId(null);
       clearGameState();
-=======
-      clearSelectedCharacter();
-      setCharactersLoading(false);
->>>>>>> 69498173
       setError(null);
       return [] as PlayerProfile[];
     }
@@ -375,7 +155,6 @@
 
       if (profilesError) throw profilesError;
 
-<<<<<<< HEAD
       const list = data ?? [];
       setCharacters(list);
 
@@ -392,20 +171,6 @@
 
       if (!fallbackId) {
         clearGameState();
-=======
-      const list = (data ?? []) as PlayerProfile[];
-      setCharacters(list);
-
-      const storedId = readStoredCharacterId();
-      const hasStoredCharacter = storedId ? list.some(character => character.id === storedId) : false;
-      const activeCharacterId = list.find(character => character.is_active)?.id ?? null;
-      const fallbackId = hasStoredCharacter
-        ? storedId
-        : activeCharacterId ?? list[0]?.id ?? null;
-
-      if (!fallbackId) {
-        clearSelectedCharacter();
->>>>>>> 69498173
       }
 
       return list;
@@ -415,8 +180,6 @@
       return [] as PlayerProfile[];
     } finally {
       setCharactersLoading(false);
-    }
-<<<<<<< HEAD
   }, [user, selectedCharacterId, clearGameState]);
 
   const resolveCurrentCity = useCallback(
@@ -445,181 +208,13 @@
   const fetchGameData = useCallback(async () => {
     if (!user || !selectedCharacterId) {
       clearGameState();
-=======
-  }, [user, selectedCharacterId, updateSelectedCharacterId, clearSelectedCharacter]);
-
-  const fetchGameData = useCallback(
-    async (characterId?: string) => {
-      if (!user) {
-        clearSelectedCharacter();
-        setDataLoading(false);
-        setError(null);
-        return;
-      }
-
-      const activeCharacterId = characterId ?? selectedCharacterId;
-      if (!activeCharacterId) {
-        clearSelectedCharacter();
-        setDataLoading(false);
-        return;
-      }
-
-      setDataLoading(true);
-      setError(null);
-
-      try {
-        const [
-          profileResponse,
-          skillDefinitionsResponse,
-          skillProgressResponse,
-          skillUnlocksResponse,
-          attributeDefinitionsResponse,
-          profileAttributesResponse,
-          activityResponse
-        ] = (await Promise.all([
-          supabase
-            .from("profiles")
-            .select("*")
-            .eq("id", activeCharacterId)
-            .maybeSingle(),
-          supabase.from("skill_definitions").select("*").order("display_order", { ascending: true }),
-          supabase
-            .from("profile_skill_progress")
-            .select("*")
-            .eq("profile_id", activeCharacterId),
-          supabase
-            .from("profile_skill_unlocks")
-            .select("*")
-            .eq("profile_id", activeCharacterId),
-          supabase.from("attribute_definitions").select("*").order("slug", { ascending: true }),
-          supabase
-            .from("profile_attributes")
-            .select("*")
-            .eq("profile_id", activeCharacterId),
-          supabase
-            .from("activity_feed")
-            .select("*")
-            .eq("profile_id", activeCharacterId)
-            .order("created_at", { ascending: false })
-            .limit(10)
-        ])) as [
-          PostgrestMaybeSingleResponse<PlayerProfile>,
-          PostgrestResponse<SkillDefinition>,
-          PostgrestResponse<SkillProgressRow>,
-          PostgrestResponse<SkillUnlockRow>,
-          PostgrestResponse<AttributeDefinition>,
-          PostgrestResponse<ProfileAttribute>,
-          PostgrestResponse<ActivityItem>
-        ];
-
-        if (profileResponse.error && profileResponse.status !== 406) {
-          throw profileResponse.error;
-        }
-
-        const character = profileResponse.data ?? null;
-        if (!character) {
-          setError("The selected character could not be found.");
-          updateSelectedCharacterId(null);
-          await fetchCharacters();
-          return;
-        }
-
-        setProfile(character);
-        setCharacters(prev => {
-          const others = prev.filter(existing => existing.id !== character.id);
-          return [...others, character].sort((a, b) => a.slot_number - b.slot_number);
-        });
-
-        const definitions = skillDefinitionsResponse.data ?? [];
-        setSkillDefinitions(definitions);
-
-        const progressRows = (skillProgressResponse.data ?? []).map(row => ({
-          ...row,
-          skill_slug: row.skill_slug ?? definitions.find(def => def.id === row.skill_id)?.slug ?? row.skill_slug ?? null
-        })) as SkillProgressRow[];
-        setSkillProgress(progressRows);
-        const latestProgressUpdate = progressRows.reduce<string | null>((latest, row) => {
-          const candidate = row.updated_at ?? row.created_at ?? null;
-          if (!candidate) {
-            return latest;
-          }
-
-          return !latest || candidate > latest ? candidate : latest;
-        }, null);
-        setSkillsUpdatedAt(latestProgressUpdate);
-
-        const unlockRows = (skillUnlocksResponse.data ?? []).map(row => ({
-          ...row,
-          skill_slug: row.skill_slug ?? definitions.find(def => def.id === row.skill_id)?.slug ?? row.skill_slug ?? null
-        })) as SkillUnlockRow[];
-        setSkillUnlockRows(unlockRows);
-
-        const attributeDefs = attributeDefinitionsResponse.data ?? [];
-        setAttributeDefinitions(attributeDefs);
-        const profileAttributeRows = profileAttributesResponse.data ?? [];
-        setAttributes(buildAttributeMap(attributeDefs, profileAttributeRows));
-
-        if (activityResponse.error && activityResponse.status !== 406) {
-          throw activityResponse.error;
-        }
-        setActivities(activityResponse.data ?? []);
-
-        await resolveCurrentCity(character.current_city_id ?? null);
-      } catch (err: unknown) {
-        console.error("Error fetching game data:", err);
-        setError(extractErrorMessage(err));
-      } finally {
-        setDataLoading(false);
-      }
-    },
-    [
-      user,
-      selectedCharacterId,
-      clearSelectedCharacter,
-      updateSelectedCharacterId,
-      fetchCharacters,
-      resolveCurrentCity
-    ]
-  );
-
-  useEffect(() => {
-    if (!user) {
-      setProfile(null);
-      setSkills(null);
-      setAttributes(null);
-      setActivities([]);
-      setCurrentCity(null);
-      setSkillProgress([]);
-      setSkillUnlocks([]);
->>>>>>> 69498173
       setDataLoading(false);
       setError(null);
       return;
     }
 
-<<<<<<< HEAD
     setDataLoading(true);
     setError(null);
-=======
-    void fetchCharacters();
-  }, [user, clearSelectedCharacter, fetchCharacters]);
-
-  useEffect(() => {
-    if (!selectedCharacterId) {
-      setProfile(null);
-      setSkills(null);
-      setAttributes(null);
-      setActivities([]);
-      setCurrentCity(null);
-      setSkillProgress([]);
-      setSkillUnlocks([]);
-      setDataLoading(false);
-      return;
-    }
-
-    void fetchGameData(selectedCharacterId);
-  }, [selectedCharacterId, clearSelectedCharacter, fetchGameData]);
->>>>>>> 69498173
 
     try {
       const [
@@ -645,31 +240,11 @@
         supabase.from("attribute_definitions").select("*").order("slug", { ascending: true }),
         supabase.from("profile_attributes").select("*").eq("profile_id", selectedCharacterId),
         supabase
-<<<<<<< HEAD
           .from("activity_feed")
           .select("*")
           .eq("profile_id", selectedCharacterId)
           .order("created_at", { ascending: false })
           .limit(10)
-=======
-          .from('activity_feed')
-          .select('*')
-          .eq('profile_id', selectedCharacterId)
-          .order('created_at', { ascending: false })
-          .limit(10),
-        supabase
-          .from('skill_definitions')
-          .select('*')
-          .order('sort_order', { ascending: true }),
-        supabase
-          .from('profile_skill_progress')
-          .select('*')
-          .eq('profile_id', selectedCharacterId),
-        supabase
-          .from('profile_skill_unlocks')
-          .select('*')
-          .eq('profile_id', selectedCharacterId)
->>>>>>> 69498173
       ])) as [
         PostgrestMaybeSingleResponse<PlayerProfile>,
         PostgrestMaybeSingleResponse<PlayerSkills>,
@@ -696,7 +271,6 @@
         return;
       }
 
-<<<<<<< HEAD
       setProfile(character);
       await resolveCurrentCity(character.current_city_id ?? null);
 
@@ -742,26 +316,11 @@
         .eq("profile_id", selectedCharacterId);
 
       if (attributesError && attributesError.code !== "PGRST116") throw attributesError;
-=======
-      const activeProfileId = selectedCharacterId;
-      if (!activeProfileId) {
-        throw new Error("No active character selected.");
-      }
-
-      if (skillDefinitionsResponse.error && skillDefinitionsResponse.status !== 406) {
-        throw skillDefinitionsResponse.error;
-      }
-
-      if (skillProgressResponse.error) {
-        throw skillProgressResponse.error;
-      }
->>>>>>> 69498173
 
       if (skillUnlocksResponse.error) {
         throw skillUnlocksResponse.error;
       }
 
-<<<<<<< HEAD
       if (!attributesData) {
         const { data: insertedAttributes, error: insertAttributesError } = await supabase
           .from("player_attributes")
@@ -780,33 +339,6 @@
       }
 
       setAttributes(attributesData);
-=======
-      setSkillDefinitions(skillDefinitionsResponse.data ?? []);
-      setSkillProgress(skillProgressResponse.data ?? []);
-      setSkillUnlocks(skillUnlocksResponse.data ?? []);
-
-      const definitions = definitionsResponse.data ?? [];
-      setAttributeDefinitions(definitions);
-
-      if (updateError) {
-        console.error("Error updating profile:", updateError);
-        throw updateError;
-      }
-
-      const nextProfile = data ?? null;
-      if (nextProfile) {
-        setProfile(nextProfile);
-        setCharacters(prev => {
-          const others = prev.filter(existing => existing.id !== nextProfile.id);
-          return [...others, nextProfile].sort((a, b) => a.slot_number - b.slot_number);
-        });
-      }
-
-      return nextProfile;
-    },
-    [selectedCharacterId, user]
-  );
->>>>>>> 69498173
 
   const updateSkillLevel = useCallback(
     async (skillSlug: string, level: number, experience: number = 0) => {
@@ -814,7 +346,6 @@
         throw new Error("You must be signed in to update skills.");
       }
 
-<<<<<<< HEAD
       setActivities(activityResponse.data ?? []);
     } catch (err) {
       console.error("Error fetching game data:", err);
@@ -972,52 +503,6 @@
       return nextAttributes ?? undefined;
     },
     [attributes, selectedCharacterId, user]
-=======
-      const activeProfileId = selectedCharacterId;
-      if (!activeProfileId) {
-        throw new Error("No active character selected.");
-      }
-
-      const definition = skillDefinitions.find(def => def.slug === skillSlug || def.id === skillSlug);
-      if (!definition) {
-        throw new Error(`Unknown skill: ${skillSlug}`);
-      }
-
-      const { data, error: upsertError } = await supabase
-        .from("profile_skill_progress")
-        .upsert(
-          {
-            profile_id: activeProfileId,
-            skill_id: definition.id,
-            current_level: level,
-            current_experience: experience
-          },
-          { onConflict: "profile_id,skill_id" }
-        )
-        .select()
-        .single();
-
-      if (upsertError) {
-        console.error("Error updating skill progress:", upsertError);
-        throw upsertError;
-      }
-
-      if (data) {
-        const normalized = {
-          ...data,
-          skill_slug: data.skill_slug ?? definition.slug
-        } as SkillProgressRow;
-
-        setSkillProgress(prev => {
-          const others = prev.filter(row => !(row.profile_id === activeProfileId && row.skill_id === definition.id));
-          return [...others, normalized];
-        });
-        const timestamp = normalized.updated_at ?? normalized.created_at ?? new Date().toISOString();
-        setSkillsUpdatedAt(prev => (!prev || timestamp > prev ? timestamp : prev));
-      }
-    },
-    [selectedCharacterId, skillDefinitions, user]
->>>>>>> 69498173
   );
 
   const setSkillUnlocked = useCallback(
@@ -1055,16 +540,7 @@
       earnings: number = 0,
       metadata?: ActivityItem["metadata"]
     ) => {
-<<<<<<< HEAD
       if (!user || !selectedCharacterId) {
-=======
-      if (!user) {
-        throw new Error("You must be signed in to add activities.");
-      }
-
-      const activeProfileId = selectedCharacterId;
-      if (!activeProfileId) {
->>>>>>> 69498173
         throw new Error("No active character selected.");
       }
 
@@ -1086,147 +562,14 @@
         throw insertError;
       }
 
-<<<<<<< HEAD
       if (!data) {
         throw new Error("No activity data returned from Supabase.");
       }
 
-=======
->>>>>>> 69498173
       setActivities(prev => [data, ...prev.slice(0, 9)]);
       return data;
     },
     [selectedCharacterId, user]
-<<<<<<< HEAD
-=======
-  );
-
-  const setActiveCharacter = useCallback(
-    async (characterId: string) => {
-      if (!user) {
-        throw new Error("You must be signed in to select a character.");
-      }
-
-      setError(null);
-
-      try {
-        await supabase
-          .from("profiles")
-          .update({ is_active: false })
-          .eq("user_id", user.id);
-
-        const { error: updateError } = await supabase
-          .from("profiles")
-          .update({ is_active: true })
-          .eq("id", characterId);
-
-        if (updateError) throw updateError;
-
-        updateSelectedCharacterId(characterId);
-        await fetchGameData(characterId);
-      } catch (err: unknown) {
-        console.error("Error setting active character:", err);
-        const message = extractErrorMessage(err);
-        setError(message);
-        throw err instanceof Error ? err : new Error(message);
-      }
-    },
-    [fetchGameData, updateSelectedCharacterId, user]
-  );
-
-  const upsertSkillProgress = useCallback(
-    async (profileId: string, entries: SkillProgressUpsertInput[]) => {
-      if (!user) {
-        throw new Error('You must be signed in to update skill progress.');
-      }
-
-      if (!profileId) {
-        throw new Error('A profile id is required to update skill progress.');
-      }
-
-      if (!Array.isArray(entries) || entries.length === 0) {
-        return profileId === selectedCharacterId ? skillProgress : [];
-      }
-
-      const payload: SkillProgressInsert[] = entries
-        .filter(entry => Boolean(entry.skill_id))
-        .map(entry => ({
-          current_level: entry.current_level ?? 0,
-          current_xp: entry.current_xp ?? 0,
-          skill_id: entry.skill_id!,
-          profile_id: entry.profile_id ?? profileId,
-          user_id: entry.user_id ?? user.id,
-        }));
-
-      if (payload.length === 0) {
-        return profileId === selectedCharacterId ? skillProgress : [];
-      }
-
-      const { data, error } = await supabase
-        .from('profile_skill_progress')
-        .upsert(payload, { onConflict: 'profile_id,skill_id' })
-        .select();
-
-      if (error) {
-        console.error('Error updating skill progress:', error);
-        throw error;
-      }
-
-      if (profileId === selectedCharacterId) {
-        setSkillProgress(data ?? []);
-      }
-
-      return data ?? [];
-    },
-    [selectedCharacterId, skillProgress, user]
-  );
-
-  const upsertSkillUnlocks = useCallback(
-    async (profileId: string, entries: SkillUnlockUpsertInput[]) => {
-      if (!user) {
-        throw new Error('You must be signed in to update skill unlocks.');
-      }
-
-      if (!profileId) {
-        throw new Error('A profile id is required to update skill unlocks.');
-      }
-
-      if (!Array.isArray(entries) || entries.length === 0) {
-        return profileId === selectedCharacterId ? skillUnlocks : [];
-      }
-
-      const payload: SkillUnlockInsert[] = entries
-        .filter(entry => Boolean(entry.skill_id))
-        .map(entry => ({
-          skill_id: entry.skill_id!,
-          is_unlocked: entry.is_unlocked ?? false,
-          unlocked_at: entry.unlocked_at ?? (entry.is_unlocked ? new Date().toISOString() : null),
-          profile_id: entry.profile_id ?? profileId,
-          user_id: entry.user_id ?? user.id,
-        }));
-
-      if (payload.length === 0) {
-        return profileId === selectedCharacterId ? skillUnlocks : [];
-      }
-
-      const { data, error } = await supabase
-        .from('profile_skill_unlocks')
-        .upsert(payload, { onConflict: 'profile_id,skill_id' })
-        .select();
-
-      if (error) {
-        console.error('Error updating skill unlocks:', error);
-        throw error;
-      }
-
-      if (profileId === selectedCharacterId) {
-        setSkillUnlocks(data ?? []);
-      }
-
-      return data ?? [];
-    },
-    [selectedCharacterId, skillUnlocks, user]
->>>>>>> 69498173
   );
 
   const createCharacter = useCallback(
@@ -1268,30 +611,11 @@
         if (profileInsertError) throw profileInsertError;
         if (!newProfile) throw new Error("Failed to create character profile.");
 
-<<<<<<< HEAD
         const { error: skillsInsertError } = await supabase
           .from("player_skills")
           .insert({
             user_id: user.id,
             profile_id: newProfile.id
-=======
-        if (skillDefinitions.length > 0) {
-          const defaultProgressEntries: SkillProgressUpsertInput[] = skillDefinitions.map(
-            definition => ({
-              skill_id: definition.id,
-              current_level: definition.starting_level ?? 1,
-              current_xp: definition.starting_experience ?? 0,
-            })
-          );
-
-          const defaultUnlockEntries: SkillUnlockUpsertInput[] = skillDefinitions.map(definition => {
-            const unlocked = Boolean(definition.is_default_unlocked);
-            return {
-              skill_id: definition.id,
-              is_unlocked: unlocked,
-              unlocked_at: unlocked ? new Date().toISOString() : null,
-            };
->>>>>>> 69498173
           });
 
           await Promise.all([
@@ -1310,19 +634,9 @@
             profile_id: newProfile.id
           });
 
-<<<<<<< HEAD
         if (attributesInsertError) throw attributesInsertError;
 
         setCharacters(prev => [...prev, newProfile]);
-=======
-          const { error: attributeInsertError } = await supabase
-            .from("profile_attributes")
-            .upsert(attributePayload, { onConflict: "profile_id,attribute_id" });
-
-        if (attributesInsertError) throw attributesInsertError;
-
-        setCharacters(prev => [...prev, newProfile].sort((a, b) => a.slot_number - b.slot_number));
->>>>>>> 69498173
 
         if (makeActive || !selectedCharacterId) {
           await setActiveCharacter(newProfile.id);
@@ -1337,7 +651,6 @@
         setCharactersLoading(false);
       }
     },
-<<<<<<< HEAD
     [profile, selectedCharacterId, setActiveCharacter, updateProfile, user]
   );
 
@@ -1348,30 +661,6 @@
   const resetCharacter = useCallback(async () => {
     if (!user) {
       throw new Error("You must be signed in to reset a character.");
-=======
-    [
-      attributeDefinitions,
-      profile,
-      selectedCharacterId,
-      setActiveCharacter,
-      skillDefinitions,
-      upsertSkillProgress,
-      upsertSkillUnlocks
-    ]
-  );
-
-  const refreshCharacters = useCallback(async () => {
-    return fetchCharacters();
-  }, [fetchCharacters]);
-
-  const refetch = useCallback(async () => {
-    await fetchGameData();
-  }, [fetchGameData]);
-
-  const resetCharacter = useCallback(async () => {
-    if (!user) {
-      throw new Error('You must be signed in to reset a character.');
->>>>>>> 69498173
     }
 
     const { data, error: resetError } = await supabase.rpc('reset_player_character');
@@ -1381,7 +670,6 @@
       throw resetError;
     }
 
-<<<<<<< HEAD
     const nextProfileId = Array.isArray(data) && data.length > 0 ? data[0]?.profile?.id ?? null : null;
     if (nextProfileId) {
       setSelectedCharacterId(nextProfileId);
@@ -1393,23 +681,6 @@
     await fetchCharacters();
     await fetchGameData();
   }, [clearSelectedCharacter, fetchCharacters, fetchGameData, user]);
-=======
-    const result = data?.[0];
-    if (!result) {
-      throw new Error('Reset did not return any character data.');
-    }
-
-    const nextProfileId = result?.profile?.id ?? null;
-    if (nextProfileId) {
-      updateSelectedCharacterId(nextProfileId);
-      await fetchGameData(nextProfileId);
-    } else {
-      clearSelectedCharacter();
-    }
-
-    await fetchCharacters();
-  }, [clearSelectedCharacter, fetchCharacters, fetchGameData, updateSelectedCharacterId, user]);
->>>>>>> 69498173
 
   const hasCharacters = useMemo(() => characters.length > 0, [characters]);
   const loading = useMemo(
@@ -1431,13 +702,6 @@
     loading,
     error,
     hasCharacters,
-<<<<<<< HEAD
-=======
-    skillDefinitions,
-    skillProgress,
-    skillUnlocks,
-    currentCity,
->>>>>>> 69498173
     setActiveCharacter,
     clearSelectedCharacter,
     updateProfile,
