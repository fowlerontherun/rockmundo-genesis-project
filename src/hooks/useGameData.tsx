--- conflicted
+++ resolved
@@ -713,13 +713,8 @@
     addActivity,
     createCharacter,
     refreshCharacters,
-<<<<<<< HEAD
     resetCharacter,
     refetch
-=======
-    refetch,
-    resetCharacter
->>>>>>> 18ff6f1f
   };
 };
 
