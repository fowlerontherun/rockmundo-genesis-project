--- conflicted
+++ resolved
@@ -67,14 +67,8 @@
     const baseValue = typeof currentValue === "number" ? currentValue : 0;
     const nextValue = baseValue + numericValue;
 
-<<<<<<< HEAD
     updates[rewardField] = nextValue;
     messageDetails.push(`${formatKey(String(rewardField))} ${numericValue > 0 ? "+" : ""}${numericValue}`);
-=======
-    updates[field] = nextValue;
-    messageDetails.push(`${formatKey(field as string)} ${numericValue > 0 ? "+" : ""}${numericValue}`);
->>>>>>> 57cde3c5
-
     if (rewardField === "cash") {
       cashDelta += numericValue;
     }
