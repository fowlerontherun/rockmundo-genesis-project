import { useQuery, useMutation, useQueryClient } from "@tanstack/react-query";
import { supabase } from "@/integrations/supabase/client";
import { useAuth } from "@/hooks/use-auth-context";
import { useToast } from "@/hooks/use-toast";
import type {
  MediaAppearance,
  MediaOffer,
  PRCampaign,
  PRCampaignCreateInput,
} from "@/types/publicRelations";

export const usePublicRelations = (bandId?: string) => {
  const { user } = useAuth();
  const { toast } = useToast();
  const queryClient = useQueryClient();

<<<<<<< HEAD
  // TODO: Enrich PR analytics by piping performance metrics into Supabase and surfacing engagement rollups alongside each campaign.
  // TODO: Add AI-assisted pitch drafting that pre-fills campaign proposals and offer responses with on-brand messaging suggestions.

  const { data: campaigns = [], isLoading: campaignsLoading } = useQuery({
=======
  const { data: campaigns = [], isLoading: campaignsLoading } = useQuery<PRCampaign[]>({
>>>>>>> c7f042bf
    queryKey: ["pr-campaigns", bandId],
    queryFn: async () => {
      if (!bandId) return [];
      const { data, error } = await (supabase as any)
        .from("pr_campaigns")
        .select("*")
        .eq("band_id", bandId)
        .order("created_at", { ascending: false });
      
      if (error) throw error;
      return data || [];
    },
    enabled: !!bandId,
  });

  const { data: appearances = [], isLoading: appearancesLoading } = useQuery<MediaAppearance[]>({
    queryKey: ["media-appearances", bandId],
    queryFn: async () => {
      if (!bandId) return [];
      const { data, error } = await (supabase as any)
        .from("media_appearances")
        .select("*")
        .eq("band_id", bandId)
        .order("air_date", { ascending: false });
      
      if (error) throw error;
      return data || [];
    },
    enabled: !!bandId,
  });

  const { data: offers = [], isLoading: offersLoading } = useQuery<MediaOffer[]>({
    queryKey: ["media-offers", bandId],
    queryFn: async () => {
      if (!bandId) return [];
      const { data, error } = await supabase
        .from("media_offers")
        .select("*")
        .eq("band_id", bandId)
        .order("created_at", { ascending: false });
      
      if (error) throw error;
      return (data as any) || [];
    },
    enabled: !!bandId,
  });

  const createCampaign = useMutation({
    mutationFn: async (campaignData: PRCampaignCreateInput) => {
      const { data, error } = await (supabase as any)
        .from("pr_campaigns")
        .insert([{ ...campaignData, band_id: bandId }])
        .select()
        .single();
      
      if (error) throw error;
      return data;
    },
    onSuccess: () => {
      queryClient.invalidateQueries({ queryKey: ["pr-campaigns", bandId] });
      toast({
        title: "Campaign Created",
        description: "PR campaign has been launched successfully",
      });
    },
  });

  const respondToOffer = useMutation({
    mutationFn: async ({ offerId, accept }: { offerId: string; accept: boolean }) => {
      const { error } = await (supabase as any)
        .from("media_offers")
        .update({ status: accept ? "accepted" : "declined" })
        .eq("id", offerId);
      
      if (error) throw error;
    },
    onSuccess: () => {
      queryClient.invalidateQueries({ queryKey: ["media-offers", bandId] });
      toast({
        title: "Response Recorded",
        description: "Your response to the media offer has been recorded",
      });
    },
  });

  return {
    campaigns,
    campaignsLoading,
    appearances,
    appearancesLoading,
    offers,
    offersLoading,
    createCampaign: createCampaign.mutate,
    respondToOffer: respondToOffer.mutate,
  };
};<|MERGE_RESOLUTION|>--- conflicted
+++ resolved
@@ -14,14 +14,10 @@
   const { toast } = useToast();
   const queryClient = useQueryClient();
 
-<<<<<<< HEAD
   // TODO: Enrich PR analytics by piping performance metrics into Supabase and surfacing engagement rollups alongside each campaign.
   // TODO: Add AI-assisted pitch drafting that pre-fills campaign proposals and offer responses with on-brand messaging suggestions.
 
   const { data: campaigns = [], isLoading: campaignsLoading } = useQuery({
-=======
-  const { data: campaigns = [], isLoading: campaignsLoading } = useQuery<PRCampaign[]>({
->>>>>>> c7f042bf
     queryKey: ["pr-campaigns", bandId],
     queryFn: async () => {
       if (!bandId) return [];
