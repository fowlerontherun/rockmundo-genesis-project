import { useQuery, useMutation, useQueryClient } from "@tanstack/react-query";
import { publicRelationsApi } from "@/lib/publicRelationsApi";
import { useAuth } from "@/hooks/use-auth-context";
import { useToast } from "@/hooks/use-toast";
import type {
  MediaAppearance,
  MediaOffer,
  PRCampaign,
  PRCampaignCreateInput,
} from "@/types/publicRelations";

export const usePublicRelations = (bandId?: string) => {
  const { user } = useAuth();
  const { toast } = useToast();
  const queryClient = useQueryClient();

  // TODO: Enrich PR analytics by piping performance metrics into Supabase and surfacing engagement rollups alongside each campaign.
  // TODO: Add AI-assisted pitch drafting that pre-fills campaign proposals and offer responses with on-brand messaging suggestions.

  const { data: campaigns = [], isLoading: campaignsLoading } = useQuery({
    queryKey: ["pr-campaigns", bandId],
    queryFn: async () => {
      if (!bandId) return [];
      return publicRelationsApi.fetchCampaigns(bandId);
    },
    enabled: !!bandId,
  });

  const { data: appearances = [], isLoading: appearancesLoading } = useQuery<MediaAppearance[]>({
    queryKey: ["media-appearances", bandId],
    queryFn: async () => {
      if (!bandId) return [];
      return publicRelationsApi.fetchMediaAppearances(bandId);
    },
    enabled: !!bandId,
  });

  const { data: offers = [], isLoading: offersLoading } = useQuery<MediaOffer[]>({
    queryKey: ["media-offers", bandId],
    queryFn: async () => {
      if (!bandId) return [];
      return publicRelationsApi.fetchMediaOffers(bandId) as Promise<any[]>;
    },
    enabled: !!bandId,
  });

  const createCampaign = useMutation({
<<<<<<< HEAD
    mutationFn: async (campaignData: {
      campaign_type: string;
      campaign_name: string;
      budget: number;
      start_date: string;
      end_date: string;
    }) => {
      return publicRelationsApi.createCampaign(bandId!, campaignData);
=======
    mutationFn: async (campaignData: PRCampaignCreateInput) => {
      const { data, error } = await (supabase as any)
        .from("pr_campaigns")
        .insert([{ ...campaignData, band_id: bandId }])
        .select()
        .single();
      
      if (error) throw error;
      return data;
>>>>>>> 866bc51a
    },
    onSuccess: () => {
      queryClient.invalidateQueries({ queryKey: ["pr-campaigns", bandId] });
      toast({
        title: "Campaign Created",
        description: "PR campaign has been launched successfully",
      });
    },
  });

  const respondToOffer = useMutation({
    mutationFn: async ({ offerId, accept }: { offerId: string; accept: boolean }) => {
      return publicRelationsApi.respondToOffer(offerId, accept);
    },
    onSuccess: () => {
      queryClient.invalidateQueries({ queryKey: ["media-offers", bandId] });
      toast({
        title: "Response Recorded",
        description: "Your response to the media offer has been recorded",
      });
    },
  });

  return {
    campaigns,
    campaignsLoading,
    appearances,
    appearancesLoading,
    offers,
    offersLoading,
    createCampaign: createCampaign.mutate,
    respondToOffer: respondToOffer.mutate,
  };
};<|MERGE_RESOLUTION|>--- conflicted
+++ resolved
@@ -45,7 +45,6 @@
   });
 
   const createCampaign = useMutation({
-<<<<<<< HEAD
     mutationFn: async (campaignData: {
       campaign_type: string;
       campaign_name: string;
@@ -54,17 +53,6 @@
       end_date: string;
     }) => {
       return publicRelationsApi.createCampaign(bandId!, campaignData);
-=======
-    mutationFn: async (campaignData: PRCampaignCreateInput) => {
-      const { data, error } = await (supabase as any)
-        .from("pr_campaigns")
-        .insert([{ ...campaignData, band_id: bandId }])
-        .select()
-        .single();
-      
-      if (error) throw error;
-      return data;
->>>>>>> 866bc51a
     },
     onSuccess: () => {
       queryClient.invalidateQueries({ queryKey: ["pr-campaigns", bandId] });
