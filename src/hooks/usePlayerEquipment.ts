--- conflicted
+++ resolved
@@ -12,7 +12,6 @@
   condition: number | null;
   is_equipped: boolean | null;
   created_at: string | null;
-<<<<<<< HEAD
   loadout_slot_kind: string | null;
   pool_category: string | null;
   equipment?: {
@@ -26,9 +25,6 @@
     stat_boosts: Record<string, number> | null;
     stock: number | null;
   } | null;
-=======
-  equipment?: EquipmentItemRecord | null;
->>>>>>> e7810aee
 }
 
 export interface PlayerGearPoolStatus {
@@ -77,37 +73,8 @@
         throw equipmentResult.error;
       }
 
-<<<<<<< HEAD
       if (poolResult.error) {
         throw poolResult.error;
-=======
-      const { data, error } = await supabase
-        .from("player_equipment")
-        .select(
-          `id, equipment_id, condition, is_equipped, created_at,
-           equipment:equipment_items!equipment_id (
-             id,
-             name,
-             category,
-             gear_category_id,
-             gear_category:gear_categories (id, slug, label, description, icon, sort_order),
-             subcategory,
-             price_cash,
-             price_fame,
-             rarity,
-             description,
-             stat_boosts,
-             stock,
-             is_stock_tracked,
-             auto_restock
-           )`
-        )
-        .eq("user_id", user.id)
-        .order("created_at", { ascending: false });
-
-      if (error) {
-        throw error;
->>>>>>> e7810aee
       }
 
       return {
