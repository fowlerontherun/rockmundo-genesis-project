--- conflicted
+++ resolved
@@ -1,22 +1,6 @@
-<<<<<<< HEAD
 import { useCallback, useEffect, useMemo, useState } from "react";
 import { supabase } from "@/integrations/supabase/client";
 import type { Database } from "@/integrations/supabase/types";
-=======
-import { useCallback, useEffect, useMemo, useRef, useState } from "react";
-import { supabase } from "@/integrations/supabase/client";
-import {
-  fetchFriendshipsForProfile,
-  fetchPresenceByUserIds,
-  fetchPrimaryProfileForUser,
-  fetchProfilesByIds,
-  updateFriendshipStatus,
-  type FriendPresenceStatus,
-  type FriendProfileRow,
-  type FriendshipRow,
-  type FriendshipStatus,
-} from "@/integrations/supabase/friends";
->>>>>>> bb0a81c8
 
 export type FriendProfileSummary = {
   profileId: string;
@@ -24,7 +8,6 @@
   username: string;
   displayName: string | null;
   avatarUrl: string | null;
-<<<<<<< HEAD
 };
 
 type FriendshipRow = Database["public"]["Tables"]["friendships"]["Row"];
@@ -46,44 +29,11 @@
 const DEFAULT_RELATIONSHIPS: FriendRelationship[] = [];
 
 const normalizeProfile = (row: Database["public"]["Tables"]["profiles"]["Row"]): FriendProfileSummary => ({
-=======
-  bio: string | null;
-  level: number | null;
-  fame: number | null;
-};
-
-export type FriendshipSummary = {
-  friendshipId: string;
-  friendProfileId: string;
-  friendUserId: string;
-  status: FriendshipStatus;
-  createdAt: string;
-  updatedAt: string;
-  respondedAt: string | null;
-  profile?: FriendProfileSummary;
-};
-
-export interface UseFriendshipsResult {
-  loading: boolean;
-  error: string | null;
-  incomingRequests: FriendshipSummary[];
-  outgoingRequests: FriendshipSummary[];
-  acceptedFriends: FriendshipSummary[];
-  presenceByUserId: Record<string, FriendPresenceStatus | undefined>;
-  activeProfileId: string | null;
-  refresh: () => Promise<void>;
-  acceptFriendship: (friendshipId: string) => Promise<void>;
-  declineFriendship: (friendshipId: string) => Promise<void>;
-}
-
-const toProfileSummary = (row: FriendProfileRow): FriendProfileSummary => ({
->>>>>>> bb0a81c8
   profileId: row.id,
   userId: row.user_id,
   username: row.username,
   displayName: row.display_name,
   avatarUrl: row.avatar_url,
-<<<<<<< HEAD
 });
 
 const toRelationship = (
@@ -173,78 +123,10 @@
       }
     });
     return presenceMap;
-=======
-  bio: row.bio,
-  level: typeof row.level === "number" ? row.level : row.level ? Number(row.level) : null,
-  fame: typeof row.fame === "number" ? row.fame : row.fame ? Number(row.fame) : null,
-});
-
-const categorizeFriendships = (
-  activeProfileId: string,
-  friendships: FriendshipRow[],
-  profilesById: Record<string, FriendProfileRow>,
-) => {
-  const incoming: FriendshipSummary[] = [];
-  const outgoing: FriendshipSummary[] = [];
-  const accepted: FriendshipSummary[] = [];
-
-  friendships.forEach((friendship) => {
-    const isRequester = friendship.requester_id === activeProfileId;
-    const friendProfileId = isRequester ? friendship.addressee_id : friendship.requester_id;
-    const friendProfile = profilesById[friendProfileId];
-    const friendUserId = friendProfile?.user_id ?? "";
-    const summary: FriendshipSummary = {
-      friendshipId: friendship.id,
-      friendProfileId,
-      friendUserId,
-      status: friendship.status,
-      createdAt: friendship.created_at,
-      updatedAt: friendship.updated_at,
-      respondedAt: friendship.responded_at,
-      profile: friendProfile ? toProfileSummary(friendProfile) : undefined,
-    };
-
-    if (friendship.status === "pending") {
-      if (isRequester) {
-        outgoing.push(summary);
-      } else {
-        incoming.push(summary);
-      }
-      return;
-    }
-
-    if (friendship.status === "accepted") {
-      accepted.push(summary);
-    }
-  });
-
-  return { incoming, outgoing, accepted };
-};
-
-export const useFriendships = (userId?: string | null): UseFriendshipsResult => {
-  const [loading, setLoading] = useState(false);
-  const [error, setError] = useState<string | null>(null);
-  const [activeProfileId, setActiveProfileId] = useState<string | null>(null);
-  const [incomingRequests, setIncomingRequests] = useState<FriendshipSummary[]>([]);
-  const [outgoingRequests, setOutgoingRequests] = useState<FriendshipSummary[]>([]);
-  const [acceptedFriends, setAcceptedFriends] = useState<FriendshipSummary[]>([]);
-  const [presenceByUserId, setPresenceByUserId] = useState<
-    Record<string, FriendPresenceStatus | undefined>
-  >({});
-  const [trackedFriendUserIds, setTrackedFriendUserIds] = useState<string[]>([]);
-  const mountedRef = useRef(true);
-
-  useEffect(() => {
-    mountedRef.current = true;
-    return () => {
-      mountedRef.current = false;
-    };
->>>>>>> bb0a81c8
   }, []);
 
   const refresh = useCallback(async () => {
     if (!userId) {
-<<<<<<< HEAD
       setIncomingRequests(DEFAULT_RELATIONSHIPS);
       setOutgoingRequests(DEFAULT_RELATIONSHIPS);
       setAcceptedFriends(DEFAULT_RELATIONSHIPS);
@@ -338,200 +220,11 @@
       await refresh();
     },
     [refresh, userId],
-=======
-      if (!mountedRef.current) {
-        return;
-      }
-
-      setLoading(false);
-      setError(null);
-      setActiveProfileId(null);
-      setIncomingRequests([]);
-      setOutgoingRequests([]);
-      setAcceptedFriends([]);
-      setPresenceByUserId({});
-      setTrackedFriendUserIds([]);
-      return;
-    }
-
-    if (mountedRef.current) {
-      setLoading(true);
-      setError(null);
-    }
-
-    try {
-      const activeProfile = await fetchPrimaryProfileForUser(userId);
-
-      if (!mountedRef.current) {
-        return;
-      }
-
-      if (!activeProfile) {
-        setActiveProfileId(null);
-        setIncomingRequests([]);
-        setOutgoingRequests([]);
-        setAcceptedFriends([]);
-        setPresenceByUserId({});
-        setTrackedFriendUserIds([]);
-        return;
-      }
-
-      const friendships = await fetchFriendshipsForProfile(activeProfile.id);
-
-      if (!mountedRef.current) {
-        return;
-      }
-
-      if (friendships.length === 0) {
-        setActiveProfileId(activeProfile.id);
-        setIncomingRequests([]);
-        setOutgoingRequests([]);
-        setAcceptedFriends([]);
-        setPresenceByUserId({});
-        setTrackedFriendUserIds([]);
-        return;
-      }
-
-      const relatedProfileIds = Array.from(
-        new Set(
-          friendships.map((friendship) =>
-            friendship.requester_id === activeProfile.id
-              ? friendship.addressee_id
-              : friendship.requester_id,
-          ),
-        ),
-      );
-
-      const profilesById = await fetchProfilesByIds(relatedProfileIds);
-
-      if (!mountedRef.current) {
-        return;
-      }
-
-      const { incoming, outgoing, accepted } = categorizeFriendships(
-        activeProfile.id,
-        friendships,
-        profilesById,
-      );
-
-      const nextFriendUserIds = Array.from(
-        new Set(
-          Object.values(profilesById)
-            .map((profile) => profile.user_id)
-            .filter((value): value is string => Boolean(value)),
-        ),
-      ).sort();
-
-      const presenceMap = await fetchPresenceByUserIds(nextFriendUserIds);
-
-      if (!mountedRef.current) {
-        return;
-      }
-
-      setActiveProfileId(activeProfile.id);
-      setIncomingRequests(incoming);
-      setOutgoingRequests(outgoing);
-      setAcceptedFriends(accepted);
-      setPresenceByUserId(presenceMap);
-      setTrackedFriendUserIds(nextFriendUserIds);
-    } catch (refreshError) {
-      if (!mountedRef.current) {
-        return;
-      }
-
-      console.error("Failed to load friendships", refreshError);
-      const message =
-        refreshError instanceof Error && refreshError.message
-          ? refreshError.message
-          : "Unable to load friendships.";
-      setError(message);
-      setIncomingRequests([]);
-      setOutgoingRequests([]);
-      setAcceptedFriends([]);
-      setPresenceByUserId({});
-      setTrackedFriendUserIds([]);
-    } finally {
-      if (mountedRef.current) {
-        setLoading(false);
-      }
-    }
-  }, [userId]);
-
-  useEffect(() => {
-    void refresh();
-  }, [refresh]);
-
-  useEffect(() => {
-    if (!activeProfileId) {
-      return;
-    }
-
-    const channel = supabase
-      .channel(`friendships-${activeProfileId}`)
-      .on(
-        "postgres_changes",
-        { event: "*", schema: "public", table: "friendships", filter: `requester_id=eq.${activeProfileId}` },
-        () => {
-          void refresh();
-        },
-      )
-      .on(
-        "postgres_changes",
-        { event: "*", schema: "public", table: "friendships", filter: `addressee_id=eq.${activeProfileId}` },
-        () => {
-          void refresh();
-        },
-      )
-      .subscribe();
-
-    return () => {
-      supabase.removeChannel(channel);
-    };
-  }, [activeProfileId, refresh]);
-
-  useEffect(() => {
-    if (trackedFriendUserIds.length === 0) {
-      return;
-    }
-
-    const watched = new Set(trackedFriendUserIds);
-    const channel = supabase
-      .channel(`friend-presence-${trackedFriendUserIds.join("-")}`)
-      .on(
-        "postgres_changes",
-        { event: "*", schema: "public", table: "chat_participants" },
-        (payload) => {
-          const row = payload.new as { user_id?: string; status?: string } | null;
-          const userIdValue = row?.user_id;
-          if (!userIdValue || !watched.has(userIdValue)) {
-            return;
-          }
-
-          const nextStatus = row?.status;
-          if (nextStatus === "online" || nextStatus === "typing" || nextStatus === "muted") {
-            setPresenceByUserId((current) => ({ ...current, [userIdValue]: nextStatus }));
-          }
-        },
-      )
-      .subscribe();
-
-    return () => {
-      supabase.removeChannel(channel);
-    };
-  }, [trackedFriendUserIds]);
-
-  const acceptFriendship = useCallback(
-    async (friendshipId: string) => {
-      await updateFriendshipStatus(friendshipId, "accepted");
-      await refresh();
-    },
-    [refresh],
->>>>>>> bb0a81c8
+ 
   );
 
   const declineFriendship = useCallback(
     async (friendshipId: string) => {
-<<<<<<< HEAD
       if (!userId) {
         throw new Error("You need to be logged in to update friendships");
       }
@@ -575,38 +268,4 @@
     sentRequests: outgoingRequests,
     onlineFriends,
   };
-=======
-      await updateFriendshipStatus(friendshipId, "declined");
-      await refresh();
-    },
-    [refresh],
-  );
-
-  return useMemo(
-    () => ({
-      loading,
-      error,
-      incomingRequests,
-      outgoingRequests,
-      acceptedFriends,
-      presenceByUserId,
-      activeProfileId,
-      refresh,
-      acceptFriendship,
-      declineFriendship,
-    }),
-    [
-      loading,
-      error,
-      incomingRequests,
-      outgoingRequests,
-      acceptedFriends,
-      presenceByUserId,
-      activeProfileId,
-      refresh,
-      acceptFriendship,
-      declineFriendship,
-    ],
-  );
->>>>>>> bb0a81c8
 };