import { MutableRefObject, useRef } from "react";
import { useQuery, useMutation, useQueryClient } from "@tanstack/react-query";
import { supabase } from "@/integrations/supabase/client";
import { useToast } from "@/hooks/use-toast";

const SONGWRITING_SCHEMA_FEATURES = {
  lyrics: "lyrics-column",
  estimatedCompletion: "estimated-completion",
  sessionsCompleted: "sessions-completed",
  sessionsStartedAt: "sessions-started-at",
<<<<<<< HEAD
  projectExtendedMetadata: "project-extended-metadata",
  projectAttributeScores: "project-attribute-scores",
  projectRatingFlags: "project-rating-flags",
  sessionExtendedTracking: "session-extended-tracking",
=======
  creativeBrief: "creative-brief",
>>>>>>> 13f5688e
} as const;

type SongwritingSchemaFeature =
  (typeof SONGWRITING_SCHEMA_FEATURES)[keyof typeof SONGWRITING_SCHEMA_FEATURES];

const SCHEMA_SUPPORT_STORAGE_PREFIX = "songwriting:schema-support:";

const getSchemaSupportStorageKey = (feature: SongwritingSchemaFeature) =>
  `${SCHEMA_SUPPORT_STORAGE_PREFIX}${feature}`;

const readSchemaSupportFlag = (
  feature: SongwritingSchemaFeature,
  fallback: boolean,
): boolean => {
  if (typeof window === "undefined") {
    return fallback;
  }

  try {
    const storedValue = window.localStorage.getItem(
      getSchemaSupportStorageKey(feature),
    );

    if (storedValue === "1") {
      return true;
    }

    if (storedValue === "0") {
      return false;
    }
  } catch (storageError) {
    console.debug("Unable to read songwriting schema support flag.", {
      feature,
      error: storageError,
    });
  }

  return fallback;
};

const persistSchemaSupportFlag = (
  feature: SongwritingSchemaFeature,
  value: boolean,
) => {
  if (typeof window === "undefined") {
    return;
  }

  try {
    window.localStorage.setItem(
      getSchemaSupportStorageKey(feature),
      value ? "1" : "0",
    );
  } catch (storageError) {
    console.debug("Unable to persist songwriting schema support flag.", {
      feature,
      error: storageError,
    });
  }
};

const updateSchemaSupportRef = (
  ref: MutableRefObject<boolean>,
  feature: SongwritingSchemaFeature,
  value: boolean,
) => {
  ref.current = value;
  persistSchemaSupportFlag(feature, value);
};

const persistSchemaSupportFromRef = (
  ref: MutableRefObject<boolean>,
  feature: SongwritingSchemaFeature,
) => {
  persistSchemaSupportFlag(feature, ref.current);
};

type SongAttributeKey = "concept" | "lyrics" | "melody" | "production" | "performance";

export type SongAttributeScores = Record<SongAttributeKey, number>;

export interface SongOwnershipMetadata {
  ownerUserId: string;
  ownerProfileId?: string | null;
  coWriterUserIds?: string[];
  coWriterSplits?: number[] | null;
}

const SONG_ATTRIBUTE_KEYS: SongAttributeKey[] = [
  "concept",
  "lyrics",
  "melody",
  "production",
  "performance",
];

const ATTRIBUTE_COLUMN_ALIASES: Record<SongAttributeKey, string[]> = {
  concept: ["concept_score", "concept_rating", "concept_strength", "concept"],
  lyrics: ["lyrics_score", "lyrics_rating", "lyricism_score", "lyrics"],
  melody: ["melody_score", "melody_rating", "composition_score", "melody"],
  production: ["production_score", "production_rating", "studio_score", "production"],
  performance: ["performance_score", "performance_rating", "delivery_score", "performance"],
};

const MIN_SESSION_HOURS = 6;
const MAX_SESSION_HOURS = 12;
const DEFAULT_SESSION_HOURS = 8;

const clampNumber = (value: number, lower: number, upper: number) =>
  Math.max(lower, Math.min(upper, value));

const toNumberOrNull = (value: unknown): number | null => {
  if (typeof value === "number" && Number.isFinite(value)) {
    return value;
  }

  if (typeof value === "string" && value.trim().length > 0) {
    const parsed = Number.parseFloat(value);
    return Number.isFinite(parsed) ? parsed : null;
  }

  return null;
};

const sanitizeStringArray = (value: unknown): string[] => {
  if (!Array.isArray(value)) {
    return [];
  }

  return value
    .map((entry) => (typeof entry === "string" ? entry.trim() : ""))
    .filter((entry): entry is string => entry.length > 0);
};

const sanitizeGenreSelection = (value: unknown): string[] => {
  const normalized = sanitizeStringArray(value);
  if (normalized.length === 0) {
    return [];
  }

  const seen = new Set<string>();
  const result: string[] = [];

  normalized.forEach((genre) => {
    const key = genre.toLowerCase();
    if (seen.has(key)) {
      return;
    }
    seen.add(key);
    result.push(genre);
  });

  return result;
};

const hasInstrumentFamiliarity = (
  skills:
    | null
    | undefined
    | Partial<Record<"guitar" | "bass" | "drums" | "vocals" | "songwriting", number>>,
): boolean => {
  if (!skills) {
    return false;
  }

  const instrumentKeys: Array<"guitar" | "bass" | "drums" | "vocals"> = [
    "guitar",
    "bass",
    "drums",
    "vocals",
  ];

  return instrumentKeys.some((key) => {
    const value = skills[key];
    const parsed = toNumberOrNull(value ?? null);
    return parsed !== null && parsed >= 10;
  });
};

const validateGenreSelection = (
  genres: string[] | null | undefined,
  skills:
    | null
    | undefined
    | Partial<Record<"guitar" | "bass" | "drums" | "vocals" | "songwriting", number>>,
) => {
  if (!genres || genres.length === 0) {
    return;
  }

  if (hasInstrumentFamiliarity(skills)) {
    return;
  }

  throw new Error(
    "You need at least one instrument at familiarity 10 or above before targeting specific genres.",
  );
};

const sanitizeCoWriterMetadata = (
  coWriters: string[] | null | undefined,
  rawSplits: number[] | null | undefined,
): { coWriters: string[] | null; splits: number[] | null } => {
  const sanitizedCoWriters = sanitizeStringArray(coWriters).map((value) => value.trim());

  if (sanitizedCoWriters.length === 0) {
    return { coWriters: null, splits: null };
  }

  const sanitizedSplits = Array.isArray(rawSplits)
    ? rawSplits.map((value) => clampNumber(toNumberOrNull(value) ?? 0, 0, 100))
    : [];

  if (sanitizedSplits.length > 0 && sanitizedSplits.length !== sanitizedCoWriters.length) {
    throw new Error("Each co-writer must have a corresponding royalty split percentage.");
  }

  const totalSplits = sanitizedSplits.reduce((total, value) => total + value, 0);
  if (totalSplits > 100.0001) {
    throw new Error("Co-writer royalty splits cannot exceed 100%. Please adjust the distribution.");
  }

  return {
    coWriters: sanitizedCoWriters,
    splits: sanitizedSplits.length > 0 ? sanitizedSplits : null,
  };
};

const extractAttributeScores = (record: Record<string, unknown>): SongAttributeScores => {
  const attributeScores: Partial<SongAttributeScores> = {};

  const rawScores = record["attribute_scores"];
  if (rawScores && typeof rawScores === "object" && !Array.isArray(rawScores)) {
    SONG_ATTRIBUTE_KEYS.forEach((key) => {
      const rawValue = (rawScores as Record<string, unknown>)[key];
      const parsed = toNumberOrNull(rawValue);
      if (parsed !== null) {
        attributeScores[key] = parsed;
      }
    });
  }

  SONG_ATTRIBUTE_KEYS.forEach((key) => {
    if (attributeScores[key] !== undefined) {
      return;
    }

    const aliases = ATTRIBUTE_COLUMN_ALIASES[key];
    for (const alias of aliases) {
      if (record[alias] === undefined) {
        continue;
      }

      const parsed = toNumberOrNull(record[alias]);
      if (parsed !== null) {
        attributeScores[key] = parsed;
        break;
      }
    }
  });

  const normalized: SongAttributeScores = {
    concept: attributeScores.concept ?? 0,
    lyrics: attributeScores.lyrics ?? 0,
    melody: attributeScores.melody ?? 0,
    production: attributeScores.production ?? 0,
    performance: attributeScores.performance ?? 0,
  };

  return normalized;
};

const computeSongRatingFromScores = (scores: SongAttributeScores | null | undefined): number => {
  if (!scores) {
    return 0;
  }

  const sum = SONG_ATTRIBUTE_KEYS.reduce((total, key) => {
    const value = scores[key];
    if (typeof value !== "number" || Number.isNaN(value)) {
      return total;
    }
    const clamped = clampNumber(value, 0, 200);
    return total + clamped;
  }, 0);

  if (sum <= 0) {
    return 0;
  }

  const normalized = (sum / (SONG_ATTRIBUTE_KEYS.length * 200)) * 1000;
  return Math.round(clampNumber(normalized, 0, 1000));
};

const shouldRevealSongRating = (status: string | null | undefined): boolean => {
  if (!status) {
    return false;
  }

  const normalized = status.toLowerCase();
  return (
    normalized === "rehearsal" ||
    normalized === "rehearsing" ||
    normalized === "recording" ||
    normalized === "mixing" ||
    normalized === "mastering" ||
    normalized === "released" ||
    normalized === "completed"
  );
};

const buildOwnershipMetadata = (
  project: Record<string, unknown>,
  fallbackUserId: string,
): SongOwnershipMetadata => {
  const coWriterUserIds = sanitizeStringArray(project["co_writers"]);
  const coWriterSplitsRaw = project["co_writer_splits"];
  const coWriterSplits = Array.isArray(coWriterSplitsRaw)
    ? coWriterSplitsRaw
        .map((value) => toNumberOrNull(value) ?? 0)
        .map((value) => clampNumber(value, 0, 100))
    : null;

  const ownerProfileId =
    typeof project["rating_owner_profile_id"] === "string"
      ? (project["rating_owner_profile_id"] as string)
      : null;

  return {
    ownerUserId: fallbackUserId,
    ownerProfileId,
    coWriterUserIds,
    coWriterSplits,
  };
};

const sanitizeEffortHours = (value: number | null | undefined): number => {
  if (typeof value !== "number" || Number.isNaN(value)) {
    return DEFAULT_SESSION_HOURS;
  }

  return clampNumber(Math.round(value), MIN_SESSION_HOURS, MAX_SESSION_HOURS);
};

const computeAttributeModifier = (
  score: number | null | undefined,
  baseline = 50,
  spread = 250,
): number => {
  if (typeof score !== "number" || Number.isNaN(score)) {
    return 1;
  }

  const modifier = 1 + (score - baseline) / spread;
  return clampNumber(modifier, 0.7, 1.4);
};

const MOOD_INFLUENCED_ATTRIBUTES: SongAttributeKey[] = ["lyrics", "performance"];
const HEALTH_INFLUENCED_ATTRIBUTES: SongAttributeKey[] = ["production", "performance"];
const INSPIRATION_INFLUENCED_ATTRIBUTES: SongAttributeKey[] = [
  "concept",
  "melody",
  "lyrics",
];

export interface SongTheme {
  id: string;
  name: string;
  description: string | null;
  mood: string | null;
}

export interface ChordProgression {
  id: string;
  name: string;
  progression: string;
  difficulty: number;
}

export interface SongwritingProject {
  id: string;
  user_id: string;
  title: string;
  theme_id: string | null;
  chord_progression_id: string | null;
  genre_id: string | null;
  genre_familiarity: number;
  song_purpose_id: string | null;
  writing_mode_id: string | null;
  initial_lyrics: string | null;
  lyrics?: string | null;
  music_progress: number;
  lyrics_progress: number;
  lyrics_quality: number;
  melody_quality: number;
  rhythm_quality: number;
  arrangement_quality: number;
  production_potential: number;
  total_sessions: number;
  estimated_completion_sessions?: number | null;
  estimated_sessions?: number | null;
  quality_score: number;
  song_rating: number;
  status: string | null;
  is_locked: boolean;
  locked_until: string | null;
  sessions_completed: number;
  song_id?: string | null;
  created_at: string;
  updated_at: string;
  song_themes?: SongTheme;
  chord_progressions?: ChordProgression;
  songwriting_sessions?: SongwritingSession[];
<<<<<<< HEAD
  purpose?: string | null;
  mode?: string | null;
  genres?: string[] | null;
  co_writers?: string[] | null;
  co_writer_splits?: number[] | null;
  attribute_scores?: SongAttributeScores | null;
  computed_song_rating?: number | null;
  rating_hidden?: boolean | null;
  rating_visible?: boolean | null;
  rating_revealed_at?: string | null;
  rating_revealed_stage?: string | null;
  revealed_song_rating?: number | null;
  rating_owner_profile_id?: string | null;
  rating_owner_user_id?: string | null;
  ownership_metadata?: SongOwnershipMetadata;
  initial_production_potential?: number | null;
  production_potential?: number | null;
  production_potential_revealed_at?: string | null;
  production_potential_revealed?: boolean | null;
  co_writer_contributions?: Record<string, number> | null;
=======
  creative_brief?: SongwritingCreativeBrief | null;
}

export interface SongwritingCreativeBrief {
  genre?: string | null;
  purpose?: string | null;
  writing_mode?: string | null;
  familiarity_tags?: string[] | null;
  co_writers?: Array<{
    id: string;
    name: string;
    role?: string | null;
    familiarity?: string | null;
    split?: number | null;
    contribution_focus?: string[] | null;
  }>;
  producers?: string[] | null;
  session_musicians?: string[] | null;
  inspiration_modifiers?: string[] | null;
  mood_modifiers?: string[] | null;
  effort_level?: string | null;
  rating_revealed_at?: string | null;
  core_attributes?: {
    lyrics?: number | null;
    melody?: number | null;
    rhythm?: number | null;
    arrangement?: number | null;
    production?: number | null;
  } | null;
>>>>>>> 13f5688e
}

export interface SongwritingSession {
  id: string;
  project_id: string;
  user_id: string;
  session_start: string;
  session_end: string | null;
  started_at?: string;
  completed_at?: string | null;
  locked_until?: string | null;
  music_progress_gained: number;
  lyrics_progress_gained: number;
  xp_earned: number;
  notes: string | null;
  effort_hours?: number | null;
  duration_minutes?: number | null;
  pause_state?: string | null;
  paused_at?: string | null;
  resumed_at?: string | null;
  attribute_gains?: SongAttributeScores | null;
  mood_modifier?: number | null;
  health_modifier?: number | null;
  inspiration_modifier?: number | null;
  co_writer_contributions?: Record<string, number> | null;
  royalty_split_snapshot?: Record<string, number> | null;
}

type CreateProjectInput = {
  title: string;
  theme_id: string | null;
  chord_progression_id: string | null;
  initial_lyrics?: string;
<<<<<<< HEAD
  genres?: string[] | null;
  purpose?: string | null;
  mode?: string | null;
  initial_production_potential?: number | null;
  co_writers?: string[] | null;
  co_writer_splits?: number[] | null;
=======
  creative_brief?: SongwritingCreativeBrief | null;
>>>>>>> 13f5688e
};

type UpdateProjectInput = {
  id: string;
  title?: string;
  theme_id?: string | null;
  chord_progression_id?: string | null;
  estimated_completion_sessions?: number;
  estimated_sessions?: number | null;
  quality_score?: number;
  status?: string;
  initial_lyrics?: string | null;
  lyrics?: string | null;
  song_id?: string | null;
<<<<<<< HEAD
  genres?: string[] | null;
  purpose?: string | null;
  mode?: string | null;
  initial_production_potential?: number | null;
  production_potential?: number | null;
  co_writers?: string[] | null;
  co_writer_splits?: number[] | null;
  attribute_scores?: Partial<SongAttributeScores> | null;
=======
  creative_brief?: SongwritingCreativeBrief | null;
>>>>>>> 13f5688e
};

type CompleteSessionInput = {
  sessionId: string;
  notes?: string;
  effortHours?: number | null;
  paused?: boolean;
  resumeAt?: string | null;
  coWriterAdjustments?: Record<string, number> | null;
};

type StartSessionInput = {
  projectId: string;
  effortHours?: number | null;
  resumeSessionId?: string | null;
};

type StartSessionInput = {
  projectId: string;
  effortHours: number;
  facilitator?: string | null;
};

type PauseSessionInput = {
  sessionId: string;
};

type ResumeSessionInput = {
  projectId: string;
  effortHours: number;
};

export const SONG_RATING_RANGE = { min: 0, max: 1000 } as const;

const QUALITY_BANDS = [
  { min: 0, max: 299, label: "Amateur", hint: "Rough idea – keep iterating." },
  { min: 300, max: 549, label: "Rising", hint: "Momentum is building." },
  { min: 550, max: 749, label: "Professional", hint: "Great craftsmanship on display." },
  { min: 750, max: 900, label: "Hit Potential", hint: "Strong release candidate." },
  { min: 901, max: 1000, label: "Masterpiece", hint: "A career highlight." },
] as const;

export type SongQualityDescriptor = (typeof QUALITY_BANDS)[number];

export const getSongQualityDescriptor = (score: number): SongQualityDescriptor & { score: number } => {
  const normalized = Number.isFinite(score) ? Math.max(0, Math.min(1000, Math.round(score))) : 0;
  const band = QUALITY_BANDS.find((entry) => normalized >= entry.min && normalized <= entry.max) ?? QUALITY_BANDS[0];
  return { ...band, score: normalized };
};

export const useSongwritingData = (userId?: string | null) => {
  const { toast } = useToast();
  const queryClient = useQueryClient();

  const songThemesTableAvailableRef = useRef(true);
  const chordProgressionsTableAvailableRef = useRef(true);
  const songwritingProjectsTableAvailableRef = useRef(true);
  const songwritingSessionsTableAvailableRef = useRef(true);
  const songwritingSessionsStartedAtSupportedRef = useRef(
    readSchemaSupportFlag(SONGWRITING_SCHEMA_FEATURES.sessionsStartedAt, true),
  );
  const songwritingLyricsColumnSupportedRef = useRef(
    readSchemaSupportFlag(SONGWRITING_SCHEMA_FEATURES.lyrics, true),
  );
  const songwritingEstimatedCompletionSupportedRef = useRef(
    readSchemaSupportFlag(SONGWRITING_SCHEMA_FEATURES.estimatedCompletion, true),
  );
  const songwritingSessionsCompletedSupportedRef = useRef(
    readSchemaSupportFlag(SONGWRITING_SCHEMA_FEATURES.sessionsCompleted, true),
  );
<<<<<<< HEAD
  const songwritingProjectExtendedMetadataSupportedRef = useRef(
    readSchemaSupportFlag(SONGWRITING_SCHEMA_FEATURES.projectExtendedMetadata, true),
  );
  const songwritingProjectAttributeScoresSupportedRef = useRef(
    readSchemaSupportFlag(SONGWRITING_SCHEMA_FEATURES.projectAttributeScores, true),
  );
  const songwritingProjectRatingFlagsSupportedRef = useRef(
    readSchemaSupportFlag(SONGWRITING_SCHEMA_FEATURES.projectRatingFlags, true),
  );
  const songwritingSessionExtendedTrackingSupportedRef = useRef(
    readSchemaSupportFlag(SONGWRITING_SCHEMA_FEATURES.sessionExtendedTracking, true),
=======
  const songwritingCreativeBriefSupportedRef = useRef(
    readSchemaSupportFlag(SONGWRITING_SCHEMA_FEATURES.creativeBrief, true),
>>>>>>> 13f5688e
  );

  const activeUserId = typeof userId === "string" && userId.length > 0 ? userId : null;

  const normalizeErrorContext = (error: unknown) => {
    if (!error || typeof error !== "object") {
      return null;
    }

    const candidate = error as {
      code?: string;
      message?: string | null;
      details?: string | null;
      hint?: string | null;
    };

    const haystack = [candidate.message, candidate.details, candidate.hint]
      .filter((value): value is string => typeof value === "string" && value.length > 0)
      .join(" ")
      .toLowerCase();

    return {
      code: candidate.code,
      haystack,
    };
  };

  const computeEstimatedCompletionSessions = (
    project:
      | {
          estimated_completion_sessions?: number | null;
          estimated_sessions?: number | null;
          total_sessions?: number | null;
        }
      | null
      | undefined,
  ): number => {
    const completionValue = project?.estimated_completion_sessions;
    if (typeof completionValue === "number" && Number.isFinite(completionValue)) {
      return completionValue;
    }

    const legacyValue = project?.estimated_sessions;
    if (typeof legacyValue === "number" && Number.isFinite(legacyValue)) {
      return legacyValue;
    }

    const totalSessions = project?.total_sessions;
    if (typeof totalSessions === "number" && Number.isFinite(totalSessions)) {
      return Math.max(1, totalSessions);
    }

    return 3;
  };

  const normalizeProjectRow = <T extends Record<string, unknown>>(project: T): T & {
    estimated_completion_sessions: number;
  } => {
    const normalized = {
      ...project,
      estimated_completion_sessions: computeEstimatedCompletionSessions(
        project as unknown as {
          estimated_completion_sessions?: number | null;
          estimated_sessions?: number | null;
          total_sessions?: number | null;
        },
      ),
    } as Record<string, unknown>;

    const zeroableFields = [
      "music_progress",
      "lyrics_progress",
      "lyrics_quality",
      "melody_quality",
      "rhythm_quality",
      "arrangement_quality",
      "production_potential",
      "genre_familiarity",
      "song_rating",
    ];

    zeroableFields.forEach((field) => {
      const value = normalized[field];
      if (typeof value !== "number" || !Number.isFinite(value)) {
        normalized[field] = 0;
      }
    });

    if (
      normalized["lyrics"] === undefined &&
      Object.prototype.hasOwnProperty.call(normalized, "initial_lyrics")
    ) {
      normalized["lyrics"] =
        (normalized["initial_lyrics"] as string | null | undefined) ?? null;
    }

    const rawSessionsCompleted = normalized["sessions_completed"];
    const normalizedSessionsCompleted =
      typeof rawSessionsCompleted === "number" && Number.isFinite(rawSessionsCompleted)
        ? rawSessionsCompleted
        : (() => {
            const totalSessions = normalized["total_sessions"];
            if (typeof totalSessions === "number" && Number.isFinite(totalSessions)) {
              return Math.max(0, totalSessions);
            }
            return 0;
          })();

    normalized["sessions_completed"] = normalizedSessionsCompleted;

<<<<<<< HEAD
    const genresFromPayload =
      normalized["genres"] ?? normalized["genre_focus"] ?? normalized["genre_tags"];
    normalized["genres"] = sanitizeStringArray(genresFromPayload);

    const purposeCandidate =
      typeof normalized["purpose"] === "string"
        ? normalized["purpose"]
        : typeof normalized["project_purpose"] === "string"
          ? normalized["project_purpose"]
          : null;
    normalized["purpose"] = purposeCandidate;

    const modeCandidate =
      typeof normalized["mode"] === "string"
        ? normalized["mode"]
        : typeof normalized["project_mode"] === "string"
          ? normalized["project_mode"]
          : null;
    normalized["mode"] = modeCandidate;

    const coWriters = sanitizeStringArray(normalized["co_writers"]);
    normalized["co_writers"] = coWriters;

    const coWriterSplitsRaw = normalized["co_writer_splits"];
    normalized["co_writer_splits"] = Array.isArray(coWriterSplitsRaw)
      ? coWriterSplitsRaw
          .map((value) => toNumberOrNull(value) ?? 0)
          .map((value) => clampNumber(value, 0, 100))
      : null;

    const attributeScores = extractAttributeScores(normalized);
    normalized["attribute_scores"] = attributeScores;

    const computedSongRating = computeSongRatingFromScores(attributeScores);
    normalized["computed_song_rating"] = computedSongRating;

    const statusValue = typeof normalized["status"] === "string" ? normalized["status"] : null;
    const ratingHiddenRaw = normalized["rating_hidden"];
    const ratingHidden =
      typeof ratingHiddenRaw === "boolean"
        ? ratingHiddenRaw
        : !shouldRevealSongRating(statusValue);
    const ratingVisible = shouldRevealSongRating(statusValue) && !ratingHidden;

    normalized["rating_hidden"] = ratingHidden;
    normalized["rating_visible"] = ratingVisible;
    normalized["revealed_song_rating"] = ratingVisible ? computedSongRating : null;

    if (typeof normalized["rating_revealed_at"] !== "string" && ratingVisible) {
      normalized["rating_revealed_at"] = new Date().toISOString();
    }

    if (typeof normalized["rating_revealed_stage"] !== "string" && ratingVisible && statusValue) {
      normalized["rating_revealed_stage"] = statusValue;
    }

    const ownerUserId =
      typeof normalized["user_id"] === "string" ? (normalized["user_id"] as string) : "";
    normalized["ownership_metadata"] = buildOwnershipMetadata(normalized, ownerUserId);

    const initialProductionPotential = toNumberOrNull(
      normalized["initial_production_potential"],
    );
    normalized["initial_production_potential"] =
      initialProductionPotential === null
        ? null
        : clampNumber(initialProductionPotential, 0, 100);

    const productionPotential = toNumberOrNull(normalized["production_potential"]);
    normalized["production_potential"] =
      productionPotential === null ? null : clampNumber(productionPotential, 0, 100);

    const coWriterContributionsRaw = normalized["co_writer_contributions"];
    if (
      coWriterContributionsRaw &&
      typeof coWriterContributionsRaw === "object" &&
      !Array.isArray(coWriterContributionsRaw)
    ) {
      const entries = Object.entries(coWriterContributionsRaw as Record<string, unknown>).map(
        ([key, value]) => {
          const parsed = toNumberOrNull(value) ?? 0;
          return [key, parsed] as const;
        },
      );
      normalized["co_writer_contributions"] = Object.fromEntries(entries);
    } else {
      normalized["co_writer_contributions"] = null;
=======
    if (!normalized["creative_brief"] || typeof normalized["creative_brief"] !== "object") {
      normalized["creative_brief"] = null;
>>>>>>> 13f5688e
    }

    return normalized as T & { estimated_completion_sessions: number };
  };

  const normalizeProjects = (rows: unknown[] | null | undefined): SongwritingProject[] => {
    if (!Array.isArray(rows)) {
      return [] as SongwritingProject[];
    }

    return rows.map((row) => normalizeProjectRow(row as Record<string, unknown>)) as any;
  };

  const isMissingTableError = (error: unknown, tableName: string): boolean => {
    if (!error || typeof error !== "object") {
      return false;
    }

    const context = normalizeErrorContext(error);

    if (!context) {
      return false;
    }

    const knownMissingCodes = new Set(["PGRST201", "PGRST202", "PGRST205", "42P01"]);

    if (context.code && knownMissingCodes.has(context.code)) {
      return true;
    }

    if (!context.haystack) {
      return false;
    }

    if (!context.haystack.includes(tableName.toLowerCase())) {
      return false;
    }

    return (
      context.haystack.includes("schema cache") ||
      context.haystack.includes("relation") ||
      context.haystack.includes("table") ||
      context.haystack.includes("not found")
    );
  };

  const isMissingColumnError = (error: unknown, columnName: string): boolean => {
    const context = normalizeErrorContext(error);

    if (!context) {
      return false;
    }

    if (context.code === "42703") {
      return true;
    }

    if (!context.haystack) {
      return false;
    }

    return (
      context.haystack.includes(`${columnName.toLowerCase()}`) &&
      (context.haystack.includes("column") || context.haystack.includes("does not exist"))
    );
  };

  const markTableUnavailable = (
    tableRef: MutableRefObject<boolean>,
    tableName: string,
    error: unknown,
  ) => {
    tableRef.current = false;
    const debugInfo =
      typeof error === "object" && error !== null
        ? error
        : { error: String(error) };
    console.warn(`${tableName} table is unavailable; using empty data.`, debugInfo);
  };

  const persistSongwritingSchemaSupport = () => {
    persistSchemaSupportFromRef(
      songwritingLyricsColumnSupportedRef,
      SONGWRITING_SCHEMA_FEATURES.lyrics,
    );
    persistSchemaSupportFromRef(
      songwritingEstimatedCompletionSupportedRef,
      SONGWRITING_SCHEMA_FEATURES.estimatedCompletion,
    );
    persistSchemaSupportFromRef(
      songwritingSessionsCompletedSupportedRef,
      SONGWRITING_SCHEMA_FEATURES.sessionsCompleted,
    );
    persistSchemaSupportFromRef(
      songwritingSessionsStartedAtSupportedRef,
      SONGWRITING_SCHEMA_FEATURES.sessionsStartedAt,
    );
<<<<<<< HEAD
    persistSchemaSupportFromRef(
      songwritingProjectExtendedMetadataSupportedRef,
      SONGWRITING_SCHEMA_FEATURES.projectExtendedMetadata,
    );
    persistSchemaSupportFromRef(
      songwritingProjectAttributeScoresSupportedRef,
      SONGWRITING_SCHEMA_FEATURES.projectAttributeScores,
    );
    persistSchemaSupportFromRef(
      songwritingProjectRatingFlagsSupportedRef,
      SONGWRITING_SCHEMA_FEATURES.projectRatingFlags,
    );
    persistSchemaSupportFromRef(
      songwritingSessionExtendedTrackingSupportedRef,
      SONGWRITING_SCHEMA_FEATURES.sessionExtendedTracking,
=======
    persistSchemaSupportFlag(
      SONGWRITING_SCHEMA_FEATURES.creativeBrief,
      songwritingCreativeBriefSupportedRef.current,
>>>>>>> 13f5688e
    );
  };

  const handleMissingSongwritingTableError = (error: unknown): boolean => {
    let handled = false;

    if (
      songwritingSessionsCompletedSupportedRef.current &&
      isMissingColumnError(error, "sessions_completed")
    ) {
      updateSchemaSupportRef(
        songwritingSessionsCompletedSupportedRef,
        SONGWRITING_SCHEMA_FEATURES.sessionsCompleted,
        false,
      );
      console.warn(
        "Songwriting projects sessions_completed column unavailable; continuing without it.",
        error,
      );
      handled = true;
    }

    if (isMissingTableError(error, "songwriting_projects")) {
      markTableUnavailable(songwritingProjectsTableAvailableRef, "Songwriting projects", error);
      handled = true;
    }

    if (isMissingColumnError(error, "lyrics")) {
      updateSchemaSupportRef(
        songwritingLyricsColumnSupportedRef,
        SONGWRITING_SCHEMA_FEATURES.lyrics,
        false,
      );
      console.warn(
        "Songwriting projects lyrics column unavailable; falling back to initial_lyrics.",
        error,
      );
      handled = true;
    }

    if (isMissingColumnError(error, "estimated_completion_sessions")) {
      updateSchemaSupportRef(
        songwritingEstimatedCompletionSupportedRef,
        SONGWRITING_SCHEMA_FEATURES.estimatedCompletion,
        false,
      );
      console.warn(
        "Songwriting projects estimated_completion_sessions column unavailable; falling back to legacy estimated_sessions.",
        error,
      );
      handled = true;
    }

    if (
      songwritingProjectExtendedMetadataSupportedRef.current &&
      [
        "purpose",
        "mode",
        "genres",
        "co_writers",
        "co_writer_splits",
        "initial_production_potential",
        "production_potential",
        "production_potential_revealed",
      ].some((column) => isMissingColumnError(error, column))
    ) {
      updateSchemaSupportRef(
        songwritingProjectExtendedMetadataSupportedRef,
        SONGWRITING_SCHEMA_FEATURES.projectExtendedMetadata,
        false,
      );
      console.warn(
        "Songwriting projects extended metadata columns unavailable; disabling extended metadata support.",
        error,
      );
      handled = true;
    }

    if (
      songwritingProjectAttributeScoresSupportedRef.current &&
      SONG_ATTRIBUTE_KEYS.some((key) =>
        ATTRIBUTE_COLUMN_ALIASES[key].some((column) => isMissingColumnError(error, column)),
      )
    ) {
      updateSchemaSupportRef(
        songwritingProjectAttributeScoresSupportedRef,
        SONGWRITING_SCHEMA_FEATURES.projectAttributeScores,
        false,
      );
      console.warn(
        "Songwriting projects attribute score columns unavailable; falling back to legacy scoring.",
        error,
      );
      handled = true;
    }

    if (
      songwritingProjectRatingFlagsSupportedRef.current &&
      [
        "rating_hidden",
        "rating_visible",
        "rating_revealed_at",
        "rating_revealed_stage",
        "rating_owner_profile_id",
        "rating_owner_user_id",
      ].some((column) => isMissingColumnError(error, column))
    ) {
      updateSchemaSupportRef(
        songwritingProjectRatingFlagsSupportedRef,
        SONGWRITING_SCHEMA_FEATURES.projectRatingFlags,
        false,
      );
      console.warn(
        "Songwriting projects rating metadata columns unavailable; disabling rating flag support.",
        error,
      );
      handled = true;
    }

    if (isMissingTableError(error, "songwriting_sessions")) {
      markTableUnavailable(songwritingSessionsTableAvailableRef, "Songwriting sessions", error);
      handled = true;
    }

    if (isMissingTableError(error, "song_themes")) {
      markTableUnavailable(songThemesTableAvailableRef, "Song themes", error);
      handled = true;
    }

    if (isMissingTableError(error, "chord_progressions")) {
      markTableUnavailable(chordProgressionsTableAvailableRef, "Chord progressions", error);
      handled = true;
    }

    return handled;
  };

  const { data: themes, isLoading: isLoadingThemes } = useQuery({
    queryKey: ["song-themes"],
    queryFn: async () => {
      if (!songThemesTableAvailableRef.current) {
        return [] as SongTheme[];
      }

      const { data, error } = await supabase
        .from("song_themes")
        .select("*")
        .order("name");

      if (error) {
        if (handleMissingSongwritingTableError(error)) {
          return [] as SongTheme[];
        }
        throw error;
      }

      songThemesTableAvailableRef.current = true;
      return data as SongTheme[];
    },
  });

  const { data: chordProgressions, isLoading: isLoadingChordProgressions } = useQuery({
    queryKey: ["chord-progressions"],
    queryFn: async () => {
      if (!chordProgressionsTableAvailableRef.current) {
        return [] as ChordProgression[];
      }

      const { data, error } = await supabase
        .from("chord_progressions")
        .select("*")
        .order("difficulty", { ascending: true });

      if (error) {
        if (handleMissingSongwritingTableError(error)) {
          return [] as ChordProgression[];
        }
        throw error;
      }

      chordProgressionsTableAvailableRef.current = true;
      return data as ChordProgression[];
    },
  });

  const { data: projects, isLoading: isLoadingProjects } = useQuery({
    queryKey: ["songwriting-projects", activeUserId ?? "anonymous"],
    queryFn: async () => {
      if (!songwritingProjectsTableAvailableRef.current || !activeUserId) {
        return [] as SongwritingProject[];
      }

      const buildSelect = (
        includeSessions: boolean,
        includeStartedAt: boolean,
        includeEstimatedCompletion: boolean,
      ) => {
        const projectFields = [
          "id",
          "user_id",
          "title",
          "theme_id",
          "chord_progression_id",
          "genre_id",
          "genre_familiarity",
          "song_purpose_id",
          "writing_mode_id",
          "initial_lyrics",
          songwritingLyricsColumnSupportedRef.current ? "lyrics" : null,
          "music_progress",
          "lyrics_progress",
          "lyrics_quality",
          "melody_quality",
          "rhythm_quality",
          "arrangement_quality",
          "production_potential",
          "total_sessions",
          includeEstimatedCompletion ? "estimated_completion_sessions" : null,
          "estimated_sessions",
          "quality_score",
          "song_rating",
          "status",
          "is_locked",
          "locked_until",
          songwritingSessionsCompletedSupportedRef.current ? "sessions_completed" : null,
          "song_id",
          "created_at",
          "updated_at",
<<<<<<< HEAD
          songwritingProjectExtendedMetadataSupportedRef.current ? "purpose" : null,
          songwritingProjectExtendedMetadataSupportedRef.current ? "mode" : null,
          songwritingProjectExtendedMetadataSupportedRef.current ? "genres" : null,
          songwritingProjectExtendedMetadataSupportedRef.current ? "co_writers" : null,
          songwritingProjectExtendedMetadataSupportedRef.current ? "co_writer_splits" : null,
          songwritingProjectExtendedMetadataSupportedRef.current
            ? "initial_production_potential"
            : null,
          songwritingProjectExtendedMetadataSupportedRef.current
            ? "production_potential"
            : null,
          songwritingProjectExtendedMetadataSupportedRef.current
            ? "production_potential_revealed"
            : null,
          songwritingProjectExtendedMetadataSupportedRef.current
            ? "production_potential_revealed_at"
            : null,
          songwritingProjectAttributeScoresSupportedRef.current ? "attribute_scores" : null,
          songwritingProjectRatingFlagsSupportedRef.current ? "rating_hidden" : null,
          songwritingProjectRatingFlagsSupportedRef.current ? "rating_visible" : null,
          songwritingProjectRatingFlagsSupportedRef.current ? "rating_revealed_at" : null,
          songwritingProjectRatingFlagsSupportedRef.current ? "rating_revealed_stage" : null,
          songwritingProjectRatingFlagsSupportedRef.current ? "rating_owner_user_id" : null,
          songwritingProjectRatingFlagsSupportedRef.current ? "rating_owner_profile_id" : null,
          songwritingProjectExtendedMetadataSupportedRef.current
            ? "co_writer_contributions"
            : null,
=======
          songwritingCreativeBriefSupportedRef.current ? "creative_brief" : null,
>>>>>>> 13f5688e
        ].filter((field): field is string => typeof field === "string" && field.length > 0);

        const selections = [
          projectFields.join(","),
          "song_themes (id, name, description, mood)",
          "chord_progressions (id, name, progression, difficulty)",
        ];

        if (includeSessions) {
          const sessionFields = [
            "id",
            "project_id",
            "user_id",
            "session_start",
            "session_end",
            includeStartedAt ? "started_at" : null,
            "completed_at",
            "locked_until",
            "music_progress_gained",
            "lyrics_progress_gained",
            "xp_earned",
            "notes",
            "created_at",
            songwritingSessionExtendedTrackingSupportedRef.current ? "effort_hours" : null,
            songwritingSessionExtendedTrackingSupportedRef.current ? "duration_minutes" : null,
            songwritingSessionExtendedTrackingSupportedRef.current ? "pause_state" : null,
            songwritingSessionExtendedTrackingSupportedRef.current ? "paused_at" : null,
            songwritingSessionExtendedTrackingSupportedRef.current ? "resumed_at" : null,
            songwritingSessionExtendedTrackingSupportedRef.current ? "attribute_gains" : null,
            songwritingSessionExtendedTrackingSupportedRef.current ? "mood_modifier" : null,
            songwritingSessionExtendedTrackingSupportedRef.current ? "health_modifier" : null,
            songwritingSessionExtendedTrackingSupportedRef.current ? "inspiration_modifier" : null,
            songwritingSessionExtendedTrackingSupportedRef.current ? "co_writer_contributions" : null,
            songwritingSessionExtendedTrackingSupportedRef.current ? "royalty_split_snapshot" : null,
          ].filter((field): field is string => typeof field === "string" && field.length > 0);

          selections.push(`songwriting_sessions (${sessionFields.join(",")})`);
        }

        return selections.join(",\n");
      };

      const performQuery = async (
        includeSessions: boolean,
        includeStartedAt: boolean,
        includeEstimatedCompletion: boolean,
      ) =>
        supabase
          .from("songwriting_projects")
          .select(buildSelect(includeSessions, includeStartedAt, includeEstimatedCompletion))
          .eq("user_id", activeUserId)
          .order("created_at", { ascending: false });

      const includeSessions = songwritingSessionsTableAvailableRef.current;
      const includeStartedAt = includeSessions && songwritingSessionsStartedAtSupportedRef.current;
      const includeEstimatedCompletion = songwritingEstimatedCompletionSupportedRef.current;

      const { data, error } = await performQuery(
        includeSessions,
        includeStartedAt,
        includeEstimatedCompletion,
      );

      if (error) {
        if (
          songwritingSessionsCompletedSupportedRef.current &&
          isMissingColumnError(error, "sessions_completed")
        ) {
          updateSchemaSupportRef(
            songwritingSessionsCompletedSupportedRef,
            SONGWRITING_SCHEMA_FEATURES.sessionsCompleted,
            false,
          );
          console.warn(
            "Songwriting projects sessions_completed column unavailable during fetch; retrying without it.",
            error,
          );

          const { data: fallbackData, error: fallbackError } = await performQuery(
            includeSessions,
            includeStartedAt,
            includeEstimatedCompletion,
          );

          if (fallbackError) {
            if (handleMissingSongwritingTableError(fallbackError)) {
              return [] as SongwritingProject[];
            }
            throw fallbackError;
          }

          songwritingProjectsTableAvailableRef.current = true;
          persistSongwritingSchemaSupport();
          return normalizeProjects(fallbackData);
        }

        if (songwritingLyricsColumnSupportedRef.current && isMissingColumnError(error, "lyrics")) {
          updateSchemaSupportRef(
            songwritingLyricsColumnSupportedRef,
            SONGWRITING_SCHEMA_FEATURES.lyrics,
            false,
          );
          console.warn(
            "Songwriting projects lyrics column unavailable; refetching without it.",
            error,
          );

          const { data: fallbackData, error: fallbackError } = await performQuery(
            includeSessions,
            includeStartedAt,
            songwritingEstimatedCompletionSupportedRef.current,
          );

          if (fallbackError) {
            if (handleMissingSongwritingTableError(fallbackError)) {
              return [] as SongwritingProject[];
            }
            throw fallbackError;
          }

          songwritingProjectsTableAvailableRef.current = true;
          persistSongwritingSchemaSupport();
          return normalizeProjects(fallbackData);
        }

        if (includeEstimatedCompletion && isMissingColumnError(error, "estimated_completion_sessions")) {
          updateSchemaSupportRef(
            songwritingEstimatedCompletionSupportedRef,
            SONGWRITING_SCHEMA_FEATURES.estimatedCompletion,
            false,
          );
          console.warn(
            "Songwriting projects estimated_completion_sessions column unavailable during fetch; retrying without it.",
            error,
          );

          const { data: fallbackData, error: fallbackError } = await performQuery(
            includeSessions,
            includeStartedAt,
            false,
          );

          if (fallbackError) {
            if (handleMissingSongwritingTableError(fallbackError)) {
              return [] as SongwritingProject[];
            }
            throw fallbackError;
          }

          songwritingProjectsTableAvailableRef.current = true;
          persistSongwritingSchemaSupport();
          return normalizeProjects(fallbackData);
        }

        if (includeSessions && includeStartedAt && isMissingColumnError(error, "started_at")) {
          updateSchemaSupportRef(
            songwritingSessionsStartedAtSupportedRef,
            SONGWRITING_SCHEMA_FEATURES.sessionsStartedAt,
            false,
          );
          console.warn(
            "Songwriting sessions started_at column unavailable; falling back to legacy session_start.",
            error,
          );

          const { data: fallbackData, error: fallbackError } = await performQuery(
            includeSessions,
            false,
            songwritingEstimatedCompletionSupportedRef.current,
          );

          if (fallbackError) {
            if (handleMissingSongwritingTableError(fallbackError)) {
              return [] as SongwritingProject[];
            }
            throw fallbackError;
          }

          songwritingProjectsTableAvailableRef.current = true;
          persistSongwritingSchemaSupport();
          return normalizeProjects(fallbackData);
        }

        if (includeSessions && isMissingTableError(error, "songwriting_sessions")) {
          songwritingSessionsTableAvailableRef.current = false;
          console.warn("Songwriting sessions relation unavailable; refetching without session data.", error);

          const { data: fallbackData, error: fallbackError } = await performQuery(
            false,
            false,
            songwritingEstimatedCompletionSupportedRef.current,
          );

          if (fallbackError) {
            if (handleMissingSongwritingTableError(fallbackError)) {
              return [] as SongwritingProject[];
            }
            throw fallbackError;
          }

          songwritingProjectsTableAvailableRef.current = true;
          persistSongwritingSchemaSupport();
          return normalizeProjects(fallbackData);
        }

        if (handleMissingSongwritingTableError(error)) {
          return [] as SongwritingProject[];
        }
        throw error;
      }

      songwritingProjectsTableAvailableRef.current = true;
      persistSongwritingSchemaSupport();
      return normalizeProjects(data);
    },
  });

  const createProject = useMutation({
    mutationFn: async (projectData: CreateProjectInput) => {
      if (!songwritingProjectsTableAvailableRef.current) {
        throw new Error("Songwriting projects are currently unavailable.");
      }

      const { data: authData, error: authError } = await supabase.auth.getUser();

      if (authError) throw authError;

      const userId = authData.user?.id;
      if (!userId) {
        throw new Error("User must be signed in to create a songwriting project");
      }

      const sanitizedThemeId = projectData.theme_id || null;
      const sanitizedProgressionId = projectData.chord_progression_id || null;
      const sanitizedLyrics = projectData.initial_lyrics?.trim() || null;
<<<<<<< HEAD
      const sanitizedGenres = sanitizeGenreSelection(projectData.genres);
      const sanitizedPurpose =
        typeof projectData.purpose === "string" && projectData.purpose.trim().length > 0
          ? projectData.purpose.trim()
          : null;
      const sanitizedMode =
        typeof projectData.mode === "string" && projectData.mode.trim().length > 0
          ? projectData.mode.trim()
          : null;
      const { coWriters: sanitizedCoWriters, splits: sanitizedSplits } =
        sanitizeCoWriterMetadata(projectData.co_writers ?? null, projectData.co_writer_splits ?? null);
      const sanitizedInitialProductionPotentialRaw = toNumberOrNull(
        projectData.initial_production_potential ?? null,
      );
      const sanitizedInitialProductionPotential =
        sanitizedInitialProductionPotentialRaw === null
          ? null
          : clampNumber(sanitizedInitialProductionPotentialRaw, 0, 100);
=======
      const sanitizedCreativeBrief =
        songwritingCreativeBriefSupportedRef.current && projectData.creative_brief
          ? projectData.creative_brief
          : null;
>>>>>>> 13f5688e

      const [{ data: skills, error: skillsError }, { data: attributes, error: attributesError }] = await Promise.all([
        supabase
          .from("player_skills")
          .select("songwriting, creativity, composition")
          .eq("user_id", userId)
          .maybeSingle(),
        supabase
          .from("player_attributes")
          .select("creative_insight, musical_ability")
          .eq("user_id", userId)
          .maybeSingle(),
      ]);

      if (skillsError && skillsError.code !== "PGRST116") {
        throw skillsError;
      }

      if (attributesError && attributesError.code !== "PGRST116") {
        throw attributesError;
      }

      const estimateSessions = () => {
        const skillAverage =
          ((skills?.songwriting ?? 20) + (skills?.creativity ?? 20) + (skills?.composition ?? 20)) / 3;
        const attributeAverage = ((attributes?.creative_insight ?? 40) + (attributes?.musical_ability ?? 40)) / 2;

        const baseSessions = 4;
        const skillModifier = 1 - Math.min(0.45, skillAverage / 220);
        const attributeModifier = 1 - Math.min(0.3, attributeAverage / 260);
        const estimated = Math.round(baseSessions * skillModifier * attributeModifier);
        return Math.max(2, Math.min(6, estimated));
      };

      const estimatedSessions = estimateSessions();

      try {
        validateGenreSelection(sanitizedGenres, skills);
      } catch (validationError) {
        throw validationError;
      }

      const buildPayload = ({
        includeExtendedMetadata = songwritingProjectExtendedMetadataSupportedRef.current,
        includeAttributeScores = songwritingProjectAttributeScoresSupportedRef.current,
        includeRatingFlags = songwritingProjectRatingFlagsSupportedRef.current,
      }: {
        includeExtendedMetadata?: boolean;
        includeAttributeScores?: boolean;
        includeRatingFlags?: boolean;
      } = {}) => {
        const payload: Record<string, unknown> = {
          user_id: userId,
          title: projectData.title.trim(),
          theme_id: sanitizedThemeId,
          chord_progression_id: sanitizedProgressionId,
          initial_lyrics: sanitizedLyrics,
          estimated_sessions: estimatedSessions,
          quality_score: 1000,
          status: "draft",
          music_progress: 0,
          lyrics_progress: 0,
          total_sessions: 0,
          is_locked: false,
          locked_until: null,
        };

        if (songwritingSessionsCompletedSupportedRef.current) {
          payload.sessions_completed = 0;
        }

        if (songwritingLyricsColumnSupportedRef.current) {
          payload.lyrics = sanitizedLyrics;
        }

        if (songwritingEstimatedCompletionSupportedRef.current) {
          payload.estimated_completion_sessions = estimatedSessions;
        }

<<<<<<< HEAD
        if (includeExtendedMetadata) {
          payload.purpose = sanitizedPurpose;
          payload.mode = sanitizedMode;
          if (sanitizedGenres.length > 0) {
            payload.genres = sanitizedGenres;
          } else {
            payload.genres = [];
          }

          if (sanitizedCoWriters) {
            payload.co_writers = sanitizedCoWriters;
          } else {
            payload.co_writers = [];
          }

          if (sanitizedSplits) {
            payload.co_writer_splits = sanitizedSplits;
          } else if (sanitizedCoWriters && sanitizedCoWriters.length > 0) {
            payload.co_writer_splits = sanitizedCoWriters.map(() => 0);
          }

          payload.initial_production_potential = sanitizedInitialProductionPotential;
          payload.production_potential = sanitizedInitialProductionPotential;
        }

        if (includeAttributeScores) {
          payload.attribute_scores = {
            concept: 0,
            lyrics: 0,
            melody: 0,
            production: 0,
            performance: 0,
          } satisfies SongAttributeScores;
        }

        if (includeRatingFlags) {
          payload.rating_hidden = true;
          payload.rating_visible = false;
          payload.rating_revealed_at = null;
          payload.rating_revealed_stage = null;
          payload.rating_owner_user_id = userId;
          payload.rating_owner_profile_id = null;
=======
        if (songwritingCreativeBriefSupportedRef.current) {
          payload.creative_brief = sanitizedCreativeBrief;
>>>>>>> 13f5688e
        }

        return payload;
      };

      const attemptInsert = (options?: {
        includeExtendedMetadata?: boolean;
        includeAttributeScores?: boolean;
        includeRatingFlags?: boolean;
      }) =>
        supabase
          .from("songwriting_projects")
          .insert(buildPayload(options) as any)
          .select()
          .single();

      let { data, error } = await attemptInsert();

      if (
        error &&
        songwritingEstimatedCompletionSupportedRef.current &&
        isMissingColumnError(error, "estimated_completion_sessions")
      ) {
        updateSchemaSupportRef(
          songwritingEstimatedCompletionSupportedRef,
          SONGWRITING_SCHEMA_FEATURES.estimatedCompletion,
          false,
        );
        console.warn(
          "Songwriting projects estimated_completion_sessions column unavailable when creating; retrying without it.",
          error,
        );

        const fallback = await attemptInsert();
        data = fallback.data;
        error = fallback.error;
      }

      if (
        error &&
        songwritingProjectExtendedMetadataSupportedRef.current &&
        [
          "purpose",
          "mode",
          "genres",
          "co_writers",
          "co_writer_splits",
          "initial_production_potential",
          "production_potential",
        ].some((column) => isMissingColumnError(error, column))
      ) {
        updateSchemaSupportRef(
          songwritingProjectExtendedMetadataSupportedRef,
          SONGWRITING_SCHEMA_FEATURES.projectExtendedMetadata,
          false,
        );
        console.warn(
          "Songwriting projects extended metadata columns unavailable when creating; retrying without them.",
          error,
        );

        const fallback = await attemptInsert({ includeExtendedMetadata: false });
        data = fallback.data;
        error = fallback.error;
      }

      if (
        error &&
        songwritingProjectAttributeScoresSupportedRef.current &&
        (isMissingColumnError(error, "attribute_scores") ||
          SONG_ATTRIBUTE_KEYS.some((key) =>
            ATTRIBUTE_COLUMN_ALIASES[key].some((column) => isMissingColumnError(error, column)),
          ))
      ) {
        updateSchemaSupportRef(
          songwritingProjectAttributeScoresSupportedRef,
          SONGWRITING_SCHEMA_FEATURES.projectAttributeScores,
          false,
        );
        console.warn(
          "Songwriting projects attribute_scores column unavailable when creating; retrying without it.",
          error,
        );

        const fallback = await attemptInsert({ includeAttributeScores: false });
        data = fallback.data;
        error = fallback.error;
      }

      if (
        error &&
        songwritingProjectRatingFlagsSupportedRef.current &&
        [
          "rating_hidden",
          "rating_visible",
          "rating_revealed_at",
          "rating_revealed_stage",
          "rating_owner_user_id",
          "rating_owner_profile_id",
        ].some((column) => isMissingColumnError(error, column))
      ) {
        updateSchemaSupportRef(
          songwritingProjectRatingFlagsSupportedRef,
          SONGWRITING_SCHEMA_FEATURES.projectRatingFlags,
          false,
        );
        console.warn(
          "Songwriting projects rating metadata columns unavailable when creating; retrying without them.",
          error,
        );

        const fallback = await attemptInsert({ includeRatingFlags: false });
        data = fallback.data;
        error = fallback.error;
      }

      if (error && songwritingSessionsCompletedSupportedRef.current && isMissingColumnError(error, "sessions_completed")) {
        updateSchemaSupportRef(
          songwritingSessionsCompletedSupportedRef,
          SONGWRITING_SCHEMA_FEATURES.sessionsCompleted,
          false,
        );
        console.warn(
          "Songwriting projects sessions_completed column unavailable when creating; retrying without it.",
          error,
        );

        const fallback = await attemptInsert();
        data = fallback.data;
        error = fallback.error;
      }

      if (error && songwritingLyricsColumnSupportedRef.current && isMissingColumnError(error, "lyrics")) {
        updateSchemaSupportRef(
          songwritingLyricsColumnSupportedRef,
          SONGWRITING_SCHEMA_FEATURES.lyrics,
          false,
        );
        console.warn(
          "Songwriting projects lyrics column unavailable when creating; retrying without it.",
          error,
        );

        const fallback = await attemptInsert();
        data = fallback.data;
        error = fallback.error;
      }

      if (error && songwritingCreativeBriefSupportedRef.current && isMissingColumnError(error, "creative_brief")) {
        songwritingCreativeBriefSupportedRef.current = false;
        console.warn(
          "Songwriting projects creative_brief column unavailable when creating; retrying without it.",
          error,
        );

        const fallback = await attemptInsert();
        data = fallback.data;
        error = fallback.error;
      }

      if (error) {
        handleMissingSongwritingTableError(error);
        throw error;
      }

      const normalized = data
        ? (normalizeProjectRow(data as any) as any)
        : null;
      persistSongwritingSchemaSupport();
      return normalized as any;
    },
    onSuccess: () => {
      queryClient.invalidateQueries({ queryKey: ['songwriting-projects'] });
      toast({
        title: "Project Created",
        description: "Your songwriting project is ready for its first focus sprint!"
      });
    },
    onError: (error) => {
      toast({
        title: "Error",
        description:
          error instanceof Error && error.message.includes("unavailable")
            ? "Songwriting projects are not available yet. Please try again later."
            : "Failed to create songwriting project",
        variant: "destructive"
      });
      console.error("Create project error:", error);
    }
  });

  const updateProject = useMutation({
    mutationFn: async ({ id, ...updates }: UpdateProjectInput) => {
      if (!id) {
        throw new Error("Project id is required to update a songwriting project");
      }

      let sanitizedGenresUpdate: string[] | undefined;
      let sanitizedPurposeUpdate: string | null | undefined;
      let sanitizedModeUpdate: string | null | undefined;
      let sanitizedInitialProductionPotentialUpdate: number | null | undefined;
      let sanitizedProductionPotentialUpdate: number | null | undefined;
      let sanitizedCoWriterMetadata:
        | { coWriters: string[] | null; splits: number[] | null }
        | undefined;
      let sanitizedAttributeScoresUpdate: Partial<SongAttributeScores> | null | undefined;

      if (updates.genres !== undefined) {
        sanitizedGenresUpdate = sanitizeGenreSelection(updates.genres);

        try {
          const { data: authData, error: authError } = await supabase.auth.getUser();
          if (authError) {
            throw authError;
          }

          const userId = authData.user?.id;
          if (userId) {
            const { data: skillRow, error: skillError } = await supabase
              .from("player_skills")
              .select("guitar, bass, drums, vocals, songwriting")
              .eq("user_id", userId)
              .maybeSingle();

            if (skillError && skillError.code !== "PGRST116") {
              throw skillError;
            }

            validateGenreSelection(sanitizedGenresUpdate, skillRow ?? undefined);
          }
        } catch (validationError) {
          throw validationError;
        }
      }

      if (updates.purpose !== undefined) {
        sanitizedPurposeUpdate =
          typeof updates.purpose === "string" && updates.purpose.trim().length > 0
            ? updates.purpose.trim()
            : null;
      }

      if (updates.mode !== undefined) {
        sanitizedModeUpdate =
          typeof updates.mode === "string" && updates.mode.trim().length > 0
            ? updates.mode.trim()
            : null;
      }

      if (updates.initial_production_potential !== undefined) {
        const parsed = toNumberOrNull(updates.initial_production_potential);
        sanitizedInitialProductionPotentialUpdate =
          parsed === null ? null : clampNumber(parsed, 0, 100);
      }

      if (updates.production_potential !== undefined) {
        const parsed = toNumberOrNull(updates.production_potential);
        sanitizedProductionPotentialUpdate = parsed === null ? null : clampNumber(parsed, 0, 100);
      }

      if (updates.co_writers !== undefined || updates.co_writer_splits !== undefined) {
        sanitizedCoWriterMetadata = sanitizeCoWriterMetadata(
          updates.co_writers ?? null,
          updates.co_writer_splits ?? null,
        );
      }

      if (updates.attribute_scores !== undefined) {
        if (updates.attribute_scores === null) {
          sanitizedAttributeScoresUpdate = null;
        } else {
          const sanitized: Partial<SongAttributeScores> = {};
          SONG_ATTRIBUTE_KEYS.forEach((key) => {
            const candidate = updates.attribute_scores?.[key];
            if (candidate === undefined) {
              return;
            }
            const parsed = toNumberOrNull(candidate);
            if (parsed !== null) {
              sanitized[key] = clampNumber(parsed, 0, 200);
            }
          });
          sanitizedAttributeScoresUpdate = sanitized;
        }
      }

      const buildPayload = (
        includeEstimated: boolean,
        {
          includeExtendedMetadata = songwritingProjectExtendedMetadataSupportedRef.current,
          includeAttributeScores = songwritingProjectAttributeScoresSupportedRef.current,
          includeRatingFlags = songwritingProjectRatingFlagsSupportedRef.current,
        }: {
          includeExtendedMetadata?: boolean;
          includeAttributeScores?: boolean;
          includeRatingFlags?: boolean;
        } = {},
      ) => {
        const payload: Record<string, unknown> = {
          updated_at: new Date().toISOString(),
        };

        (Object.entries(updates) as Array<[keyof UpdateProjectInput, unknown]>).forEach(([key, value]) => {
          if (value === undefined) {
            return;
          }

          if (key === "estimated_completion_sessions") {
            if (includeEstimated) {
              payload[key] = value;
            }
            payload.estimated_sessions = value;
            return;
          }

          if (key === "lyrics") {
            if (songwritingLyricsColumnSupportedRef.current) {
              payload.lyrics = value;
            } else {
              payload.initial_lyrics = value;
            }
            return;
          }

<<<<<<< HEAD
          if (key === "genres") {
            if (includeExtendedMetadata && sanitizedGenresUpdate !== undefined) {
              payload.genres = sanitizedGenresUpdate;
            }
            return;
          }
=======
          if (key === "creative_brief") {
            if (songwritingCreativeBriefSupportedRef.current) {
              payload.creative_brief = value;
            }
            return;
          }

          payload[key] = value;
        });
>>>>>>> 13f5688e

          if (key === "purpose") {
            if (includeExtendedMetadata && sanitizedPurposeUpdate !== undefined) {
              payload.purpose = sanitizedPurposeUpdate;
            }
            return;
          }

          if (key === "mode") {
            if (includeExtendedMetadata && sanitizedModeUpdate !== undefined) {
              payload.mode = sanitizedModeUpdate;
            }
            return;
          }

          if (key === "co_writers" || key === "co_writer_splits") {
            if (includeExtendedMetadata && sanitizedCoWriterMetadata) {
              payload.co_writers = sanitizedCoWriterMetadata.coWriters ?? [];
              payload.co_writer_splits = sanitizedCoWriterMetadata.splits
                ? sanitizedCoWriterMetadata.splits
                : (sanitizedCoWriterMetadata.coWriters ?? []).map(() => 0);
            }
            return;
          }

          if (key === "initial_production_potential") {
            if (
              includeExtendedMetadata &&
              sanitizedInitialProductionPotentialUpdate !== undefined
            ) {
              payload.initial_production_potential = sanitizedInitialProductionPotentialUpdate;
            }
            return;
          }

          if (key === "production_potential") {
            if (includeExtendedMetadata && sanitizedProductionPotentialUpdate !== undefined) {
              payload.production_potential = sanitizedProductionPotentialUpdate;
            }
            return;
          }

          if (key === "attribute_scores") {
            if (includeAttributeScores && sanitizedAttributeScoresUpdate !== undefined) {
              if (sanitizedAttributeScoresUpdate === null) {
                payload.attribute_scores = null;
              } else {
                payload.attribute_scores = {
                  concept: sanitizedAttributeScoresUpdate.concept ?? 0,
                  lyrics: sanitizedAttributeScoresUpdate.lyrics ?? 0,
                  melody: sanitizedAttributeScoresUpdate.melody ?? 0,
                  production: sanitizedAttributeScoresUpdate.production ?? 0,
                  performance: sanitizedAttributeScoresUpdate.performance ?? 0,
                } satisfies SongAttributeScores;
              }
            }
            return;
          }

          payload[key] = value;
        });

        if (!includeEstimated) {
          delete payload.estimated_completion_sessions;
        }

        if (updates.estimated_completion_sessions !== undefined) {
          payload.estimated_sessions = updates.estimated_completion_sessions;
        }

        if (
          songwritingLyricsColumnSupportedRef.current &&
          payload.initial_lyrics !== undefined &&
          payload.lyrics === undefined
        ) {
          payload.lyrics = payload.initial_lyrics;
        }

        if (!songwritingLyricsColumnSupportedRef.current) {
          delete payload.lyrics;
        }

<<<<<<< HEAD
        if (!includeExtendedMetadata) {
          delete payload.purpose;
          delete payload.mode;
          delete payload.genres;
          delete payload.co_writers;
          delete payload.co_writer_splits;
          delete payload.initial_production_potential;
          delete payload.production_potential;
        }

        if (!includeAttributeScores) {
          delete payload.attribute_scores;
        }

        if (!includeRatingFlags) {
          delete payload.rating_hidden;
          delete payload.rating_visible;
          delete payload.rating_revealed_at;
          delete payload.rating_revealed_stage;
          delete payload.rating_owner_user_id;
          delete payload.rating_owner_profile_id;
=======
        if (!songwritingCreativeBriefSupportedRef.current) {
          delete payload.creative_brief;
>>>>>>> 13f5688e
        }

        return payload;
      };

      const attemptUpdate = (
        includeEstimated: boolean,
        options?: {
          includeExtendedMetadata?: boolean;
          includeAttributeScores?: boolean;
          includeRatingFlags?: boolean;
        },
      ) =>
        supabase
          .from("songwriting_projects")
          .update(buildPayload(includeEstimated, options) as Record<string, unknown>)
          .eq("id", id);

      let { error } = await attemptUpdate(songwritingEstimatedCompletionSupportedRef.current);

      if (
        error &&
        songwritingEstimatedCompletionSupportedRef.current &&
        isMissingColumnError(error, "estimated_completion_sessions")
      ) {
        updateSchemaSupportRef(
          songwritingEstimatedCompletionSupportedRef,
          SONGWRITING_SCHEMA_FEATURES.estimatedCompletion,
          false,
        );
        console.warn(
          "Songwriting projects estimated_completion_sessions column unavailable when updating; retrying without it.",
          error,
        );

        ({ error } = await attemptUpdate(false));
      }

      if (error && songwritingSessionsCompletedSupportedRef.current && isMissingColumnError(error, "sessions_completed")) {
        updateSchemaSupportRef(
          songwritingSessionsCompletedSupportedRef,
          SONGWRITING_SCHEMA_FEATURES.sessionsCompleted,
          false,
        );
        console.warn(
          "Songwriting projects sessions_completed column unavailable when updating; retrying without it.",
          error,
        );

        ({ error } = await attemptUpdate(songwritingEstimatedCompletionSupportedRef.current));
      }

      if (error && songwritingCreativeBriefSupportedRef.current && isMissingColumnError(error, "creative_brief")) {
        songwritingCreativeBriefSupportedRef.current = false;
        console.warn(
          "Songwriting projects creative_brief column unavailable when updating; retrying without it.",
          error,
        );

        ({ error } = await attemptUpdate(songwritingEstimatedCompletionSupportedRef.current));
      }

      if (error && songwritingLyricsColumnSupportedRef.current && isMissingColumnError(error, "lyrics")) {
        updateSchemaSupportRef(
          songwritingLyricsColumnSupportedRef,
          SONGWRITING_SCHEMA_FEATURES.lyrics,
          false,
        );
        console.warn(
          "Songwriting projects lyrics column unavailable when updating; retrying without it.",
          error,
        );

        ({ error } = await attemptUpdate(songwritingEstimatedCompletionSupportedRef.current));
      }

      if (
        error &&
        songwritingProjectExtendedMetadataSupportedRef.current &&
        [
          "purpose",
          "mode",
          "genres",
          "co_writers",
          "co_writer_splits",
          "initial_production_potential",
          "production_potential",
        ].some((column) => isMissingColumnError(error, column))
      ) {
        updateSchemaSupportRef(
          songwritingProjectExtendedMetadataSupportedRef,
          SONGWRITING_SCHEMA_FEATURES.projectExtendedMetadata,
          false,
        );
        console.warn(
          "Songwriting projects extended metadata columns unavailable when updating; retrying without them.",
          error,
        );

        ({ error } = await attemptUpdate(
          songwritingEstimatedCompletionSupportedRef.current,
          { includeExtendedMetadata: false },
        ));
      }

      if (
        error &&
        songwritingProjectAttributeScoresSupportedRef.current &&
        (isMissingColumnError(error, "attribute_scores") ||
          SONG_ATTRIBUTE_KEYS.some((key) =>
            ATTRIBUTE_COLUMN_ALIASES[key].some((column) => isMissingColumnError(error, column)),
          ))
      ) {
        updateSchemaSupportRef(
          songwritingProjectAttributeScoresSupportedRef,
          SONGWRITING_SCHEMA_FEATURES.projectAttributeScores,
          false,
        );
        console.warn(
          "Songwriting projects attribute_scores column unavailable when updating; retrying without it.",
          error,
        );

        ({ error } = await attemptUpdate(
          songwritingEstimatedCompletionSupportedRef.current,
          { includeAttributeScores: false },
        ));
      }

      if (
        error &&
        songwritingProjectRatingFlagsSupportedRef.current &&
        [
          "rating_hidden",
          "rating_visible",
          "rating_revealed_at",
          "rating_revealed_stage",
          "rating_owner_user_id",
          "rating_owner_profile_id",
        ].some((column) => isMissingColumnError(error, column))
      ) {
        updateSchemaSupportRef(
          songwritingProjectRatingFlagsSupportedRef,
          SONGWRITING_SCHEMA_FEATURES.projectRatingFlags,
          false,
        );
        console.warn(
          "Songwriting projects rating metadata columns unavailable when updating; retrying without them.",
          error,
        );

        ({ error } = await attemptUpdate(
          songwritingEstimatedCompletionSupportedRef.current,
          { includeRatingFlags: false },
        ));
      }

      if (error) throw error;
      persistSongwritingSchemaSupport();
      return id;
    },
    onSuccess: () => {
      queryClient.invalidateQueries({ queryKey: ['songwriting-projects'] });
      toast({
        title: "Project Updated",
        description: "Your songwriting roadmap has been refreshed."
      });
    },
    onError: (error) => {
      toast({
        title: "Error",
        description: "Failed to update songwriting project",
        variant: "destructive"
      });
      console.error("Update project error:", error);
    }
  });

  const deleteProject = useMutation({
    mutationFn: async (projectId: string) => {
      const { error } = await supabase
        .from("songwriting_projects")
        .delete()
        .eq("id", projectId);

      if (error) throw error;
      return projectId;
    },
    onSuccess: () => {
      queryClient.invalidateQueries({ queryKey: ['songwriting-projects'] });
      toast({
        title: "Project Deleted",
        description: "The songwriting project has been removed."
      });
    },
    onError: (error) => {
      toast({
        title: "Error",
        description: "Failed to delete songwriting project",
        variant: "destructive"
      });
      console.error("Delete project error:", error);
    }
  });

  const startSession = useMutation({
<<<<<<< HEAD
    mutationFn: async ({ projectId, effortHours, resumeSessionId }: StartSessionInput) => {
      if (!projectId) {
        throw new Error("Project id is required to start a songwriting session");
      }

      const sanitizedEffortHours = sanitizeEffortHours(effortHours);
      const sessionDurationMinutes = sanitizedEffortHours * 60;
      const lockDurationMinutes = Math.max(30, sanitizedEffortHours * 10);

=======
    mutationFn: async ({ projectId, effortHours }: StartSessionInput) => {
>>>>>>> 13f5688e
      const { data: project, error: projectError } = await supabase
        .from("songwriting_projects")
        .select("is_locked, locked_until, status")
        .eq("id", projectId)
        .maybeSingle();

      if (projectError) throw projectError;
      if (!project) throw new Error("Project not found");

      if (!resumeSessionId && project.is_locked && project.locked_until) {
        const lockTime = new Date(project.locked_until);
        if (!Number.isNaN(lockTime.getTime()) && lockTime > new Date()) {
          throw new Error("Project is currently locked. Please wait before starting a new session.");
        }
      }

      const { data: authData, error: authError } = await supabase.auth.getUser();
      if (authError) throw authError;

      const userId = authData.user?.id;
      if (!userId) {
        throw new Error("User must be signed in to start a songwriting session.");
      }

      const sanitizedEffort = Number.isFinite(effortHours) ? Math.max(1, effortHours) : 6;
      const startedAt = new Date();
<<<<<<< HEAD
      const lockUntil = new Date(startedAt.getTime() + lockDurationMinutes * 60 * 1000);
=======
      const lockUntil = new Date(startedAt.getTime() + sanitizedEffort * 60 * 60 * 1000);
>>>>>>> 13f5688e

      const { error: lockError } = await supabase
        .from("songwriting_projects")
        .update({
          is_locked: true,
          locked_until: lockUntil.toISOString(),
          status: project.status && project.status !== "draft" ? project.status : "writing",
          updated_at: startedAt.toISOString(),
        } as Record<string, unknown>)
        .eq("id", projectId);

      if (lockError) throw lockError;

      if (resumeSessionId) {
        const { data: existingSession, error: existingSessionError } = await supabase
          .from("songwriting_sessions")
          .select(
            [
              "id",
              "project_id",
              "user_id",
              "session_start",
              "locked_until",
              songwritingSessionExtendedTrackingSupportedRef.current ? "pause_state" : null,
            ]
              .filter((field): field is string => typeof field === "string" && field.length > 0)
              .join(","),
          )
          .eq("id", resumeSessionId)
          .maybeSingle();

        if (existingSessionError) {
          throw existingSessionError;
        }

        if (!existingSession || existingSession.project_id !== projectId) {
          throw new Error("Unable to resume session: session not found or does not match project.");
        }

        const resumePayload: Record<string, unknown> = {
          locked_until: lockUntil.toISOString(),
        };

        if (songwritingSessionExtendedTrackingSupportedRef.current) {
          resumePayload.effort_hours = sanitizedEffortHours;
          resumePayload.duration_minutes = sessionDurationMinutes;
          resumePayload.pause_state = "active";
          resumePayload.resumed_at = startedAt.toISOString();
        }

        const { data: resumedData, error: resumeError } = await supabase
          .from("songwriting_sessions")
          .update(resumePayload)
          .eq("id", resumeSessionId)
          .select()
          .single();

        if (
          resumeError &&
          songwritingSessionExtendedTrackingSupportedRef.current &&
          [
            "effort_hours",
            "duration_minutes",
            "pause_state",
            "resumed_at",
          ].some((column) => isMissingColumnError(resumeError, column))
        ) {
          updateSchemaSupportRef(
            songwritingSessionExtendedTrackingSupportedRef,
            SONGWRITING_SCHEMA_FEATURES.sessionExtendedTracking,
            false,
          );
          console.warn(
            "Songwriting session extended tracking columns unavailable when resuming; retrying without them.",
            resumeError,
          );

          const { data: fallbackData, error: fallbackResumeError } = await supabase
            .from("songwriting_sessions")
            .update({ locked_until: lockUntil.toISOString() })
            .eq("id", resumeSessionId)
            .select()
            .single();

          if (fallbackResumeError) {
            throw fallbackResumeError;
          }

          return fallbackData as SongwritingSession;
        }

        if (resumeError) {
          throw resumeError;
        }

        return resumedData as SongwritingSession;
      }

      const { data, error } = await supabase
        .from("songwriting_sessions")
        .insert({
          project_id: projectId,
          user_id: userId,
          session_start: startedAt.toISOString(),
          ...(songwritingSessionsStartedAtSupportedRef.current
            ? { started_at: startedAt.toISOString() }
            : {}),
          locked_until: lockUntil.toISOString(),
          notes: null,
          ...(songwritingSessionExtendedTrackingSupportedRef.current
            ? {
                effort_hours: sanitizedEffortHours,
                duration_minutes: sessionDurationMinutes,
                pause_state: "active",
              }
            : {}),
        } as any)
        .select()
        .single();

      if (error) {
        if (songwritingSessionsStartedAtSupportedRef.current && isMissingColumnError(error, "started_at")) {
          updateSchemaSupportRef(
            songwritingSessionsStartedAtSupportedRef,
            SONGWRITING_SCHEMA_FEATURES.sessionsStartedAt,
            false,
          );
          console.warn(
            "Songwriting sessions started_at column unavailable when creating a session; retrying without it.",
            error,
          );

          const { data: legacyData, error: legacyError } = await supabase
            .from("songwriting_sessions")
            .insert({
              project_id: projectId,
              user_id: userId,
              session_start: startedAt.toISOString(),
              locked_until: lockUntil.toISOString(),
              notes: null,
            } as any)
            .select()
            .single();

          if (legacyError) {
            throw legacyError;
          }

          return legacyData as SongwritingSession;
        }

        if (
          songwritingSessionExtendedTrackingSupportedRef.current &&
          ["effort_hours", "duration_minutes", "pause_state"].some((column) =>
            isMissingColumnError(error, column),
          )
        ) {
          updateSchemaSupportRef(
            songwritingSessionExtendedTrackingSupportedRef,
            SONGWRITING_SCHEMA_FEATURES.sessionExtendedTracking,
            false,
          );
          console.warn(
            "Songwriting sessions extended tracking columns unavailable when creating a session; retrying without them.",
            error,
          );

          const { data: fallbackData, error: fallbackError } = await supabase
            .from("songwriting_sessions")
            .insert({
              project_id: projectId,
              user_id: userId,
              session_start: startedAt.toISOString(),
              ...(songwritingSessionsStartedAtSupportedRef.current
                ? { started_at: startedAt.toISOString() }
                : {}),
              locked_until: lockUntil.toISOString(),
              notes: null,
            } as any)
            .select()
            .single();

          if (fallbackError) {
            throw fallbackError;
          }

          return fallbackData as SongwritingSession;
        }

        throw error;
      }
      return data as SongwritingSession;
    },
<<<<<<< HEAD
    onSuccess: (_data, variables) => {
      queryClient.invalidateQueries({ queryKey: ['songwriting-projects'] });
      const hours = sanitizeEffortHours(variables?.effortHours ?? DEFAULT_SESSION_HOURS);
      const resumed = Boolean(variables?.resumeSessionId);
      toast({
        title: "Session Started",
        description: resumed
          ? `Resumed a ${hours}-hour songwriting sprint. Finish strong!`
          : `Your ${hours}-hour songwriting focus session has begun! Stay locked in.`,
=======
    onSuccess: (_result, variables) => {
      queryClient.invalidateQueries({ queryKey: ['songwriting-projects'] });
      const effortHours = variables?.effortHours ?? 6;
      const roundedHours = Math.max(1, Math.round(effortHours));
      toast({
        title: "Session Started",
        description: `Your songwriting session has begun! You're locked in for ${roundedHours} hour${
          roundedHours === 1 ? '' : 's'
        } of focused work.`,
>>>>>>> 13f5688e
      });
    },
    onError: (error) => {
      const description =
        error instanceof Error ? error.message : "Failed to start songwriting session";
      toast({
        title: "Error",
        description,
        variant: "destructive"
      });
    }
  });

  const pauseSession = useMutation({
    mutationFn: async ({ sessionId }: PauseSessionInput) => {
      const { data: session, error: sessionError } = await supabase
        .from("songwriting_sessions")
        .select("project_id")
        .eq("id", sessionId)
        .maybeSingle();

      if (sessionError) throw sessionError;
      if (!session) throw new Error("Session not found");

      const now = new Date().toISOString();

      const { error: sessionUpdateError } = await supabase
        .from("songwriting_sessions")
        .update({ session_end: now })
        .eq("id", sessionId);

      if (sessionUpdateError) throw sessionUpdateError;

      const { error: projectUpdateError } = await supabase
        .from("songwriting_projects")
        .update({ is_locked: false, locked_until: now })
        .eq("id", session.project_id);

      if (projectUpdateError) throw projectUpdateError;

      return { projectId: session.project_id, pausedAt: now };
    },
    onSuccess: () => {
      queryClient.invalidateQueries({ queryKey: ['songwriting-projects'] });
      toast({
        title: "Session Paused",
        description: "Your sprint is paused. Resume when you're ready to dive back in.",
      });
    },
    onError: (error) => {
      toast({
        title: "Error",
        description: error instanceof Error ? error.message : "Failed to pause session",
        variant: "destructive",
      });
    },
  });

  const completeSession = useMutation({
    mutationFn: async ({
      sessionId,
      notes,
      effortHours,
      paused,
      resumeAt,
      coWriterAdjustments,
    }: CompleteSessionInput) => {
      const sessionSelect = [
        "project_id",
        "user_id",
        songwritingSessionExtendedTrackingSupportedRef.current ? "effort_hours" : null,
        songwritingSessionExtendedTrackingSupportedRef.current ? "duration_minutes" : null,
        songwritingSessionExtendedTrackingSupportedRef.current ? "pause_state" : null,
        songwritingSessionExtendedTrackingSupportedRef.current ? "co_writer_contributions" : null,
        songwritingSessionExtendedTrackingSupportedRef.current ? "royalty_split_snapshot" : null,
      ]
        .filter((field): field is string => typeof field === "string" && field.length > 0)
        .join(",");

      const { data: session, error: sessionError } = await supabase
        .from("songwriting_sessions")
        .select(sessionSelect)
        .eq("id", sessionId)
        .maybeSingle();

      if (sessionError) throw sessionError;
      if (!session) throw new Error("Session not found");

      const inferredEffortHours = songwritingSessionExtendedTrackingSupportedRef.current
        ? toNumberOrNull((session as Record<string, unknown>).effort_hours) ?? undefined
        : undefined;
      const sanitizedEffortHours = sanitizeEffortHours(effortHours ?? inferredEffortHours);
      const sessionDurationMinutes = sanitizedEffortHours * 60;

      const buildProjectSelect = (includeEstimated: boolean) =>
        [
          "music_progress",
          "lyrics_progress",
          "lyrics_quality",
          "melody_quality",
          "rhythm_quality",
          "arrangement_quality",
          "production_potential",
          "song_rating",
          "total_sessions",
          includeEstimated ? "estimated_completion_sessions" : null,
          "estimated_sessions",
          "quality_score",
          "status",
          songwritingSessionsCompletedSupportedRef.current ? "sessions_completed" : null,
          "theme_id",
          "chord_progression_id",
<<<<<<< HEAD
          songwritingProjectExtendedMetadataSupportedRef.current ? "purpose" : null,
          songwritingProjectExtendedMetadataSupportedRef.current ? "mode" : null,
          songwritingProjectExtendedMetadataSupportedRef.current ? "genres" : null,
          songwritingProjectExtendedMetadataSupportedRef.current ? "co_writers" : null,
          songwritingProjectExtendedMetadataSupportedRef.current ? "co_writer_splits" : null,
          songwritingProjectExtendedMetadataSupportedRef.current
            ? "initial_production_potential"
            : null,
          songwritingProjectExtendedMetadataSupportedRef.current ? "production_potential" : null,
          songwritingProjectExtendedMetadataSupportedRef.current
            ? "production_potential_revealed"
            : null,
          songwritingProjectExtendedMetadataSupportedRef.current
            ? "production_potential_revealed_at"
            : null,
          songwritingProjectAttributeScoresSupportedRef.current ? "attribute_scores" : null,
          songwritingProjectExtendedMetadataSupportedRef.current ? "co_writer_contributions" : null,
          songwritingProjectRatingFlagsSupportedRef.current ? "rating_hidden" : null,
          songwritingProjectRatingFlagsSupportedRef.current ? "rating_visible" : null,
          songwritingProjectRatingFlagsSupportedRef.current ? "rating_revealed_at" : null,
          songwritingProjectRatingFlagsSupportedRef.current ? "rating_revealed_stage" : null,
          songwritingProjectRatingFlagsSupportedRef.current ? "rating_owner_user_id" : null,
          songwritingProjectRatingFlagsSupportedRef.current ? "rating_owner_profile_id" : null,
=======
          "genre_id",
          "genre_familiarity",
          "song_purpose_id",
          "writing_mode_id",
>>>>>>> 13f5688e
        ]
          .filter((field): field is string => typeof field === "string" && field.length > 0)
          .join(", ");

      const includeEstimatedCompletion = songwritingEstimatedCompletionSupportedRef.current;

      let { data: project, error: projectError } = await supabase
        .from("songwriting_projects")
        .select(buildProjectSelect(includeEstimatedCompletion))
        .eq("id", session.project_id)
        .maybeSingle();

      if (
        projectError &&
        includeEstimatedCompletion &&
        isMissingColumnError(projectError, "estimated_completion_sessions")
      ) {
        updateSchemaSupportRef(
          songwritingEstimatedCompletionSupportedRef,
          SONGWRITING_SCHEMA_FEATURES.estimatedCompletion,
          false,
        );
        console.warn(
          "Songwriting projects estimated_completion_sessions column unavailable when completing session; retrying without it.",
          projectError,
        );

        const fallback = await supabase
          .from("songwriting_projects")
          .select(buildProjectSelect(false))
          .eq("id", session.project_id)
          .maybeSingle();

        project = fallback.data;
        projectError = fallback.error;
      }

      if (
        projectError &&
        songwritingSessionsCompletedSupportedRef.current &&
        isMissingColumnError(projectError, "sessions_completed")
      ) {
        updateSchemaSupportRef(
          songwritingSessionsCompletedSupportedRef,
          SONGWRITING_SCHEMA_FEATURES.sessionsCompleted,
          false,
        );
        console.warn(
          "Songwriting projects sessions_completed column unavailable when completing session fetch; retrying without it.",
          projectError,
        );

        const fallback = await supabase
          .from("songwriting_projects")
          .select(buildProjectSelect(songwritingEstimatedCompletionSupportedRef.current))
          .eq("id", session.project_id)
          .maybeSingle();

        project = fallback.data;
        projectError = fallback.error;
      }

      if (projectError) throw projectError;
      if (!project) throw new Error("Project not found");

<<<<<<< HEAD
      const normalizedProject = normalizeProjectRow(project as any) as any;
=======
      project = normalizeProjectRow(project as any) as any;
>>>>>>> 13f5688e

      const [
        { data: skills, error: skillsError },
        { data: attributes, error: attributesError },
        { data: profile, error: profileError },
      ] = await Promise.all([
        supabase
          .from("player_skills")
<<<<<<< HEAD
          .select("songwriting, creativity, composition")
=======
          .select("songwriting, creativity, composition, vocals, guitar, bass, drums")
>>>>>>> 13f5688e
          .eq("user_id", session.user_id)
          .maybeSingle(),
        supabase
          .from("player_attributes")
<<<<<<< HEAD
          .select("creative_insight, musical_ability, mental_focus, physical_endurance")
=======
          .select("creative_insight, musical_ability, rhythm_sense, mental_focus, creativity")
>>>>>>> 13f5688e
          .eq("user_id", session.user_id)
          .maybeSingle(),
        supabase
          .from("profiles")
<<<<<<< HEAD
          .select("level, fame, weekly_bonus_metadata")
=======
          .select("health")
>>>>>>> 13f5688e
          .eq("user_id", session.user_id)
          .maybeSingle(),
      ]);

      if (skillsError && skillsError.code !== "PGRST116") {
        throw skillsError;
      }

      if (attributesError && attributesError.code !== "PGRST116") {
        throw attributesError;
      }

      if (profileError && profileError.code !== "PGRST116") {
        throw profileError;
      }

<<<<<<< HEAD
      let moodModifier = computeAttributeModifier(attributes?.mental_focus ?? null);
      let healthModifier = computeAttributeModifier(attributes?.physical_endurance ?? null);
      let inspirationModifier = computeAttributeModifier(attributes?.creative_insight ?? null, 50, 200);

      const profileLevel = toNumberOrNull(profile?.level) ?? 0;
      const profileFame = toNumberOrNull(profile?.fame) ?? 0;
      if (profileLevel > 0) {
        moodModifier = clampNumber(moodModifier * (1 + profileLevel / 500), 0.7, 1.5);
      }
      if (profileFame > 0) {
        inspirationModifier = clampNumber(inspirationModifier * (1 + profileFame / 12000), 0.7, 1.5);
      }
=======
      const instrumentalSkills = [skills?.guitar, skills?.bass, skills?.drums]
        .filter((value): value is number => typeof value === "number")
        .map((value) => (Number.isFinite(value) ? value : 0));

      const averageInstrumentalSkill =
        instrumentalSkills.length > 0
          ? instrumentalSkills.reduce((sum, value) => sum + value, 0) / instrumentalSkills.length
          : skills?.guitar || skills?.composition || 1;

      const clampToRange = (value: number | null | undefined, min: number, max: number, fallback: number) => {
        if (typeof value !== "number" || !Number.isFinite(value)) {
          return fallback;
        }
        return Math.min(max, Math.max(min, value));
      };

      const projected = project as any;
>>>>>>> 13f5688e

      const progressParameters: Record<string, unknown> = {
        p_skill_songwriting: skills?.songwriting || 1,
        p_skill_creativity: skills?.creativity || 1,
        p_skill_composition: skills?.composition || 1,
        p_skill_vocals: skills?.vocals || 1,
        p_skill_instrumental: averageInstrumentalSkill || 1,
        p_attr_creative_insight: attributes?.creative_insight || 10,
        p_attr_musical_ability: attributes?.musical_ability || 10,
<<<<<<< HEAD
        p_current_music: normalizedProject.music_progress ?? 0,
        p_current_lyrics: normalizedProject.lyrics_progress ?? 0,
        p_effort_hours: sanitizedEffortHours,
        p_mood_modifier: moodModifier,
        p_health_modifier: healthModifier,
        p_inspiration_modifier: inspirationModifier,
        p_session_paused: Boolean(paused),
=======
        p_attr_rhythm_sense: attributes?.rhythm_sense || 10,
        p_current_music: projected.music_progress ?? 0,
        p_current_lyrics: projected.lyrics_progress ?? 0,
        p_current_lyrics_quality: projected.lyrics_quality ?? 0,
        p_current_melody_quality: projected.melody_quality ?? 0,
        p_current_rhythm_quality: projected.rhythm_quality ?? 0,
        p_current_arrangement_quality: projected.arrangement_quality ?? 0,
        p_current_production_potential: projected.production_potential ?? 0,
        p_current_song_rating: projected.song_rating ?? 0,
        p_genre_familiarity: clampToRange(projected.genre_familiarity, 0, 100, 0),
        p_mood_state: clampToRange(attributes?.mental_focus, 0, 1000, 600) / 10,
        p_health: clampToRange(profile?.health, 0, 100, 72),
        p_inspiration: clampToRange(attributes?.creativity, 0, 1000, 550) / 10,
>>>>>>> 13f5688e
      };

      const { data: progressCalc, error: calcError } = await supabase.rpc(
        "calculate_songwriting_progress",
        progressParameters as any,
      );

      if (calcError) throw calcError;

      const progressResult = (progressCalc ?? {}) as Record<string, unknown>;
      const coerceNumber = (value: unknown) => (typeof value === "number" && Number.isFinite(value) ? value : 0);

      const musicGain = coerceNumber(progressResult.music_gain);
      const lyricsGain = coerceNumber(progressResult.lyrics_gain);
      const lyricsQualityGain = coerceNumber(progressResult.lyrics_quality_gain);
      const melodyQualityGain = coerceNumber(progressResult.melody_quality_gain);
      const rhythmQualityGain = coerceNumber(progressResult.rhythm_quality_gain);
      const arrangementQualityGain = coerceNumber(progressResult.arrangement_quality_gain);
      const productionPotentialGain = coerceNumber(progressResult.production_potential_gain);
      const songRatingGain = coerceNumber(progressResult.song_rating_gain);
      const xpEarned = coerceNumber(progressResult.xp_earned);

      const attributeGainsRaw = progressResult.attribute_gains;
      const parsedAttributeGains: Partial<SongAttributeScores> = {};
      if (attributeGainsRaw && typeof attributeGainsRaw === "object" && !Array.isArray(attributeGainsRaw)) {
        SONG_ATTRIBUTE_KEYS.forEach((key) => {
          const parsed = toNumberOrNull((attributeGainsRaw as Record<string, unknown>)[key]);
          if (parsed !== null) {
            parsedAttributeGains[key] = parsed;
          }
        });
      }

      const adjustedAttributeGains: SongAttributeScores = {
        concept: 0,
        lyrics: 0,
        melody: 0,
        production: 0,
        performance: 0,
      };

      SONG_ATTRIBUTE_KEYS.forEach((key) => {
        let baseGain = parsedAttributeGains[key] ?? 0;
        if (MOOD_INFLUENCED_ATTRIBUTES.includes(key)) {
          baseGain *= moodModifier;
        }
        if (HEALTH_INFLUENCED_ATTRIBUTES.includes(key)) {
          baseGain *= healthModifier;
        }
        if (INSPIRATION_INFLUENCED_ATTRIBUTES.includes(key)) {
          baseGain *= inspirationModifier;
        }
        adjustedAttributeGains[key] = Math.round(baseGain);
      });

      const completedAt = new Date();

      const sessionUpdatePayload: Record<string, unknown> = {
        session_end: completedAt.toISOString(),
        completed_at: completedAt.toISOString(),
        locked_until: null,
        music_progress_gained: musicGain,
        lyrics_progress_gained: lyricsGain,
        xp_earned: xpEarned,
        notes: notes?.trim() ? notes.trim() : null,
      };

      const normalizedSession = session as Record<string, unknown>;

      const computeCoWriterSnapshots = () => {
        const coWriterIds = Array.isArray(normalizedProject.co_writers)
          ? (normalizedProject.co_writers as string[])
          : [];
        const coWriterSplits = Array.isArray(normalizedProject.co_writer_splits)
          ? (normalizedProject.co_writer_splits as number[])
          : [];
        const ownerUserId = typeof normalizedProject.user_id === "string" ? normalizedProject.user_id : session.user_id;

        if (coWriterIds.length === 0) {
          return { contributions: null as Record<string, number> | null, splits: null as Record<string, number> | null };
        }

        const contributions: Record<string, number> = {};
        const splitsSnapshot: Record<string, number> = {};
        const totalSplit = coWriterSplits.reduce((total, value) => total + value, 0);
        const ownerSplit = clampNumber(100 - totalSplit, 0, 100);
        const gainBase = Math.max(0, musicGain + lyricsGain);
        const contributionUnit = gainBase / 100;

        coWriterIds.forEach((coWriterId, index) => {
          const split = clampNumber(toNumberOrNull(coWriterSplits[index]) ?? 0, 0, 100);
          const adjustment = coWriterAdjustments?.[coWriterId] ?? 0;
          contributions[coWriterId] = Math.round(split * contributionUnit + adjustment);
          splitsSnapshot[coWriterId] = split;
        });

        const ownerAdjustment = coWriterAdjustments?.[ownerUserId] ?? 0;
        contributions[ownerUserId] = Math.round(ownerSplit * contributionUnit + ownerAdjustment);
        splitsSnapshot[ownerUserId] = ownerSplit;

        return { contributions, splits: splitsSnapshot };
      };

      let coWriterSnapshots: { contributions: Record<string, number> | null; splits: Record<string, number> | null } =
        { contributions: null, splits: null };

      if (songwritingSessionExtendedTrackingSupportedRef.current) {
        sessionUpdatePayload.effort_hours = sanitizedEffortHours;
        sessionUpdatePayload.duration_minutes = sessionDurationMinutes;
        sessionUpdatePayload.pause_state = paused ? "paused" : "completed";
        sessionUpdatePayload.attribute_gains = adjustedAttributeGains;
        sessionUpdatePayload.mood_modifier = moodModifier;
        sessionUpdatePayload.health_modifier = healthModifier;
        sessionUpdatePayload.inspiration_modifier = inspirationModifier;

        coWriterSnapshots = computeCoWriterSnapshots();
        sessionUpdatePayload.co_writer_contributions = coWriterSnapshots.contributions;
        sessionUpdatePayload.royalty_split_snapshot = coWriterSnapshots.splits;
      }

      const { error: updateSessionError } = await supabase
        .from("songwriting_sessions")
        .update(sessionUpdatePayload)
        .eq("id", sessionId);

      if (
        updateSessionError &&
        songwritingSessionExtendedTrackingSupportedRef.current &&
        [
          "effort_hours",
          "duration_minutes",
          "pause_state",
          "attribute_gains",
          "mood_modifier",
          "health_modifier",
          "inspiration_modifier",
          "co_writer_contributions",
          "royalty_split_snapshot",
        ].some((column) => isMissingColumnError(updateSessionError, column))
      ) {
        updateSchemaSupportRef(
          songwritingSessionExtendedTrackingSupportedRef,
          SONGWRITING_SCHEMA_FEATURES.sessionExtendedTracking,
          false,
        );
        console.warn(
          "Songwriting sessions extended tracking columns unavailable when completing; retrying without them.",
          updateSessionError,
        );

        const { error: fallbackSessionError } = await supabase
          .from("songwriting_sessions")
          .update({
            session_end: completedAt.toISOString(),
            completed_at: completedAt.toISOString(),
            locked_until: null,
            music_progress_gained: musicGain,
            lyrics_progress_gained: lyricsGain,
            xp_earned: xpEarned,
            notes: notes?.trim() ? notes.trim() : null,
          })
          .eq("id", sessionId);

        if (fallbackSessionError) {
          throw fallbackSessionError;
        }
      } else if (updateSessionError) {
        throw updateSessionError;
      }

      const maxProgress = 2000;
      const currentMusic = normalizedProject.music_progress ?? 0;
      const currentLyrics = normalizedProject.lyrics_progress ?? 0;
      const newMusicProgress = Math.min(maxProgress, currentMusic + musicGain);
      const newLyricsProgress = Math.min(maxProgress, currentLyrics + lyricsGain);
      const isComplete = newMusicProgress >= maxProgress && newLyricsProgress >= maxProgress;

<<<<<<< HEAD
      const newTotalSessions = (normalizedProject.total_sessions ?? 0) + 1;
=======
      const clampQuality = (current: number, gain: number) =>
        Math.min(1000, Math.max(0, (typeof current === "number" && Number.isFinite(current) ? current : 0) + gain));

      const newLyricsQuality = clampQuality(proj.lyrics_quality, lyricsQualityGain);
      const newMelodyQuality = clampQuality(proj.melody_quality, melodyQualityGain);
      const newRhythmQuality = clampQuality(proj.rhythm_quality, rhythmQualityGain);
      const newArrangementQuality = clampQuality(proj.arrangement_quality, arrangementQualityGain);
      const newProductionPotential = clampQuality(proj.production_potential, productionPotentialGain);
      const newSongRating = clampQuality(proj.song_rating, songRatingGain);

      const newTotalSessions = (proj.total_sessions ?? 0) + 1;
>>>>>>> 13f5688e
      const previousSessionsCompleted =
        typeof normalizedProject.sessions_completed === "number" &&
        Number.isFinite(normalizedProject.sessions_completed)
          ? normalizedProject.sessions_completed
          : Math.max(0, normalizedProject.total_sessions ?? 0);
      const newSessionsCompleted = previousSessionsCompleted + 1;
      const targetSessions =
        normalizedProject.estimated_completion_sessions ??
        normalizedProject.estimated_sessions ??
        Math.max(newTotalSessions, 3);
      const completionRatio = targetSessions > 0 ? newTotalSessions / targetSessions : 0;

      let nextStatus = normalizedProject.status ?? "draft";
      if (isComplete) {
        nextStatus = "completed";
      } else if (completionRatio >= 1) {
        nextStatus = "ready_to_finish";
      } else if (completionRatio >= 0.7) {
        nextStatus = "arranging";
      } else if (nextStatus === "draft") {
        nextStatus = "writing";
      }

      const skillAverage =
        ((skills?.songwriting ?? 1) + (skills?.creativity ?? 1) + (skills?.composition ?? 1)) / 3;
      const attributeAverage =
        ((attributes?.creative_insight ?? 10) + (attributes?.musical_ability ?? 10)) / 2;
      const progressRatio = (newMusicProgress + newLyricsProgress) / (maxProgress * 2);
      const efficiencyRatio = targetSessions > 0 ? newTotalSessions / targetSessions : 1;
      const efficiencyModifier =
        efficiencyRatio > 1
          ? Math.max(0.85, 1.05 - (efficiencyRatio - 1) * 0.1)
          : 1 + Math.min(0.1, (1 - efficiencyRatio) * 0.2);
      const consistencyModifier =
        1 + Math.min(0.12, newSessionsCompleted / Math.max(newTotalSessions, 1) * 0.06);
      const themeModifier =
        1 + (normalizedProject.theme_id ? 0.04 : 0) + (normalizedProject.chord_progression_id ? 0.04 : 0);

      const progressComponent = 0.45 * Math.min(1, progressRatio);
      const skillComponent = 0.35 * Math.min(1, skillAverage / 120);
      const attributeComponent = 0.2 * Math.min(1, attributeAverage / 140);

      let computedQuality = Math.round(
        2000 *
          (progressComponent + skillComponent + attributeComponent) *
          efficiencyModifier *
          consistencyModifier *
          themeModifier,
      );
<<<<<<< HEAD
      computedQuality = Math.min(2000, Math.max(normalizedProject.quality_score ?? 0, computedQuality));
      const qualityDescriptor = getSongQualityDescriptor(computedQuality);

      const baseAttributeScores = extractAttributeScores(normalizedProject);
      const updatedAttributeScores: SongAttributeScores = { ...baseAttributeScores };
      SONG_ATTRIBUTE_KEYS.forEach((key) => {
        updatedAttributeScores[key] = clampNumber(
          (baseAttributeScores[key] ?? 0) + (adjustedAttributeGains[key] ?? 0),
          0,
          200,
        );
=======
      const ratingDrivenQuality = Math.round(newSongRating * 2);
      computedQuality = Math.min(2000, Math.max(proj.quality_score ?? 0, computedQuality, ratingDrivenQuality));
      const ratingDescriptor = getSongQualityDescriptor(newSongRating);

      const buildUpdatePayload = (includeEstimated: boolean) => ({
        music_progress: newMusicProgress,
        lyrics_progress: newLyricsProgress,
        lyrics_quality: newLyricsQuality,
        melody_quality: newMelodyQuality,
        rhythm_quality: newRhythmQuality,
        arrangement_quality: newArrangementQuality,
        production_potential: newProductionPotential,
        song_rating: newSongRating,
        total_sessions: newTotalSessions,
        ...(songwritingSessionsCompletedSupportedRef.current
          ? { sessions_completed: newSessionsCompleted }
          : {}),
        ...(includeEstimated ? { estimated_completion_sessions: targetSessions } : {}),
        estimated_sessions: targetSessions,
        status: nextStatus,
        is_locked: false,
        locked_until: null,
        quality_score: computedQuality,
        updated_at: completedAt.toISOString(),
>>>>>>> 13f5688e
      });

      const computedSongRating = computeSongRatingFromScores(updatedAttributeScores);
      const ratingShouldReveal = shouldRevealSongRating(nextStatus);
      const previousRatingVisible = Boolean(normalizedProject.rating_visible);
      const ratingVisible = ratingShouldReveal || previousRatingVisible;
      const ratingHidden = !ratingVisible;
      const previousRevealedAt =
        typeof normalizedProject.rating_revealed_at === "string"
          ? normalizedProject.rating_revealed_at
          : null;
      const ratingRevealedAt = ratingVisible
        ? previousRevealedAt ?? completedAt.toISOString()
        : null;
      const ratingRevealedStage = ratingVisible
        ? normalizedProject.rating_revealed_stage ?? nextStatus
        : null;
      const ratingOwnerUserId =
        normalizedProject.rating_owner_user_id ?? normalizedProject.user_id ?? session.user_id;

      const currentProductionPotential =
        toNumberOrNull(normalizedProject.production_potential) ??
        toNumberOrNull(normalizedProject.initial_production_potential) ??
        0;
      const productionPotentialGain = Math.round((musicGain + lyricsGain) / 45);
      const nextProductionPotential = clampNumber(
        currentProductionPotential + productionPotentialGain,
        0,
        100,
      );
      const productionPotentialRevealed =
        normalizedProject.production_potential_revealed || nextStatus !== "draft";
      const productionPotentialRevealedAt = productionPotentialRevealed
        ? normalizedProject.production_potential_revealed_at ?? completedAt.toISOString()
        : normalizedProject.production_potential_revealed_at ?? null;

      let updatedProjectContributions: Record<string, number> | null = null;
      if (coWriterSnapshots.contributions) {
        const existing =
          (normalizedProject.co_writer_contributions as Record<string, number> | null) ?? {};
        updatedProjectContributions = { ...existing };
        Object.entries(coWriterSnapshots.contributions).forEach(([coWriterId, contribution]) => {
          const previous = toNumberOrNull(updatedProjectContributions?.[coWriterId]) ?? 0;
          updatedProjectContributions![coWriterId] = previous + contribution;
        });
      }

      const buildUpdatePayload = (
        includeEstimated: boolean,
        {
          includeExtendedMetadata = songwritingProjectExtendedMetadataSupportedRef.current,
          includeAttributeScores = songwritingProjectAttributeScoresSupportedRef.current,
          includeRatingFlags = songwritingProjectRatingFlagsSupportedRef.current,
        }: {
          includeExtendedMetadata?: boolean;
          includeAttributeScores?: boolean;
          includeRatingFlags?: boolean;
        } = {},
      ) => {
        const payload: Record<string, unknown> = {
          music_progress: newMusicProgress,
          lyrics_progress: newLyricsProgress,
          total_sessions: newTotalSessions,
          ...(songwritingSessionsCompletedSupportedRef.current
            ? { sessions_completed: newSessionsCompleted }
            : {}),
          ...(includeEstimated ? { estimated_completion_sessions: targetSessions } : {}),
          estimated_sessions: targetSessions,
          status: nextStatus,
          is_locked: false,
          locked_until: null,
          quality_score: computedQuality,
          updated_at: completedAt.toISOString(),
        };

        if (includeExtendedMetadata) {
          payload.production_potential = nextProductionPotential;
          payload.production_potential_revealed = productionPotentialRevealed;
          payload.production_potential_revealed_at = productionPotentialRevealedAt;
          if (updatedProjectContributions) {
            payload.co_writer_contributions = updatedProjectContributions;
          }
        }

        if (includeAttributeScores) {
          payload.attribute_scores = updatedAttributeScores;
        }

        if (includeRatingFlags) {
          payload.rating_hidden = ratingHidden;
          payload.rating_visible = ratingVisible;
          payload.rating_revealed_at = ratingRevealedAt;
          payload.rating_revealed_stage = ratingRevealedStage;
          payload.rating_owner_user_id = ratingOwnerUserId;
          payload.rating_owner_profile_id = normalizedProject.rating_owner_profile_id ?? null;
        }

        return payload;
      };

      const attemptProjectUpdate = (
        includeEstimated: boolean,
        options?: {
          includeExtendedMetadata?: boolean;
          includeAttributeScores?: boolean;
          includeRatingFlags?: boolean;
        },
      ) =>
        supabase
          .from("songwriting_projects")
          .update(buildUpdatePayload(includeEstimated, options) as Record<string, unknown>)
          .eq("id", session.project_id);

      let { error: updateProjectError } = await attemptProjectUpdate(
        songwritingEstimatedCompletionSupportedRef.current,
      );

      if (
        updateProjectError &&
        songwritingEstimatedCompletionSupportedRef.current &&
        isMissingColumnError(updateProjectError, "estimated_completion_sessions")
      ) {
        updateSchemaSupportRef(
          songwritingEstimatedCompletionSupportedRef,
          SONGWRITING_SCHEMA_FEATURES.estimatedCompletion,
          false,
        );
        console.warn(
          "Songwriting projects estimated_completion_sessions column unavailable when updating after session; retrying without it.",
          updateProjectError,
        );

        ({ error: updateProjectError } = await attemptProjectUpdate(false));
      }

      if (
        updateProjectError &&
        songwritingSessionsCompletedSupportedRef.current &&
        isMissingColumnError(updateProjectError, "sessions_completed")
      ) {
        updateSchemaSupportRef(
          songwritingSessionsCompletedSupportedRef,
          SONGWRITING_SCHEMA_FEATURES.sessionsCompleted,
          false,
        );
        console.warn(
          "Songwriting projects sessions_completed column unavailable when completing a session; retrying without it.",
          updateProjectError,
        );

        ({ error: updateProjectError } = await attemptProjectUpdate(
          songwritingEstimatedCompletionSupportedRef.current,
        ));
      }

      if (
        updateProjectError &&
        songwritingProjectExtendedMetadataSupportedRef.current &&
        [
          "production_potential",
          "production_potential_revealed",
          "production_potential_revealed_at",
          "co_writer_contributions",
        ].some((column) => isMissingColumnError(updateProjectError, column))
      ) {
        updateSchemaSupportRef(
          songwritingProjectExtendedMetadataSupportedRef,
          SONGWRITING_SCHEMA_FEATURES.projectExtendedMetadata,
          false,
        );
        console.warn(
          "Songwriting projects extended metadata columns unavailable when updating after session; retrying without them.",
          updateProjectError,
        );

        ({ error: updateProjectError } = await attemptProjectUpdate(
          songwritingEstimatedCompletionSupportedRef.current,
          { includeExtendedMetadata: false },
        ));
      }

      if (
        updateProjectError &&
        songwritingProjectAttributeScoresSupportedRef.current &&
        (isMissingColumnError(updateProjectError, "attribute_scores") ||
          SONG_ATTRIBUTE_KEYS.some((key) =>
            ATTRIBUTE_COLUMN_ALIASES[key].some((column) => isMissingColumnError(updateProjectError, column)),
          ))
      ) {
        updateSchemaSupportRef(
          songwritingProjectAttributeScoresSupportedRef,
          SONGWRITING_SCHEMA_FEATURES.projectAttributeScores,
          false,
        );
        console.warn(
          "Songwriting projects attribute_scores column unavailable when updating after session; retrying without it.",
          updateProjectError,
        );

        ({ error: updateProjectError } = await attemptProjectUpdate(
          songwritingEstimatedCompletionSupportedRef.current,
          { includeAttributeScores: false },
        ));
      }

      if (
        updateProjectError &&
        songwritingProjectRatingFlagsSupportedRef.current &&
        [
          "rating_hidden",
          "rating_visible",
          "rating_revealed_at",
          "rating_revealed_stage",
          "rating_owner_user_id",
          "rating_owner_profile_id",
        ].some((column) => isMissingColumnError(updateProjectError, column))
      ) {
        updateSchemaSupportRef(
          songwritingProjectRatingFlagsSupportedRef,
          SONGWRITING_SCHEMA_FEATURES.projectRatingFlags,
          false,
        );
        console.warn(
          "Songwriting projects rating metadata columns unavailable when updating after session; retrying without them.",
          updateProjectError,
        );

        ({ error: updateProjectError } = await attemptProjectUpdate(
          songwritingEstimatedCompletionSupportedRef.current,
          { includeRatingFlags: false },
        ));
      }

      if (updateProjectError) throw updateProjectError;

      persistSongwritingSchemaSupport();

      return {
        musicGain,
        lyricsGain,
        lyricsQualityGain,
        melodyQualityGain,
        rhythmQualityGain,
        arrangementQualityGain,
        productionPotentialGain,
        songRatingGain,
        xpEarned,
        isComplete,
        newMusicProgress,
        newLyricsProgress,
        newLyricsQuality,
        newMelodyQuality,
        newRhythmQuality,
        newArrangementQuality,
        newProductionPotential,
        newSongRating,
        qualityScore: computedQuality,
<<<<<<< HEAD
        qualityDescriptor,
        songRating: computedSongRating,
        ratingVisible,
        attributeGains: adjustedAttributeGains,
        moodModifier,
        healthModifier,
        inspirationModifier,
        effortHours: sanitizedEffortHours,
=======
        ratingDescriptor,
>>>>>>> 13f5688e
      };
    },
    onSuccess: (result) => {
      queryClient.invalidateQueries({ queryKey: ['songwriting-projects'] });

      const attributeSummary = SONG_ATTRIBUTE_KEYS.map((key) => {
        const gain = result.attributeGains?.[key] ?? 0;
        const label = key.charAt(0).toUpperCase() + key.slice(1);
        return `${label} +${gain}`;
      }).join(", ");

      const ratingDescription = result.ratingVisible
        ? `Song rating ${result.songRating ?? 0}/1000 revealed.`
        : "Song rating still hidden until rehearsal or recording.";

      if (result.isComplete) {
        toast({
          title: "Song Completed!",
<<<<<<< HEAD
          description: `Your project hit 100% on both tracks. Quality locked at ${result.qualityDescriptor.label}. ${ratingDescription}`
=======
          description: `Your project hit 100% on both tracks. Rating now ${result.ratingDescriptor.label} (${result.ratingDescriptor.score}).`
>>>>>>> 13f5688e
        });
      } else {
        toast({
          title: "Session Complete",
<<<<<<< HEAD
          description: `Progress made! Music +${result.musicGain}, Lyrics +${result.lyricsGain}, XP +${result.xpEarned}. Quality now ${result.qualityDescriptor.label}. ${ratingDescription} Attribute gains: ${attributeSummary}.`
=======
          description: `Progress made! Music +${result.musicGain}, Lyrics +${result.lyricsGain}, XP +${result.xpEarned}. Rating now ${result.ratingDescriptor.label} (${result.ratingDescriptor.score}).`
>>>>>>> 13f5688e
        });
      }
    },
    onError: (error) => {
      toast({
        title: "Error",
        description: "Failed to complete session",
        variant: "destructive"
      });
      console.error("Complete session error:", error);
    }
  });

  const convertToSong = useMutation({
    mutationFn: async (projectId: string) => {
      const buildProjectSelect = () => {
        const fields = [
          "id",
          "user_id",
          "title",
          "theme_id",
          "chord_progression_id",
          "genre_id",
          "genre_familiarity",
          "song_purpose_id",
          "writing_mode_id",
          "initial_lyrics",
          songwritingLyricsColumnSupportedRef.current ? "lyrics" : null,
          "music_progress",
          "lyrics_progress",
          "lyrics_quality",
          "melody_quality",
          "rhythm_quality",
          "arrangement_quality",
          "production_potential",
          songwritingEstimatedCompletionSupportedRef.current
            ? "estimated_completion_sessions"
            : null,
          "estimated_sessions",
          "total_sessions",
          "quality_score",
          "song_rating",
          "status",
          "song_id",
          songwritingProjectExtendedMetadataSupportedRef.current ? "genres" : null,
          songwritingProjectExtendedMetadataSupportedRef.current ? "co_writers" : null,
          songwritingProjectExtendedMetadataSupportedRef.current ? "co_writer_splits" : null,
          songwritingProjectAttributeScoresSupportedRef.current ? "attribute_scores" : null,
          songwritingProjectRatingFlagsSupportedRef.current ? "rating_hidden" : null,
          songwritingProjectRatingFlagsSupportedRef.current ? "rating_visible" : null,
          songwritingProjectRatingFlagsSupportedRef.current ? "rating_revealed_at" : null,
          songwritingProjectRatingFlagsSupportedRef.current ? "rating_owner_user_id" : null,
          songwritingProjectRatingFlagsSupportedRef.current ? "rating_owner_profile_id" : null,
          songwritingProjectExtendedMetadataSupportedRef.current ? "co_writer_contributions" : null,
        ].filter((field): field is string => typeof field === "string" && field.length > 0);

        return [
          fields.join(","),
          "song_themes (name)",
          "chord_progressions (name, progression)",
        ].join(",");
      };

      const attemptProjectFetch = () =>
        supabase
          .from("songwriting_projects")
          .select(buildProjectSelect())
          .eq("id", projectId)
          .single();

      let { data: project, error: projectError } = await attemptProjectFetch();

      if (
        projectError &&
        songwritingEstimatedCompletionSupportedRef.current &&
        isMissingColumnError(projectError, "estimated_completion_sessions")
      ) {
        updateSchemaSupportRef(
          songwritingEstimatedCompletionSupportedRef,
          SONGWRITING_SCHEMA_FEATURES.estimatedCompletion,
          false,
        );
        console.warn(
          "Songwriting projects estimated_completion_sessions column unavailable when converting; retrying without it.",
          projectError,
        );

        ({ data: project, error: projectError } = await attemptProjectFetch());
      }

      if (projectError && songwritingLyricsColumnSupportedRef.current && isMissingColumnError(projectError, "lyrics")) {
        updateSchemaSupportRef(
          songwritingLyricsColumnSupportedRef,
          SONGWRITING_SCHEMA_FEATURES.lyrics,
          false,
        );
        console.warn(
          "Songwriting projects lyrics column unavailable when converting; retrying without it.",
          projectError,
        );

        ({ data: project, error: projectError } = await attemptProjectFetch());
      }

      if (projectError) throw projectError;

      const normalizedProject = normalizeProjectRow(project as any) as any;
      const ratingDescriptor = getSongQualityDescriptor(normalizedProject.song_rating ?? 0);
      const estimatedSessions =
        normalizedProject.estimated_completion_sessions ??
        normalizedProject.estimated_sessions ??
        normalizedProject.total_sessions ?? 0;

      const primaryGenre = Array.isArray(normalizedProject.genres) && normalizedProject.genres.length > 0
        ? normalizedProject.genres[0]
        : normalizedProject.song_themes?.name || "Unknown";

      const buildSongPayload = ({
        includeExtendedMetadata = songwritingProjectExtendedMetadataSupportedRef.current,
        includeAttributeScores = songwritingProjectAttributeScoresSupportedRef.current,
        includeRatingFlags = songwritingProjectRatingFlagsSupportedRef.current,
      }: {
        includeExtendedMetadata?: boolean;
        includeAttributeScores?: boolean;
        includeRatingFlags?: boolean;
      } = {}) => {
        const payload: Record<string, unknown> = {
          user_id: normalizedProject.user_id,
          title: normalizedProject.title,
<<<<<<< HEAD
          genre: primaryGenre,
=======
          genre: normalizedProject.song_themes?.name || 'Unknown',
          genre_id: normalizedProject.genre_id,
          genre_familiarity: normalizedProject.genre_familiarity ?? 0,
>>>>>>> 13f5688e
          lyrics: normalizedProject.lyrics || normalizedProject.initial_lyrics,
          quality_score: Math.max(normalizedProject.quality_score ?? 0, ratingDescriptor.score * 2),
          song_rating: ratingDescriptor.score,
          music_progress: normalizedProject.music_progress,
          lyrics_progress: normalizedProject.lyrics_progress,
          lyrics_quality: normalizedProject.lyrics_quality ?? 0,
          melody_quality: normalizedProject.melody_quality ?? 0,
          rhythm_quality: normalizedProject.rhythm_quality ?? 0,
          arrangement_quality: normalizedProject.arrangement_quality ?? 0,
          production_potential: normalizedProject.production_potential ?? 0,
          theme_id: normalizedProject.theme_id,
          chord_progression_id: normalizedProject.chord_progression_id,
          song_purpose_id: normalizedProject.song_purpose_id,
          writing_mode_id: normalizedProject.writing_mode_id,
          total_sessions: normalizedProject.total_sessions,
          estimated_completion_sessions: estimatedSessions,
          songwriting_project_id: normalizedProject.id,
          status: "released",
        };

        if (includeExtendedMetadata) {
          if (Array.isArray(normalizedProject.co_writers)) {
            payload.co_writers = normalizedProject.co_writers;
          }
          if (Array.isArray(normalizedProject.co_writer_splits)) {
            payload.split_percentages = normalizedProject.co_writer_splits;
          }
        }

        if (includeAttributeScores && normalizedProject.attribute_scores) {
          payload.attribute_scores = normalizedProject.attribute_scores;
        }

        if (includeRatingFlags) {
          payload.rating_hidden = normalizedProject.rating_hidden ?? null;
          payload.rating_visible = normalizedProject.rating_visible ?? null;
          payload.rating_revealed_at = normalizedProject.rating_revealed_at ?? null;
          payload.rating_owner_user_id =
            normalizedProject.rating_owner_user_id ?? normalizedProject.user_id;
          payload.rating_owner_profile_id = normalizedProject.rating_owner_profile_id ?? null;
        }

        return payload;
      };

      const attemptSongInsert = (options?: {
        includeExtendedMetadata?: boolean;
        includeAttributeScores?: boolean;
        includeRatingFlags?: boolean;
      }) =>
        supabase
          .from("songs")
          .insert(buildSongPayload(options))
          .select()
          .single();

      let { data, error } = await attemptSongInsert();

      if (
        error &&
        songwritingProjectExtendedMetadataSupportedRef.current &&
        (isMissingColumnError(error, "co_writers") || isMissingColumnError(error, "split_percentages"))
      ) {
        updateSchemaSupportRef(
          songwritingProjectExtendedMetadataSupportedRef,
          SONGWRITING_SCHEMA_FEATURES.projectExtendedMetadata,
          false,
        );
        console.warn(
          "Songs extended metadata columns unavailable when converting; retrying without them.",
          error,
        );

        const fallback = await attemptSongInsert({ includeExtendedMetadata: false });
        data = fallback.data;
        error = fallback.error;
      }

      if (
        error &&
        songwritingProjectAttributeScoresSupportedRef.current &&
        (isMissingColumnError(error, "attribute_scores") ||
          SONG_ATTRIBUTE_KEYS.some((key) =>
            ATTRIBUTE_COLUMN_ALIASES[key].some((column) => isMissingColumnError(error, column)),
          ))
      ) {
        updateSchemaSupportRef(
          songwritingProjectAttributeScoresSupportedRef,
          SONGWRITING_SCHEMA_FEATURES.projectAttributeScores,
          false,
        );
        console.warn(
          "Songs attribute_scores column unavailable when converting; retrying without it.",
          error,
        );

        const fallback = await attemptSongInsert({ includeAttributeScores: false });
        data = fallback.data;
        error = fallback.error;
      }

      if (
        error &&
        songwritingProjectRatingFlagsSupportedRef.current &&
        [
          "rating_hidden",
          "rating_visible",
          "rating_revealed_at",
          "rating_owner_user_id",
          "rating_owner_profile_id",
        ].some((column) => isMissingColumnError(error, column))
      ) {
        updateSchemaSupportRef(
          songwritingProjectRatingFlagsSupportedRef,
          SONGWRITING_SCHEMA_FEATURES.projectRatingFlags,
          false,
        );
        console.warn(
          "Songs rating metadata columns unavailable when converting; retrying without them.",
          error,
        );

        const fallback = await attemptSongInsert({ includeRatingFlags: false });
        data = fallback.data;
        error = fallback.error;
      }

      if (error) throw error;
      const { error: linkError } = await supabase
        .from("songwriting_projects")
        .update({
          status: 'completed',
          song_id: data.id,
          song_rating: ratingDescriptor.score,
          quality_score: Math.max(normalizedProject.quality_score ?? 0, ratingDescriptor.score * 2),
          updated_at: new Date().toISOString(),
        })
        .eq("id", projectId);

      if (linkError) throw linkError;
      persistSongwritingSchemaSupport();
      return data;
    },
    onSuccess: () => {
      queryClient.invalidateQueries({ queryKey: ['songwriting-projects'] });
      toast({
        title: "Song Created",
        description: "Your completed song has been added to your collection!"
      });
    },
    onError: (error) => {
      toast({
        title: "Error",
        description: "Failed to create song from project",
        variant: "destructive"
      });
      console.error("Convert to song error:", error);
    }
  });

  return {
    themes,
    chordProgressions,
    projects,
    isLoadingProjects,
    isLoadingThemes,
    isLoadingChordProgressions,
    createProject,
    updateProject,
    deleteProject,
    startSession,
    pauseSession,
    completeSession,
    convertToSong,
  };
};<|MERGE_RESOLUTION|>--- conflicted
+++ resolved
@@ -8,14 +8,7 @@
   estimatedCompletion: "estimated-completion",
   sessionsCompleted: "sessions-completed",
   sessionsStartedAt: "sessions-started-at",
-<<<<<<< HEAD
-  projectExtendedMetadata: "project-extended-metadata",
-  projectAttributeScores: "project-attribute-scores",
-  projectRatingFlags: "project-rating-flags",
-  sessionExtendedTracking: "session-extended-tracking",
-=======
   creativeBrief: "creative-brief",
->>>>>>> 13f5688e
 } as const;
 
 type SongwritingSchemaFeature =
@@ -429,28 +422,6 @@
   song_themes?: SongTheme;
   chord_progressions?: ChordProgression;
   songwriting_sessions?: SongwritingSession[];
-<<<<<<< HEAD
-  purpose?: string | null;
-  mode?: string | null;
-  genres?: string[] | null;
-  co_writers?: string[] | null;
-  co_writer_splits?: number[] | null;
-  attribute_scores?: SongAttributeScores | null;
-  computed_song_rating?: number | null;
-  rating_hidden?: boolean | null;
-  rating_visible?: boolean | null;
-  rating_revealed_at?: string | null;
-  rating_revealed_stage?: string | null;
-  revealed_song_rating?: number | null;
-  rating_owner_profile_id?: string | null;
-  rating_owner_user_id?: string | null;
-  ownership_metadata?: SongOwnershipMetadata;
-  initial_production_potential?: number | null;
-  production_potential?: number | null;
-  production_potential_revealed_at?: string | null;
-  production_potential_revealed?: boolean | null;
-  co_writer_contributions?: Record<string, number> | null;
-=======
   creative_brief?: SongwritingCreativeBrief | null;
 }
 
@@ -480,7 +451,6 @@
     arrangement?: number | null;
     production?: number | null;
   } | null;
->>>>>>> 13f5688e
 }
 
 export interface SongwritingSession {
@@ -514,16 +484,7 @@
   theme_id: string | null;
   chord_progression_id: string | null;
   initial_lyrics?: string;
-<<<<<<< HEAD
-  genres?: string[] | null;
-  purpose?: string | null;
-  mode?: string | null;
-  initial_production_potential?: number | null;
-  co_writers?: string[] | null;
-  co_writer_splits?: number[] | null;
-=======
   creative_brief?: SongwritingCreativeBrief | null;
->>>>>>> 13f5688e
 };
 
 type UpdateProjectInput = {
@@ -538,18 +499,7 @@
   initial_lyrics?: string | null;
   lyrics?: string | null;
   song_id?: string | null;
-<<<<<<< HEAD
-  genres?: string[] | null;
-  purpose?: string | null;
-  mode?: string | null;
-  initial_production_potential?: number | null;
-  production_potential?: number | null;
-  co_writers?: string[] | null;
-  co_writer_splits?: number[] | null;
-  attribute_scores?: Partial<SongAttributeScores> | null;
-=======
   creative_brief?: SongwritingCreativeBrief | null;
->>>>>>> 13f5688e
 };
 
 type CompleteSessionInput = {
@@ -620,22 +570,8 @@
   const songwritingSessionsCompletedSupportedRef = useRef(
     readSchemaSupportFlag(SONGWRITING_SCHEMA_FEATURES.sessionsCompleted, true),
   );
-<<<<<<< HEAD
-  const songwritingProjectExtendedMetadataSupportedRef = useRef(
-    readSchemaSupportFlag(SONGWRITING_SCHEMA_FEATURES.projectExtendedMetadata, true),
-  );
-  const songwritingProjectAttributeScoresSupportedRef = useRef(
-    readSchemaSupportFlag(SONGWRITING_SCHEMA_FEATURES.projectAttributeScores, true),
-  );
-  const songwritingProjectRatingFlagsSupportedRef = useRef(
-    readSchemaSupportFlag(SONGWRITING_SCHEMA_FEATURES.projectRatingFlags, true),
-  );
-  const songwritingSessionExtendedTrackingSupportedRef = useRef(
-    readSchemaSupportFlag(SONGWRITING_SCHEMA_FEATURES.sessionExtendedTracking, true),
-=======
   const songwritingCreativeBriefSupportedRef = useRef(
     readSchemaSupportFlag(SONGWRITING_SCHEMA_FEATURES.creativeBrief, true),
->>>>>>> 13f5688e
   );
 
   const activeUserId = typeof userId === "string" && userId.length > 0 ? userId : null;
@@ -746,98 +682,8 @@
 
     normalized["sessions_completed"] = normalizedSessionsCompleted;
 
-<<<<<<< HEAD
-    const genresFromPayload =
-      normalized["genres"] ?? normalized["genre_focus"] ?? normalized["genre_tags"];
-    normalized["genres"] = sanitizeStringArray(genresFromPayload);
-
-    const purposeCandidate =
-      typeof normalized["purpose"] === "string"
-        ? normalized["purpose"]
-        : typeof normalized["project_purpose"] === "string"
-          ? normalized["project_purpose"]
-          : null;
-    normalized["purpose"] = purposeCandidate;
-
-    const modeCandidate =
-      typeof normalized["mode"] === "string"
-        ? normalized["mode"]
-        : typeof normalized["project_mode"] === "string"
-          ? normalized["project_mode"]
-          : null;
-    normalized["mode"] = modeCandidate;
-
-    const coWriters = sanitizeStringArray(normalized["co_writers"]);
-    normalized["co_writers"] = coWriters;
-
-    const coWriterSplitsRaw = normalized["co_writer_splits"];
-    normalized["co_writer_splits"] = Array.isArray(coWriterSplitsRaw)
-      ? coWriterSplitsRaw
-          .map((value) => toNumberOrNull(value) ?? 0)
-          .map((value) => clampNumber(value, 0, 100))
-      : null;
-
-    const attributeScores = extractAttributeScores(normalized);
-    normalized["attribute_scores"] = attributeScores;
-
-    const computedSongRating = computeSongRatingFromScores(attributeScores);
-    normalized["computed_song_rating"] = computedSongRating;
-
-    const statusValue = typeof normalized["status"] === "string" ? normalized["status"] : null;
-    const ratingHiddenRaw = normalized["rating_hidden"];
-    const ratingHidden =
-      typeof ratingHiddenRaw === "boolean"
-        ? ratingHiddenRaw
-        : !shouldRevealSongRating(statusValue);
-    const ratingVisible = shouldRevealSongRating(statusValue) && !ratingHidden;
-
-    normalized["rating_hidden"] = ratingHidden;
-    normalized["rating_visible"] = ratingVisible;
-    normalized["revealed_song_rating"] = ratingVisible ? computedSongRating : null;
-
-    if (typeof normalized["rating_revealed_at"] !== "string" && ratingVisible) {
-      normalized["rating_revealed_at"] = new Date().toISOString();
-    }
-
-    if (typeof normalized["rating_revealed_stage"] !== "string" && ratingVisible && statusValue) {
-      normalized["rating_revealed_stage"] = statusValue;
-    }
-
-    const ownerUserId =
-      typeof normalized["user_id"] === "string" ? (normalized["user_id"] as string) : "";
-    normalized["ownership_metadata"] = buildOwnershipMetadata(normalized, ownerUserId);
-
-    const initialProductionPotential = toNumberOrNull(
-      normalized["initial_production_potential"],
-    );
-    normalized["initial_production_potential"] =
-      initialProductionPotential === null
-        ? null
-        : clampNumber(initialProductionPotential, 0, 100);
-
-    const productionPotential = toNumberOrNull(normalized["production_potential"]);
-    normalized["production_potential"] =
-      productionPotential === null ? null : clampNumber(productionPotential, 0, 100);
-
-    const coWriterContributionsRaw = normalized["co_writer_contributions"];
-    if (
-      coWriterContributionsRaw &&
-      typeof coWriterContributionsRaw === "object" &&
-      !Array.isArray(coWriterContributionsRaw)
-    ) {
-      const entries = Object.entries(coWriterContributionsRaw as Record<string, unknown>).map(
-        ([key, value]) => {
-          const parsed = toNumberOrNull(value) ?? 0;
-          return [key, parsed] as const;
-        },
-      );
-      normalized["co_writer_contributions"] = Object.fromEntries(entries);
-    } else {
-      normalized["co_writer_contributions"] = null;
-=======
     if (!normalized["creative_brief"] || typeof normalized["creative_brief"] !== "object") {
       normalized["creative_brief"] = null;
->>>>>>> 13f5688e
     }
 
     return normalized as T & { estimated_completion_sessions: number };
@@ -935,27 +781,9 @@
       songwritingSessionsStartedAtSupportedRef,
       SONGWRITING_SCHEMA_FEATURES.sessionsStartedAt,
     );
-<<<<<<< HEAD
-    persistSchemaSupportFromRef(
-      songwritingProjectExtendedMetadataSupportedRef,
-      SONGWRITING_SCHEMA_FEATURES.projectExtendedMetadata,
-    );
-    persistSchemaSupportFromRef(
-      songwritingProjectAttributeScoresSupportedRef,
-      SONGWRITING_SCHEMA_FEATURES.projectAttributeScores,
-    );
-    persistSchemaSupportFromRef(
-      songwritingProjectRatingFlagsSupportedRef,
-      SONGWRITING_SCHEMA_FEATURES.projectRatingFlags,
-    );
-    persistSchemaSupportFromRef(
-      songwritingSessionExtendedTrackingSupportedRef,
-      SONGWRITING_SCHEMA_FEATURES.sessionExtendedTracking,
-=======
     persistSchemaSupportFlag(
       SONGWRITING_SCHEMA_FEATURES.creativeBrief,
       songwritingCreativeBriefSupportedRef.current,
->>>>>>> 13f5688e
     );
   };
 
@@ -1184,37 +1012,7 @@
           "song_id",
           "created_at",
           "updated_at",
-<<<<<<< HEAD
-          songwritingProjectExtendedMetadataSupportedRef.current ? "purpose" : null,
-          songwritingProjectExtendedMetadataSupportedRef.current ? "mode" : null,
-          songwritingProjectExtendedMetadataSupportedRef.current ? "genres" : null,
-          songwritingProjectExtendedMetadataSupportedRef.current ? "co_writers" : null,
-          songwritingProjectExtendedMetadataSupportedRef.current ? "co_writer_splits" : null,
-          songwritingProjectExtendedMetadataSupportedRef.current
-            ? "initial_production_potential"
-            : null,
-          songwritingProjectExtendedMetadataSupportedRef.current
-            ? "production_potential"
-            : null,
-          songwritingProjectExtendedMetadataSupportedRef.current
-            ? "production_potential_revealed"
-            : null,
-          songwritingProjectExtendedMetadataSupportedRef.current
-            ? "production_potential_revealed_at"
-            : null,
-          songwritingProjectAttributeScoresSupportedRef.current ? "attribute_scores" : null,
-          songwritingProjectRatingFlagsSupportedRef.current ? "rating_hidden" : null,
-          songwritingProjectRatingFlagsSupportedRef.current ? "rating_visible" : null,
-          songwritingProjectRatingFlagsSupportedRef.current ? "rating_revealed_at" : null,
-          songwritingProjectRatingFlagsSupportedRef.current ? "rating_revealed_stage" : null,
-          songwritingProjectRatingFlagsSupportedRef.current ? "rating_owner_user_id" : null,
-          songwritingProjectRatingFlagsSupportedRef.current ? "rating_owner_profile_id" : null,
-          songwritingProjectExtendedMetadataSupportedRef.current
-            ? "co_writer_contributions"
-            : null,
-=======
           songwritingCreativeBriefSupportedRef.current ? "creative_brief" : null,
->>>>>>> 13f5688e
         ].filter((field): field is string => typeof field === "string" && field.length > 0);
 
         const selections = [
@@ -1450,31 +1248,10 @@
       const sanitizedThemeId = projectData.theme_id || null;
       const sanitizedProgressionId = projectData.chord_progression_id || null;
       const sanitizedLyrics = projectData.initial_lyrics?.trim() || null;
-<<<<<<< HEAD
-      const sanitizedGenres = sanitizeGenreSelection(projectData.genres);
-      const sanitizedPurpose =
-        typeof projectData.purpose === "string" && projectData.purpose.trim().length > 0
-          ? projectData.purpose.trim()
-          : null;
-      const sanitizedMode =
-        typeof projectData.mode === "string" && projectData.mode.trim().length > 0
-          ? projectData.mode.trim()
-          : null;
-      const { coWriters: sanitizedCoWriters, splits: sanitizedSplits } =
-        sanitizeCoWriterMetadata(projectData.co_writers ?? null, projectData.co_writer_splits ?? null);
-      const sanitizedInitialProductionPotentialRaw = toNumberOrNull(
-        projectData.initial_production_potential ?? null,
-      );
-      const sanitizedInitialProductionPotential =
-        sanitizedInitialProductionPotentialRaw === null
-          ? null
-          : clampNumber(sanitizedInitialProductionPotentialRaw, 0, 100);
-=======
       const sanitizedCreativeBrief =
         songwritingCreativeBriefSupportedRef.current && projectData.creative_brief
           ? projectData.creative_brief
           : null;
->>>>>>> 13f5688e
 
       const [{ data: skills, error: skillsError }, { data: attributes, error: attributesError }] = await Promise.all([
         supabase
@@ -1554,53 +1331,8 @@
           payload.estimated_completion_sessions = estimatedSessions;
         }
 
-<<<<<<< HEAD
-        if (includeExtendedMetadata) {
-          payload.purpose = sanitizedPurpose;
-          payload.mode = sanitizedMode;
-          if (sanitizedGenres.length > 0) {
-            payload.genres = sanitizedGenres;
-          } else {
-            payload.genres = [];
-          }
-
-          if (sanitizedCoWriters) {
-            payload.co_writers = sanitizedCoWriters;
-          } else {
-            payload.co_writers = [];
-          }
-
-          if (sanitizedSplits) {
-            payload.co_writer_splits = sanitizedSplits;
-          } else if (sanitizedCoWriters && sanitizedCoWriters.length > 0) {
-            payload.co_writer_splits = sanitizedCoWriters.map(() => 0);
-          }
-
-          payload.initial_production_potential = sanitizedInitialProductionPotential;
-          payload.production_potential = sanitizedInitialProductionPotential;
-        }
-
-        if (includeAttributeScores) {
-          payload.attribute_scores = {
-            concept: 0,
-            lyrics: 0,
-            melody: 0,
-            production: 0,
-            performance: 0,
-          } satisfies SongAttributeScores;
-        }
-
-        if (includeRatingFlags) {
-          payload.rating_hidden = true;
-          payload.rating_visible = false;
-          payload.rating_revealed_at = null;
-          payload.rating_revealed_stage = null;
-          payload.rating_owner_user_id = userId;
-          payload.rating_owner_profile_id = null;
-=======
         if (songwritingCreativeBriefSupportedRef.current) {
           payload.creative_brief = sanitizedCreativeBrief;
->>>>>>> 13f5688e
         }
 
         return payload;
@@ -1925,14 +1657,6 @@
             return;
           }
 
-<<<<<<< HEAD
-          if (key === "genres") {
-            if (includeExtendedMetadata && sanitizedGenresUpdate !== undefined) {
-              payload.genres = sanitizedGenresUpdate;
-            }
-            return;
-          }
-=======
           if (key === "creative_brief") {
             if (songwritingCreativeBriefSupportedRef.current) {
               payload.creative_brief = value;
@@ -1942,7 +1666,6 @@
 
           payload[key] = value;
         });
->>>>>>> 13f5688e
 
           if (key === "purpose") {
             if (includeExtendedMetadata && sanitizedPurposeUpdate !== undefined) {
@@ -2025,32 +1748,8 @@
           delete payload.lyrics;
         }
 
-<<<<<<< HEAD
-        if (!includeExtendedMetadata) {
-          delete payload.purpose;
-          delete payload.mode;
-          delete payload.genres;
-          delete payload.co_writers;
-          delete payload.co_writer_splits;
-          delete payload.initial_production_potential;
-          delete payload.production_potential;
-        }
-
-        if (!includeAttributeScores) {
-          delete payload.attribute_scores;
-        }
-
-        if (!includeRatingFlags) {
-          delete payload.rating_hidden;
-          delete payload.rating_visible;
-          delete payload.rating_revealed_at;
-          delete payload.rating_revealed_stage;
-          delete payload.rating_owner_user_id;
-          delete payload.rating_owner_profile_id;
-=======
         if (!songwritingCreativeBriefSupportedRef.current) {
           delete payload.creative_brief;
->>>>>>> 13f5688e
         }
 
         return payload;
@@ -2257,19 +1956,7 @@
   });
 
   const startSession = useMutation({
-<<<<<<< HEAD
-    mutationFn: async ({ projectId, effortHours, resumeSessionId }: StartSessionInput) => {
-      if (!projectId) {
-        throw new Error("Project id is required to start a songwriting session");
-      }
-
-      const sanitizedEffortHours = sanitizeEffortHours(effortHours);
-      const sessionDurationMinutes = sanitizedEffortHours * 60;
-      const lockDurationMinutes = Math.max(30, sanitizedEffortHours * 10);
-
-=======
     mutationFn: async ({ projectId, effortHours }: StartSessionInput) => {
->>>>>>> 13f5688e
       const { data: project, error: projectError } = await supabase
         .from("songwriting_projects")
         .select("is_locked, locked_until, status")
@@ -2296,11 +1983,7 @@
 
       const sanitizedEffort = Number.isFinite(effortHours) ? Math.max(1, effortHours) : 6;
       const startedAt = new Date();
-<<<<<<< HEAD
-      const lockUntil = new Date(startedAt.getTime() + lockDurationMinutes * 60 * 1000);
-=======
       const lockUntil = new Date(startedAt.getTime() + sanitizedEffort * 60 * 60 * 1000);
->>>>>>> 13f5688e
 
       const { error: lockError } = await supabase
         .from("songwriting_projects")
@@ -2494,17 +2177,6 @@
       }
       return data as SongwritingSession;
     },
-<<<<<<< HEAD
-    onSuccess: (_data, variables) => {
-      queryClient.invalidateQueries({ queryKey: ['songwriting-projects'] });
-      const hours = sanitizeEffortHours(variables?.effortHours ?? DEFAULT_SESSION_HOURS);
-      const resumed = Boolean(variables?.resumeSessionId);
-      toast({
-        title: "Session Started",
-        description: resumed
-          ? `Resumed a ${hours}-hour songwriting sprint. Finish strong!`
-          : `Your ${hours}-hour songwriting focus session has begun! Stay locked in.`,
-=======
     onSuccess: (_result, variables) => {
       queryClient.invalidateQueries({ queryKey: ['songwriting-projects'] });
       const effortHours = variables?.effortHours ?? 6;
@@ -2514,7 +2186,6 @@
         description: `Your songwriting session has begun! You're locked in for ${roundedHours} hour${
           roundedHours === 1 ? '' : 's'
         } of focused work.`,
->>>>>>> 13f5688e
       });
     },
     onError: (error) => {
@@ -2627,36 +2298,10 @@
           songwritingSessionsCompletedSupportedRef.current ? "sessions_completed" : null,
           "theme_id",
           "chord_progression_id",
-<<<<<<< HEAD
-          songwritingProjectExtendedMetadataSupportedRef.current ? "purpose" : null,
-          songwritingProjectExtendedMetadataSupportedRef.current ? "mode" : null,
-          songwritingProjectExtendedMetadataSupportedRef.current ? "genres" : null,
-          songwritingProjectExtendedMetadataSupportedRef.current ? "co_writers" : null,
-          songwritingProjectExtendedMetadataSupportedRef.current ? "co_writer_splits" : null,
-          songwritingProjectExtendedMetadataSupportedRef.current
-            ? "initial_production_potential"
-            : null,
-          songwritingProjectExtendedMetadataSupportedRef.current ? "production_potential" : null,
-          songwritingProjectExtendedMetadataSupportedRef.current
-            ? "production_potential_revealed"
-            : null,
-          songwritingProjectExtendedMetadataSupportedRef.current
-            ? "production_potential_revealed_at"
-            : null,
-          songwritingProjectAttributeScoresSupportedRef.current ? "attribute_scores" : null,
-          songwritingProjectExtendedMetadataSupportedRef.current ? "co_writer_contributions" : null,
-          songwritingProjectRatingFlagsSupportedRef.current ? "rating_hidden" : null,
-          songwritingProjectRatingFlagsSupportedRef.current ? "rating_visible" : null,
-          songwritingProjectRatingFlagsSupportedRef.current ? "rating_revealed_at" : null,
-          songwritingProjectRatingFlagsSupportedRef.current ? "rating_revealed_stage" : null,
-          songwritingProjectRatingFlagsSupportedRef.current ? "rating_owner_user_id" : null,
-          songwritingProjectRatingFlagsSupportedRef.current ? "rating_owner_profile_id" : null,
-=======
           "genre_id",
           "genre_familiarity",
           "song_purpose_id",
           "writing_mode_id",
->>>>>>> 13f5688e
         ]
           .filter((field): field is string => typeof field === "string" && field.length > 0)
           .join(", ");
@@ -2722,11 +2367,7 @@
       if (projectError) throw projectError;
       if (!project) throw new Error("Project not found");
 
-<<<<<<< HEAD
-      const normalizedProject = normalizeProjectRow(project as any) as any;
-=======
       project = normalizeProjectRow(project as any) as any;
->>>>>>> 13f5688e
 
       const [
         { data: skills, error: skillsError },
@@ -2735,29 +2376,17 @@
       ] = await Promise.all([
         supabase
           .from("player_skills")
-<<<<<<< HEAD
-          .select("songwriting, creativity, composition")
-=======
           .select("songwriting, creativity, composition, vocals, guitar, bass, drums")
->>>>>>> 13f5688e
           .eq("user_id", session.user_id)
           .maybeSingle(),
         supabase
           .from("player_attributes")
-<<<<<<< HEAD
-          .select("creative_insight, musical_ability, mental_focus, physical_endurance")
-=======
           .select("creative_insight, musical_ability, rhythm_sense, mental_focus, creativity")
->>>>>>> 13f5688e
           .eq("user_id", session.user_id)
           .maybeSingle(),
         supabase
           .from("profiles")
-<<<<<<< HEAD
-          .select("level, fame, weekly_bonus_metadata")
-=======
           .select("health")
->>>>>>> 13f5688e
           .eq("user_id", session.user_id)
           .maybeSingle(),
       ]);
@@ -2774,20 +2403,6 @@
         throw profileError;
       }
 
-<<<<<<< HEAD
-      let moodModifier = computeAttributeModifier(attributes?.mental_focus ?? null);
-      let healthModifier = computeAttributeModifier(attributes?.physical_endurance ?? null);
-      let inspirationModifier = computeAttributeModifier(attributes?.creative_insight ?? null, 50, 200);
-
-      const profileLevel = toNumberOrNull(profile?.level) ?? 0;
-      const profileFame = toNumberOrNull(profile?.fame) ?? 0;
-      if (profileLevel > 0) {
-        moodModifier = clampNumber(moodModifier * (1 + profileLevel / 500), 0.7, 1.5);
-      }
-      if (profileFame > 0) {
-        inspirationModifier = clampNumber(inspirationModifier * (1 + profileFame / 12000), 0.7, 1.5);
-      }
-=======
       const instrumentalSkills = [skills?.guitar, skills?.bass, skills?.drums]
         .filter((value): value is number => typeof value === "number")
         .map((value) => (Number.isFinite(value) ? value : 0));
@@ -2805,7 +2420,6 @@
       };
 
       const projected = project as any;
->>>>>>> 13f5688e
 
       const progressParameters: Record<string, unknown> = {
         p_skill_songwriting: skills?.songwriting || 1,
@@ -2815,15 +2429,6 @@
         p_skill_instrumental: averageInstrumentalSkill || 1,
         p_attr_creative_insight: attributes?.creative_insight || 10,
         p_attr_musical_ability: attributes?.musical_ability || 10,
-<<<<<<< HEAD
-        p_current_music: normalizedProject.music_progress ?? 0,
-        p_current_lyrics: normalizedProject.lyrics_progress ?? 0,
-        p_effort_hours: sanitizedEffortHours,
-        p_mood_modifier: moodModifier,
-        p_health_modifier: healthModifier,
-        p_inspiration_modifier: inspirationModifier,
-        p_session_paused: Boolean(paused),
-=======
         p_attr_rhythm_sense: attributes?.rhythm_sense || 10,
         p_current_music: projected.music_progress ?? 0,
         p_current_lyrics: projected.lyrics_progress ?? 0,
@@ -2837,7 +2442,6 @@
         p_mood_state: clampToRange(attributes?.mental_focus, 0, 1000, 600) / 10,
         p_health: clampToRange(profile?.health, 0, 100, 72),
         p_inspiration: clampToRange(attributes?.creativity, 0, 1000, 550) / 10,
->>>>>>> 13f5688e
       };
 
       const { data: progressCalc, error: calcError } = await supabase.rpc(
@@ -3015,9 +2619,6 @@
       const newLyricsProgress = Math.min(maxProgress, currentLyrics + lyricsGain);
       const isComplete = newMusicProgress >= maxProgress && newLyricsProgress >= maxProgress;
 
-<<<<<<< HEAD
-      const newTotalSessions = (normalizedProject.total_sessions ?? 0) + 1;
-=======
       const clampQuality = (current: number, gain: number) =>
         Math.min(1000, Math.max(0, (typeof current === "number" && Number.isFinite(current) ? current : 0) + gain));
 
@@ -3029,7 +2630,6 @@
       const newSongRating = clampQuality(proj.song_rating, songRatingGain);
 
       const newTotalSessions = (proj.total_sessions ?? 0) + 1;
->>>>>>> 13f5688e
       const previousSessionsCompleted =
         typeof normalizedProject.sessions_completed === "number" &&
         Number.isFinite(normalizedProject.sessions_completed)
@@ -3079,19 +2679,6 @@
           consistencyModifier *
           themeModifier,
       );
-<<<<<<< HEAD
-      computedQuality = Math.min(2000, Math.max(normalizedProject.quality_score ?? 0, computedQuality));
-      const qualityDescriptor = getSongQualityDescriptor(computedQuality);
-
-      const baseAttributeScores = extractAttributeScores(normalizedProject);
-      const updatedAttributeScores: SongAttributeScores = { ...baseAttributeScores };
-      SONG_ATTRIBUTE_KEYS.forEach((key) => {
-        updatedAttributeScores[key] = clampNumber(
-          (baseAttributeScores[key] ?? 0) + (adjustedAttributeGains[key] ?? 0),
-          0,
-          200,
-        );
-=======
       const ratingDrivenQuality = Math.round(newSongRating * 2);
       computedQuality = Math.min(2000, Math.max(proj.quality_score ?? 0, computedQuality, ratingDrivenQuality));
       const ratingDescriptor = getSongQualityDescriptor(newSongRating);
@@ -3116,7 +2703,6 @@
         locked_until: null,
         quality_score: computedQuality,
         updated_at: completedAt.toISOString(),
->>>>>>> 13f5688e
       });
 
       const computedSongRating = computeSongRatingFromScores(updatedAttributeScores);
@@ -3374,18 +2960,7 @@
         newProductionPotential,
         newSongRating,
         qualityScore: computedQuality,
-<<<<<<< HEAD
-        qualityDescriptor,
-        songRating: computedSongRating,
-        ratingVisible,
-        attributeGains: adjustedAttributeGains,
-        moodModifier,
-        healthModifier,
-        inspirationModifier,
-        effortHours: sanitizedEffortHours,
-=======
         ratingDescriptor,
->>>>>>> 13f5688e
       };
     },
     onSuccess: (result) => {
@@ -3404,20 +2979,12 @@
       if (result.isComplete) {
         toast({
           title: "Song Completed!",
-<<<<<<< HEAD
-          description: `Your project hit 100% on both tracks. Quality locked at ${result.qualityDescriptor.label}. ${ratingDescription}`
-=======
           description: `Your project hit 100% on both tracks. Rating now ${result.ratingDescriptor.label} (${result.ratingDescriptor.score}).`
->>>>>>> 13f5688e
         });
       } else {
         toast({
           title: "Session Complete",
-<<<<<<< HEAD
-          description: `Progress made! Music +${result.musicGain}, Lyrics +${result.lyricsGain}, XP +${result.xpEarned}. Quality now ${result.qualityDescriptor.label}. ${ratingDescription} Attribute gains: ${attributeSummary}.`
-=======
           description: `Progress made! Music +${result.musicGain}, Lyrics +${result.lyricsGain}, XP +${result.xpEarned}. Rating now ${result.ratingDescriptor.label} (${result.ratingDescriptor.score}).`
->>>>>>> 13f5688e
         });
       }
     },
@@ -3547,13 +3114,9 @@
         const payload: Record<string, unknown> = {
           user_id: normalizedProject.user_id,
           title: normalizedProject.title,
-<<<<<<< HEAD
-          genre: primaryGenre,
-=======
           genre: normalizedProject.song_themes?.name || 'Unknown',
           genre_id: normalizedProject.genre_id,
           genre_familiarity: normalizedProject.genre_familiarity ?? 0,
->>>>>>> 13f5688e
           lyrics: normalizedProject.lyrics || normalizedProject.initial_lyrics,
           quality_score: Math.max(normalizedProject.quality_score ?? 0, ratingDescriptor.score * 2),
           song_rating: ratingDescriptor.score,
