// Game balance and progression logic for RockMundo

import { getAttributeMultiplier } from "./attributeModifiers";

export interface PerformanceAttributeBonuses {
  stagePresence?: number | null;
  crowdEngagement?: number | null;
  socialReach?: number | null;
}

const clampNumber = (value: number, min: number, max: number) => {
  if (Number.isNaN(value)) return min;
  return Math.min(Math.max(value, min), max);
};

const resolveAttributeFactor = (
  rawValue: number | null | undefined,
  intensity: number
) => {
  const multiplier = getAttributeMultiplier(rawValue, { fallback: 1 });
  return 1 + (multiplier - 1) * intensity;
};

export const SKILL_CAPS = {
  beginner: 30, // 0-1000 exp
  amateur: 50, // 1000-5000 exp
  professional: 80, // 5000-20000 exp
  master: 100 // 20000+ exp
} as const;

export const LEVEL_REQUIREMENTS = {
  experiencePerLevel: 1000,
  maxLevel: 100
} as const;

export const TRAINING_COSTS = {
  skillTraining: (currentLevel: number) => Math.floor(100 * Math.pow(1.5, currentLevel / 10)),
  equipmentRepair: (itemValue: number) => Math.floor(itemValue * 0.1),
  recordingSession: (quality: number) => Math.floor(500 + (quality * 10))
} as const;

export const COOLDOWNS = {
  skillTraining: 4 * 60 * 60 * 1000, // 4 hours in milliseconds
  gigPerformance: 24 * 60 * 60 * 1000, // 24 hours
  songRecording: 2 * 60 * 60 * 1000, // 2 hours
  socialPost: 30 * 60 * 1000 // 30 minutes
} as const;

export const FAME_THRESHOLDS = {
  localTalent: 100,
  risingArtist: 500,
  knownPerformer: 1000,
  regionalStar: 5000,
  nationalAct: 15000,
  globalIcon: 50000,
  legend: 100000
} as const;

export type AttributeKey =
  | "looks"
  | "charisma"
  | "musicality"
  | "mental_focus"
  | "physical_endurance";

export type AttributeFocus = "general" | "instrumental" | "performance" | "songwriting" | "vocals";

export type AttributeScores = Partial<Record<AttributeKey, number | null | undefined>>;

const ATTRIBUTE_KEYS: AttributeKey[] = [
  "looks",
  "charisma",
  "musicality",
  "mental_focus",
  "physical_endurance"
];

const ATTRIBUTE_FOCUS_WEIGHTS: Record<AttributeFocus, Array<{ key: AttributeKey; weight: number }>> = {
  general: [
    { key: "musicality", weight: 0.4 },
    { key: "charisma", weight: 0.35 },
    { key: "looks", weight: 0.25 }
  ],
  instrumental: [
    { key: "musicality", weight: 0.75 },
    { key: "charisma", weight: 0.25 }
  ],
  performance: [
    { key: "charisma", weight: 0.6 },
    { key: "looks", weight: 0.4 }
  ],
  songwriting: [
    { key: "musicality", weight: 0.7 },
    { key: "charisma", weight: 0.3 }
  ],
  vocals: [
    { key: "charisma", weight: 0.55 },
    { key: "musicality", weight: 0.45 }
  ]
};

const clampNumber = (value: number, min: number, max: number) => Math.min(max, Math.max(min, value));

export const clampAttributeScore = (value: number | null | undefined): number => {
  if (value === null || value === undefined) {
    return 0;
  }

  const numeric = Number(value);
  if (!Number.isFinite(numeric)) {
    return 0;
  }

  if (numeric >= 0 && numeric <= 3) {
    return clampNumber(Math.round(((numeric - 1) / 2) * 1000), 0, 1000);
  }

  return clampNumber(Math.round(numeric), 0, 1000);
};

export const attributeScoreToMultiplier = (
  value: number | null | undefined,
  maxBonus = 0.5,
  baseMultiplier = 1
): number => {
  if (value === null || value === undefined) {
    return baseMultiplier;
  }

  const numeric = Number(value);
  if (!Number.isFinite(numeric)) {
    return baseMultiplier;
  }

  if (numeric > 0 && numeric <= 3) {
    return clampNumber(numeric, 0.25, baseMultiplier + maxBonus);
  }

  const normalized = clampAttributeScore(numeric);
  const multiplier = baseMultiplier + (normalized / 1000) * maxBonus;
  return clampNumber(multiplier, 0.25, baseMultiplier + maxBonus);
};

export const extractAttributeScores = (source: unknown): AttributeScores => {
  if (!source || typeof source !== "object") {
    return {};
  }

  const record = source as Record<string, unknown>;
  return ATTRIBUTE_KEYS.reduce<AttributeScores>((accumulator, key) => {
    const raw = record[key];
    if (typeof raw === "number") {
      accumulator[key] = raw;
      return accumulator;
    }

    if (raw && typeof raw === "object" && "value" in raw) {
      const nested = (raw as { value?: unknown }).value;
      if (typeof nested === "number") {
        accumulator[key] = nested;
      }
    }

    return accumulator;
  }, {});
};

const getCombinedAttributeScore = (
  attributes: AttributeScores | null | undefined,
  weights: Array<{ key: AttributeKey; weight: number }>
): number => {
  if (!attributes || weights.length === 0) {
    return 0;
  }

  let weightedTotal = 0;
  let totalWeight = 0;

  for (const { key, weight } of weights) {
    const resolvedWeight = Number.isFinite(weight) ? Number(weight) : 0;
    if (resolvedWeight <= 0) {
      continue;
    }

    const rawValue = attributes[key];
    const score = clampAttributeScore(rawValue ?? 0);
    weightedTotal += score * resolvedWeight;
    totalWeight += resolvedWeight;
  }

  if (totalWeight <= 0) {
    return 0;
  }

  return Math.round(weightedTotal / totalWeight);
};

export const getFocusAttributeScore = (
  attributes: AttributeScores | null | undefined,
  focus: AttributeFocus
): number => {
  const weights = ATTRIBUTE_FOCUS_WEIGHTS[focus] ?? ATTRIBUTE_FOCUS_WEIGHTS.general;
  return getCombinedAttributeScore(attributes, weights);
};

export const calculateExperienceReward = (
  baseExperience: number,
  attributes?: AttributeScores,
  focus: AttributeFocus = "general"
): number => {
  const normalizedBase = Number.isFinite(baseExperience) ? baseExperience : 0;
  if (normalizedBase <= 0) {
    return 0;
  }

  const focusScore = getFocusAttributeScore(attributes, focus);
  const focusMultiplier = attributeScoreToMultiplier(focusScore, focus === "performance" ? 0.45 : focus === "instrumental" ? 0.4 : 0.35);
  const mentalFocusMultiplier = attributeScoreToMultiplier(attributes?.mental_focus ?? null, 0.3);

  return Math.max(0, Math.round(normalizedBase * focusMultiplier * mentalFocusMultiplier));
};

// Calculate player level from experience
export function calculateLevel(experience: number): number {
  return Math.min(
    Math.floor(experience / LEVEL_REQUIREMENTS.experiencePerLevel) + 1,
    LEVEL_REQUIREMENTS.maxLevel
  );
}

// Calculate experience needed for next level
export function experienceToNextLevel(experience: number): number {
  const currentLevel = calculateLevel(experience);
  if (currentLevel >= LEVEL_REQUIREMENTS.maxLevel) return 0;
  
  const nextLevelExp = currentLevel * LEVEL_REQUIREMENTS.experiencePerLevel;
  return nextLevelExp - (experience % LEVEL_REQUIREMENTS.experiencePerLevel);
}

// Get skill cap based on player level/experience
export function getSkillCap(playerLevel: number, totalExperience: number): number {
  if (totalExperience >= 20000) return SKILL_CAPS.master;
  if (totalExperience >= 5000) return SKILL_CAPS.professional;
  if (totalExperience >= 1000) return SKILL_CAPS.amateur;
  return SKILL_CAPS.beginner;
}

// Calculate training cost for a skill
export function calculateTrainingCost(
  currentSkillLevel: number,
  attributes?: AttributeScores,
  focus: AttributeFocus = "general"
): number {
  const baseCost = TRAINING_COSTS.skillTraining(currentSkillLevel);
  if (baseCost <= 0) {
    return 0;
  }

  const focusScore = getFocusAttributeScore(attributes, focus);
  const costReduction = clampNumber(focusScore / 1000, 0, 1) * 0.25; // Up to 25% reduction
  const reductionMultiplier = 1 - costReduction;

  const adjustedCost = Math.round(baseCost * reductionMultiplier);
  return Math.max(25, adjustedCost);
}

// Calculate success rate for activities based on skills
export function calculateSuccessRate(
  requiredSkills: Record<string, number>,
  playerSkills: Record<string, number>,
  attributes?: AttributeScores,
  focus: AttributeFocus = "general"
): number {
  const skillChecks = Object.entries(requiredSkills).map(([skill, required]) => {
    const playerLevel = playerSkills[skill] || 0;
    return Math.min(playerLevel / required, 1.0);
  });

  // Average of all skill checks, minimum 10% success
  const averageCheck = skillChecks.reduce((sum, check) => sum + check, 0) / skillChecks.length;
  const attributeMultiplier = attributeScoreToMultiplier(getFocusAttributeScore(attributes, focus), 0.35);
  return Math.min(1, Math.max(averageCheck, 0.1) * attributeMultiplier);
}

// Calculate gig payment based on venue and performance
export function calculateGigPayment(
  basePayment: number,
  performanceSkill: number,
  fameLevel: number,
  successRate: number,
<<<<<<< HEAD
  attributes?: AttributeScores
): number {
  const skillMultiplier = 1 + (performanceSkill / 100);
  const fameMultiplier = 1 + (fameLevel / 10000);
  const performanceMultiplier = 0.5 + (successRate * 0.5); // 50% to 100% based on success

  const charismaMultiplier = attributeScoreToMultiplier(attributes?.charisma ?? null, 0.4);
  const looksMultiplier = attributeScoreToMultiplier(attributes?.looks ?? null, 0.25);
  const musicalityMultiplier = attributeScoreToMultiplier(attributes?.musicality ?? null, 0.2);

  return Math.floor(
    basePayment * skillMultiplier * fameMultiplier * performanceMultiplier * charismaMultiplier * looksMultiplier * musicalityMultiplier
=======
  attributeBonuses: PerformanceAttributeBonuses = {}
): number {
  const baseSkillMultiplier = 1 + clampNumber(performanceSkill, 0, 150) / 100;
  const stagePresenceFactor = attributeBonuses.stagePresence !== undefined
    ? resolveAttributeFactor(attributeBonuses.stagePresence, 0.4)
    : 1;
  const fameMultiplier = 1 + clampNumber(fameLevel, 0, 100000) / 10000;
  const successMultiplier = 0.5 + clampNumber(successRate, 0, 1) * 0.5;
  const crowdFactor = attributeBonuses.crowdEngagement !== undefined
    ? resolveAttributeFactor(attributeBonuses.crowdEngagement, 0.35)
    : 1;

  return Math.floor(
    basePayment * baseSkillMultiplier * stagePresenceFactor * fameMultiplier * successMultiplier * crowdFactor
>>>>>>> d57c86da
  );
}

// Calculate fan gain from activities
export function calculateFanGain(
  baseGain: number,
  performanceSkill: number,
<<<<<<< HEAD
  attributes?: AttributeScores
): number {
  const skillMultiplier = 1 + (performanceSkill / 200); // Max 50% bonus
  const charismaMultiplier = attributeScoreToMultiplier(attributes?.charisma ?? null, 0.5);
  const looksMultiplier = attributeScoreToMultiplier(attributes?.looks ?? null, 0.3);

  return Math.floor(baseGain * skillMultiplier * charismaMultiplier * looksMultiplier);
=======
  charismaBonus: number = 0,
  attributeBonuses: PerformanceAttributeBonuses = {}
): number {
  const skillMultiplier = 1 + clampNumber(performanceSkill, 0, 150) / 200;
  const charismaMultiplier = 1 + clampNumber(charismaBonus, 0, 200) / 100;
  const stagePresenceFactor = attributeBonuses.stagePresence !== undefined
    ? resolveAttributeFactor(attributeBonuses.stagePresence, 0.35)
    : 1;
  const crowdFactor = attributeBonuses.crowdEngagement !== undefined
    ? resolveAttributeFactor(attributeBonuses.crowdEngagement, 0.45)
    : 1;
  const socialFactor = attributeBonuses.socialReach !== undefined
    ? resolveAttributeFactor(attributeBonuses.socialReach, 0.55)
    : 1;

  return Math.floor(baseGain * skillMultiplier * stagePresenceFactor * charismaMultiplier * crowdFactor * socialFactor);
>>>>>>> d57c86da
}

// Check if player meets requirements for an activity
export function meetsRequirements(
  requirements: Record<string, number>,
  playerStats: Record<string, number>
): { meets: boolean; missing: string[] } {
  const missing: string[] = [];
  
  for (const [requirement, value] of Object.entries(requirements)) {
    const playerValue = playerStats[requirement] || 0;
    if (playerValue < value) {
      missing.push(`${requirement}: ${value} (you have ${playerValue})`);
    }
  }
  
  return {
    meets: missing.length === 0,
    missing
  };
}

// Calculate equipment effectiveness bonus
export function calculateEquipmentBonus(
  equippedItems: Array<{ stat_boosts: Record<string, number> }>
): Record<string, number> {
  const totalBonus: Record<string, number> = {};
  
  equippedItems.forEach(item => {
    Object.entries(item.stat_boosts).forEach(([stat, boost]) => {
      totalBonus[stat] = (totalBonus[stat] || 0) + boost;
    });
  });
  
  return totalBonus;
}

// Get fame level title
export function getFameTitle(fame: number): string {
  if (fame >= FAME_THRESHOLDS.legend) return "Living Legend";
  if (fame >= FAME_THRESHOLDS.globalIcon) return "Global Icon";
  if (fame >= FAME_THRESHOLDS.nationalAct) return "National Act";
  if (fame >= FAME_THRESHOLDS.regionalStar) return "Regional Star";
  if (fame >= FAME_THRESHOLDS.knownPerformer) return "Known Performer";
  if (fame >= FAME_THRESHOLDS.risingArtist) return "Rising Artist";
  if (fame >= FAME_THRESHOLDS.localTalent) return "Local Talent";
  return "Unknown Artist";
}

// Check cooldown status
export function isOnCooldown(lastAction: string | Date, cooldownMs: number): boolean {
  if (!lastAction) return false;
  const lastTime = typeof lastAction === 'string' ? new Date(lastAction) : lastAction;
  return Date.now() - lastTime.getTime() < cooldownMs;
}

// Get remaining cooldown time in minutes
export function getRemainingCooldown(lastAction: string | Date, cooldownMs: number): number {
  if (!lastAction) return 0;
  const lastTime = typeof lastAction === 'string' ? new Date(lastAction) : lastAction;
  const remaining = cooldownMs - (Date.now() - lastTime.getTime());
  return Math.max(0, Math.ceil(remaining / 60000)); // Convert to minutes
}<|MERGE_RESOLUTION|>--- conflicted
+++ resolved
@@ -288,7 +288,6 @@
   performanceSkill: number,
   fameLevel: number,
   successRate: number,
-<<<<<<< HEAD
   attributes?: AttributeScores
 ): number {
   const skillMultiplier = 1 + (performanceSkill / 100);
@@ -301,22 +300,6 @@
 
   return Math.floor(
     basePayment * skillMultiplier * fameMultiplier * performanceMultiplier * charismaMultiplier * looksMultiplier * musicalityMultiplier
-=======
-  attributeBonuses: PerformanceAttributeBonuses = {}
-): number {
-  const baseSkillMultiplier = 1 + clampNumber(performanceSkill, 0, 150) / 100;
-  const stagePresenceFactor = attributeBonuses.stagePresence !== undefined
-    ? resolveAttributeFactor(attributeBonuses.stagePresence, 0.4)
-    : 1;
-  const fameMultiplier = 1 + clampNumber(fameLevel, 0, 100000) / 10000;
-  const successMultiplier = 0.5 + clampNumber(successRate, 0, 1) * 0.5;
-  const crowdFactor = attributeBonuses.crowdEngagement !== undefined
-    ? resolveAttributeFactor(attributeBonuses.crowdEngagement, 0.35)
-    : 1;
-
-  return Math.floor(
-    basePayment * baseSkillMultiplier * stagePresenceFactor * fameMultiplier * successMultiplier * crowdFactor
->>>>>>> d57c86da
   );
 }
 
@@ -324,7 +307,6 @@
 export function calculateFanGain(
   baseGain: number,
   performanceSkill: number,
-<<<<<<< HEAD
   attributes?: AttributeScores
 ): number {
   const skillMultiplier = 1 + (performanceSkill / 200); // Max 50% bonus
@@ -332,24 +314,6 @@
   const looksMultiplier = attributeScoreToMultiplier(attributes?.looks ?? null, 0.3);
 
   return Math.floor(baseGain * skillMultiplier * charismaMultiplier * looksMultiplier);
-=======
-  charismaBonus: number = 0,
-  attributeBonuses: PerformanceAttributeBonuses = {}
-): number {
-  const skillMultiplier = 1 + clampNumber(performanceSkill, 0, 150) / 200;
-  const charismaMultiplier = 1 + clampNumber(charismaBonus, 0, 200) / 100;
-  const stagePresenceFactor = attributeBonuses.stagePresence !== undefined
-    ? resolveAttributeFactor(attributeBonuses.stagePresence, 0.35)
-    : 1;
-  const crowdFactor = attributeBonuses.crowdEngagement !== undefined
-    ? resolveAttributeFactor(attributeBonuses.crowdEngagement, 0.45)
-    : 1;
-  const socialFactor = attributeBonuses.socialReach !== undefined
-    ? resolveAttributeFactor(attributeBonuses.socialReach, 0.55)
-    : 1;
-
-  return Math.floor(baseGain * skillMultiplier * stagePresenceFactor * charismaMultiplier * crowdFactor * socialFactor);
->>>>>>> d57c86da
 }
 
 // Check if player meets requirements for an activity
