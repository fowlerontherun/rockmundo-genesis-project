import { supabase } from "@/integrations/supabase/client";

const WEATHER_CONDITIONS = ["sunny", "cloudy", "rainy", "stormy", "snowy"] as const;
const WORLD_EVENT_TYPES = ["festival", "competition", "disaster", "celebration", "economic"] as const;
const RANDOM_EVENT_RARITIES = ["common", "rare", "epic", "legendary"] as const;

const ATTENDANCE_EFFECT_KEYS = new Set([
  "attendance",
  "gig_attendance",
  "audience",
  "crowd",
]);

const COST_EFFECT_KEYS = new Set([
  "travel_cost",
  "logistics_cost",
  "cost_multiplier",
  "expenses",
]);

const MORALE_EFFECT_KEYS = new Set([
  "mood_modifier",
  "morale",
  "band_morale",
  "energy",
]);

const parseNumericRecord = (record: Record<string, unknown> | null | undefined) => {
  if (!record || typeof record !== "object") {
    return {} as Record<string, number>;
  }

  return Object.entries(record).reduce<Record<string, number>>((acc, [key, value]) => {
    if (typeof value === "number") {
      acc[key] = value;
      return acc;
    }

    const numericValue = Number(value);
    if (!Number.isNaN(numericValue)) {
      acc[key] = numericValue;
    }
    return acc;
  }, {});
};

const parseStringArray = (value: unknown): string[] => {
  if (Array.isArray(value)) {
    return value
      .filter((item): item is string => typeof item === "string" && item.trim().length > 0)
      .map((item) => item.trim());
  }

  if (typeof value === "string") {
    return value
      .split(",")
      .map((item) => item.trim())
      .filter((item) => item.length > 0);
  }

  if (value && typeof value === "object") {
    return Object.values(value as Record<string, unknown>)
      .filter((entry): entry is string => typeof entry === "string" && entry.trim().length > 0)
      .map((entry) => entry.trim());
  }

  return [];
};

const toNumber = (value: unknown, defaultValue = 0) => {
  if (typeof value === "number") {
    return value;
  }

  const numericValue = Number(value);
  return Number.isNaN(numericValue) ? defaultValue : numericValue;
};

const toNullableNumber = (value: unknown): number | null => {
  if (value === null || value === undefined) {
    return null;
  }

  if (typeof value === "number") {
    return Number.isFinite(value) ? value : null;
  }

  if (typeof value === "string" && value.trim().length > 0) {
    const numericValue = Number(value);
    return Number.isFinite(numericValue) ? numericValue : null;
  }

  return null;
};

const isRecord = (value: unknown): value is Record<string, unknown> =>
  typeof value === "object" && value !== null && !Array.isArray(value);

const normalizeStringArray = (value: unknown): string[] => {
  if (typeof value === "string") {
    return value.trim() ? [value.trim()] : [];
  }

  if (!Array.isArray(value)) {
    return [];
  }

  return value
    .map((item) => (typeof item === "string" ? item.trim() : ""))
    .filter((item): item is string => Boolean(item));
};

const formatTravelModeLabel = (mode: string) =>
  mode
    .split(/[_\s]+/)
    .filter(Boolean)
    .map((segment) => segment.charAt(0).toUpperCase() + segment.slice(1))
    .join(" ");

export interface CityLocation {
  name: string;
  description: string;
  highlights: string[];
  signatureVenue?: string;
  vibe?: string;
  averageTicketPrice?: number;
  tags?: string[];
}

export interface TravelOption {
  mode: string;
  label: string;
  name: string;
  description: string;
  frequency?: string;
  averageCost?: number;
  durationMinutes?: number;
  connectsTo: string[];
  coverage?: string[];
  capacity?: string;
  comfort?: string;
  icon?: string;
}

export interface CityVenueHighlight {
  name: string;
  description: string;
  district: string;
  capacity?: string;
}

export interface CityStudioProfile {
  name: string;
  specialties: string[];
  neighborhood?: string;
}

export interface CityTransportLink {
  type: string;
  name: string;
  description: string;
  distance?: string;
}

const normalizeDistricts = (value: unknown): CityLocation[] => {
  if (!Array.isArray(value)) {
    return [];
  }

  return value.reduce<CityLocation[]>((acc, entry) => {
    if (!isRecord(entry)) {
      return acc;
    }

    const nameRaw = typeof entry.name === "string" ? entry.name.trim() : "";
    const descriptionRaw = typeof entry.description === "string" ? entry.description.trim() : "";
    const signatureVenue = typeof entry.signature_venue === "string" ? entry.signature_venue.trim() : undefined;
    const vibe = typeof entry.vibe === "string" ? entry.vibe.trim() : undefined;
    const tags = normalizeStringArray(entry.tags);
    const highlights = normalizeStringArray(entry.highlights);
    const additionalHighlights = normalizeStringArray(entry.additional_highlights);
    const combinedHighlights = Array.from(new Set([...highlights, ...additionalHighlights]));
    if (!combinedHighlights.length && signatureVenue) {
      combinedHighlights.push(signatureVenue);
    }

    const averageTicketPriceRaw = entry.average_ticket_price ?? entry.avg_ticket_price;
    const averageTicketPrice = toNumber(averageTicketPriceRaw, Number.NaN);

    const location: CityLocation = {
      name: nameRaw || "Featured District",
      description: descriptionRaw || "A notable part of the city experience.",
      highlights: combinedHighlights,
    };

    if (signatureVenue) {
      location.signatureVenue = signatureVenue;
    }

    if (vibe) {
      location.vibe = vibe;
    }

    if (tags.length) {
      location.tags = tags;
    }

    if (!Number.isNaN(averageTicketPrice)) {
      location.averageTicketPrice = averageTicketPrice;
    }

    acc.push(location);
    return acc;
  }, []);
};

const normalizeTravelNodes = (value: unknown): TravelOption[] => {
  if (!Array.isArray(value)) {
    return [];
  }

  return value.reduce<TravelOption[]>((acc, entry) => {
    if (!isRecord(entry)) {
      return acc;
    }

    const modeRaw = typeof entry.mode === "string" ? entry.mode.trim() : "";
    const nameRaw = typeof entry.name === "string" ? entry.name.trim() : "";
    const descriptionRaw = typeof entry.description === "string" ? entry.description.trim() : "";
    const frequency = typeof entry.frequency === "string" ? entry.frequency.trim() : undefined;
    const averageCostRaw = entry.average_cost ?? entry.cost;
    const durationRaw = entry.duration_minutes ?? entry.duration;
    const averageCost = toNumber(averageCostRaw, Number.NaN);
    const durationMinutes = toNumber(durationRaw, Number.NaN);
    const connectsTo = normalizeStringArray(entry.connects_to ?? entry.links ?? entry.serves);
    const coverage = normalizeStringArray(entry.coverage);
    const capacity = typeof entry.capacity === "string" ? entry.capacity.trim() : undefined;
    const comfort = typeof entry.comfort === "string" ? entry.comfort.trim() : undefined;
    const icon = typeof entry.icon === "string" ? entry.icon.trim() : undefined;

    const mode = modeRaw || "custom";
    const travelOption: TravelOption = {
      mode,
      label: formatTravelModeLabel(mode),
      name: nameRaw || formatTravelModeLabel(mode),
      description: descriptionRaw || formatTravelModeLabel(mode),
      connectsTo,
    };

    if (frequency) {
      travelOption.frequency = frequency;
    }

    if (!Number.isNaN(averageCost)) {
      travelOption.averageCost = averageCost;
    }

    if (!Number.isNaN(durationMinutes)) {
      travelOption.durationMinutes = durationMinutes;
    }

    if (coverage.length) {
      travelOption.coverage = coverage;
    }

    if (capacity) {
      travelOption.capacity = capacity;
    }

    if (comfort) {
      travelOption.comfort = comfort;
    }

    if (icon) {
      travelOption.icon = icon;
    }

    acc.push(travelOption);
    return acc;
  }, []);
};

const normalizeFeaturedVenues = (
  value: unknown,
  fallbackLocations: CityLocation[] = [],
): CityVenueHighlight[] => {
  if (Array.isArray(value)) {
    return value.reduce<CityVenueHighlight[]>((acc, entry) => {
      if (!isRecord(entry)) {
        return acc;
      }

      const nameRaw = typeof entry.name === "string" ? entry.name.trim() : "";
      const descriptionRaw = typeof entry.description === "string" ? entry.description.trim() : "";
      const districtRaw =
        typeof entry.district === "string"
          ? entry.district.trim()
          : typeof entry.neighborhood === "string"
            ? entry.neighborhood.trim()
            : "";
      const capacityRaw = typeof entry.capacity === "string" ? entry.capacity.trim() : undefined;

      const highlight: CityVenueHighlight = {
        name: nameRaw || "Signature Venue",
        description: descriptionRaw || "A must-visit location for touring artists.",
        district: districtRaw || "City Center",
      };

      if (capacityRaw) {
        highlight.capacity = capacityRaw;
      }

      acc.push(highlight);
      return acc;
    }, []);
  }

  if (fallbackLocations.length) {
    return fallbackLocations.map<CityVenueHighlight>((location) => ({
      name: location.signatureVenue ?? location.name,
      description: location.description ?? "A notable spot within the city.",
      district: location.name,
      capacity: location.averageTicketPrice ? `Avg ticket £${location.averageTicketPrice}` : undefined,
    }));
  }

  return [];
};

const normalizeStudioProfiles = (value: unknown): CityStudioProfile[] => {
  if (!Array.isArray(value)) {
    return [];
  }

  return value.reduce<CityStudioProfile[]>((acc, entry) => {
    if (!isRecord(entry)) {
      return acc;
    }

    const nameRaw = typeof entry.name === "string" ? entry.name.trim() : "";
    const neighborhoodRaw =
      typeof entry.neighborhood === "string"
        ? entry.neighborhood.trim()
        : typeof entry.district === "string"
          ? entry.district.trim()
          : undefined;
    const specialties = normalizeStringArray(entry.specialties ?? entry.services ?? entry.focus);

    const studio: CityStudioProfile = {
      name: nameRaw || "Creative Studio",
      specialties,
    };

    if (neighborhoodRaw) {
      studio.neighborhood = neighborhoodRaw;
    }

    acc.push(studio);
    return acc;
  }, []);
};

const normalizeTransportEntries = (
  value: unknown,
  fallbackOptions: TravelOption[] = [],
): CityTransportLink[] => {
  if (Array.isArray(value)) {
    return value.reduce<CityTransportLink[]>((acc, entry) => {
      if (!isRecord(entry)) {
        return acc;
      }

      const typeRaw = typeof entry.type === "string" ? entry.type.trim() : "";
      const nameRaw = typeof entry.name === "string" ? entry.name.trim() : "";
      const descriptionRaw = typeof entry.description === "string" ? entry.description.trim() : "";
      const distanceRaw = entry.distance ?? entry.travel_time ?? entry.duration;

      let distance: string | undefined;
      if (typeof distanceRaw === "string") {
        distance = distanceRaw.trim();
      } else if (typeof distanceRaw === "number" && !Number.isNaN(distanceRaw)) {
        distance = `${distanceRaw} minutes`;
      }

      const link: CityTransportLink = {
        type: typeRaw || "local",
        name: nameRaw || formatTravelModeLabel(typeRaw || "local"),
        description: descriptionRaw || formatTravelModeLabel(typeRaw || "local"),
      };

      if (distance) {
        link.distance = distance;
      }

      acc.push(link);
      return acc;
    }, []);
  }

  if (fallbackOptions.length) {
    return fallbackOptions.map<CityTransportLink>((option) => {
      const distanceParts: string[] = [];
      if (typeof option.durationMinutes === "number" && !Number.isNaN(option.durationMinutes)) {
        distanceParts.push(`${option.durationMinutes} min travel`);
      }
      if (option.frequency) {
        distanceParts.push(option.frequency);
      }

      return {
        type: option.mode,
        name: option.name,
        description: option.description,
        distance: distanceParts.length ? distanceParts.join(" • ") : undefined,
      };
    });
  }

  return [];
};

export interface WeatherCondition {
  id: string;
  city: string;
  country: string;
  temperature: number;
  condition: (typeof WEATHER_CONDITIONS)[number];
  humidity: number;
  wind_speed: number;
  effects: {
    gig_attendance: number;
    travel_cost: number;
    mood_modifier: number;
    equipment_risk: number;
  };
}

export interface City {
  id: string;
  name: string;
  country: string;
  description?: string;
  profileDescription?: string;
  bonuses?: string;
  unlocked?: boolean;
  population: number;
  music_scene: number;
  cost_of_living: number;
  dominant_genre: string;
  venues: number;
  local_bonus: number;
  busking_value: number;
  latitude?: number;
  longitude?: number;
  cultural_events: string[];
  locations: CityLocation[];
  venueHighlights: CityVenueHighlight[];
  studioProfiles: CityStudioProfile[];
  transportLinks: CityTransportLink[];
  famousResident: string;
  travelHub: string;
  travelOptions: TravelOption[];
  latitude?: number | null;
  longitude?: number | null;
  distanceKm: number | null;
}

export interface WorldEvent {
  id: string;
  title: string;
  description: string;
  type: (typeof WORLD_EVENT_TYPES)[number];
  start_date: string;
  end_date: string;
  affected_cities: string[];
  global_effects: Record<string, number>;
  participation_reward: number;
  is_active: boolean;
}

export interface RandomEventChoice {
  id: string;
  text: string;
  effects: Record<string, number>;
  requirements?: Record<string, number>;
}

export interface RandomEvent {
  id: string;
  title: string;
  description: string;
  choices: RandomEventChoice[];
  expiry: string;
  rarity: (typeof RANDOM_EVENT_RARITIES)[number];
}

export interface AppliedEnvironmentEffect {
  source: "weather" | "world_event";
  id: string;
  name: string;
  description?: string;
  attendanceMultiplier?: number;
  costMultiplier?: number;
  moraleModifier?: number;
}

export interface EnvironmentProjections {
  attendance?: number;
  travelCost?: number;
  lodgingCost?: number;
  miscCost?: number;
}

export interface EnvironmentModifierSummary {
  attendanceMultiplier: number;
  costMultiplier: number;
  moraleModifier: number;
  retrievedAt: string;
  applied: AppliedEnvironmentEffect[];
  projections?: EnvironmentProjections;
}

export interface CityLocation {
  id: string;
  name: string;
  category?: string;
  description?: string;
  vibe?: string;
}

export interface CityTravelMode {
  id: string;
  name: string;
  travelTimeHours: number;
  cost: number;
  comfort: number;
  description?: string;
}

export interface CityMetadata {
  id: string;
  cityId: string;
  summary?: string;
  famousResident?: string | null;
  signatureSound?: string | null;
  metroArea?: string | null;
  timezone?: string | null;
  aliases: string[];
  locations: CityLocation[];
  travelModes: CityTravelMode[];
  updatedAt?: string | null;
}

export interface CityPlayer {
  profileId: string;
  userId: string;
  username: string;
  displayName: string | null;
  level: number | null;
  fame: number | null;
  primaryInstrument?: string | null;
  currentActivity?: string | null;
  travelMode?: string | null;
}

export interface CityGig {
  id: string;
  scheduledDate: string;
  payment: number | null;
  status: string;
  venue: {
    id: string;
    name: string;
    location: string | null;
    capacity: number | null;
    venueType?: string | null;
  };
}

export interface CityEnvironmentDetails {
  cityId: string;
  cityName?: string;
  country?: string;
  metadata: CityMetadata | null;
  locations: CityLocation[];
  travelModes: CityTravelMode[];
  players: CityPlayer[];
  gigs: CityGig[];
}

export interface FetchCityEnvironmentOptions {
  cityName?: string;
  country?: string;
}

export interface WorldEnvironmentSnapshot {
  weather: WeatherCondition[];
  cities: City[];
  worldEvents: WorldEvent[];
  randomEvents: RandomEvent[];
}

export const DEFAULT_TRAVEL_MODES: CityTravelMode[] = [
  {
    id: "ground",
    name: "Ground Transport",
    travelTimeHours: 8,
    cost: 180,
    comfort: 2,
    description: "Long-distance bus or car travel between major hubs.",
  },
  {
    id: "rail",
    name: "Express Rail",
    travelTimeHours: 5,
    cost: 260,
    comfort: 3,
    description: "High-speed rail connections ideal for touring between major metros.",
  },
  {
    id: "air",
    name: "Regional Flight",
    travelTimeHours: 2.5,
    cost: 540,
    comfort: 4,
    description: "Commercial flights for fast transfers between global hotspots.",
  },
];

const normalizeWeatherRecord = (item: Record<string, unknown>): WeatherCondition => {
  const conditionRaw = typeof item.condition === "string" ? item.condition : "";
  const condition = WEATHER_CONDITIONS.includes(conditionRaw as WeatherCondition["condition"]) ?
    (conditionRaw as WeatherCondition["condition"]) : "sunny";

  const effectsData = parseNumericRecord(item.effects as Record<string, unknown> | null | undefined);
  const temperatureValue = toNumber(item.temperature);
  const humidityValue = toNumber(item.humidity);
  const windSpeedValue = toNumber(item.wind_speed);

  return {
    id: String(item.id ?? crypto.randomUUID()),
    city: typeof item.city === "string" ? item.city : "Unknown",
    country: typeof item.country === "string" ? item.country : "",
    temperature: Number.isNaN(temperatureValue) ? 0 : temperatureValue,
    condition,
    humidity: Number.isNaN(humidityValue) ? 0 : humidityValue,
    wind_speed: Number.isNaN(windSpeedValue) ? 0 : windSpeedValue,
    effects: {
      gig_attendance: effectsData.gig_attendance ?? 1,
      travel_cost: effectsData.travel_cost ?? 1,
      mood_modifier: effectsData.mood_modifier ?? 1,
      equipment_risk: effectsData.equipment_risk ?? 1,
    },
  };
};

const normalizeCityRecord = (item: Record<string, unknown>): City => {
  const culturalEvents = normalizeStringArray(item.cultural_events);
  const locations = normalizeDistricts(item.districts);
  const travelOptions = normalizeTravelNodes(item.travel_nodes);
  const venueHighlights = normalizeFeaturedVenues(item.featured_venues, locations);
  const studioProfiles = normalizeStudioProfiles(item.featured_studios);
  const transportLinks = normalizeTransportEntries(item.transport_links, travelOptions);
  const famousResidentRaw = typeof item.famous_resident === "string" ? item.famous_resident.trim() : "";
  const travelHubRaw = typeof item.travel_hub === "string" ? item.travel_hub.trim() : "";
  const description = typeof item.description === "string" ? item.description : undefined;
  const profileDescription =
    typeof item.profile_description === "string" ? item.profile_description : undefined;
  const bonuses = typeof item.bonuses === "string" ? item.bonuses : undefined;
  const unlocked = typeof item.unlocked === "boolean" ? item.unlocked : undefined;
<<<<<<< HEAD
  const latitude = toNullableNumber(item.latitude);
  const longitude = toNullableNumber(item.longitude);
=======
  const latitudeValue = toNumber(item.latitude, Number.NaN);
  const longitudeValue = toNumber(item.longitude, Number.NaN);
  const latitude = Number.isFinite(latitudeValue) ? latitudeValue : undefined;
  const longitude = Number.isFinite(longitudeValue) ? longitudeValue : undefined;
>>>>>>> a9b1eb56

  return {
    id: String(item.id ?? crypto.randomUUID()),
    name: typeof item.name === "string" ? item.name : "Unknown",
    country: typeof item.country === "string" ? item.country : "",
    description,
    profileDescription: profileDescription ?? description,
    bonuses,
    unlocked,
    population: toNumber(item.population),
    music_scene: toNumber(item.music_scene),
    cost_of_living: toNumber(item.cost_of_living),
    dominant_genre: typeof item.dominant_genre === "string" ? item.dominant_genre : "",
    venues: toNumber(item.venues),
    local_bonus: toNumber(item.local_bonus, 1),
    busking_value: toNumber(item.busking_value, 1),
    latitude,
    longitude,
    cultural_events: culturalEvents,
    locations,
    venueHighlights,
    studioProfiles,
    transportLinks,
    famousResident: famousResidentRaw || "Local legend emerging",
    travelHub: travelHubRaw || travelOptions[0]?.name || "",
    travelOptions,
    latitude,
    longitude,
    distanceKm: null,
  };
};

const normalizeWorldEventRecord = (item: Record<string, unknown>): WorldEvent => {
  const typeRaw = typeof item.type === "string" ? item.type : "";
  const type = WORLD_EVENT_TYPES.includes(typeRaw as WorldEvent["type"]) ?
    (typeRaw as WorldEvent["type"]) : "festival";

  const globalEffects = parseNumericRecord(item.global_effects as Record<string, unknown> | null | undefined);
  const affectedCities = Array.isArray(item.affected_cities)
    ? item.affected_cities.filter((city: unknown): city is string => typeof city === "string")
    : [];

  const startDate = typeof item.start_date === "string" ? item.start_date : new Date().toISOString();
  const endDate = typeof item.end_date === "string" ? item.end_date : startDate;

  return {
    id: String(item.id ?? crypto.randomUUID()),
    title: typeof item.title === "string" ? item.title : "Global Event",
    description: typeof item.description === "string" ? item.description : "",
    type,
    start_date: startDate,
    end_date: endDate,
    affected_cities: affectedCities,
    global_effects: globalEffects,
    participation_reward: toNumber(item.participation_reward),
    is_active: Boolean(item.is_active),
  };
};

const normalizeRandomEventRecord = (item: Record<string, unknown>, index: number): RandomEvent | null => {
  const rarityRaw = typeof item.rarity === "string" ? item.rarity : "";
  const rarity = RANDOM_EVENT_RARITIES.includes(rarityRaw as RandomEvent["rarity"]) ?
    (rarityRaw as RandomEvent["rarity"]) : "common";

  const expiry = typeof item.expiry === "string"
    ? item.expiry
    : new Date(Date.now() + 24 * 60 * 60 * 1000).toISOString();

  const choicesRaw = Array.isArray(item.choices) ? item.choices : [];
  const choices = choicesRaw
    .map((choice: Record<string, unknown>, choiceIndex: number) => {
      const effects = parseNumericRecord(choice.effects as Record<string, unknown> | null | undefined);
      const requirements = parseNumericRecord(choice.requirements as Record<string, unknown> | null | undefined);
      const text = typeof choice.text === "string" ? choice.text : "";

      if (!text.trim()) {
        return null;
      }

      const choiceId = choice.id ?? `${item.id}-choice-${choiceIndex}`;

      return {
        id: String(choiceId),
        text,
        effects,
        requirements: Object.keys(requirements).length > 0 ? requirements : undefined,
      };
    })
    .filter((choice): choice is RandomEventChoice => Boolean(choice));

  const title = typeof item.title === "string" ? item.title : "Random Event";
  const description = typeof item.description === "string" ? item.description : "";

  return {
    id: String(item.id ?? `random-${index}`),
    title,
    description,
    choices,
    expiry,
    rarity,
  };
};

const toRecordArray = (value: unknown): Record<string, unknown>[] => {
  if (Array.isArray(value)) {
    return value
      .filter((entry): entry is Record<string, unknown> => Boolean(entry) && typeof entry === "object")
      .map((entry) => entry as Record<string, unknown>);
  }

  if (value && typeof value === "object") {
    return Object.entries(value as Record<string, unknown>).map(([key, entry]) => {
      if (entry && typeof entry === "object") {
        return { id: key, ...(entry as Record<string, unknown>) };
      }

      return { id: key, name: typeof entry === "string" ? entry : String(entry) };
    });
  }

  return [];
};

const normalizeCityLocationRecord = (item: Record<string, unknown>, index: number): CityLocation => {
  const nameRaw = typeof item.name === "string" ? item.name : (
    typeof item.title === "string" ? item.title : "City Location"
  );
  const categoryRaw = typeof item.category === "string" ? item.category : (
    typeof item.type === "string" ? item.type : undefined
  );
  const descriptionRaw = typeof item.description === "string" ? item.description : (
    typeof item.summary === "string" ? item.summary : undefined
  );
  const vibeRaw = typeof item.vibe === "string" ? item.vibe : undefined;

  return {
    id: String(item.id ?? `location-${index}`),
    name: nameRaw,
    category: categoryRaw,
    description: descriptionRaw,
    vibe: vibeRaw,
  };
};

const normalizeCityTravelModeRecord = (item: Record<string, unknown>, index: number): CityTravelMode => {
  const nameRaw = typeof item.name === "string" ? item.name : (
    typeof item.mode === "string" ? item.mode : (
      typeof item.type === "string" ? item.type : "Travel"
    )
  );

  const timeValue = toNumber(
    item.travel_time ?? item.travelTime ?? item.time_hours ?? item.duration_hours,
    Number.NaN,
  );
  const costValue = toNumber(item.cost ?? item.price ?? item.travel_cost, Number.NaN);
  const comfortValue = toNumber(item.comfort ?? item.comfort_rating ?? item.quality, Number.NaN);

  return {
    id: String(item.id ?? item.mode_id ?? `mode-${index}`),
    name: nameRaw,
    travelTimeHours: Number.isNaN(timeValue) ? 0 : timeValue,
    cost: Number.isNaN(costValue) ? 0 : costValue,
    comfort: Number.isNaN(comfortValue) ? 3 : Math.max(1, Math.min(5, comfortValue)),
    description: typeof item.description === "string" ? item.description : undefined,
  };
};

const normalizeCityMetadataRecord = (item: Record<string, unknown>): CityMetadata => {
  const locationsRaw = toRecordArray(item.intra_locations ?? item.locations ?? item.landmarks);
  const travelModesRaw = toRecordArray(item.travel_modes ?? item.travelModes ?? item.transport_options);
  const aliasesRaw = parseStringArray(item.aliases ?? item.alternate_names ?? item.nicknames ?? item.short_names);

  const cityIdValue = typeof item.city_id === "string" ? item.city_id : (
    typeof item.cityId === "string" ? item.cityId : String(item.id ?? crypto.randomUUID())
  );

  const summaryRaw = typeof item.summary === "string" ? item.summary : (
    typeof item.description === "string" ? item.description : undefined
  );

  const signatureSoundRaw = typeof item.signature_sound === "string" ? item.signature_sound : (
    typeof item.signatureSound === "string" ? item.signatureSound : null
  );

  const famousResidentRaw = typeof item.famous_resident === "string" ? item.famous_resident : (
    typeof item.famousResident === "string" ? item.famousResident : null
  );

  return {
    id: String(item.id ?? cityIdValue),
    cityId: cityIdValue,
    summary: summaryRaw,
    famousResident: famousResidentRaw,
    signatureSound: signatureSoundRaw,
    metroArea: typeof item.metro_area === "string" ? item.metro_area : undefined,
    timezone: typeof item.timezone === "string" ? item.timezone : undefined,
    aliases: aliasesRaw,
    locations: locationsRaw.map((record, index) => normalizeCityLocationRecord(record, index)),
    travelModes: travelModesRaw.map((record, index) => normalizeCityTravelModeRecord(record, index)),
    updatedAt: typeof item.updated_at === "string" ? item.updated_at : undefined,
  };
};

const normalizeCityPlayerRecord = (item: Record<string, unknown>): CityPlayer => {
  const levelValue = toNumber(item.level, Number.NaN);
  const fameValue = toNumber(item.fame, Number.NaN);

  return {
    profileId: String(item.id ?? crypto.randomUUID()),
    userId: typeof item.user_id === "string" ? item.user_id : String(item.user_id ?? ""),
    username: typeof item.username === "string" ? item.username : "Unknown artist",
    displayName: typeof item.display_name === "string" ? item.display_name : null,
    level: Number.isNaN(levelValue) ? null : levelValue,
    fame: Number.isNaN(fameValue) ? null : fameValue,
    primaryInstrument: typeof item.primary_instrument === "string" ? item.primary_instrument : (
      typeof item.instrument === "string" ? item.instrument : undefined
    ),
    currentActivity: typeof item.current_activity === "string" ? item.current_activity : (
      typeof item.activity === "string" ? item.activity : undefined
    ),
    travelMode: typeof item.travel_mode === "string" ? item.travel_mode : (
      typeof item.travelMode === "string" ? item.travelMode : undefined
    ),
  };
};

const normalizeCityGigRecord = (item: Record<string, unknown>): CityGig => {
  const venueRaw = (item.venues ?? item.venue) as Record<string, unknown> | null | undefined;
  const scheduledRaw = typeof item.scheduled_date === "string" ? item.scheduled_date : (
    typeof item.start_time === "string" ? item.start_time : new Date().toISOString()
  );
  const paymentValue = toNumber(item.payment, Number.NaN);
  const capacityValue = venueRaw ? toNumber(venueRaw.capacity, Number.NaN) : Number.NaN;

  return {
    id: String(item.id ?? crypto.randomUUID()),
    scheduledDate: scheduledRaw,
    payment: Number.isNaN(paymentValue) ? null : paymentValue,
    status: typeof item.status === "string" ? item.status : "scheduled",
    venue: {
      id: String(venueRaw?.id ?? crypto.randomUUID()),
      name: typeof venueRaw?.name === "string" ? venueRaw.name : "Unknown Venue",
      location: typeof venueRaw?.location === "string" ? venueRaw.location : null,
      capacity: Number.isNaN(capacityValue) ? null : capacityValue,
      venueType: typeof venueRaw?.venue_type === "string" ? venueRaw.venue_type : undefined,
    },
  };
};

const locationMatchesCityContext = (
  location: string | null | undefined,
  metadata: CityMetadata | null,
  fallbackName?: string,
  fallbackCountry?: string,
) => {
  if (!location) {
    return !fallbackName;
  }

  const normalizedLocation = location.trim().toLowerCase();
  if (!normalizedLocation) {
    return !fallbackName;
  }

  const candidates = new Set<string>();

  if (fallbackName) {
    candidates.add(fallbackName.trim().toLowerCase());
  }

  if (metadata) {
    candidates.add(metadata.cityId.trim().toLowerCase());
    metadata.aliases.forEach((alias) => candidates.add(alias.trim().toLowerCase()));
    if (metadata.metroArea) {
      candidates.add(metadata.metroArea.trim().toLowerCase());
    }
    metadata.locations.forEach((entry) => {
      if (entry.name) {
        candidates.add(entry.name.trim().toLowerCase());
      }
    });
  }

  for (const candidate of candidates) {
    if (candidate && normalizedLocation.includes(candidate)) {
      return true;
    }
  }

  if (fallbackCountry) {
    const normalizedCountry = fallbackCountry.trim().toLowerCase();
    if (normalizedCountry && normalizedLocation.includes(normalizedCountry)) {
      return true;
    }
  }

  return candidates.size === 0;
};

const locationMatches = (needle: string, haystack: string) => {
  if (!needle || !haystack) {
    return false;
  }

  const normalizedNeedle = needle.trim().toLowerCase();
  const normalizedHaystack = haystack.trim().toLowerCase();

  if (!normalizedNeedle || !normalizedHaystack) {
    return false;
  }

  if (normalizedNeedle === normalizedHaystack) {
    return true;
  }

  return normalizedHaystack.includes(normalizedNeedle) || normalizedNeedle.includes(normalizedHaystack);
};

export const fetchWorldEnvironmentSnapshot = async (): Promise<WorldEnvironmentSnapshot> => {
  const [citiesResponse, worldEventsResponse, randomEventsResponse] = await Promise.all([
    supabase.from("cities").select("*").order("name", { ascending: true }),
    supabase.from("world_events").select("*").order("start_date", { ascending: true }),
    supabase.from("random_events").select("*").order("expiry", { ascending: true }),
  ]);

  if (citiesResponse.error) throw citiesResponse.error;
  if (worldEventsResponse.error) throw worldEventsResponse.error;
  if (randomEventsResponse.error) throw randomEventsResponse.error;

  const weather: WeatherCondition[] = []; // Empty weather data since table doesn't exist
  
  // Create mock cities data if no cities exist in database
  const citiesData = citiesResponse.data || [];
  const cities = citiesData.length > 0 
    ? citiesData.map((item) => normalizeCityRecord(item as Record<string, unknown>))
    : [
        {
          id: "london",
          name: "London",
          country: "United Kingdom",
          description: "The heart of the UK music scene",
          population: 9000000,
          music_scene: 95,
          cost_of_living: 85,
          dominant_genre: "Rock",
          venues: 250,
          local_bonus: 15,
          busking_value: 45,
          cultural_events: ["Festival of London", "Camden Music Week"],
          locations: [],
          venueHighlights: [],
          studioProfiles: [],
          transportLinks: [],
          famousResident: "The Beatles",
          travelHub: "Heathrow Airport",
          travelOptions: [],
          distanceKm: null,
        },
        {
          id: "new-york",
          name: "New York",
          country: "United States",
          description: "The city that never sleeps",
          population: 8400000,
          music_scene: 98,
          cost_of_living: 90,
          dominant_genre: "Hip Hop",
          venues: 300,
          local_bonus: 20,
          busking_value: 60,
          cultural_events: ["NY Music Festival", "Brooklyn Music Week"],
          locations: [],
          venueHighlights: [],
          studioProfiles: [],
          transportLinks: [],
          famousResident: "Jay-Z",
          travelHub: "JFK Airport",
          travelOptions: [],
          distanceKm: null,
        },
        {
          id: "tokyo",
          name: "Tokyo",
          country: "Japan",
          description: "Electronic music capital of Asia",
          population: 14000000,
          music_scene: 88,
          cost_of_living: 75,
          dominant_genre: "Electronic",
          venues: 180,
          local_bonus: 12,
          busking_value: 35,
          cultural_events: ["Tokyo Music Festival", "Shibuya Sound Week"],
          locations: [],
          venueHighlights: [],
          studioProfiles: [],
          transportLinks: [],
          famousResident: "Hatsune Miku",
          travelHub: "Narita Airport",
          travelOptions: [],
          distanceKm: null,
        }
      ];

  const worldEvents = (worldEventsResponse.data || [])
    .map((item) => normalizeWorldEventRecord(item as Record<string, unknown>))
    .sort((a, b) => {
      const startA = Date.parse(a.start_date);
      const startB = Date.parse(b.start_date);

      if (Number.isNaN(startA) || Number.isNaN(startB)) {
        return 0;
      }

      return startA - startB;
    });

  const now = Date.now();
  const randomEvents = (randomEventsResponse.data || [])
    .map((item, index) => normalizeRandomEventRecord(item as Record<string, unknown>, index))
    .filter((event): event is RandomEvent => {
      if (!event) {
        return false;
      }

      const expiryTime = Date.parse(event.expiry);
      if (Number.isNaN(expiryTime)) {
        return true;
      }

      return expiryTime > now;
    })
    .sort((a, b) => {
      const expiryA = Date.parse(a.expiry);
      const expiryB = Date.parse(b.expiry);

      if (Number.isNaN(expiryA) || Number.isNaN(expiryB)) {
        return 0;
      }

      return expiryA - expiryB;
    });

  return {
    weather,
    cities,
    worldEvents,
    randomEvents,
  };
};

export const fetchCityEnvironmentDetails = async (
  cityId: string,
  options: FetchCityEnvironmentOptions = {},
): Promise<CityEnvironmentDetails> => {
  const { cityName, country } = options;

  const [playersResponse, gigsResponse, metadataResponse] = await Promise.all([
    supabase
      .from("profiles")
      .select(
        "id, user_id, username, display_name, level, fame, current_activity, primary_instrument, travel_mode, current_city_id",
      )
      .eq("current_city_id", cityId),
    supabase
      .from("gigs")
      .select(
        "id, scheduled_date, payment, status, venues:venues!gigs_venue_id_fkey(id, name, location, capacity, venue_type)"
      )
      .in("status", ["scheduled", "confirmed"])
      .order("scheduled_date", { ascending: true }),
    supabase
      .from("city_metadata")
      .select("*")
      .eq("city_id", cityId)
      .maybeSingle(),
  ]);

  if (playersResponse.error) throw playersResponse.error;
  if (gigsResponse.error) throw gigsResponse.error;
  if (metadataResponse.error) throw metadataResponse.error;

  const metadataRecord = metadataResponse.data
    ? normalizeCityMetadataRecord(metadataResponse.data as Record<string, unknown>)
    : null;

  const players = (playersResponse.data ?? [])
    .map((item) => normalizeCityPlayerRecord(item as Record<string, unknown>))
    .sort((a, b) => (b.level ?? 0) - (a.level ?? 0));

  const now = Date.now();
  const gigs = (gigsResponse.data ?? [])
    .map((item) => normalizeCityGigRecord(item as Record<string, unknown>))
    .filter((gig) => {
      const scheduledTime = Date.parse(gig.scheduledDate);
      if (!Number.isNaN(scheduledTime) && scheduledTime < now) {
        return false;
      }

      return locationMatchesCityContext(gig.venue.location, metadataRecord, cityName, country);
    })
    .slice(0, 6);

  const travelModesSource = metadataRecord?.travelModes?.length ? metadataRecord.travelModes : DEFAULT_TRAVEL_MODES;
  const travelModes = travelModesSource.map((mode, index) => ({
    ...mode,
    id: mode.id || `mode-${index}`,
  }));

  const locations = metadataRecord?.locations ?? [];

  return {
    cityId,
    cityName,
    country,
    metadata: metadataRecord ? { ...metadataRecord, travelModes, locations } : null,
    locations,
    travelModes,
    players,
    gigs,
  };
};

export const fetchEnvironmentModifiers = async (
  location: string,
  isoDate: string,
): Promise<EnvironmentModifierSummary> => {
  const [weatherResponse, worldEventsResponse] = await Promise.all([
    supabase.from("weather").select("*"),
    supabase.from("world_events").select("*"),
  ]);

  if (weatherResponse.error) throw weatherResponse.error;
  if (worldEventsResponse.error) throw worldEventsResponse.error;

  const weather = (weatherResponse.data || []).map((item) => normalizeWeatherRecord(item as Record<string, unknown>));
  const worldEvents = (worldEventsResponse.data || []).map((item) => normalizeWorldEventRecord(item as Record<string, unknown>));

  const targetDate = new Date(isoDate);
  const targetTime = targetDate.getTime();

  const applied: AppliedEnvironmentEffect[] = [];
  let attendanceMultiplier = 1;
  let costMultiplier = 1;
  let moraleModifier = 1;

  const matchingWeather = weather.find((condition) =>
    locationMatches(condition.city, location) ||
    locationMatches(location, condition.city) ||
    locationMatches(condition.country, location)
  );

  if (matchingWeather) {
    attendanceMultiplier *= matchingWeather.effects.gig_attendance ?? 1;
    costMultiplier *= matchingWeather.effects.travel_cost ?? 1;
    moraleModifier *= matchingWeather.effects.mood_modifier ?? 1;

    applied.push({
      source: "weather",
      id: matchingWeather.id,
      name: `${matchingWeather.city} Weather`,
      description: `${matchingWeather.condition} • ${matchingWeather.temperature}°C`,
      attendanceMultiplier: matchingWeather.effects.gig_attendance,
      costMultiplier: matchingWeather.effects.travel_cost,
      moraleModifier: matchingWeather.effects.mood_modifier,
    });
  }

  const relevantEvents = worldEvents.filter((event) => {
    const startTime = Date.parse(event.start_date);
    const endTime = Date.parse(event.end_date);

    const activeByDate = !Number.isNaN(startTime) && !Number.isNaN(endTime)
      ? targetTime >= startTime && targetTime <= endTime
      : false;

    const affectsLocation = event.affected_cities.includes("all") ||
      event.affected_cities.some((city) => locationMatches(city, location) || locationMatches(location, city));

    return affectsLocation && (event.is_active || activeByDate);
  });

  relevantEvents.forEach((event) => {
    let eventAttendanceMultiplier = 1;
    let eventCostMultiplier = 1;
    let eventMoraleModifier = 1;

    Object.entries(event.global_effects).forEach(([key, value]) => {
      if (typeof value !== "number") {
        return;
      }

      const normalizedKey = key.toLowerCase();

      if (ATTENDANCE_EFFECT_KEYS.has(normalizedKey)) {
        eventAttendanceMultiplier *= value;
      }

      if (COST_EFFECT_KEYS.has(normalizedKey)) {
        eventCostMultiplier *= value;
      }

      if (MORALE_EFFECT_KEYS.has(normalizedKey)) {
        eventMoraleModifier *= value;
      }
    });

    attendanceMultiplier *= eventAttendanceMultiplier;
    costMultiplier *= eventCostMultiplier;
    moraleModifier *= eventMoraleModifier;

    if (eventAttendanceMultiplier !== 1 || eventCostMultiplier !== 1 || eventMoraleModifier !== 1) {
      applied.push({
        source: "world_event",
        id: event.id,
        name: event.title,
        description: event.description,
        attendanceMultiplier: eventAttendanceMultiplier !== 1 ? eventAttendanceMultiplier : undefined,
        costMultiplier: eventCostMultiplier !== 1 ? eventCostMultiplier : undefined,
        moraleModifier: eventMoraleModifier !== 1 ? eventMoraleModifier : undefined,
      });
    }
  });

  return {
    attendanceMultiplier,
    costMultiplier,
    moraleModifier,
    retrievedAt: new Date().toISOString(),
    applied,
  };
};

export type {
  WeatherCondition as WeatherConditionType,
  City as CityType,
  WorldEvent as WorldEventType,
  RandomEvent as RandomEventType,
};<|MERGE_RESOLUTION|>--- conflicted
+++ resolved
@@ -668,15 +668,8 @@
     typeof item.profile_description === "string" ? item.profile_description : undefined;
   const bonuses = typeof item.bonuses === "string" ? item.bonuses : undefined;
   const unlocked = typeof item.unlocked === "boolean" ? item.unlocked : undefined;
-<<<<<<< HEAD
   const latitude = toNullableNumber(item.latitude);
   const longitude = toNullableNumber(item.longitude);
-=======
-  const latitudeValue = toNumber(item.latitude, Number.NaN);
-  const longitudeValue = toNumber(item.longitude, Number.NaN);
-  const latitude = Number.isFinite(latitudeValue) ? latitudeValue : undefined;
-  const longitude = Number.isFinite(longitudeValue) ? longitudeValue : undefined;
->>>>>>> a9b1eb56
 
   return {
     id: String(item.id ?? crypto.randomUUID()),
